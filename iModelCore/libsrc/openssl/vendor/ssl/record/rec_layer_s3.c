/*
 * Copyright 1995-2022 The OpenSSL Project Authors. All Rights Reserved.
 *
 * Licensed under the Apache License 2.0 (the "License").  You may not use
 * this file except in compliance with the License.  You can obtain a copy
 * in the file LICENSE in the source distribution or at
 * https://www.openssl.org/source/license.html
 */

#include <stdio.h>
#include <limits.h>
#include <errno.h>
#include "../ssl_local.h"
#include <openssl/evp.h>
#include <openssl/buffer.h>
#include <openssl/rand.h>
#include <openssl/core_names.h>
#include "record_local.h"
#include "internal/packet.h"

void RECORD_LAYER_init(RECORD_LAYER *rl, SSL_CONNECTION *s)
{
    rl->s = s;
}

void RECORD_LAYER_clear(RECORD_LAYER *rl)
{
    rl->wnum = 0;
    memset(rl->handshake_fragment, 0, sizeof(rl->handshake_fragment));
    rl->handshake_fragment_len = 0;
    rl->wpend_tot = 0;
    rl->wpend_type = 0;
    rl->wpend_ret = 0;
    rl->wpend_buf = NULL;

    if (rl->rrlmethod != NULL)
        rl->rrlmethod->free(rl->rrl); /* Ignore return value */
    if (rl->wrlmethod != NULL)
        rl->wrlmethod->free(rl->wrl); /* Ignore return value */
    BIO_free(rl->rrlnext);
    rl->rrlmethod = NULL;
    rl->wrlmethod = NULL;
    rl->rrlnext = NULL;
    rl->rrl = NULL;
    rl->wrl = NULL;

    if (rl->d)
        DTLS_RECORD_LAYER_clear(rl);
}

/* Checks if we have unprocessed read ahead data pending */
int RECORD_LAYER_read_pending(const RECORD_LAYER *rl)
{
    return rl->rrlmethod->unprocessed_read_pending(rl->rrl);
}

/* Checks if we have decrypted unread record data pending */
int RECORD_LAYER_processed_read_pending(const RECORD_LAYER *rl)
{
    return (rl->curr_rec < rl->num_recs)
           || rl->rrlmethod->processed_read_pending(rl->rrl);
}

int RECORD_LAYER_write_pending(const RECORD_LAYER *rl)
{
    return rl->wpend_tot > 0;
}

static uint32_t ossl_get_max_early_data(SSL_CONNECTION *s)
{
    uint32_t max_early_data;
    SSL_SESSION *sess = s->session;

    /*
     * If we are a client then we always use the max_early_data from the
     * session/psksession. Otherwise we go with the lowest out of the max early
     * data set in the session and the configured max_early_data.
     */
    if (!s->server && sess->ext.max_early_data == 0) {
        if (!ossl_assert(s->psksession != NULL
                         && s->psksession->ext.max_early_data > 0)) {
            SSLfatal(s, SSL_AD_INTERNAL_ERROR, ERR_R_INTERNAL_ERROR);
            return 0;
        }
        sess = s->psksession;
    }

    if (!s->server)
        max_early_data = sess->ext.max_early_data;
    else if (s->ext.early_data != SSL_EARLY_DATA_ACCEPTED)
        max_early_data = s->recv_max_early_data;
    else
        max_early_data = s->recv_max_early_data < sess->ext.max_early_data
                         ? s->recv_max_early_data : sess->ext.max_early_data;

    return max_early_data;
}

static int ossl_early_data_count_ok(SSL_CONNECTION *s, size_t length,
                                    size_t overhead, int send)
{
    uint32_t max_early_data;

    max_early_data = ossl_get_max_early_data(s);

    if (max_early_data == 0) {
        SSLfatal(s, send ? SSL_AD_INTERNAL_ERROR : SSL_AD_UNEXPECTED_MESSAGE,
                 SSL_R_TOO_MUCH_EARLY_DATA);
        return 0;
    }

    /* If we are dealing with ciphertext we need to allow for the overhead */
    max_early_data += overhead;

    if (s->early_data_count + length > max_early_data) {
        SSLfatal(s, send ? SSL_AD_INTERNAL_ERROR : SSL_AD_UNEXPECTED_MESSAGE,
                 SSL_R_TOO_MUCH_EARLY_DATA);
        return 0;
    }
    s->early_data_count += length;

    return 1;
}

size_t ssl3_pending(const SSL *s)
{
    size_t i, num = 0;
    const SSL_CONNECTION *sc = SSL_CONNECTION_FROM_CONST_SSL(s);

    if (sc == NULL)
        return 0;

<<<<<<< HEAD
    /* Take into account DTLS buffered app data */
    if (SSL_IS_DTLS(s)) {
        DTLS1_RECORD_DATA *rdata;
        pitem *item, *iter;

        iter = pqueue_iterator(s->rlayer.d->buffered_app_data.q);
        while ((item = pqueue_next(&iter)) != NULL) {
            rdata = item->data;
            num += rdata->rrec.length;
        }
    }

    for (i = 0; i < RECORD_LAYER_get_numrpipes(&s->rlayer); i++) {
        if (SSL3_RECORD_get_type(&s->rlayer.rrec[i])
            != SSL3_RT_APPLICATION_DATA)
            return num;
        num += SSL3_RECORD_get_length(&s->rlayer.rrec[i]);
=======
    if (SSL_CONNECTION_IS_DTLS(sc)) {
        TLS_RECORD *rdata;
        pitem *item, *iter;

        iter = pqueue_iterator(sc->rlayer.d->buffered_app_data.q);
        while ((item = pqueue_next(&iter)) != NULL) {
            rdata = item->data;
            num += rdata->length;
        }
    }

    for (i = 0; i < sc->rlayer.num_recs; i++) {
        if (sc->rlayer.tlsrecs[i].type != SSL3_RT_APPLICATION_DATA)
            return num;
        num += sc->rlayer.tlsrecs[i].length;
>>>>>>> f4b83e68
    }

    num += sc->rlayer.rrlmethod->app_data_pending(sc->rlayer.rrl);

    return num;
}

void SSL_CTX_set_default_read_buffer_len(SSL_CTX *ctx, size_t len)
{
    ctx->default_read_buf_len = len;
}

void SSL_set_default_read_buffer_len(SSL *s, size_t len)
{
    SSL_CONNECTION *sc = SSL_CONNECTION_FROM_SSL(s);

    if (sc == NULL)
        return;
    sc->rlayer.default_read_buf_len = len;
}

const char *SSL_rstate_string_long(const SSL *s)
{
    const SSL_CONNECTION *sc = SSL_CONNECTION_FROM_CONST_SSL(s);
    const char *lng;

    if (sc == NULL)
        return NULL;

    if (sc->rlayer.rrlmethod == NULL || sc->rlayer.rrl == NULL)
        return "unknown";

    sc->rlayer.rrlmethod->get_state(sc->rlayer.rrl, NULL, &lng);

    return lng;
}

const char *SSL_rstate_string(const SSL *s)
{
    const SSL_CONNECTION *sc = SSL_CONNECTION_FROM_CONST_SSL(s);
    const char *shrt;

    if (sc == NULL)
        return NULL;

    if (sc->rlayer.rrlmethod == NULL || sc->rlayer.rrl == NULL)
        return "unknown";

    sc->rlayer.rrlmethod->get_state(sc->rlayer.rrl, &shrt, NULL);

    return shrt;
}

static int tls_write_check_pending(SSL_CONNECTION *s, int type,
                                   const unsigned char *buf, size_t len)
{
    if (s->rlayer.wpend_tot == 0)
        return 0;

    /* We have pending data, so do some sanity checks */
    if ((s->rlayer.wpend_tot > len)
        || (!(s->mode & SSL_MODE_ACCEPT_MOVING_WRITE_BUFFER)
            && (s->rlayer.wpend_buf != buf))
        || (s->rlayer.wpend_type != type)) {
        SSLfatal(s, SSL_AD_INTERNAL_ERROR, SSL_R_BAD_WRITE_RETRY);
        return -1;
    }
    return 1;
}

/*
 * Call this to write data in records of type 'type' It will return <= 0 if
 * not all data has been sent or non-blocking IO.
 */
int ssl3_write_bytes(SSL *ssl, int type, const void *buf_, size_t len,
                     size_t *written)
{
    const unsigned char *buf = buf_;
    size_t tot;
    size_t n, max_send_fragment, split_send_fragment, maxpipes;
    int i;
    SSL_CONNECTION *s = SSL_CONNECTION_FROM_SSL_ONLY(ssl);
    OSSL_RECORD_TEMPLATE tmpls[SSL_MAX_PIPELINES];
    unsigned int recversion;

    if (s == NULL)
        return -1;

    s->rwstate = SSL_NOTHING;
    tot = s->rlayer.wnum;
    /*
     * ensure that if we end up with a smaller value of data to write out
     * than the original len from a write which didn't complete for
     * non-blocking I/O and also somehow ended up avoiding the check for
     * this in tls_write_check_pending/SSL_R_BAD_WRITE_RETRY as it must never be
     * possible to end up with (len-tot) as a large number that will then
     * promptly send beyond the end of the users buffer ... so we trap and
     * report the error in a way the user will notice
     */
    if ((len < s->rlayer.wnum)
        || ((s->rlayer.wpend_tot != 0)
            && (len < (s->rlayer.wnum + s->rlayer.wpend_tot)))) {
        SSLfatal(s, SSL_AD_INTERNAL_ERROR, SSL_R_BAD_LENGTH);
        return -1;
    }

    if (s->early_data_state == SSL_EARLY_DATA_WRITING
            && !ossl_early_data_count_ok(s, len, 0, 1)) {
        /* SSLfatal() already called */
        return -1;
    }

    s->rlayer.wnum = 0;

    /*
     * If we are supposed to be sending a KeyUpdate or NewSessionTicket then go
     * into init unless we have writes pending - in which case we should finish
     * doing that first.
     */
    if (s->rlayer.wpend_tot == 0 && (s->key_update != SSL_KEY_UPDATE_NONE
                                     || s->ext.extra_tickets_expected > 0))
        ossl_statem_set_in_init(s, 1);

    /*
     * When writing early data on the server side we could be "in_init" in
     * between receiving the EoED and the CF - but we don't want to handle those
     * messages yet.
     */
    if (SSL_in_init(ssl) && !ossl_statem_get_in_handshake(s)
            && s->early_data_state != SSL_EARLY_DATA_UNAUTH_WRITING) {
        i = s->handshake_func(ssl);
        /* SSLfatal() already called */
        if (i < 0)
            return i;
        if (i == 0) {
            return -1;
        }
    }

    i = tls_write_check_pending(s, type, buf, len);
    if (i < 0) {
        /* SSLfatal() already called */
        return i;
    } else if (i > 0) {
        /* Retry needed */
        i = HANDLE_RLAYER_WRITE_RETURN(s,
                s->rlayer.wrlmethod->retry_write_records(s->rlayer.wrl));
        if (i <= 0)
            return i;
        tot += s->rlayer.wpend_tot;
        s->rlayer.wpend_tot = 0;
    } /* else no retry required */

    if (tot == 0) {
        /*
         * We've not previously sent any data for this write so memorize
         * arguments so that we can detect bad write retries later
         */
        s->rlayer.wpend_tot = 0;
        s->rlayer.wpend_type = type;
        s->rlayer.wpend_buf = buf;
        s->rlayer.wpend_ret = len;
    }

    if (tot == len) {           /* done? */
        *written = tot;
        return 1;
    }

    /* If we have an alert to send, lets send it */
    if (s->s3.alert_dispatch > 0) {
        i = ssl->method->ssl_dispatch_alert(ssl);
        if (i <= 0) {
            /* SSLfatal() already called if appropriate */
            return i;
        }
        /* if it went, fall through and send more stuff */
    }

    n = (len - tot);

    max_send_fragment = ssl_get_max_send_fragment(s);
    split_send_fragment = ssl_get_split_send_fragment(s);

    if (max_send_fragment == 0
            || split_send_fragment == 0
            || split_send_fragment > max_send_fragment) {
        /*
         * We should have prevented this when we set/get the split and max send
         * fragments so we shouldn't get here
         */
        SSLfatal(s, SSL_AD_INTERNAL_ERROR, ERR_R_INTERNAL_ERROR);
        return -1;
    }

    /*
     * Some servers hang if initial client hello is larger than 256 bytes
     * and record version number > TLS 1.0
     */
    recversion = (s->version == TLS1_3_VERSION) ? TLS1_2_VERSION : s->version;
    if (SSL_get_state(ssl) == TLS_ST_CW_CLNT_HELLO
            && !s->renegotiate
            && TLS1_get_version(ssl) > TLS1_VERSION
            && s->hello_retry_request == SSL_HRR_NONE)
        recversion = TLS1_VERSION;

    for (;;) {
        size_t tmppipelen, remain;
        size_t j, lensofar = 0;

        /*
        * Ask the record layer how it would like to split the amount of data
        * that we have, and how many of those records it would like in one go.
        */
        maxpipes = s->rlayer.wrlmethod->get_max_records(s->rlayer.wrl, type, n,
                                                        max_send_fragment,
                                                        &split_send_fragment);
        /*
        * If max_pipelines is 0 then this means "undefined" and we default to
        * whatever the record layer wants to do. Otherwise we use the smallest
        * value from the number requested by the record layer, and max number
        * configured by the user.
        */
        if (s->max_pipelines > 0 && maxpipes > s->max_pipelines)
            maxpipes = s->max_pipelines;

        if (maxpipes > SSL_MAX_PIPELINES)
            maxpipes = SSL_MAX_PIPELINES;

        if (split_send_fragment > max_send_fragment) {
            SSLfatal(s, SSL_AD_INTERNAL_ERROR, ERR_R_INTERNAL_ERROR);
            return -1;
        }

        if (n / maxpipes >= split_send_fragment) {
            /*
             * We have enough data to completely fill all available
             * pipelines
             */
            for (j = 0; j < maxpipes; j++) {
                tmpls[j].type = type;
                tmpls[j].version = recversion;
                tmpls[j].buf = &(buf[tot]) + (j * split_send_fragment);
                tmpls[j].buflen = split_send_fragment;
            }
            /* Remember how much data we are going to be sending */
            s->rlayer.wpend_tot = maxpipes * split_send_fragment;
        } else {
            /* We can partially fill all available pipelines */
            tmppipelen = n / maxpipes;
            remain = n % maxpipes;
            /*
             * If there is a remainder we add an extra byte to the first few
             * pipelines
             */
            if (remain > 0)
                tmppipelen++;
            for (j = 0; j < maxpipes; j++) {
                tmpls[j].type = type;
                tmpls[j].version = recversion;
                tmpls[j].buf = &(buf[tot]) + lensofar;
                tmpls[j].buflen = tmppipelen;
                lensofar += tmppipelen;
                if (j + 1 == remain)
                    tmppipelen--;
            }
            /* Remember how much data we are going to be sending */
            s->rlayer.wpend_tot = n;
        }

        i = HANDLE_RLAYER_WRITE_RETURN(s,
            s->rlayer.wrlmethod->write_records(s->rlayer.wrl, tmpls, maxpipes));
        if (i <= 0) {
            /* SSLfatal() already called if appropriate */
            s->rlayer.wnum = tot;
            return i;
        }

        if (s->rlayer.wpend_tot == n
                || (type == SSL3_RT_APPLICATION_DATA
                    && (s->mode & SSL_MODE_ENABLE_PARTIAL_WRITE) != 0)) {
            *written = tot + s->rlayer.wpend_tot;
            s->rlayer.wpend_tot = 0;
            return 1;
        }

        n -= s->rlayer.wpend_tot;
        tot += s->rlayer.wpend_tot;
    }
}

int ossl_tls_handle_rlayer_return(SSL_CONNECTION *s, int writing, int ret,
                                  char *file, int line)
{
    SSL *ssl = SSL_CONNECTION_GET_SSL(s);

    if (ret == OSSL_RECORD_RETURN_RETRY) {
        s->rwstate = writing ? SSL_WRITING : SSL_READING;
        ret = -1;
    } else {
        s->rwstate = SSL_NOTHING;
        if (ret == OSSL_RECORD_RETURN_EOF) {
            if (writing) {
                /*
                 * This shouldn't happen with a writing operation. We treat it
                 * as fatal.
                 */
                ERR_new();
                ERR_set_debug(file, line, 0);
                ossl_statem_fatal(s, SSL_AD_INTERNAL_ERROR,
                                  ERR_R_INTERNAL_ERROR, NULL);
                ret = OSSL_RECORD_RETURN_FATAL;
            } else if ((s->options & SSL_OP_IGNORE_UNEXPECTED_EOF) != 0) {
                SSL_set_shutdown(ssl, SSL_RECEIVED_SHUTDOWN);
                s->s3.warn_alert = SSL_AD_CLOSE_NOTIFY;
            } else {
                ERR_new();
                ERR_set_debug(file, line, 0);
                ossl_statem_fatal(s, SSL_AD_DECODE_ERROR,
                                  SSL_R_UNEXPECTED_EOF_WHILE_READING, NULL);
            }
        } else if (ret == OSSL_RECORD_RETURN_FATAL) {
            int al = s->rlayer.rrlmethod->get_alert_code(s->rlayer.rrl);

            if (al != SSL_AD_NO_ALERT) {
                ERR_new();
                ERR_set_debug(file, line, 0);
                ossl_statem_fatal(s, al, SSL_R_RECORD_LAYER_FAILURE, NULL);
            }
            /*
             * else some failure but there is no alert code. We don't log an
             * error for this. The record layer should have logged an error
             * already or, if not, its due to some sys call error which will be
             * reported via SSL_ERROR_SYSCALL and errno.
             */
        }
        /*
         * The record layer distinguishes the cases of EOF, non-fatal
         * err and retry. Upper layers do not.
         * If we got a retry or success then *ret is already correct,
         * otherwise we need to convert the return value.
         */
        if (ret == OSSL_RECORD_RETURN_NON_FATAL_ERR || ret == OSSL_RECORD_RETURN_EOF)
            ret = 0;
        else if (ret < OSSL_RECORD_RETURN_NON_FATAL_ERR)
            ret = -1;
    }

    return ret;
}

void ssl_release_record(SSL_CONNECTION *s, TLS_RECORD *rr)
{
    if (rr->rechandle != NULL) {
        /* The record layer allocated the buffers for this record */
        s->rlayer.rrlmethod->release_record(s->rlayer.rrl, rr->rechandle);
    } else {
        /* We allocated the buffers for this record (only happens with DTLS) */
        OPENSSL_free(rr->data);
    }
    s->rlayer.curr_rec++;
}

/*-
 * Return up to 'len' payload bytes received in 'type' records.
 * 'type' is one of the following:
 *
 *   -  SSL3_RT_HANDSHAKE (when ssl3_get_message calls us)
 *   -  SSL3_RT_APPLICATION_DATA (when ssl3_read calls us)
 *   -  0 (during a shutdown, no data has to be returned)
 *
 * If we don't have stored data to work from, read a SSL/TLS record first
 * (possibly multiple records if we still don't have anything to return).
 *
 * This function must handle any surprises the peer may have for us, such as
 * Alert records (e.g. close_notify) or renegotiation requests. ChangeCipherSpec
 * messages are treated as if they were handshake messages *if* the |recvd_type|
 * argument is non NULL.
 * Also if record payloads contain fragments too small to process, we store
 * them until there is enough for the respective protocol (the record protocol
 * may use arbitrary fragmentation and even interleaving):
 *     Change cipher spec protocol
 *             just 1 byte needed, no need for keeping anything stored
 *     Alert protocol
 *             2 bytes needed (AlertLevel, AlertDescription)
 *     Handshake protocol
 *             4 bytes needed (HandshakeType, uint24 length) -- we just have
 *             to detect unexpected Client Hello and Hello Request messages
 *             here, anything else is handled by higher layers
 *     Application data protocol
 *             none of our business
 */
int ssl3_read_bytes(SSL *ssl, int type, int *recvd_type, unsigned char *buf,
                    size_t len, int peek, size_t *readbytes)
{
    int i, j, ret;
    size_t n, curr_rec, totalbytes;
    TLS_RECORD *rr;
    void (*cb) (const SSL *ssl, int type2, int val) = NULL;
    int is_tls13;
    SSL_CONNECTION *s = SSL_CONNECTION_FROM_SSL_ONLY(ssl);

    is_tls13 = SSL_CONNECTION_IS_TLS13(s);

    if ((type != 0
            && (type != SSL3_RT_APPLICATION_DATA)
            && (type != SSL3_RT_HANDSHAKE))
        || (peek && (type != SSL3_RT_APPLICATION_DATA))) {
        SSLfatal(s, SSL_AD_INTERNAL_ERROR, ERR_R_INTERNAL_ERROR);
        return -1;
    }

    if ((type == SSL3_RT_HANDSHAKE) && (s->rlayer.handshake_fragment_len > 0))
        /* (partially) satisfy request from storage */
    {
        unsigned char *src = s->rlayer.handshake_fragment;
        unsigned char *dst = buf;
        unsigned int k;

        /* peek == 0 */
        n = 0;
        while ((len > 0) && (s->rlayer.handshake_fragment_len > 0)) {
            *dst++ = *src++;
            len--;
            s->rlayer.handshake_fragment_len--;
            n++;
        }
        /* move any remaining fragment bytes: */
        for (k = 0; k < s->rlayer.handshake_fragment_len; k++)
            s->rlayer.handshake_fragment[k] = *src++;

        if (recvd_type != NULL)
            *recvd_type = SSL3_RT_HANDSHAKE;

        *readbytes = n;
        return 1;
    }

    /*
     * Now s->rlayer.handshake_fragment_len == 0 if type == SSL3_RT_HANDSHAKE.
     */

    if (!ossl_statem_get_in_handshake(s) && SSL_in_init(ssl)) {
        /* type == SSL3_RT_APPLICATION_DATA */
        i = s->handshake_func(ssl);
        /* SSLfatal() already called */
        if (i < 0)
            return i;
        if (i == 0)
            return -1;
    }
 start:
    s->rwstate = SSL_NOTHING;

    /*-
     * For each record 'i' up to |num_recs]
     * rr[i].type     - is the type of record
     * rr[i].data,    - data
     * rr[i].off,     - offset into 'data' for next read
     * rr[i].length,  - number of bytes.
     */
    /* get new records if necessary */
    if (s->rlayer.curr_rec >= s->rlayer.num_recs) {
        s->rlayer.curr_rec = s->rlayer.num_recs = 0;
        do {
            rr = &s->rlayer.tlsrecs[s->rlayer.num_recs];

            ret = HANDLE_RLAYER_READ_RETURN(s,
                    s->rlayer.rrlmethod->read_record(s->rlayer.rrl,
                                                     &rr->rechandle,
                                                     &rr->version, &rr->type,
                                                     &rr->data, &rr->length,
                                                     NULL, NULL));
            if (ret <= 0) {
                /* SSLfatal() already called if appropriate */
                return ret;
            }
            rr->off = 0;
            s->rlayer.num_recs++;
        } while (s->rlayer.rrlmethod->processed_read_pending(s->rlayer.rrl)
                 && s->rlayer.num_recs < SSL_MAX_PIPELINES);
    }
    rr = &s->rlayer.tlsrecs[s->rlayer.curr_rec];

    if (s->rlayer.handshake_fragment_len > 0
            && rr->type != SSL3_RT_HANDSHAKE
            && SSL_CONNECTION_IS_TLS13(s)) {
        SSLfatal(s, SSL_AD_UNEXPECTED_MESSAGE,
                 SSL_R_MIXED_HANDSHAKE_AND_NON_HANDSHAKE_DATA);
        return -1;
    }

    /*
     * Reset the count of consecutive warning alerts if we've got a non-empty
     * record that isn't an alert.
     */
    if (rr->type != SSL3_RT_ALERT && rr->length != 0)
        s->rlayer.alert_count = 0;

    /* we now have a packet which can be read and processed */

    if (s->s3.change_cipher_spec /* set when we receive ChangeCipherSpec,
                                  * reset by ssl3_get_finished */
        && (rr->type != SSL3_RT_HANDSHAKE)) {
        SSLfatal(s, SSL_AD_UNEXPECTED_MESSAGE,
                 SSL_R_DATA_BETWEEN_CCS_AND_FINISHED);
        return -1;
    }

    /*
     * If the other end has shut down, throw anything we read away (even in
     * 'peek' mode)
     */
    if (s->shutdown & SSL_RECEIVED_SHUTDOWN) {
        s->rlayer.curr_rec++;
        s->rwstate = SSL_NOTHING;
        return 0;
    }

    if (type == rr->type
        || (rr->type == SSL3_RT_CHANGE_CIPHER_SPEC
            && type == SSL3_RT_HANDSHAKE && recvd_type != NULL
            && !is_tls13)) {
        /*
         * SSL3_RT_APPLICATION_DATA or
         * SSL3_RT_HANDSHAKE or
         * SSL3_RT_CHANGE_CIPHER_SPEC
         */
        /*
         * make sure that we are not getting application data when we are
         * doing a handshake for the first time
         */
        if (SSL_in_init(ssl) && type == SSL3_RT_APPLICATION_DATA
                && SSL_IS_FIRST_HANDSHAKE(s)) {
            SSLfatal(s, SSL_AD_UNEXPECTED_MESSAGE, SSL_R_APP_DATA_IN_HANDSHAKE);
            return -1;
        }

        if (type == SSL3_RT_HANDSHAKE
            && rr->type == SSL3_RT_CHANGE_CIPHER_SPEC
            && s->rlayer.handshake_fragment_len > 0) {
            SSLfatal(s, SSL_AD_UNEXPECTED_MESSAGE, SSL_R_CCS_RECEIVED_EARLY);
            return -1;
        }

        if (recvd_type != NULL)
            *recvd_type = rr->type;

        if (len == 0) {
            /*
             * Skip a zero length record. This ensures multiple calls to
             * SSL_read() with a zero length buffer will eventually cause
             * SSL_pending() to report data as being available.
             */
            if (rr->length == 0)
                ssl_release_record(s, rr);

            return 0;
        }

        totalbytes = 0;
        curr_rec = s->rlayer.curr_rec;
        do {
            if (len - totalbytes > rr->length)
                n = rr->length;
            else
                n = len - totalbytes;

            memcpy(buf, &(rr->data[rr->off]), n);
            buf += n;
            if (peek) {
                /* Mark any zero length record as consumed CVE-2016-6305 */
                if (rr->length == 0)
                    ssl_release_record(s, rr);
            } else {
                if (s->options & SSL_OP_CLEANSE_PLAINTEXT)
                    OPENSSL_cleanse(&(rr->data[rr->off]), n);
                rr->length -= n;
                rr->off += n;
                if (rr->length == 0)
                    ssl_release_record(s, rr);
            }
            if (rr->length == 0
                || (peek && n == rr->length)) {
                rr++;
                curr_rec++;
            }
            totalbytes += n;
        } while (type == SSL3_RT_APPLICATION_DATA
                    && curr_rec < s->rlayer.num_recs
                    && totalbytes < len);
        if (totalbytes == 0) {
            /* We must have read empty records. Get more data */
            goto start;
        }
        *readbytes = totalbytes;
        return 1;
    }

    /*
     * If we get here, then type != rr->type; if we have a handshake message,
     * then it was unexpected (Hello Request or Client Hello) or invalid (we
     * were actually expecting a CCS).
     */

    /*
     * Lets just double check that we've not got an SSLv2 record
     */
    if (rr->version == SSL2_VERSION) {
        /*
         * Should never happen. ssl3_get_record() should only give us an SSLv2
         * record back if this is the first packet and we are looking for an
         * initial ClientHello. Therefore |type| should always be equal to
         * |rr->type|. If not then something has gone horribly wrong
         */
        SSLfatal(s, SSL_AD_INTERNAL_ERROR, ERR_R_INTERNAL_ERROR);
        return -1;
    }

    if (ssl->method->version == TLS_ANY_VERSION
        && (s->server || rr->type != SSL3_RT_ALERT)) {
        /*
         * If we've got this far and still haven't decided on what version
         * we're using then this must be a client side alert we're dealing
         * with. We shouldn't be receiving anything other than a ClientHello
         * if we are a server.
         */
        s->version = rr->version;
        SSLfatal(s, SSL_AD_UNEXPECTED_MESSAGE, SSL_R_UNEXPECTED_MESSAGE);
        return -1;
    }

    /*-
     * s->rlayer.handshake_fragment_len == 4  iff  rr->type == SSL3_RT_HANDSHAKE;
     * (Possibly rr is 'empty' now, i.e. rr->length may be 0.)
     */

    if (rr->type == SSL3_RT_ALERT) {
        unsigned int alert_level, alert_descr;
        unsigned char *alert_bytes = rr->data
                                     + rr->off;
        PACKET alert;

        if (!PACKET_buf_init(&alert, alert_bytes, rr->length)
                || !PACKET_get_1(&alert, &alert_level)
                || !PACKET_get_1(&alert, &alert_descr)
                || PACKET_remaining(&alert) != 0) {
            SSLfatal(s, SSL_AD_UNEXPECTED_MESSAGE, SSL_R_INVALID_ALERT);
            return -1;
        }

        if (s->msg_callback)
            s->msg_callback(0, s->version, SSL3_RT_ALERT, alert_bytes, 2, ssl,
                            s->msg_callback_arg);

        if (s->info_callback != NULL)
            cb = s->info_callback;
        else if (ssl->ctx->info_callback != NULL)
            cb = ssl->ctx->info_callback;

        if (cb != NULL) {
            j = (alert_level << 8) | alert_descr;
            cb(ssl, SSL_CB_READ_ALERT, j);
        }

        if ((!is_tls13 && alert_level == SSL3_AL_WARNING)
                || (is_tls13 && alert_descr == SSL_AD_USER_CANCELLED)) {
            s->s3.warn_alert = alert_descr;
            ssl_release_record(s, rr);

            s->rlayer.alert_count++;
            if (s->rlayer.alert_count == MAX_WARN_ALERT_COUNT) {
                SSLfatal(s, SSL_AD_UNEXPECTED_MESSAGE,
                         SSL_R_TOO_MANY_WARN_ALERTS);
                return -1;
            }
        }

        /*
         * Apart from close_notify the only other warning alert in TLSv1.3
         * is user_cancelled - which we just ignore.
         */
        if (is_tls13 && alert_descr == SSL_AD_USER_CANCELLED) {
            goto start;
        } else if (alert_descr == SSL_AD_CLOSE_NOTIFY
                && (is_tls13 || alert_level == SSL3_AL_WARNING)) {
            s->shutdown |= SSL_RECEIVED_SHUTDOWN;
            return 0;
        } else if (alert_level == SSL3_AL_FATAL || is_tls13) {
            s->rwstate = SSL_NOTHING;
            s->s3.fatal_alert = alert_descr;
            SSLfatal_data(s, SSL_AD_NO_ALERT,
                          SSL_AD_REASON_OFFSET + alert_descr,
                          "SSL alert number %d", alert_descr);
            s->shutdown |= SSL_RECEIVED_SHUTDOWN;
            ssl_release_record(s, rr);
            SSL_CTX_remove_session(s->session_ctx, s->session);
            return 0;
        } else if (alert_descr == SSL_AD_NO_RENEGOTIATION) {
            /*
             * This is a warning but we receive it if we requested
             * renegotiation and the peer denied it. Terminate with a fatal
             * alert because if application tried to renegotiate it
             * presumably had a good reason and expects it to succeed. In
             * future we might have a renegotiation where we don't care if
             * the peer refused it where we carry on.
             */
            SSLfatal(s, SSL_AD_HANDSHAKE_FAILURE, SSL_R_NO_RENEGOTIATION);
            return -1;
        } else if (alert_level == SSL3_AL_WARNING) {
            /* We ignore any other warning alert in TLSv1.2 and below */
            goto start;
        }

        SSLfatal(s, SSL_AD_ILLEGAL_PARAMETER, SSL_R_UNKNOWN_ALERT_TYPE);
        return -1;
    }

    if ((s->shutdown & SSL_SENT_SHUTDOWN) != 0) {
        if (rr->type == SSL3_RT_HANDSHAKE) {
            BIO *rbio;

            /*
             * We ignore any handshake messages sent to us unless they are
             * TLSv1.3 in which case we want to process them. For all other
             * handshake messages we can't do anything reasonable with them
             * because we are unable to write any response due to having already
             * sent close_notify.
             */
            if (!SSL_CONNECTION_IS_TLS13(s)) {
                ssl_release_record(s, rr);

                if ((s->mode & SSL_MODE_AUTO_RETRY) != 0)
                    goto start;

                s->rwstate = SSL_READING;
                rbio = SSL_get_rbio(ssl);
                BIO_clear_retry_flags(rbio);
                BIO_set_retry_read(rbio);
                return -1;
            }
        } else {
            /*
             * The peer is continuing to send application data, but we have
             * already sent close_notify. If this was expected we should have
             * been called via SSL_read() and this would have been handled
             * above.
             * No alert sent because we already sent close_notify
             */
            ssl_release_record(s, rr);
            SSLfatal(s, SSL_AD_NO_ALERT,
                     SSL_R_APPLICATION_DATA_AFTER_CLOSE_NOTIFY);
            return -1;
        }
    }

    /*
     * For handshake data we have 'fragment' storage, so fill that so that we
     * can process the header at a fixed place. This is done after the
     * "SHUTDOWN" code above to avoid filling the fragment storage with data
     * that we're just going to discard.
     */
    if (rr->type == SSL3_RT_HANDSHAKE) {
        size_t dest_maxlen = sizeof(s->rlayer.handshake_fragment);
        unsigned char *dest = s->rlayer.handshake_fragment;
        size_t *dest_len = &s->rlayer.handshake_fragment_len;

        n = dest_maxlen - *dest_len; /* available space in 'dest' */
        if (rr->length < n)
            n = rr->length; /* available bytes */

        /* now move 'n' bytes: */
        memcpy(dest + *dest_len, rr->data + rr->off, n);
        rr->off += n;
        rr->length -= n;
        *dest_len += n;
        if (rr->length == 0)
            ssl_release_record(s, rr);

        if (*dest_len < dest_maxlen)
            goto start;     /* fragment was too small */
    }

    if (rr->type == SSL3_RT_CHANGE_CIPHER_SPEC) {
        SSLfatal(s, SSL_AD_UNEXPECTED_MESSAGE, SSL_R_CCS_RECEIVED_EARLY);
        return -1;
    }

    /*
     * Unexpected handshake message (ClientHello, NewSessionTicket (TLS1.3) or
     * protocol violation)
     */
    if ((s->rlayer.handshake_fragment_len >= 4)
            && !ossl_statem_get_in_handshake(s)) {
        int ined = (s->early_data_state == SSL_EARLY_DATA_READING);

        /* We found handshake data, so we're going back into init */
        ossl_statem_set_in_init(s, 1);

        i = s->handshake_func(ssl);
        /* SSLfatal() already called if appropriate */
        if (i < 0)
            return i;
        if (i == 0) {
            return -1;
        }

        /*
         * If we were actually trying to read early data and we found a
         * handshake message, then we don't want to continue to try and read
         * the application data any more. It won't be "early" now.
         */
        if (ined)
            return -1;

        if (!(s->mode & SSL_MODE_AUTO_RETRY)) {
            if (!RECORD_LAYER_read_pending(&s->rlayer)) {
                BIO *bio;
                /*
                 * In the case where we try to read application data, but we
                 * trigger an SSL handshake, we return -1 with the retry
                 * option set.  Otherwise renegotiation may cause nasty
                 * problems in the blocking world
                 */
                s->rwstate = SSL_READING;
                bio = SSL_get_rbio(ssl);
                BIO_clear_retry_flags(bio);
                BIO_set_retry_read(bio);
                return -1;
            }
        }
        goto start;
    }

    switch (rr->type) {
    default:
        /*
         * TLS 1.0 and 1.1 say you SHOULD ignore unrecognised record types, but
         * TLS 1.2 says you MUST send an unexpected message alert. We use the
         * TLS 1.2 behaviour for all protocol versions to prevent issues where
         * no progress is being made and the peer continually sends unrecognised
         * record types, using up resources processing them.
         */
        SSLfatal(s, SSL_AD_UNEXPECTED_MESSAGE, SSL_R_UNEXPECTED_RECORD);
        return -1;
    case SSL3_RT_CHANGE_CIPHER_SPEC:
    case SSL3_RT_ALERT:
    case SSL3_RT_HANDSHAKE:
        /*
         * we already handled all of these, with the possible exception of
         * SSL3_RT_HANDSHAKE when ossl_statem_get_in_handshake(s) is true, but
         * that should not happen when type != rr->type
         */
        SSLfatal(s, SSL_AD_UNEXPECTED_MESSAGE, ERR_R_INTERNAL_ERROR);
        return -1;
    case SSL3_RT_APPLICATION_DATA:
        /*
         * At this point, we were expecting handshake data, but have
         * application data.  If the library was running inside ssl3_read()
         * (i.e. in_read_app_data is set) and it makes sense to read
         * application data at this point (session renegotiation not yet
         * started), we will indulge it.
         */
        if (ossl_statem_app_data_allowed(s)) {
            s->s3.in_read_app_data = 2;
            return -1;
        } else if (ossl_statem_skip_early_data(s)) {
            /*
             * This can happen after a client sends a CH followed by early_data,
             * but the server responds with a HelloRetryRequest. The server
             * reads the next record from the client expecting to find a
             * plaintext ClientHello but gets a record which appears to be
             * application data. The trial decrypt "works" because null
             * decryption was applied. We just skip it and move on to the next
             * record.
             */
            if (!ossl_early_data_count_ok(s, rr->length,
                                          EARLY_DATA_CIPHERTEXT_OVERHEAD, 0)) {
                /* SSLfatal() already called */
                return -1;
            }
            ssl_release_record(s, rr);
            goto start;
        } else {
            SSLfatal(s, SSL_AD_UNEXPECTED_MESSAGE, SSL_R_UNEXPECTED_RECORD);
            return -1;
        }
    }
}

/*
 * Returns true if the current rrec was sent in SSLv2 backwards compatible
 * format and false otherwise.
 */
int RECORD_LAYER_is_sslv2_record(RECORD_LAYER *rl)
{
    if (SSL_CONNECTION_IS_DTLS(rl->s))
        return 0;
    return rl->tlsrecs[0].version == SSL2_VERSION;
}

static OSSL_FUNC_rlayer_msg_callback_fn rlayer_msg_callback_wrapper;
static void rlayer_msg_callback_wrapper(int write_p, int version,
                                        int content_type, const void *buf,
                                        size_t len, void *cbarg)
{
    SSL_CONNECTION *s = cbarg;
    SSL *ssl = SSL_CONNECTION_GET_SSL(s);

    if (s->msg_callback != NULL)
        s->msg_callback(write_p, version, content_type, buf, len, ssl,
                        s->msg_callback_arg);
}

static OSSL_FUNC_rlayer_security_fn rlayer_security_wrapper;
static int rlayer_security_wrapper(void *cbarg, int op, int bits, int nid,
                                   void *other)
{
    SSL_CONNECTION *s = cbarg;

    return ssl_security(s, op, bits, nid, other);
}

static OSSL_FUNC_rlayer_padding_fn rlayer_padding_wrapper;
static size_t rlayer_padding_wrapper(void *cbarg, int type, size_t len)
{
    SSL_CONNECTION *s = cbarg;
    SSL *ssl = SSL_CONNECTION_GET_SSL(s);

    return s->rlayer.record_padding_cb(ssl, type, len,
                                       s->rlayer.record_padding_arg);
}

static const OSSL_DISPATCH rlayer_dispatch[] = {
    { OSSL_FUNC_RLAYER_SKIP_EARLY_DATA, (void (*)(void))ossl_statem_skip_early_data },
    { OSSL_FUNC_RLAYER_MSG_CALLBACK, (void (*)(void))rlayer_msg_callback_wrapper },
    { OSSL_FUNC_RLAYER_SECURITY, (void (*)(void))rlayer_security_wrapper },
    { OSSL_FUNC_RLAYER_PADDING, (void (*)(void))rlayer_padding_wrapper },
    { 0, NULL }
};

void ossl_ssl_set_custom_record_layer(SSL_CONNECTION *s,
                                      const OSSL_RECORD_METHOD *meth,
                                      void *rlarg)
{
    s->rlayer.custom_rlmethod = meth;
    s->rlayer.rlarg = rlarg;
}

static const OSSL_RECORD_METHOD *ssl_select_next_record_layer(SSL_CONNECTION *s,
                                                              int direction,
                                                              int level)
{
    if (s->rlayer.custom_rlmethod != NULL)
        return s->rlayer.custom_rlmethod;

    if (level == OSSL_RECORD_PROTECTION_LEVEL_NONE) {
        if (SSL_CONNECTION_IS_DTLS(s))
            return &ossl_dtls_record_method;

        return &ossl_tls_record_method;
    }

#ifndef OPENSSL_NO_KTLS
    /* KTLS does not support renegotiation */
    if (level == OSSL_RECORD_PROTECTION_LEVEL_APPLICATION
            && (s->options & SSL_OP_ENABLE_KTLS) != 0
            && (SSL_CONNECTION_IS_TLS13(s) || SSL_IS_FIRST_HANDSHAKE(s)))
        return &ossl_ktls_record_method;
#endif

    /* Default to the current OSSL_RECORD_METHOD */
    return direction == OSSL_RECORD_DIRECTION_READ ? s->rlayer.rrlmethod
                                                   : s->rlayer.wrlmethod;
}

static int ssl_post_record_layer_select(SSL_CONNECTION *s, int direction)
{
    const OSSL_RECORD_METHOD *thismethod;
    OSSL_RECORD_LAYER *thisrl;

    if (direction == OSSL_RECORD_DIRECTION_READ) {
        thismethod = s->rlayer.rrlmethod;
        thisrl = s->rlayer.rrl;
    } else {
        thismethod = s->rlayer.wrlmethod;
        thisrl = s->rlayer.wrl;
    }

#ifndef OPENSSL_NO_KTLS
    {
        SSL *ssl = SSL_CONNECTION_GET_SSL(s);

        if (s->rlayer.rrlmethod == &ossl_ktls_record_method) {
            /* KTLS does not support renegotiation so disallow it */
            SSL_set_options(ssl, SSL_OP_NO_RENEGOTIATION);
        }
    }
#endif
    if (SSL_IS_FIRST_HANDSHAKE(s) && thismethod->set_first_handshake != NULL)
        thismethod->set_first_handshake(thisrl, 1);

    if (s->max_pipelines != 0 && thismethod->set_max_pipelines != NULL)
        thismethod->set_max_pipelines(thisrl, s->max_pipelines);

    return 1;
}

int ssl_set_new_record_layer(SSL_CONNECTION *s, int version,
                             int direction, int level,
                             unsigned char *secret, size_t secretlen,
                             unsigned char *key, size_t keylen,
                             unsigned char *iv,  size_t ivlen,
                             unsigned char *mackey, size_t mackeylen,
                             const EVP_CIPHER *ciph, size_t taglen,
                             int mactype, const EVP_MD *md,
                             const SSL_COMP *comp, const EVP_MD *kdfdigest)
{
    OSSL_PARAM options[5], *opts = options;
    OSSL_PARAM settings[6], *set =  settings;
    const OSSL_RECORD_METHOD **thismethod;
    OSSL_RECORD_LAYER **thisrl, *newrl = NULL;
    BIO *thisbio;
    SSL_CTX *sctx = SSL_CONNECTION_GET_CTX(s);
    const OSSL_RECORD_METHOD *meth;
    int use_etm, stream_mac = 0, tlstree = 0;
    unsigned int maxfrag = (direction == OSSL_RECORD_DIRECTION_WRITE)
                           ? ssl_get_max_send_fragment(s)
                           : SSL3_RT_MAX_PLAIN_LENGTH;
    int use_early_data = 0;
    uint32_t max_early_data;
    COMP_METHOD *compm = (comp == NULL) ? NULL : comp->method;

    meth = ssl_select_next_record_layer(s, direction, level);

    if (direction == OSSL_RECORD_DIRECTION_READ) {
        thismethod = &s->rlayer.rrlmethod;
        thisrl = &s->rlayer.rrl;
        thisbio = s->rbio;
    } else {
        thismethod = &s->rlayer.wrlmethod;
        thisrl = &s->rlayer.wrl;
        thisbio = s->wbio;
    }

    if (meth == NULL)
        meth = *thismethod;

    if (!ossl_assert(meth != NULL)) {
        ERR_raise(ERR_LIB_SSL, ERR_R_INTERNAL_ERROR);
        return 0;
    }

    /* Parameters that *may* be supported by a record layer if passed */
    *opts++ = OSSL_PARAM_construct_uint64(OSSL_LIBSSL_RECORD_LAYER_PARAM_OPTIONS,
                                          &s->options);
    *opts++ = OSSL_PARAM_construct_uint32(OSSL_LIBSSL_RECORD_LAYER_PARAM_MODE,
                                          &s->mode);
    if (direction == OSSL_RECORD_DIRECTION_READ) {
        *opts++ = OSSL_PARAM_construct_size_t(OSSL_LIBSSL_RECORD_LAYER_READ_BUFFER_LEN,
                                              &s->rlayer.default_read_buf_len);
        *opts++ = OSSL_PARAM_construct_int(OSSL_LIBSSL_RECORD_LAYER_PARAM_READ_AHEAD,
                                           &s->rlayer.read_ahead);
    } else {
        *opts++ = OSSL_PARAM_construct_size_t(OSSL_LIBSSL_RECORD_LAYER_PARAM_BLOCK_PADDING,
                                              &s->rlayer.block_padding);
    }
    *opts = OSSL_PARAM_construct_end();

    /* Parameters that *must* be supported by a record layer if passed */
    if (direction == OSSL_RECORD_DIRECTION_READ) {
        use_etm = SSL_READ_ETM(s) ? 1 : 0;
        if ((s->mac_flags & SSL_MAC_FLAG_READ_MAC_STREAM) != 0)
            stream_mac = 1;

        if ((s->mac_flags & SSL_MAC_FLAG_READ_MAC_TLSTREE) != 0)
            tlstree = 1;
    } else {
        use_etm = SSL_WRITE_ETM(s) ? 1 : 0;
        if ((s->mac_flags & SSL_MAC_FLAG_WRITE_MAC_STREAM) != 0)
            stream_mac = 1;

        if ((s->mac_flags & SSL_MAC_FLAG_WRITE_MAC_TLSTREE) != 0)
            tlstree = 1;
    }

    if (use_etm)
        *set++ = OSSL_PARAM_construct_int(OSSL_LIBSSL_RECORD_LAYER_PARAM_USE_ETM,
                                          &use_etm);

    if (stream_mac)
        *set++ = OSSL_PARAM_construct_int(OSSL_LIBSSL_RECORD_LAYER_PARAM_STREAM_MAC,
                                          &stream_mac);

    if (tlstree)
        *set++ = OSSL_PARAM_construct_int(OSSL_LIBSSL_RECORD_LAYER_PARAM_TLSTREE,
                                          &tlstree);

    /*
     * We only need to do this for the read side. The write side should already
     * have the correct value due to the ssl_get_max_send_fragment() call above
     */
    if (direction == OSSL_RECORD_DIRECTION_READ
            && s->session != NULL
            && USE_MAX_FRAGMENT_LENGTH_EXT(s->session))
        maxfrag = GET_MAX_FRAGMENT_LENGTH(s->session);


    if (maxfrag != SSL3_RT_MAX_PLAIN_LENGTH)
        *set++ = OSSL_PARAM_construct_uint(OSSL_LIBSSL_RECORD_LAYER_PARAM_MAX_FRAG_LEN,
                                           &maxfrag);

    /*
     * The record layer must check the amount of early data sent or received
     * using the early keys. A server also needs to worry about rejected early
     * data that might arrive when the handshake keys are in force.
     */
    if (s->server && direction == OSSL_RECORD_DIRECTION_READ) {
        use_early_data = (level == OSSL_RECORD_PROTECTION_LEVEL_EARLY
                          || level == OSSL_RECORD_PROTECTION_LEVEL_HANDSHAKE);
    } else if (!s->server && direction == OSSL_RECORD_DIRECTION_WRITE) {
        use_early_data = (level == OSSL_RECORD_PROTECTION_LEVEL_EARLY);
    }
    if (use_early_data) {
        max_early_data = ossl_get_max_early_data(s);

        if (max_early_data != 0)
            *set++ = OSSL_PARAM_construct_uint32(OSSL_LIBSSL_RECORD_LAYER_PARAM_MAX_EARLY_DATA,
                                                 &max_early_data);
    }

    *set = OSSL_PARAM_construct_end();

    for (;;) {
        int rlret;
        BIO *prev = NULL;
        BIO *next = NULL;
        unsigned int epoch = 0;
        OSSL_DISPATCH rlayer_dispatch_tmp[OSSL_NELEM(rlayer_dispatch)];
        size_t i, j;

        if (direction == OSSL_RECORD_DIRECTION_READ) {
            prev = s->rlayer.rrlnext;
            if (SSL_CONNECTION_IS_DTLS(s)
                    && level != OSSL_RECORD_PROTECTION_LEVEL_NONE)
                epoch =  DTLS_RECORD_LAYER_get_r_epoch(&s->rlayer) + 1; /* new epoch */

#ifndef OPENSSL_NO_DGRAM
            if (SSL_CONNECTION_IS_DTLS(s))
                next = BIO_new(BIO_s_dgram_mem());
            else
#endif
                next = BIO_new(BIO_s_mem());

            if (next == NULL) {
                BIO_free(prev);
                SSLfatal(s, SSL_AD_INTERNAL_ERROR, ERR_R_INTERNAL_ERROR);
                return 0;
            }
            s->rlayer.rrlnext = next;
        } else {
            if (SSL_CONNECTION_IS_DTLS(s)
                    && level != OSSL_RECORD_PROTECTION_LEVEL_NONE)
                epoch =  DTLS_RECORD_LAYER_get_w_epoch(&s->rlayer) + 1; /* new epoch */
        }

        /*
         * Create a copy of the dispatch array, missing out wrappers for
         * callbacks that we don't need.
         */
        for (i = 0, j = 0; i < OSSL_NELEM(rlayer_dispatch); i++) {
            switch (rlayer_dispatch[i].function_id) {
            case OSSL_FUNC_RLAYER_MSG_CALLBACK:
                if (s->msg_callback == NULL)
                    continue;
                break;
            case OSSL_FUNC_RLAYER_PADDING:
                if (s->rlayer.record_padding_cb == NULL)
                    continue;
                break;
            default:
                break;
            }
            rlayer_dispatch_tmp[j++] = rlayer_dispatch[i];
        }

        rlret = meth->new_record_layer(sctx->libctx, sctx->propq, version,
                                       s->server, direction, level, epoch,
                                       secret, secretlen, key, keylen, iv,
                                       ivlen, mackey, mackeylen, ciph, taglen,
                                       mactype, md, compm, kdfdigest, prev,
                                       thisbio, next, NULL, NULL, settings,
                                       options, rlayer_dispatch_tmp, s,
                                       s->rlayer.rlarg, &newrl);
        BIO_free(prev);
        switch (rlret) {
        case OSSL_RECORD_RETURN_FATAL:
            SSLfatal(s, SSL_AD_INTERNAL_ERROR, SSL_R_RECORD_LAYER_FAILURE);
            return 0;

        case OSSL_RECORD_RETURN_NON_FATAL_ERR:
            if (*thismethod != meth && *thismethod != NULL) {
                /*
                 * We tried a new record layer method, but it didn't work out,
                 * so we fallback to the original method and try again
                 */
                meth = *thismethod;
                continue;
            }
            SSLfatal(s, SSL_AD_INTERNAL_ERROR, SSL_R_NO_SUITABLE_RECORD_LAYER);
            return 0;

        case OSSL_RECORD_RETURN_SUCCESS:
            break;

        default:
            /* Should not happen */
            SSLfatal(s, SSL_AD_INTERNAL_ERROR, ERR_R_INTERNAL_ERROR);
            return 0;
        }
        break;
    }

    /*
     * Free the old record layer if we have one except in the case of DTLS when
     * writing and there are still buffered sent messages in our queue. In that
     * case the record layer is still referenced by those buffered messages for
     * potential retransmit. Only when those buffered messages get freed do we
     * free the record layer object (see dtls1_hm_fragment_free)
     */
    if (!SSL_CONNECTION_IS_DTLS(s)
            || direction == OSSL_RECORD_DIRECTION_READ
            || pqueue_peek(s->d1->sent_messages) == NULL) {
        if (*thismethod != NULL && !(*thismethod)->free(*thisrl)) {
            SSLfatal(s, SSL_AD_INTERNAL_ERROR, ERR_R_INTERNAL_ERROR);
            return 0;
        }
    }

    *thisrl = newrl;
    *thismethod = meth;

    return ssl_post_record_layer_select(s, direction);
}

int ssl_set_record_protocol_version(SSL_CONNECTION *s, int vers)
{
    if (!ossl_assert(s->rlayer.rrlmethod != NULL)
            || !ossl_assert(s->rlayer.wrlmethod != NULL))
        return 0;
    s->rlayer.rrlmethod->set_protocol_version(s->rlayer.rrl, s->version);
    s->rlayer.wrlmethod->set_protocol_version(s->rlayer.wrl, s->version);

    return 1;
}<|MERGE_RESOLUTION|>--- conflicted
+++ resolved
@@ -130,25 +130,6 @@
     if (sc == NULL)
         return 0;
 
-<<<<<<< HEAD
-    /* Take into account DTLS buffered app data */
-    if (SSL_IS_DTLS(s)) {
-        DTLS1_RECORD_DATA *rdata;
-        pitem *item, *iter;
-
-        iter = pqueue_iterator(s->rlayer.d->buffered_app_data.q);
-        while ((item = pqueue_next(&iter)) != NULL) {
-            rdata = item->data;
-            num += rdata->rrec.length;
-        }
-    }
-
-    for (i = 0; i < RECORD_LAYER_get_numrpipes(&s->rlayer); i++) {
-        if (SSL3_RECORD_get_type(&s->rlayer.rrec[i])
-            != SSL3_RT_APPLICATION_DATA)
-            return num;
-        num += SSL3_RECORD_get_length(&s->rlayer.rrec[i]);
-=======
     if (SSL_CONNECTION_IS_DTLS(sc)) {
         TLS_RECORD *rdata;
         pitem *item, *iter;
@@ -164,7 +145,6 @@
         if (sc->rlayer.tlsrecs[i].type != SSL3_RT_APPLICATION_DATA)
             return num;
         num += sc->rlayer.tlsrecs[i].length;
->>>>>>> f4b83e68
     }
 
     num += sc->rlayer.rrlmethod->app_data_pending(sc->rlayer.rrl);
