/*
 * Copyright 2016-2022 The OpenSSL Project Authors. All Rights Reserved.
 *
 * Licensed under the Apache License 2.0 (the "License").  You may not use
 * this file except in compliance with the License.  You can obtain a copy
 * in the file LICENSE in the source distribution or at
 * https://www.openssl.org/source/license.html
 */

#include <stdlib.h>
#include "ssl_local.h"
#include "internal/ktls.h"
#include "record/record_local.h"
#include "internal/cryptlib.h"
#include <openssl/evp.h>
#include <openssl/kdf.h>
#include <openssl/core_names.h>

#define TLS13_MAX_LABEL_LEN     249

/* ASCII: "tls13 ", in hex for EBCDIC compatibility */
static const unsigned char label_prefix[] = "\x74\x6C\x73\x31\x33\x20";

/*
 * Given a |secret|; a |label| of length |labellen|; and |data| of length
 * |datalen| (e.g. typically a hash of the handshake messages), derive a new
 * secret |outlen| bytes long and store it in the location pointed to be |out|.
 * The |data| value may be zero length. Any errors will be treated as fatal if
 * |fatal| is set. Returns 1 on success  0 on failure.
 * If |raise_error| is set, ERR_raise is called on failure.
 */
int tls13_hkdf_expand_ex(OSSL_LIB_CTX *libctx, const char *propq,
                         const EVP_MD *md,
                         const unsigned char *secret,
                         const unsigned char *label, size_t labellen,
                         const unsigned char *data, size_t datalen,
                         unsigned char *out, size_t outlen, int raise_error)
{
    EVP_KDF *kdf = EVP_KDF_fetch(libctx, OSSL_KDF_NAME_TLS1_3_KDF, propq);
    EVP_KDF_CTX *kctx;
    OSSL_PARAM params[7], *p = params;
    int mode = EVP_PKEY_HKDEF_MODE_EXPAND_ONLY;
    const char *mdname = EVP_MD_get0_name(md);
    int ret;
    size_t hashlen;

    kctx = EVP_KDF_CTX_new(kdf);
    EVP_KDF_free(kdf);
    if (kctx == NULL)
        return 0;

    if (labellen > TLS13_MAX_LABEL_LEN) {
        if (raise_error)
            /*
             * Probably we have been called from SSL_export_keying_material(),
             * or SSL_export_keying_material_early().
             */
            ERR_raise(ERR_LIB_SSL, SSL_R_TLS_ILLEGAL_EXPORTER_LABEL);

        EVP_KDF_CTX_free(kctx);
        return 0;
    }

    if ((ret = EVP_MD_get_size(md)) <= 0) {
        EVP_KDF_CTX_free(kctx);
        if (raise_error)
            ERR_raise(ERR_LIB_SSL, ERR_R_INTERNAL_ERROR);
        return 0;
    }
    hashlen = (size_t)ret;

    *p++ = OSSL_PARAM_construct_int(OSSL_KDF_PARAM_MODE, &mode);
    *p++ = OSSL_PARAM_construct_utf8_string(OSSL_KDF_PARAM_DIGEST,
                                            (char *)mdname, 0);
    *p++ = OSSL_PARAM_construct_octet_string(OSSL_KDF_PARAM_KEY,
                                             (unsigned char *)secret, hashlen);
    *p++ = OSSL_PARAM_construct_octet_string(OSSL_KDF_PARAM_PREFIX,
                                             (unsigned char *)label_prefix,
                                             sizeof(label_prefix) - 1);
    *p++ = OSSL_PARAM_construct_octet_string(OSSL_KDF_PARAM_LABEL,
                                             (unsigned char *)label, labellen);
    if (data != NULL)
        *p++ = OSSL_PARAM_construct_octet_string(OSSL_KDF_PARAM_DATA,
                                                 (unsigned char *)data,
                                                 datalen);
    *p++ = OSSL_PARAM_construct_end();

    ret = EVP_KDF_derive(kctx, out, outlen, params) <= 0;
    EVP_KDF_CTX_free(kctx);

    if (ret != 0) {
        if (raise_error)
            ERR_raise(ERR_LIB_SSL, ERR_R_INTERNAL_ERROR);
    }

    return ret == 0;
}

int tls13_hkdf_expand(SSL_CONNECTION *s, const EVP_MD *md,
                      const unsigned char *secret,
                      const unsigned char *label, size_t labellen,
                      const unsigned char *data, size_t datalen,
                      unsigned char *out, size_t outlen, int fatal)
{
    int ret;
    SSL_CTX *sctx = SSL_CONNECTION_GET_CTX(s);

    ret = tls13_hkdf_expand_ex(sctx->libctx, sctx->propq, md,
                               secret, label, labellen, data, datalen,
                               out, outlen, !fatal);
    if (ret == 0 && fatal)
        SSLfatal(s, SSL_AD_INTERNAL_ERROR, ERR_R_INTERNAL_ERROR);

    return ret;
}

/*
 * Given a |secret| generate a |key| of length |keylen| bytes. Returns 1 on
 * success  0 on failure.
 */
int tls13_derive_key(SSL_CONNECTION *s, const EVP_MD *md,
                     const unsigned char *secret,
                     unsigned char *key, size_t keylen)
{
    /* ASCII: "key", in hex for EBCDIC compatibility */
    static const unsigned char keylabel[] = "\x6B\x65\x79";

    return tls13_hkdf_expand(s, md, secret, keylabel, sizeof(keylabel) - 1,
                             NULL, 0, key, keylen, 1);
}

/*
 * Given a |secret| generate an |iv| of length |ivlen| bytes. Returns 1 on
 * success  0 on failure.
 */
int tls13_derive_iv(SSL_CONNECTION *s, const EVP_MD *md,
                    const unsigned char *secret,
                    unsigned char *iv, size_t ivlen)
{
    /* ASCII: "iv", in hex for EBCDIC compatibility */
    static const unsigned char ivlabel[] = "\x69\x76";

    return tls13_hkdf_expand(s, md, secret, ivlabel, sizeof(ivlabel) - 1,
                             NULL, 0, iv, ivlen, 1);
}

int tls13_derive_finishedkey(SSL_CONNECTION *s, const EVP_MD *md,
                             const unsigned char *secret,
                             unsigned char *fin, size_t finlen)
{
    /* ASCII: "finished", in hex for EBCDIC compatibility */
    static const unsigned char finishedlabel[] = "\x66\x69\x6E\x69\x73\x68\x65\x64";

    return tls13_hkdf_expand(s, md, secret, finishedlabel,
                             sizeof(finishedlabel) - 1, NULL, 0, fin, finlen, 1);
}

/*
 * Given the previous secret |prevsecret| and a new input secret |insecret| of
 * length |insecretlen|, generate a new secret and store it in the location
 * pointed to by |outsecret|. Returns 1 on success  0 on failure.
 */
int tls13_generate_secret(SSL_CONNECTION *s, const EVP_MD *md,
                          const unsigned char *prevsecret,
                          const unsigned char *insecret,
                          size_t insecretlen,
                          unsigned char *outsecret)
{
    size_t mdlen;
    int mdleni;
    int ret;
    EVP_KDF *kdf;
    EVP_KDF_CTX *kctx;
    OSSL_PARAM params[7], *p = params;
    int mode = EVP_PKEY_HKDEF_MODE_EXTRACT_ONLY;
    const char *mdname = EVP_MD_get0_name(md);
    /* ASCII: "derived", in hex for EBCDIC compatibility */
    static const char derived_secret_label[] = "\x64\x65\x72\x69\x76\x65\x64";
    SSL_CTX *sctx = SSL_CONNECTION_GET_CTX(s);

    kdf = EVP_KDF_fetch(sctx->libctx, OSSL_KDF_NAME_TLS1_3_KDF, sctx->propq);
    kctx = EVP_KDF_CTX_new(kdf);
    EVP_KDF_free(kdf);
    if (kctx == NULL) {
        SSLfatal(s, SSL_AD_INTERNAL_ERROR, ERR_R_INTERNAL_ERROR);
        return 0;
    }

    mdleni = EVP_MD_get_size(md);
    /* Ensure cast to size_t is safe */
    if (!ossl_assert(mdleni >= 0)) {
<<<<<<< HEAD
        SSLfatal(s, SSL_AD_INTERNAL_ERROR, SSL_F_TLS13_GENERATE_SECRET,
                 ERR_R_INTERNAL_ERROR);
        EVP_PKEY_CTX_free(pctx);
=======
        SSLfatal(s, SSL_AD_INTERNAL_ERROR, ERR_R_INTERNAL_ERROR);
        EVP_KDF_CTX_free(kctx);
>>>>>>> f4b83e68
        return 0;
    }
    mdlen = (size_t)mdleni;

    *p++ = OSSL_PARAM_construct_int(OSSL_KDF_PARAM_MODE, &mode);
    *p++ = OSSL_PARAM_construct_utf8_string(OSSL_KDF_PARAM_DIGEST,
                                            (char *)mdname, 0);
    if (insecret != NULL)
        *p++ = OSSL_PARAM_construct_octet_string(OSSL_KDF_PARAM_KEY,
                                                 (unsigned char *)insecret,
                                                 insecretlen);
    if (prevsecret != NULL)
        *p++ = OSSL_PARAM_construct_octet_string(OSSL_KDF_PARAM_SALT,
                                                 (unsigned char *)prevsecret, mdlen);
    *p++ = OSSL_PARAM_construct_octet_string(OSSL_KDF_PARAM_PREFIX,
                                             (unsigned char *)label_prefix,
                                             sizeof(label_prefix) - 1);
    *p++ = OSSL_PARAM_construct_octet_string(OSSL_KDF_PARAM_LABEL,
                                             (unsigned char *)derived_secret_label,
                                             sizeof(derived_secret_label) - 1);
    *p++ = OSSL_PARAM_construct_end();

    ret = EVP_KDF_derive(kctx, outsecret, mdlen, params) <= 0;

    if (ret != 0)
        SSLfatal(s, SSL_AD_INTERNAL_ERROR, ERR_R_INTERNAL_ERROR);

    EVP_KDF_CTX_free(kctx);
    return ret == 0;
}

/*
 * Given an input secret |insecret| of length |insecretlen| generate the
 * handshake secret. This requires the early secret to already have been
 * generated. Returns 1 on success  0 on failure.
 */
int tls13_generate_handshake_secret(SSL_CONNECTION *s,
                                    const unsigned char *insecret,
                                    size_t insecretlen)
{
    /* Calls SSLfatal() if required */
    return tls13_generate_secret(s, ssl_handshake_md(s), s->early_secret,
                                 insecret, insecretlen,
                                 (unsigned char *)&s->handshake_secret);
}

/*
 * Given the handshake secret |prev| of length |prevlen| generate the master
 * secret and store its length in |*secret_size|. Returns 1 on success  0 on
 * failure.
 */
int tls13_generate_master_secret(SSL_CONNECTION *s, unsigned char *out,
                                 unsigned char *prev, size_t prevlen,
                                 size_t *secret_size)
{
    const EVP_MD *md = ssl_handshake_md(s);

    *secret_size = EVP_MD_get_size(md);
    /* Calls SSLfatal() if required */
    return tls13_generate_secret(s, md, prev, NULL, 0, out);
}

/*
 * Generates the mac for the Finished message. Returns the length of the MAC or
 * 0 on error.
 */
size_t tls13_final_finish_mac(SSL_CONNECTION *s, const char *str, size_t slen,
                             unsigned char *out)
{
    const EVP_MD *md = ssl_handshake_md(s);
    const char *mdname = EVP_MD_get0_name(md);
    unsigned char hash[EVP_MAX_MD_SIZE];
    unsigned char finsecret[EVP_MAX_MD_SIZE];
    unsigned char *key = NULL;
    size_t len = 0, hashlen;
    OSSL_PARAM params[2], *p = params;
    SSL_CTX *sctx = SSL_CONNECTION_GET_CTX(s);

    if (md == NULL)
        return 0;

    /* Safe to cast away const here since we're not "getting" any data */
    if (sctx->propq != NULL)
        *p++ = OSSL_PARAM_construct_utf8_string(OSSL_ALG_PARAM_PROPERTIES,
                                                (char *)sctx->propq,
                                                0);
    *p = OSSL_PARAM_construct_end();

    if (!ssl_handshake_hash(s, hash, sizeof(hash), &hashlen)) {
        /* SSLfatal() already called */
        goto err;
    }

    if (str == SSL_CONNECTION_GET_SSL(s)->method->ssl3_enc->server_finished_label) {
        key = s->server_finished_secret;
    } else if (SSL_IS_FIRST_HANDSHAKE(s)) {
        key = s->client_finished_secret;
    } else {
        if (!tls13_derive_finishedkey(s, md,
                                      s->client_app_traffic_secret,
                                      finsecret, hashlen))
            goto err;
        key = finsecret;
    }

    if (!EVP_Q_mac(sctx->libctx, "HMAC", sctx->propq, mdname,
                   params, key, hashlen, hash, hashlen,
                   /* outsize as per sizeof(peer_finish_md) */
                   out, EVP_MAX_MD_SIZE * 2, &len)) {
        SSLfatal(s, SSL_AD_INTERNAL_ERROR, ERR_R_INTERNAL_ERROR);
        goto err;
    }

 err:
    OPENSSL_cleanse(finsecret, sizeof(finsecret));
    return len;
}

/*
 * There isn't really a key block in TLSv1.3, but we still need this function
 * for initialising the cipher and hash. Returns 1 on success or 0 on failure.
 */
int tls13_setup_key_block(SSL_CONNECTION *s)
{
    const EVP_CIPHER *c;
    const EVP_MD *hash;

    s->session->cipher = s->s3.tmp.new_cipher;
    if (!ssl_cipher_get_evp(SSL_CONNECTION_GET_CTX(s), s->session, &c, &hash,
                            NULL, NULL, NULL, 0)) {
        /* Error is already recorded */
        SSLfatal_alert(s, SSL_AD_INTERNAL_ERROR);
        return 0;
    }

    ssl_evp_cipher_free(s->s3.tmp.new_sym_enc);
    s->s3.tmp.new_sym_enc = c;
    ssl_evp_md_free(s->s3.tmp.new_hash);
    s->s3.tmp.new_hash = hash;

    return 1;
}

static int derive_secret_key_and_iv(SSL_CONNECTION *s, int sending,
                                    const EVP_MD *md,
                                    const EVP_CIPHER *ciph,
                                    const unsigned char *insecret,
                                    const unsigned char *hash,
                                    const unsigned char *label,
                                    size_t labellen, unsigned char *secret,
                                    unsigned char *key, size_t *keylen,
                                    unsigned char *iv, size_t *ivlen,
                                    size_t *taglen)
{
    int hashleni = EVP_MD_get_size(md);
    size_t hashlen;
    int mode;

    /* Ensure cast to size_t is safe */
    if (!ossl_assert(hashleni >= 0)) {
        SSLfatal(s, SSL_AD_INTERNAL_ERROR, ERR_R_EVP_LIB);
        return 0;
    }
    hashlen = (size_t)hashleni;

    if (!tls13_hkdf_expand(s, md, insecret, label, labellen, hash, hashlen,
                           secret, hashlen, 1)) {
        /* SSLfatal() already called */
        return 0;
    }

    *keylen = EVP_CIPHER_get_key_length(ciph);

    mode = EVP_CIPHER_get_mode(ciph);
    if (mode == EVP_CIPH_CCM_MODE) {
        uint32_t algenc;

        *ivlen = EVP_CCM_TLS_IV_LEN;
        if (s->s3.tmp.new_cipher != NULL) {
            algenc = s->s3.tmp.new_cipher->algorithm_enc;
        } else if (s->session->cipher != NULL) {
            /* We've not selected a cipher yet - we must be doing early data */
            algenc = s->session->cipher->algorithm_enc;
        } else if (s->psksession != NULL && s->psksession->cipher != NULL) {
            /* We must be doing early data with out-of-band PSK */
            algenc = s->psksession->cipher->algorithm_enc;
        } else {
            SSLfatal(s, SSL_AD_INTERNAL_ERROR, ERR_R_EVP_LIB);
            return 0;
        }
        if (algenc & (SSL_AES128CCM8 | SSL_AES256CCM8))
            *taglen = EVP_CCM8_TLS_TAG_LEN;
         else
            *taglen = EVP_CCM_TLS_TAG_LEN;
    } else {
        int iivlen;

        if (mode == EVP_CIPH_GCM_MODE) {
            *taglen = EVP_GCM_TLS_TAG_LEN;
        } else {
            /* CHACHA20P-POLY1305 */
            *taglen = EVP_CHACHAPOLY_TLS_TAG_LEN;
        }
        iivlen = EVP_CIPHER_get_iv_length(ciph);
        if (iivlen < 0) {
            SSLfatal(s, SSL_AD_INTERNAL_ERROR, ERR_R_EVP_LIB);
            return 0;
        }
        *ivlen = iivlen;
    }

    if (!tls13_derive_key(s, md, secret, key, *keylen)
            || !tls13_derive_iv(s, md, secret, iv, *ivlen)) {
        /* SSLfatal() already called */
        return 0;
    }

    return 1;
}

int tls13_change_cipher_state(SSL_CONNECTION *s, int which)
{
    /* ASCII: "c e traffic", in hex for EBCDIC compatibility */
    static const unsigned char client_early_traffic[] = "\x63\x20\x65\x20\x74\x72\x61\x66\x66\x69\x63";
    /* ASCII: "c hs traffic", in hex for EBCDIC compatibility */
    static const unsigned char client_handshake_traffic[] = "\x63\x20\x68\x73\x20\x74\x72\x61\x66\x66\x69\x63";
    /* ASCII: "c ap traffic", in hex for EBCDIC compatibility */
    static const unsigned char client_application_traffic[] = "\x63\x20\x61\x70\x20\x74\x72\x61\x66\x66\x69\x63";
    /* ASCII: "s hs traffic", in hex for EBCDIC compatibility */
    static const unsigned char server_handshake_traffic[] = "\x73\x20\x68\x73\x20\x74\x72\x61\x66\x66\x69\x63";
    /* ASCII: "s ap traffic", in hex for EBCDIC compatibility */
    static const unsigned char server_application_traffic[] = "\x73\x20\x61\x70\x20\x74\x72\x61\x66\x66\x69\x63";
    /* ASCII: "exp master", in hex for EBCDIC compatibility */
    static const unsigned char exporter_master_secret[] = "\x65\x78\x70\x20\x6D\x61\x73\x74\x65\x72";
    /* ASCII: "res master", in hex for EBCDIC compatibility */
    static const unsigned char resumption_master_secret[] = "\x72\x65\x73\x20\x6D\x61\x73\x74\x65\x72";
    /* ASCII: "e exp master", in hex for EBCDIC compatibility */
    static const unsigned char early_exporter_master_secret[] = "\x65\x20\x65\x78\x70\x20\x6D\x61\x73\x74\x65\x72";
    unsigned char iv[EVP_MAX_IV_LENGTH];
    unsigned char key[EVP_MAX_KEY_LENGTH];
    unsigned char secret[EVP_MAX_MD_SIZE];
    unsigned char hashval[EVP_MAX_MD_SIZE];
    unsigned char *hash = hashval;
    unsigned char *insecret;
    unsigned char *finsecret = NULL;
    const char *log_label = NULL;
    size_t finsecretlen = 0;
    const unsigned char *label;
    size_t labellen, hashlen = 0;
    int ret = 0;
    const EVP_MD *md = NULL;
    const EVP_CIPHER *cipher = NULL;
    SSL_CTX *sctx = SSL_CONNECTION_GET_CTX(s);
    size_t keylen, ivlen, taglen;
    int level;
    int direction = (which & SSL3_CC_READ) != 0 ? OSSL_RECORD_DIRECTION_READ
                                                : OSSL_RECORD_DIRECTION_WRITE;

    if (((which & SSL3_CC_CLIENT) && (which & SSL3_CC_WRITE))
            || ((which & SSL3_CC_SERVER) && (which & SSL3_CC_READ))) {
        if (which & SSL3_CC_EARLY) {
            EVP_MD_CTX *mdctx = NULL;
            long handlen;
            void *hdata;
            unsigned int hashlenui;
            const SSL_CIPHER *sslcipher = SSL_SESSION_get0_cipher(s->session);

            insecret = s->early_secret;
            label = client_early_traffic;
            labellen = sizeof(client_early_traffic) - 1;
            log_label = CLIENT_EARLY_LABEL;

            handlen = BIO_get_mem_data(s->s3.handshake_buffer, &hdata);
            if (handlen <= 0) {
                SSLfatal(s, SSL_AD_INTERNAL_ERROR, SSL_R_BAD_HANDSHAKE_LENGTH);
                goto err;
            }

            if (s->early_data_state == SSL_EARLY_DATA_CONNECTING
                    && s->max_early_data > 0
                    && s->session->ext.max_early_data == 0) {
                /*
                 * If we are attempting to send early data, and we've decided to
                 * actually do it but max_early_data in s->session is 0 then we
                 * must be using an external PSK.
                 */
                if (!ossl_assert(s->psksession != NULL
                        && s->max_early_data ==
                           s->psksession->ext.max_early_data)) {
                    SSLfatal(s, SSL_AD_INTERNAL_ERROR, ERR_R_INTERNAL_ERROR);
                    goto err;
                }
                sslcipher = SSL_SESSION_get0_cipher(s->psksession);
            }
            if (sslcipher == NULL) {
                SSLfatal(s, SSL_AD_INTERNAL_ERROR, SSL_R_BAD_PSK);
                goto err;
            }

            /*
             * We need to calculate the handshake digest using the digest from
             * the session. We haven't yet selected our ciphersuite so we can't
             * use ssl_handshake_md().
             */
            mdctx = EVP_MD_CTX_new();
            if (mdctx == NULL) {
                SSLfatal(s, SSL_AD_INTERNAL_ERROR, ERR_R_EVP_LIB);
                goto err;
            }

            /*
             * This ups the ref count on cipher so we better make sure we free
             * it again
             */
            if (!ssl_cipher_get_evp_cipher(sctx, sslcipher, &cipher)) {
                /* Error is already recorded */
                SSLfatal_alert(s, SSL_AD_INTERNAL_ERROR);
                EVP_MD_CTX_free(mdctx);
                goto err;
            }

            md = ssl_md(sctx, sslcipher->algorithm2);
            if (md == NULL || !EVP_DigestInit_ex(mdctx, md, NULL)
                    || !EVP_DigestUpdate(mdctx, hdata, handlen)
                    || !EVP_DigestFinal_ex(mdctx, hashval, &hashlenui)) {
                SSLfatal(s, SSL_AD_INTERNAL_ERROR, ERR_R_INTERNAL_ERROR);
                EVP_MD_CTX_free(mdctx);
                goto err;
            }
            hashlen = hashlenui;
            EVP_MD_CTX_free(mdctx);

            if (!tls13_hkdf_expand(s, md, insecret,
                                   early_exporter_master_secret,
                                   sizeof(early_exporter_master_secret) - 1,
                                   hashval, hashlen,
                                   s->early_exporter_master_secret, hashlen,
                                   1)) {
                SSLfatal(s, SSL_AD_INTERNAL_ERROR, ERR_R_INTERNAL_ERROR);
                goto err;
            }

            if (!ssl_log_secret(s, EARLY_EXPORTER_SECRET_LABEL,
                                s->early_exporter_master_secret, hashlen)) {
                /* SSLfatal() already called */
                goto err;
            }
        } else if (which & SSL3_CC_HANDSHAKE) {
            insecret = s->handshake_secret;
            finsecret = s->client_finished_secret;
            finsecretlen = EVP_MD_get_size(ssl_handshake_md(s));
            label = client_handshake_traffic;
            labellen = sizeof(client_handshake_traffic) - 1;
            log_label = CLIENT_HANDSHAKE_LABEL;
            /*
             * The handshake hash used for the server read/client write handshake
             * traffic secret is the same as the hash for the server
             * write/client read handshake traffic secret. However, if we
             * processed early data then we delay changing the server
             * read/client write cipher state until later, and the handshake
             * hashes have moved on. Therefore we use the value saved earlier
             * when we did the server write/client read change cipher state.
             */
            hash = s->handshake_traffic_hash;
        } else {
            insecret = s->master_secret;
            label = client_application_traffic;
            labellen = sizeof(client_application_traffic) - 1;
            log_label = CLIENT_APPLICATION_LABEL;
            /*
             * For this we only use the handshake hashes up until the server
             * Finished hash. We do not include the client's Finished, which is
             * what ssl_handshake_hash() would give us. Instead we use the
             * previously saved value.
             */
            hash = s->server_finished_hash;
        }
    } else {
        /* Early data never applies to client-read/server-write */
        if (which & SSL3_CC_HANDSHAKE) {
            insecret = s->handshake_secret;
            finsecret = s->server_finished_secret;
            finsecretlen = EVP_MD_get_size(ssl_handshake_md(s));
            label = server_handshake_traffic;
            labellen = sizeof(server_handshake_traffic) - 1;
            log_label = SERVER_HANDSHAKE_LABEL;
        } else {
            insecret = s->master_secret;
            label = server_application_traffic;
            labellen = sizeof(server_application_traffic) - 1;
            log_label = SERVER_APPLICATION_LABEL;
        }
    }

    if (!(which & SSL3_CC_EARLY)) {
        md = ssl_handshake_md(s);
        cipher = s->s3.tmp.new_sym_enc;
        if (!ssl3_digest_cached_records(s, 1)
                || !ssl_handshake_hash(s, hashval, sizeof(hashval), &hashlen)) {
            /* SSLfatal() already called */;
            goto err;
        }
    }

    /*
     * Save the hash of handshakes up to now for use when we calculate the
     * client application traffic secret
     */
    if (label == server_application_traffic)
        memcpy(s->server_finished_hash, hashval, hashlen);

    if (label == server_handshake_traffic)
        memcpy(s->handshake_traffic_hash, hashval, hashlen);

    if (label == client_application_traffic) {
        /*
         * We also create the resumption master secret, but this time use the
         * hash for the whole handshake including the Client Finished
         */
        if (!tls13_hkdf_expand(s, ssl_handshake_md(s), insecret,
                               resumption_master_secret,
                               sizeof(resumption_master_secret) - 1,
                               hashval, hashlen, s->resumption_master_secret,
                               hashlen, 1)) {
            /* SSLfatal() already called */
            goto err;
        }
    }

    /* check whether cipher is known */
    if (!ossl_assert(cipher != NULL))
        goto err;

    if (!derive_secret_key_and_iv(s, which & SSL3_CC_WRITE, md, cipher,
                                  insecret, hash, label, labellen, secret, key,
                                  &keylen, iv, &ivlen, &taglen)) {
        /* SSLfatal() already called */
        goto err;
    }

    if (label == server_application_traffic) {
        memcpy(s->server_app_traffic_secret, secret, hashlen);
        /* Now we create the exporter master secret */
        if (!tls13_hkdf_expand(s, ssl_handshake_md(s), insecret,
                               exporter_master_secret,
                               sizeof(exporter_master_secret) - 1,
                               hash, hashlen, s->exporter_master_secret,
                               hashlen, 1)) {
            /* SSLfatal() already called */
            goto err;
        }

        if (!ssl_log_secret(s, EXPORTER_SECRET_LABEL, s->exporter_master_secret,
                            hashlen)) {
            /* SSLfatal() already called */
            goto err;
        }
    } else if (label == client_application_traffic)
        memcpy(s->client_app_traffic_secret, secret, hashlen);

    if (!ssl_log_secret(s, log_label, secret, hashlen)) {
        /* SSLfatal() already called */
        goto err;
    }

    if (finsecret != NULL
            && !tls13_derive_finishedkey(s, ssl_handshake_md(s), secret,
                                         finsecret, finsecretlen)) {
        /* SSLfatal() already called */
        goto err;
    }

    if ((which & SSL3_CC_WRITE) != 0) {
        if (!s->server && label == client_early_traffic)
            s->rlayer.wrlmethod->set_plain_alerts(s->rlayer.wrl, 1);
        else
            s->rlayer.wrlmethod->set_plain_alerts(s->rlayer.wrl, 0);
    }

    level = (which & SSL3_CC_EARLY) != 0
            ? OSSL_RECORD_PROTECTION_LEVEL_EARLY
            : ((which &SSL3_CC_HANDSHAKE) != 0
               ? OSSL_RECORD_PROTECTION_LEVEL_HANDSHAKE
               : OSSL_RECORD_PROTECTION_LEVEL_APPLICATION);

    if (!ssl_set_new_record_layer(s, s->version,
                                  direction,
                                  level, secret, hashlen, key, keylen, iv,
                                  ivlen, NULL, 0, cipher, taglen, NID_undef,
                                  NULL, NULL, md)) {
        /* SSLfatal already called */
        goto err;
    }

    ret = 1;
 err:
    if ((which & SSL3_CC_EARLY) != 0) {
        /* We up-refed this so now we need to down ref */
        ssl_evp_cipher_free(cipher);
    }
    OPENSSL_cleanse(key, sizeof(key));
    OPENSSL_cleanse(secret, sizeof(secret));
    return ret;
}

int tls13_update_key(SSL_CONNECTION *s, int sending)
{
    /* ASCII: "traffic upd", in hex for EBCDIC compatibility */
    static const unsigned char application_traffic[] = "\x74\x72\x61\x66\x66\x69\x63\x20\x75\x70\x64";
    const EVP_MD *md = ssl_handshake_md(s);
    size_t hashlen;
    unsigned char key[EVP_MAX_KEY_LENGTH];
    unsigned char *insecret;
    unsigned char secret[EVP_MAX_MD_SIZE];
    char *log_label;
    size_t keylen, ivlen, taglen;
    int ret = 0, l;
    int direction = sending ? OSSL_RECORD_DIRECTION_WRITE
                            : OSSL_RECORD_DIRECTION_READ;
    unsigned char iv[EVP_MAX_IV_LENGTH];

    if ((l = EVP_MD_get_size(md)) <= 0) {
        SSLfatal(s, SSL_AD_INTERNAL_ERROR, ERR_R_INTERNAL_ERROR);
        return 0;
    }
    hashlen = (size_t)l;

    if (s->server == sending)
        insecret = s->server_app_traffic_secret;
    else
        insecret = s->client_app_traffic_secret;

    if (!derive_secret_key_and_iv(s, sending, md,
                                  s->s3.tmp.new_sym_enc, insecret, NULL,
                                  application_traffic,
                                  sizeof(application_traffic) - 1, secret, key,
                                  &keylen, iv, &ivlen, &taglen)) {
        /* SSLfatal() already called */
        goto err;
    }

    memcpy(insecret, secret, hashlen);

    if (!ssl_set_new_record_layer(s, s->version,
                            direction,
                            OSSL_RECORD_PROTECTION_LEVEL_APPLICATION,
                            insecret, hashlen, key, keylen, iv, ivlen, NULL, 0,
                            s->s3.tmp.new_sym_enc, taglen, NID_undef, NULL,
                            NULL, md)) {
        /* SSLfatal already called */
        goto err;
    }

    /* Call Key log on successful traffic secret update */
    log_label = s->server == sending ? SERVER_APPLICATION_N_LABEL : CLIENT_APPLICATION_N_LABEL;
    if (!ssl_log_secret(s, log_label, secret, hashlen)) {
        /* SSLfatal() already called */
        goto err;
    }
    ret = 1;
 err:
    OPENSSL_cleanse(key, sizeof(key));
    OPENSSL_cleanse(secret, sizeof(secret));
    return ret;
}

int tls13_alert_code(int code)
{
    /* There are 2 additional alerts in TLSv1.3 compared to TLSv1.2 */
    if (code == SSL_AD_MISSING_EXTENSION || code == SSL_AD_CERTIFICATE_REQUIRED)
        return code;

    return tls1_alert_code(code);
}

int tls13_export_keying_material(SSL_CONNECTION *s,
                                 unsigned char *out, size_t olen,
                                 const char *label, size_t llen,
                                 const unsigned char *context,
                                 size_t contextlen, int use_context)
{
    unsigned char exportsecret[EVP_MAX_MD_SIZE];
    /* ASCII: "exporter", in hex for EBCDIC compatibility */
    static const unsigned char exporterlabel[] = "\x65\x78\x70\x6F\x72\x74\x65\x72";
    unsigned char hash[EVP_MAX_MD_SIZE], data[EVP_MAX_MD_SIZE];
    const EVP_MD *md = ssl_handshake_md(s);
    EVP_MD_CTX *ctx = EVP_MD_CTX_new();
    unsigned int hashsize, datalen;
    int ret = 0;

    if (ctx == NULL || md == NULL || !ossl_statem_export_allowed(s))
        goto err;

    if (!use_context)
        contextlen = 0;

    if (EVP_DigestInit_ex(ctx, md, NULL) <= 0
            || EVP_DigestUpdate(ctx, context, contextlen) <= 0
            || EVP_DigestFinal_ex(ctx, hash, &hashsize) <= 0
            || EVP_DigestInit_ex(ctx, md, NULL) <= 0
            || EVP_DigestFinal_ex(ctx, data, &datalen) <= 0
            || !tls13_hkdf_expand(s, md, s->exporter_master_secret,
                                  (const unsigned char *)label, llen,
                                  data, datalen, exportsecret, hashsize, 0)
            || !tls13_hkdf_expand(s, md, exportsecret, exporterlabel,
                                  sizeof(exporterlabel) - 1, hash, hashsize,
                                  out, olen, 0))
        goto err;

    ret = 1;
 err:
    EVP_MD_CTX_free(ctx);
    return ret;
}

int tls13_export_keying_material_early(SSL_CONNECTION *s,
                                       unsigned char *out, size_t olen,
                                       const char *label, size_t llen,
                                       const unsigned char *context,
                                       size_t contextlen)
{
    /* ASCII: "exporter", in hex for EBCDIC compatibility */
    static const unsigned char exporterlabel[] = "\x65\x78\x70\x6F\x72\x74\x65\x72";
    unsigned char exportsecret[EVP_MAX_MD_SIZE];
    unsigned char hash[EVP_MAX_MD_SIZE], data[EVP_MAX_MD_SIZE];
    const EVP_MD *md;
    EVP_MD_CTX *ctx = EVP_MD_CTX_new();
    unsigned int hashsize, datalen;
    int ret = 0;
    const SSL_CIPHER *sslcipher;

    if (ctx == NULL || !ossl_statem_export_early_allowed(s))
        goto err;

    if (!s->server && s->max_early_data > 0
            && s->session->ext.max_early_data == 0)
        sslcipher = SSL_SESSION_get0_cipher(s->psksession);
    else
        sslcipher = SSL_SESSION_get0_cipher(s->session);

    md = ssl_md(SSL_CONNECTION_GET_CTX(s), sslcipher->algorithm2);

    /*
     * Calculate the hash value and store it in |data|. The reason why
     * the empty string is used is that the definition of TLS-Exporter
     * is like so:
     *
     * TLS-Exporter(label, context_value, key_length) =
     *     HKDF-Expand-Label(Derive-Secret(Secret, label, ""),
     *                       "exporter", Hash(context_value), key_length)
     *
     * Derive-Secret(Secret, Label, Messages) =
     *       HKDF-Expand-Label(Secret, Label,
     *                         Transcript-Hash(Messages), Hash.length)
     *
     * Here Transcript-Hash is the cipher suite hash algorithm.
     */
    if (md == NULL
            || EVP_DigestInit_ex(ctx, md, NULL) <= 0
            || EVP_DigestUpdate(ctx, context, contextlen) <= 0
            || EVP_DigestFinal_ex(ctx, hash, &hashsize) <= 0
            || EVP_DigestInit_ex(ctx, md, NULL) <= 0
            || EVP_DigestFinal_ex(ctx, data, &datalen) <= 0
            || !tls13_hkdf_expand(s, md, s->early_exporter_master_secret,
                                  (const unsigned char *)label, llen,
                                  data, datalen, exportsecret, hashsize, 0)
            || !tls13_hkdf_expand(s, md, exportsecret, exporterlabel,
                                  sizeof(exporterlabel) - 1, hash, hashsize,
                                  out, olen, 0))
        goto err;

    ret = 1;
 err:
    EVP_MD_CTX_free(ctx);
    return ret;
}<|MERGE_RESOLUTION|>--- conflicted
+++ resolved
@@ -189,14 +189,8 @@
     mdleni = EVP_MD_get_size(md);
     /* Ensure cast to size_t is safe */
     if (!ossl_assert(mdleni >= 0)) {
-<<<<<<< HEAD
-        SSLfatal(s, SSL_AD_INTERNAL_ERROR, SSL_F_TLS13_GENERATE_SECRET,
-                 ERR_R_INTERNAL_ERROR);
-        EVP_PKEY_CTX_free(pctx);
-=======
         SSLfatal(s, SSL_AD_INTERNAL_ERROR, ERR_R_INTERNAL_ERROR);
         EVP_KDF_CTX_free(kctx);
->>>>>>> f4b83e68
         return 0;
     }
     mdlen = (size_t)mdleni;
