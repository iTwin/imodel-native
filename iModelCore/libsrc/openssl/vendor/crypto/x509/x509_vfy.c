--- conflicted
+++ resolved
@@ -1018,11 +1018,7 @@
     time_t *ptime;
     int i;
 
-<<<<<<< HEAD
-    if (ctx->param->flags & X509_V_FLAG_USE_CHECK_TIME)
-=======
     if ((ctx->param->flags & X509_V_FLAG_USE_CHECK_TIME) != 0)
->>>>>>> f4b83e68
         ptime = &ctx->param->check_time;
     else if ((ctx->param->flags & X509_V_FLAG_NO_CHECK_TIME) != 0)
         return 1;
