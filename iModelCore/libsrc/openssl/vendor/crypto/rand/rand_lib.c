/*
 * Copyright 1995-2022 The OpenSSL Project Authors. All Rights Reserved.
 *
 * Licensed under the Apache License 2.0 (the "License").  You may not use
 * this file except in compliance with the License.  You can obtain a copy
 * in the file LICENSE in the source distribution or at
 * https://www.openssl.org/source/license.html
 */

/* We need to use some engine deprecated APIs */
#define OPENSSL_SUPPRESS_DEPRECATED

#include <openssl/err.h>
#include <openssl/opensslconf.h>
#include <openssl/core_names.h>
#include "internal/cryptlib.h"
#include "internal/thread_once.h"
#include "crypto/rand.h"
#include "crypto/cryptlib.h"
#include "rand_local.h"
#include "crypto/context.h"

#ifndef FIPS_MODULE
# include <stdio.h>
# include <time.h>
# include <limits.h>
# include <openssl/conf.h>
# include <openssl/trace.h>
# include <openssl/engine.h>
# include "crypto/rand_pool.h"
# include "prov/seeding.h"
# include "internal/e_os.h"

# ifndef OPENSSL_NO_ENGINE
/* non-NULL if default_RAND_meth is ENGINE-provided */
static ENGINE *funct_ref;
static CRYPTO_RWLOCK *rand_engine_lock;
# endif
# ifndef OPENSSL_NO_DEPRECATED_3_0
static CRYPTO_RWLOCK *rand_meth_lock;
static const RAND_METHOD *default_RAND_meth;
# endif
static CRYPTO_ONCE rand_init = CRYPTO_ONCE_STATIC_INIT;

static int rand_inited = 0;

<<<<<<< HEAD
#ifdef OPENSSL_RAND_SEED_RDTSC
/*
 * IMPORTANT NOTE:  It is not currently possible to use this code
 * because we are not sure about the amount of randomness it provides.
 * Some SP900 tests have been run, but there is internal skepticism.
 * So for now this code is not used.
 */
# error "RDTSC enabled?  Should not be possible!"

/*
 * Acquire entropy from high-speed clock
 *
 * Since we get some randomness from the low-order bits of the
 * high-speed clock, it can help.
 *
 * Returns the total entropy count, if it exceeds the requested
 * entropy count. Otherwise, returns an entropy count of 0.
 */
size_t rand_acquire_entropy_from_tsc(RAND_POOL *pool)
{
    unsigned char c;
    int i;

    if ((OPENSSL_ia32cap_P[0] & (1 << 4)) != 0) {
        for (i = 0; i < TSC_READ_COUNT; i++) {
            c = (unsigned char)(OPENSSL_rdtsc() & 0xFF);
            rand_pool_add(pool, &c, 1, 4);
        }
    }
    return rand_pool_entropy_available(pool);
}
#endif

#ifdef OPENSSL_RAND_SEED_RDCPU
size_t OPENSSL_ia32_rdseed_bytes(unsigned char *buf, size_t len);
size_t OPENSSL_ia32_rdrand_bytes(unsigned char *buf, size_t len);

extern unsigned int OPENSSL_ia32cap_P[];

/*
 * Acquire entropy using Intel-specific cpu instructions
 *
 * Uses the RDSEED instruction if available, otherwise uses
 * RDRAND if available.
 *
 * For the differences between RDSEED and RDRAND, and why RDSEED
 * is the preferred choice, see https://goo.gl/oK3KcN
 *
 * Returns the total entropy count, if it exceeds the requested
 * entropy count. Otherwise, returns an entropy count of 0.
 */
size_t rand_acquire_entropy_from_cpu(RAND_POOL *pool)
{
    size_t bytes_needed;
    unsigned char *buffer;

    bytes_needed = rand_pool_bytes_needed(pool, 1 /*entropy_factor*/);
    if (bytes_needed > 0) {
        buffer = rand_pool_add_begin(pool, bytes_needed);

        if (buffer != NULL) {
            /* Whichever comes first, use RDSEED, RDRAND or nothing */
            if ((OPENSSL_ia32cap_P[2] & (1 << 18)) != 0) {
                if (OPENSSL_ia32_rdseed_bytes(buffer, bytes_needed)
                    == bytes_needed) {
                    rand_pool_add_end(pool, bytes_needed, 8 * bytes_needed);
                }
            } else if ((OPENSSL_ia32cap_P[1] & (1 << (62 - 32))) != 0) {
                if (OPENSSL_ia32_rdrand_bytes(buffer, bytes_needed)
                    == bytes_needed) {
                    rand_pool_add_end(pool, bytes_needed, 8 * bytes_needed);
                }
            } else {
                rand_pool_add_end(pool, 0, 0);
            }
        }
    }

    return rand_pool_entropy_available(pool);
}
#endif


/*
 * Implements the get_entropy() callback (see RAND_DRBG_set_callbacks())
 *
 * If the DRBG has a parent, then the required amount of entropy input
 * is fetched using the parent's RAND_DRBG_generate().
 *
 * Otherwise, the entropy is polled from the system entropy sources
 * using rand_pool_acquire_entropy().
 *
 * If a random pool has been added to the DRBG using RAND_add(), then
 * its entropy will be used up first.
 */
size_t rand_drbg_get_entropy(RAND_DRBG *drbg,
                             unsigned char **pout,
                             int entropy, size_t min_len, size_t max_len,
                             int prediction_resistance)
{
    size_t ret = 0;
    size_t entropy_available = 0;
    RAND_POOL *pool;

    if (drbg->parent != NULL && drbg->strength > drbg->parent->strength) {
        /*
         * We currently don't support the algorithm from NIST SP 800-90C
         * 10.1.2 to use a weaker DRBG as source
         */
        RANDerr(RAND_F_RAND_DRBG_GET_ENTROPY, RAND_R_PARENT_STRENGTH_TOO_WEAK);
        return 0;
    }

    if (drbg->seed_pool != NULL) {
        pool = drbg->seed_pool;
        pool->entropy_requested = entropy;
    } else {
        pool = rand_pool_new(entropy, drbg->secure, min_len, max_len);
        if (pool == NULL)
            return 0;
    }

    if (drbg->parent != NULL) {
        size_t bytes_needed = rand_pool_bytes_needed(pool, 1 /*entropy_factor*/);
        unsigned char *buffer = rand_pool_add_begin(pool, bytes_needed);

        if (buffer != NULL) {
            size_t bytes = 0;

            /*
             * Get random data from parent. Include our address as additional input,
             * in order to provide some additional distinction between different
             * DRBG child instances.
             * Our lock is already held, but we need to lock our parent before
             * generating bits from it. (Note: taking the lock will be a no-op
             * if locking if drbg->parent->lock == NULL.)
             */
            rand_drbg_lock(drbg->parent);
            if (RAND_DRBG_generate(drbg->parent,
                                   buffer, bytes_needed,
                                   prediction_resistance,
                                   (unsigned char *)&drbg, sizeof(drbg)) != 0) {
                bytes = bytes_needed;
                if (drbg->enable_reseed_propagation)
                    tsan_store(&drbg->reseed_counter,
                               tsan_load(&drbg->parent->reseed_counter));
            }
            rand_drbg_unlock(drbg->parent);

            rand_pool_add_end(pool, bytes, 8 * bytes);
            entropy_available = rand_pool_entropy_available(pool);
        }

    } else {
        if (prediction_resistance) {
            /*
             * We don't have any entropy sources that comply with the NIST
             * standard to provide prediction resistance (see NIST SP 800-90C,
             * Section 5.4).
             */
            RANDerr(RAND_F_RAND_DRBG_GET_ENTROPY,
                    RAND_R_PREDICTION_RESISTANCE_NOT_SUPPORTED);
            goto err;
        }

        /* Get entropy by polling system entropy sources. */
        entropy_available = rand_pool_acquire_entropy(pool);
    }

    if (entropy_available > 0) {
        ret   = rand_pool_length(pool);
        *pout = rand_pool_detach(pool);
    }

 err:
    if (drbg->seed_pool == NULL)
        rand_pool_free(pool);
    return ret;
}

/*
 * Implements the cleanup_entropy() callback (see RAND_DRBG_set_callbacks())
 *
 */
void rand_drbg_cleanup_entropy(RAND_DRBG *drbg,
                               unsigned char *out, size_t outlen)
{
    if (drbg->seed_pool == NULL) {
        if (drbg->secure)
            OPENSSL_secure_clear_free(out, outlen);
        else
            OPENSSL_clear_free(out, outlen);
    }
}


/*
 * Implements the get_nonce() callback (see RAND_DRBG_set_callbacks())
 *
 */
size_t rand_drbg_get_nonce(RAND_DRBG *drbg,
                           unsigned char **pout,
                           int entropy, size_t min_len, size_t max_len)
{
    size_t ret = 0;
    RAND_POOL *pool;

    struct {
        void * instance;
        int count;
    } data;

    memset(&data, 0, sizeof(data));
    pool = rand_pool_new(0, 0, min_len, max_len);
    if (pool == NULL)
        return 0;

    if (rand_pool_add_nonce_data(pool) == 0)
        goto err;

    data.instance = drbg;
    CRYPTO_atomic_add(&rand_nonce_count, 1, &data.count, rand_nonce_lock);

    if (rand_pool_add(pool, (unsigned char *)&data, sizeof(data), 0) == 0)
        goto err;

    ret   = rand_pool_length(pool);
    *pout = rand_pool_detach(pool);

 err:
    rand_pool_free(pool);

    return ret;
}

/*
 * Implements the cleanup_nonce() callback (see RAND_DRBG_set_callbacks())
 *
 */
void rand_drbg_cleanup_nonce(RAND_DRBG *drbg,
                             unsigned char *out, size_t outlen)
{
    OPENSSL_clear_free(out, outlen);
}

/*
 * Generate additional data that can be used for the drbg. The data does
 * not need to contain entropy, but it's useful if it contains at least
 * some bits that are unpredictable.
 *
 * Returns 0 on failure.
 *
 * On success it allocates a buffer at |*pout| and returns the length of
 * the data. The buffer should get freed using OPENSSL_secure_clear_free().
 */
size_t rand_drbg_get_additional_data(RAND_POOL *pool, unsigned char **pout)
{
    size_t ret = 0;

    if (rand_pool_add_additional_data(pool) == 0)
        goto err;

    ret = rand_pool_length(pool);
    *pout = rand_pool_detach(pool);

 err:
    return ret;
}

void rand_drbg_cleanup_additional_data(RAND_POOL *pool, unsigned char *out)
{
    rand_pool_reattach(pool, out);
}

=======
>>>>>>> f4b83e68
DEFINE_RUN_ONCE_STATIC(do_rand_init)
{
# ifndef OPENSSL_NO_ENGINE
    rand_engine_lock = CRYPTO_THREAD_lock_new();
    if (rand_engine_lock == NULL)
        return 0;
# endif

# ifndef OPENSSL_NO_DEPRECATED_3_0
    rand_meth_lock = CRYPTO_THREAD_lock_new();
    if (rand_meth_lock == NULL)
        goto err;
# endif

    if (!ossl_rand_pool_init())
        goto err;

    rand_inited = 1;
    return 1;

 err:
# ifndef OPENSSL_NO_DEPRECATED_3_0
    CRYPTO_THREAD_lock_free(rand_meth_lock);
    rand_meth_lock = NULL;
# endif
# ifndef OPENSSL_NO_ENGINE
    CRYPTO_THREAD_lock_free(rand_engine_lock);
    rand_engine_lock = NULL;
# endif
    return 0;
}

void ossl_rand_cleanup_int(void)
{
# ifndef OPENSSL_NO_DEPRECATED_3_0
    const RAND_METHOD *meth = default_RAND_meth;

    if (!rand_inited)
        return;

    if (meth != NULL && meth->cleanup != NULL)
        meth->cleanup();
    RAND_set_rand_method(NULL);
# endif
    ossl_rand_pool_cleanup();
# ifndef OPENSSL_NO_ENGINE
    CRYPTO_THREAD_lock_free(rand_engine_lock);
    rand_engine_lock = NULL;
# endif
# ifndef OPENSSL_NO_DEPRECATED_3_0
    CRYPTO_THREAD_lock_free(rand_meth_lock);
    rand_meth_lock = NULL;
# endif
    ossl_release_default_drbg_ctx();
    rand_inited = 0;
}

/*
 * RAND_close_seed_files() ensures that any seed file descriptors are
 * closed after use.  This only applies to libcrypto/default provider,
 * it does not apply to other providers.
 */
void RAND_keep_random_devices_open(int keep)
{
    if (RUN_ONCE(&rand_init, do_rand_init))
        ossl_rand_pool_keep_random_devices_open(keep);
}

/*
 * RAND_poll() reseeds the default RNG using random input
 *
 * The random input is obtained from polling various entropy
 * sources which depend on the operating system and are
 * configurable via the --with-rand-seed configure option.
 */
int RAND_poll(void)
{
# ifndef OPENSSL_NO_DEPRECATED_3_0
    const RAND_METHOD *meth = RAND_get_rand_method();
    int ret = meth == RAND_OpenSSL();

    if (meth == NULL)
        return 0;

    if (!ret) {
        /* fill random pool and seed the current legacy RNG */
        RAND_POOL *pool = ossl_rand_pool_new(RAND_DRBG_STRENGTH, 1,
                                             (RAND_DRBG_STRENGTH + 7) / 8,
                                             RAND_POOL_MAX_LENGTH);

        if (pool == NULL)
            return 0;

        if (ossl_pool_acquire_entropy(pool) == 0)
            goto err;

        if (meth->add == NULL
            || meth->add(ossl_rand_pool_buffer(pool),
                         ossl_rand_pool_length(pool),
                         (ossl_rand_pool_entropy(pool) / 8.0)) == 0)
            goto err;

        ret = 1;
     err:
        ossl_rand_pool_free(pool);
    }
    return ret;
# else
    static const char salt[] = "polling";

    RAND_seed(salt, sizeof(salt));
    return 1;
# endif
}

# ifndef OPENSSL_NO_DEPRECATED_3_0
static int rand_set_rand_method_internal(const RAND_METHOD *meth,
                                         ossl_unused ENGINE *e)
{
    if (!RUN_ONCE(&rand_init, do_rand_init))
        return 0;

    if (!CRYPTO_THREAD_write_lock(rand_meth_lock))
        return 0;
#  ifndef OPENSSL_NO_ENGINE
    ENGINE_finish(funct_ref);
    funct_ref = e;
#  endif
    default_RAND_meth = meth;
    CRYPTO_THREAD_unlock(rand_meth_lock);
    return 1;
}

int RAND_set_rand_method(const RAND_METHOD *meth)
{
    return rand_set_rand_method_internal(meth, NULL);
}

const RAND_METHOD *RAND_get_rand_method(void)
{
    const RAND_METHOD *tmp_meth = NULL;

    if (!RUN_ONCE(&rand_init, do_rand_init))
        return NULL;

    if (!CRYPTO_THREAD_write_lock(rand_meth_lock))
        return NULL;
    if (default_RAND_meth == NULL) {
#  ifndef OPENSSL_NO_ENGINE
        ENGINE *e;

        /* If we have an engine that can do RAND, use it. */
        if ((e = ENGINE_get_default_RAND()) != NULL
                && (tmp_meth = ENGINE_get_RAND(e)) != NULL) {
            funct_ref = e;
            default_RAND_meth = tmp_meth;
        } else {
            ENGINE_finish(e);
            default_RAND_meth = &ossl_rand_meth;
        }
#  else
        default_RAND_meth = &ossl_rand_meth;
#  endif
    }
    tmp_meth = default_RAND_meth;
    CRYPTO_THREAD_unlock(rand_meth_lock);
    return tmp_meth;
}

#  if !defined(OPENSSL_NO_ENGINE)
int RAND_set_rand_engine(ENGINE *engine)
{
    const RAND_METHOD *tmp_meth = NULL;

    if (!RUN_ONCE(&rand_init, do_rand_init))
        return 0;

    if (engine != NULL) {
        if (!ENGINE_init(engine))
            return 0;
        tmp_meth = ENGINE_get_RAND(engine);
        if (tmp_meth == NULL) {
            ENGINE_finish(engine);
            return 0;
        }
    }
    if (!CRYPTO_THREAD_write_lock(rand_engine_lock)) {
        ENGINE_finish(engine);
        return 0;
    }

    /* This function releases any prior ENGINE so call it first */
    rand_set_rand_method_internal(tmp_meth, engine);
    CRYPTO_THREAD_unlock(rand_engine_lock);
    return 1;
}
#  endif
# endif /* OPENSSL_NO_DEPRECATED_3_0 */

void RAND_seed(const void *buf, int num)
{
    EVP_RAND_CTX *drbg;
# ifndef OPENSSL_NO_DEPRECATED_3_0
    const RAND_METHOD *meth = RAND_get_rand_method();

    if (meth != NULL && meth->seed != NULL) {
        meth->seed(buf, num);
        return;
    }
# endif

    drbg = RAND_get0_primary(NULL);
    if (drbg != NULL && num > 0)
        EVP_RAND_reseed(drbg, 0, NULL, 0, buf, num);
}

void RAND_add(const void *buf, int num, double randomness)
{
    EVP_RAND_CTX *drbg;
# ifndef OPENSSL_NO_DEPRECATED_3_0
    const RAND_METHOD *meth = RAND_get_rand_method();

    if (meth != NULL && meth->add != NULL) {
        meth->add(buf, num, randomness);
        return;
    }
# endif
    drbg = RAND_get0_primary(NULL);
    if (drbg != NULL && num > 0)
        EVP_RAND_reseed(drbg, 0, NULL, 0, buf, num);
}

# if !defined(OPENSSL_NO_DEPRECATED_1_1_0)
int RAND_pseudo_bytes(unsigned char *buf, int num)
{
    const RAND_METHOD *meth = RAND_get_rand_method();

    if (meth != NULL && meth->pseudorand != NULL)
        return meth->pseudorand(buf, num);
    ERR_raise(ERR_LIB_RAND, RAND_R_FUNC_NOT_IMPLEMENTED);
    return -1;
}
# endif

int RAND_status(void)
{
    EVP_RAND_CTX *rand;
# ifndef OPENSSL_NO_DEPRECATED_3_0
    const RAND_METHOD *meth = RAND_get_rand_method();

    if (meth != NULL && meth != RAND_OpenSSL())
        return meth->status != NULL ? meth->status() : 0;
# endif

    if ((rand = RAND_get0_primary(NULL)) == NULL)
        return 0;
    return EVP_RAND_get_state(rand) == EVP_RAND_STATE_READY;
}
# else  /* !FIPS_MODULE */

# ifndef OPENSSL_NO_DEPRECATED_3_0
const RAND_METHOD *RAND_get_rand_method(void)
{
    return NULL;
}
# endif
#endif /* !FIPS_MODULE */

/*
 * This function is not part of RAND_METHOD, so if we're not using
 * the default method, then just call RAND_bytes().  Otherwise make
 * sure we're instantiated and use the private DRBG.
 */
int RAND_priv_bytes_ex(OSSL_LIB_CTX *ctx, unsigned char *buf, size_t num,
                       unsigned int strength)
{
    EVP_RAND_CTX *rand;
#if !defined(OPENSSL_NO_DEPRECATED_3_0) && !defined(FIPS_MODULE)
    const RAND_METHOD *meth = RAND_get_rand_method();

    if (meth != NULL && meth != RAND_OpenSSL()) {
        if (meth->bytes != NULL)
            return meth->bytes(buf, num);
        ERR_raise(ERR_LIB_RAND, RAND_R_FUNC_NOT_IMPLEMENTED);
        return -1;
    }
#endif

    rand = RAND_get0_private(ctx);
    if (rand != NULL)
        return EVP_RAND_generate(rand, buf, num, strength, 0, NULL, 0);

    return 0;
}

int RAND_priv_bytes(unsigned char *buf, int num)
{
    if (num < 0)
        return 0;
    return RAND_priv_bytes_ex(NULL, buf, (size_t)num, 0);
}

int RAND_bytes_ex(OSSL_LIB_CTX *ctx, unsigned char *buf, size_t num,
                  unsigned int strength)
{
    EVP_RAND_CTX *rand;
#if !defined(OPENSSL_NO_DEPRECATED_3_0) && !defined(FIPS_MODULE)
    const RAND_METHOD *meth = RAND_get_rand_method();

    if (meth != NULL && meth != RAND_OpenSSL()) {
        if (meth->bytes != NULL)
            return meth->bytes(buf, num);
        ERR_raise(ERR_LIB_RAND, RAND_R_FUNC_NOT_IMPLEMENTED);
        return -1;
    }
#endif

    rand = RAND_get0_public(ctx);
    if (rand != NULL)
        return EVP_RAND_generate(rand, buf, num, strength, 0, NULL, 0);

    return 0;
}

int RAND_bytes(unsigned char *buf, int num)
{
    if (num < 0)
        return 0;
    return RAND_bytes_ex(NULL, buf, (size_t)num, 0);
}

typedef struct rand_global_st {
    /*
     * The three shared DRBG instances
     *
     * There are three shared DRBG instances: <primary>, <public>, and
     * <private>.  The <public> and <private> DRBGs are secondary ones.
     * These are used for non-secret (e.g. nonces) and secret
     * (e.g. private keys) data respectively.
     */
    CRYPTO_RWLOCK *lock;

    EVP_RAND_CTX *seed;

    /*
     * The <primary> DRBG
     *
     * Not used directly by the application, only for reseeding the two other
     * DRBGs. It reseeds itself by pulling either randomness from os entropy
     * sources or by consuming randomness which was added by RAND_add().
     *
     * The <primary> DRBG is a global instance which is accessed concurrently by
     * all threads. The necessary locking is managed automatically by its child
     * DRBG instances during reseeding.
     */
    EVP_RAND_CTX *primary;

    /*
     * The <public> DRBG
     *
     * Used by default for generating random bytes using RAND_bytes().
     *
     * The <public> secondary DRBG is thread-local, i.e., there is one instance
     * per thread.
     */
    CRYPTO_THREAD_LOCAL public;

    /*
     * The <private> DRBG
     *
     * Used by default for generating private keys using RAND_priv_bytes()
     *
     * The <private> secondary DRBG is thread-local, i.e., there is one
     * instance per thread.
     */
    CRYPTO_THREAD_LOCAL private;

    /* Which RNG is being used by default and it's configuration settings */
    char *rng_name;
    char *rng_cipher;
    char *rng_digest;
    char *rng_propq;

    /* Allow the randomness source to be changed */
    char *seed_name;
    char *seed_propq;
} RAND_GLOBAL;

/*
 * Initialize the OSSL_LIB_CTX global DRBGs on first use.
 * Returns the allocated global data on success or NULL on failure.
 */
void *ossl_rand_ctx_new(OSSL_LIB_CTX *libctx)
{
    RAND_GLOBAL *dgbl = OPENSSL_zalloc(sizeof(*dgbl));

    if (dgbl == NULL)
        return NULL;

#ifndef FIPS_MODULE
    /*
     * We need to ensure that base libcrypto thread handling has been
     * initialised.
     */
     OPENSSL_init_crypto(OPENSSL_INIT_BASE_ONLY, NULL);
#endif

    dgbl->lock = CRYPTO_THREAD_lock_new();
    if (dgbl->lock == NULL)
        goto err1;

    if (!CRYPTO_THREAD_init_local(&dgbl->private, NULL))
        goto err1;

    if (!CRYPTO_THREAD_init_local(&dgbl->public, NULL))
        goto err2;

    return dgbl;

 err2:
    CRYPTO_THREAD_cleanup_local(&dgbl->private);
 err1:
    CRYPTO_THREAD_lock_free(dgbl->lock);
    OPENSSL_free(dgbl);
    return NULL;
}

void ossl_rand_ctx_free(void *vdgbl)
{
    RAND_GLOBAL *dgbl = vdgbl;

    if (dgbl == NULL)
        return;

    CRYPTO_THREAD_lock_free(dgbl->lock);
    CRYPTO_THREAD_cleanup_local(&dgbl->private);
    CRYPTO_THREAD_cleanup_local(&dgbl->public);
    EVP_RAND_CTX_free(dgbl->primary);
    EVP_RAND_CTX_free(dgbl->seed);
    OPENSSL_free(dgbl->rng_name);
    OPENSSL_free(dgbl->rng_cipher);
    OPENSSL_free(dgbl->rng_digest);
    OPENSSL_free(dgbl->rng_propq);
    OPENSSL_free(dgbl->seed_name);
    OPENSSL_free(dgbl->seed_propq);

    OPENSSL_free(dgbl);
}

static RAND_GLOBAL *rand_get_global(OSSL_LIB_CTX *libctx)
{
    return ossl_lib_ctx_get_data(libctx, OSSL_LIB_CTX_DRBG_INDEX);
}

static void rand_delete_thread_state(void *arg)
{
    OSSL_LIB_CTX *ctx = arg;
    RAND_GLOBAL *dgbl = rand_get_global(ctx);
    EVP_RAND_CTX *rand;

    if (dgbl == NULL)
        return;

    rand = CRYPTO_THREAD_get_local(&dgbl->public);
    CRYPTO_THREAD_set_local(&dgbl->public, NULL);
    EVP_RAND_CTX_free(rand);

    rand = CRYPTO_THREAD_get_local(&dgbl->private);
    CRYPTO_THREAD_set_local(&dgbl->private, NULL);
    EVP_RAND_CTX_free(rand);
}

#ifndef FIPS_MODULE
static EVP_RAND_CTX *rand_new_seed(OSSL_LIB_CTX *libctx)
{
    EVP_RAND *rand;
    RAND_GLOBAL *dgbl = rand_get_global(libctx);
    EVP_RAND_CTX *ctx;
    char *name;

    if (dgbl == NULL)
        return NULL;
    name = dgbl->seed_name != NULL ? dgbl->seed_name : "SEED-SRC";
    rand = EVP_RAND_fetch(libctx, name, dgbl->seed_propq);
    if (rand == NULL) {
        ERR_raise(ERR_LIB_RAND, RAND_R_UNABLE_TO_FETCH_DRBG);
        return NULL;
    }
    ctx = EVP_RAND_CTX_new(rand, NULL);
    EVP_RAND_free(rand);
    if (ctx == NULL) {
        ERR_raise(ERR_LIB_RAND, RAND_R_UNABLE_TO_CREATE_DRBG);
        return NULL;
    }
    if (!EVP_RAND_instantiate(ctx, 0, 0, NULL, 0, NULL)) {
        ERR_raise(ERR_LIB_RAND, RAND_R_ERROR_INSTANTIATING_DRBG);
        EVP_RAND_CTX_free(ctx);
        return NULL;
    }
    return ctx;
}
#endif

static EVP_RAND_CTX *rand_new_drbg(OSSL_LIB_CTX *libctx, EVP_RAND_CTX *parent,
                                   unsigned int reseed_interval,
                                   time_t reseed_time_interval, int use_df)
{
    EVP_RAND *rand;
    RAND_GLOBAL *dgbl = rand_get_global(libctx);
    EVP_RAND_CTX *ctx;
    OSSL_PARAM params[8], *p = params;
    const OSSL_PARAM *settables;
    char *name, *cipher;

    if (dgbl == NULL)
        return NULL;
    name = dgbl->rng_name != NULL ? dgbl->rng_name : "CTR-DRBG";
    rand = EVP_RAND_fetch(libctx, name, dgbl->rng_propq);
    if (rand == NULL) {
        ERR_raise(ERR_LIB_RAND, RAND_R_UNABLE_TO_FETCH_DRBG);
        return NULL;
    }
    ctx = EVP_RAND_CTX_new(rand, parent);
    EVP_RAND_free(rand);
    if (ctx == NULL) {
        ERR_raise(ERR_LIB_RAND, RAND_R_UNABLE_TO_CREATE_DRBG);
        return NULL;
    }

    settables = EVP_RAND_CTX_settable_params(ctx);
    if (OSSL_PARAM_locate_const(settables, OSSL_DRBG_PARAM_CIPHER)) {
        cipher = dgbl->rng_cipher != NULL ? dgbl->rng_cipher : "AES-256-CTR";
        *p++ = OSSL_PARAM_construct_utf8_string(OSSL_DRBG_PARAM_CIPHER,
                                                cipher, 0);
    }
    if (dgbl->rng_digest != NULL
            && OSSL_PARAM_locate_const(settables, OSSL_DRBG_PARAM_DIGEST))
        *p++ = OSSL_PARAM_construct_utf8_string(OSSL_DRBG_PARAM_DIGEST,
                                                dgbl->rng_digest, 0);
    if (dgbl->rng_propq != NULL)
        *p++ = OSSL_PARAM_construct_utf8_string(OSSL_DRBG_PARAM_PROPERTIES,
                                                dgbl->rng_propq, 0);
    if (OSSL_PARAM_locate_const(settables, OSSL_ALG_PARAM_MAC))
        *p++ = OSSL_PARAM_construct_utf8_string(OSSL_ALG_PARAM_MAC, "HMAC", 0);
    if (OSSL_PARAM_locate_const(settables, OSSL_DRBG_PARAM_USE_DF))
        *p++ = OSSL_PARAM_construct_int(OSSL_DRBG_PARAM_USE_DF, &use_df);
    *p++ = OSSL_PARAM_construct_uint(OSSL_DRBG_PARAM_RESEED_REQUESTS,
                                     &reseed_interval);
    *p++ = OSSL_PARAM_construct_time_t(OSSL_DRBG_PARAM_RESEED_TIME_INTERVAL,
                                       &reseed_time_interval);
    *p = OSSL_PARAM_construct_end();
    if (!EVP_RAND_instantiate(ctx, 0, 0, NULL, 0, params)) {
        ERR_raise(ERR_LIB_RAND, RAND_R_ERROR_INSTANTIATING_DRBG);
        EVP_RAND_CTX_free(ctx);
        return NULL;
    }
    return ctx;
}

/*
 * Get the primary random generator.
 * Returns pointer to its EVP_RAND_CTX on success, NULL on failure.
 *
 */
EVP_RAND_CTX *RAND_get0_primary(OSSL_LIB_CTX *ctx)
{
    RAND_GLOBAL *dgbl = rand_get_global(ctx);
    EVP_RAND_CTX *ret;

    if (dgbl == NULL)
        return NULL;

    if (!CRYPTO_THREAD_read_lock(dgbl->lock))
        return NULL;

    ret = dgbl->primary;
    CRYPTO_THREAD_unlock(dgbl->lock);

    if (ret != NULL)
        return ret;

    if (!CRYPTO_THREAD_write_lock(dgbl->lock))
        return NULL;

    ret = dgbl->primary;
    if (ret != NULL) {
        CRYPTO_THREAD_unlock(dgbl->lock);
        return ret;
    }

#ifndef FIPS_MODULE
    if (dgbl->seed == NULL) {
        ERR_set_mark();
        dgbl->seed = rand_new_seed(ctx);
        ERR_pop_to_mark();
    }
#endif

    ret = dgbl->primary = rand_new_drbg(ctx, dgbl->seed,
                                        PRIMARY_RESEED_INTERVAL,
                                        PRIMARY_RESEED_TIME_INTERVAL, 1);
    /*
    * The primary DRBG may be shared between multiple threads so we must
    * enable locking.
    */
    if (ret != NULL && !EVP_RAND_enable_locking(ret)) {
        ERR_raise(ERR_LIB_EVP, EVP_R_UNABLE_TO_ENABLE_LOCKING);
        EVP_RAND_CTX_free(ret);
        ret = dgbl->primary = NULL;
    }
    CRYPTO_THREAD_unlock(dgbl->lock);

    return ret;
}

/*
 * Get the public random generator.
 * Returns pointer to its EVP_RAND_CTX on success, NULL on failure.
 */
EVP_RAND_CTX *RAND_get0_public(OSSL_LIB_CTX *ctx)
{
    RAND_GLOBAL *dgbl = rand_get_global(ctx);
    EVP_RAND_CTX *rand, *primary;

    if (dgbl == NULL)
        return NULL;

    rand = CRYPTO_THREAD_get_local(&dgbl->public);
    if (rand == NULL) {
        primary = RAND_get0_primary(ctx);
        if (primary == NULL)
            return NULL;

        ctx = ossl_lib_ctx_get_concrete(ctx);
        /*
         * If the private is also NULL then this is the first time we've
         * used this thread.
         */
        if (CRYPTO_THREAD_get_local(&dgbl->private) == NULL
                && !ossl_init_thread_start(NULL, ctx, rand_delete_thread_state))
            return NULL;
        rand = rand_new_drbg(ctx, primary, SECONDARY_RESEED_INTERVAL,
                             SECONDARY_RESEED_TIME_INTERVAL, 0);
        CRYPTO_THREAD_set_local(&dgbl->public, rand);
    }
    return rand;
}

/*
 * Get the private random generator.
 * Returns pointer to its EVP_RAND_CTX on success, NULL on failure.
 */
EVP_RAND_CTX *RAND_get0_private(OSSL_LIB_CTX *ctx)
{
    RAND_GLOBAL *dgbl = rand_get_global(ctx);
    EVP_RAND_CTX *rand, *primary;

    if (dgbl == NULL)
        return NULL;

    rand = CRYPTO_THREAD_get_local(&dgbl->private);
    if (rand == NULL) {
        primary = RAND_get0_primary(ctx);
        if (primary == NULL)
            return NULL;

        ctx = ossl_lib_ctx_get_concrete(ctx);
        /*
         * If the public is also NULL then this is the first time we've
         * used this thread.
         */
        if (CRYPTO_THREAD_get_local(&dgbl->public) == NULL
                && !ossl_init_thread_start(NULL, ctx, rand_delete_thread_state))
            return NULL;
        rand = rand_new_drbg(ctx, primary, SECONDARY_RESEED_INTERVAL,
                             SECONDARY_RESEED_TIME_INTERVAL, 0);
        CRYPTO_THREAD_set_local(&dgbl->private, rand);
    }
    return rand;
}

int RAND_set0_public(OSSL_LIB_CTX *ctx, EVP_RAND_CTX *rand)
{
    RAND_GLOBAL *dgbl = rand_get_global(ctx);
    EVP_RAND_CTX *old;
    int r;

    if (dgbl == NULL)
        return 0;
    old = CRYPTO_THREAD_get_local(&dgbl->public);
    if ((r = CRYPTO_THREAD_set_local(&dgbl->public, rand)) > 0)
        EVP_RAND_CTX_free(old);
    return r;
}

int RAND_set0_private(OSSL_LIB_CTX *ctx, EVP_RAND_CTX *rand)
{
    RAND_GLOBAL *dgbl = rand_get_global(ctx);
    EVP_RAND_CTX *old;
    int r;

    if (dgbl == NULL)
        return 0;
    old = CRYPTO_THREAD_get_local(&dgbl->private);
    if ((r = CRYPTO_THREAD_set_local(&dgbl->private, rand)) > 0)
        EVP_RAND_CTX_free(old);
    return r;
}

#ifndef FIPS_MODULE
static int random_set_string(char **p, const char *s)
{
    char *d = NULL;

    if (s != NULL) {
        d = OPENSSL_strdup(s);
        if (d == NULL)
            return 0;
    }
    OPENSSL_free(*p);
    *p = d;
    return 1;
}

/*
 * Load the DRBG definitions from a configuration file.
 */
static int random_conf_init(CONF_IMODULE *md, const CONF *cnf)
{
    STACK_OF(CONF_VALUE) *elist;
    CONF_VALUE *cval;
    RAND_GLOBAL *dgbl = rand_get_global(NCONF_get0_libctx((CONF *)cnf));
    int i, r = 1;

    OSSL_TRACE1(CONF, "Loading random module: section %s\n",
                CONF_imodule_get_value(md));

    /* Value is a section containing RANDOM configuration */
    elist = NCONF_get_section(cnf, CONF_imodule_get_value(md));
    if (elist == NULL) {
        ERR_raise(ERR_LIB_CRYPTO, CRYPTO_R_RANDOM_SECTION_ERROR);
        return 0;
    }

    if (dgbl == NULL)
        return 0;

    for (i = 0; i < sk_CONF_VALUE_num(elist); i++) {
        cval = sk_CONF_VALUE_value(elist, i);
        if (OPENSSL_strcasecmp(cval->name, "random") == 0) {
            if (!random_set_string(&dgbl->rng_name, cval->value))
                return 0;
        } else if (OPENSSL_strcasecmp(cval->name, "cipher") == 0) {
            if (!random_set_string(&dgbl->rng_cipher, cval->value))
                return 0;
        } else if (OPENSSL_strcasecmp(cval->name, "digest") == 0) {
            if (!random_set_string(&dgbl->rng_digest, cval->value))
                return 0;
        } else if (OPENSSL_strcasecmp(cval->name, "properties") == 0) {
            if (!random_set_string(&dgbl->rng_propq, cval->value))
                return 0;
        } else if (OPENSSL_strcasecmp(cval->name, "seed") == 0) {
            if (!random_set_string(&dgbl->seed_name, cval->value))
                return 0;
        } else if (OPENSSL_strcasecmp(cval->name, "seed_properties") == 0) {
            if (!random_set_string(&dgbl->seed_propq, cval->value))
                return 0;
        } else {
            ERR_raise_data(ERR_LIB_CRYPTO,
                           CRYPTO_R_UNKNOWN_NAME_IN_RANDOM_SECTION,
                           "name=%s, value=%s", cval->name, cval->value);
            r = 0;
        }
    }
    return r;
}


static void random_conf_deinit(CONF_IMODULE *md)
{
    OSSL_TRACE(CONF, "Cleaned up random\n");
}

void ossl_random_add_conf_module(void)
{
    OSSL_TRACE(CONF, "Adding config module 'random'\n");
    CONF_module_add("random", random_conf_init, random_conf_deinit);
}

int RAND_set_DRBG_type(OSSL_LIB_CTX *ctx, const char *drbg, const char *propq,
                       const char *cipher, const char *digest)
{
    RAND_GLOBAL *dgbl = rand_get_global(ctx);

    if (dgbl == NULL)
        return 0;
    if (dgbl->primary != NULL) {
        ERR_raise(ERR_LIB_CRYPTO, RAND_R_ALREADY_INSTANTIATED);
        return 0;
    }
    return random_set_string(&dgbl->rng_name, drbg)
        && random_set_string(&dgbl->rng_propq, propq)
        && random_set_string(&dgbl->rng_cipher, cipher)
        && random_set_string(&dgbl->rng_digest, digest);
}

int RAND_set_seed_source_type(OSSL_LIB_CTX *ctx, const char *seed,
                              const char *propq)
{
    RAND_GLOBAL *dgbl = rand_get_global(ctx);

    if (dgbl == NULL)
        return 0;
    if (dgbl->primary != NULL) {
        ERR_raise(ERR_LIB_CRYPTO, RAND_R_ALREADY_INSTANTIATED);
        return 0;
    }
    return random_set_string(&dgbl->seed_name, seed)
        && random_set_string(&dgbl->seed_propq, propq);
}

#endif<|MERGE_RESOLUTION|>--- conflicted
+++ resolved
@@ -44,283 +44,6 @@
 
 static int rand_inited = 0;
 
-<<<<<<< HEAD
-#ifdef OPENSSL_RAND_SEED_RDTSC
-/*
- * IMPORTANT NOTE:  It is not currently possible to use this code
- * because we are not sure about the amount of randomness it provides.
- * Some SP900 tests have been run, but there is internal skepticism.
- * So for now this code is not used.
- */
-# error "RDTSC enabled?  Should not be possible!"
-
-/*
- * Acquire entropy from high-speed clock
- *
- * Since we get some randomness from the low-order bits of the
- * high-speed clock, it can help.
- *
- * Returns the total entropy count, if it exceeds the requested
- * entropy count. Otherwise, returns an entropy count of 0.
- */
-size_t rand_acquire_entropy_from_tsc(RAND_POOL *pool)
-{
-    unsigned char c;
-    int i;
-
-    if ((OPENSSL_ia32cap_P[0] & (1 << 4)) != 0) {
-        for (i = 0; i < TSC_READ_COUNT; i++) {
-            c = (unsigned char)(OPENSSL_rdtsc() & 0xFF);
-            rand_pool_add(pool, &c, 1, 4);
-        }
-    }
-    return rand_pool_entropy_available(pool);
-}
-#endif
-
-#ifdef OPENSSL_RAND_SEED_RDCPU
-size_t OPENSSL_ia32_rdseed_bytes(unsigned char *buf, size_t len);
-size_t OPENSSL_ia32_rdrand_bytes(unsigned char *buf, size_t len);
-
-extern unsigned int OPENSSL_ia32cap_P[];
-
-/*
- * Acquire entropy using Intel-specific cpu instructions
- *
- * Uses the RDSEED instruction if available, otherwise uses
- * RDRAND if available.
- *
- * For the differences between RDSEED and RDRAND, and why RDSEED
- * is the preferred choice, see https://goo.gl/oK3KcN
- *
- * Returns the total entropy count, if it exceeds the requested
- * entropy count. Otherwise, returns an entropy count of 0.
- */
-size_t rand_acquire_entropy_from_cpu(RAND_POOL *pool)
-{
-    size_t bytes_needed;
-    unsigned char *buffer;
-
-    bytes_needed = rand_pool_bytes_needed(pool, 1 /*entropy_factor*/);
-    if (bytes_needed > 0) {
-        buffer = rand_pool_add_begin(pool, bytes_needed);
-
-        if (buffer != NULL) {
-            /* Whichever comes first, use RDSEED, RDRAND or nothing */
-            if ((OPENSSL_ia32cap_P[2] & (1 << 18)) != 0) {
-                if (OPENSSL_ia32_rdseed_bytes(buffer, bytes_needed)
-                    == bytes_needed) {
-                    rand_pool_add_end(pool, bytes_needed, 8 * bytes_needed);
-                }
-            } else if ((OPENSSL_ia32cap_P[1] & (1 << (62 - 32))) != 0) {
-                if (OPENSSL_ia32_rdrand_bytes(buffer, bytes_needed)
-                    == bytes_needed) {
-                    rand_pool_add_end(pool, bytes_needed, 8 * bytes_needed);
-                }
-            } else {
-                rand_pool_add_end(pool, 0, 0);
-            }
-        }
-    }
-
-    return rand_pool_entropy_available(pool);
-}
-#endif
-
-
-/*
- * Implements the get_entropy() callback (see RAND_DRBG_set_callbacks())
- *
- * If the DRBG has a parent, then the required amount of entropy input
- * is fetched using the parent's RAND_DRBG_generate().
- *
- * Otherwise, the entropy is polled from the system entropy sources
- * using rand_pool_acquire_entropy().
- *
- * If a random pool has been added to the DRBG using RAND_add(), then
- * its entropy will be used up first.
- */
-size_t rand_drbg_get_entropy(RAND_DRBG *drbg,
-                             unsigned char **pout,
-                             int entropy, size_t min_len, size_t max_len,
-                             int prediction_resistance)
-{
-    size_t ret = 0;
-    size_t entropy_available = 0;
-    RAND_POOL *pool;
-
-    if (drbg->parent != NULL && drbg->strength > drbg->parent->strength) {
-        /*
-         * We currently don't support the algorithm from NIST SP 800-90C
-         * 10.1.2 to use a weaker DRBG as source
-         */
-        RANDerr(RAND_F_RAND_DRBG_GET_ENTROPY, RAND_R_PARENT_STRENGTH_TOO_WEAK);
-        return 0;
-    }
-
-    if (drbg->seed_pool != NULL) {
-        pool = drbg->seed_pool;
-        pool->entropy_requested = entropy;
-    } else {
-        pool = rand_pool_new(entropy, drbg->secure, min_len, max_len);
-        if (pool == NULL)
-            return 0;
-    }
-
-    if (drbg->parent != NULL) {
-        size_t bytes_needed = rand_pool_bytes_needed(pool, 1 /*entropy_factor*/);
-        unsigned char *buffer = rand_pool_add_begin(pool, bytes_needed);
-
-        if (buffer != NULL) {
-            size_t bytes = 0;
-
-            /*
-             * Get random data from parent. Include our address as additional input,
-             * in order to provide some additional distinction between different
-             * DRBG child instances.
-             * Our lock is already held, but we need to lock our parent before
-             * generating bits from it. (Note: taking the lock will be a no-op
-             * if locking if drbg->parent->lock == NULL.)
-             */
-            rand_drbg_lock(drbg->parent);
-            if (RAND_DRBG_generate(drbg->parent,
-                                   buffer, bytes_needed,
-                                   prediction_resistance,
-                                   (unsigned char *)&drbg, sizeof(drbg)) != 0) {
-                bytes = bytes_needed;
-                if (drbg->enable_reseed_propagation)
-                    tsan_store(&drbg->reseed_counter,
-                               tsan_load(&drbg->parent->reseed_counter));
-            }
-            rand_drbg_unlock(drbg->parent);
-
-            rand_pool_add_end(pool, bytes, 8 * bytes);
-            entropy_available = rand_pool_entropy_available(pool);
-        }
-
-    } else {
-        if (prediction_resistance) {
-            /*
-             * We don't have any entropy sources that comply with the NIST
-             * standard to provide prediction resistance (see NIST SP 800-90C,
-             * Section 5.4).
-             */
-            RANDerr(RAND_F_RAND_DRBG_GET_ENTROPY,
-                    RAND_R_PREDICTION_RESISTANCE_NOT_SUPPORTED);
-            goto err;
-        }
-
-        /* Get entropy by polling system entropy sources. */
-        entropy_available = rand_pool_acquire_entropy(pool);
-    }
-
-    if (entropy_available > 0) {
-        ret   = rand_pool_length(pool);
-        *pout = rand_pool_detach(pool);
-    }
-
- err:
-    if (drbg->seed_pool == NULL)
-        rand_pool_free(pool);
-    return ret;
-}
-
-/*
- * Implements the cleanup_entropy() callback (see RAND_DRBG_set_callbacks())
- *
- */
-void rand_drbg_cleanup_entropy(RAND_DRBG *drbg,
-                               unsigned char *out, size_t outlen)
-{
-    if (drbg->seed_pool == NULL) {
-        if (drbg->secure)
-            OPENSSL_secure_clear_free(out, outlen);
-        else
-            OPENSSL_clear_free(out, outlen);
-    }
-}
-
-
-/*
- * Implements the get_nonce() callback (see RAND_DRBG_set_callbacks())
- *
- */
-size_t rand_drbg_get_nonce(RAND_DRBG *drbg,
-                           unsigned char **pout,
-                           int entropy, size_t min_len, size_t max_len)
-{
-    size_t ret = 0;
-    RAND_POOL *pool;
-
-    struct {
-        void * instance;
-        int count;
-    } data;
-
-    memset(&data, 0, sizeof(data));
-    pool = rand_pool_new(0, 0, min_len, max_len);
-    if (pool == NULL)
-        return 0;
-
-    if (rand_pool_add_nonce_data(pool) == 0)
-        goto err;
-
-    data.instance = drbg;
-    CRYPTO_atomic_add(&rand_nonce_count, 1, &data.count, rand_nonce_lock);
-
-    if (rand_pool_add(pool, (unsigned char *)&data, sizeof(data), 0) == 0)
-        goto err;
-
-    ret   = rand_pool_length(pool);
-    *pout = rand_pool_detach(pool);
-
- err:
-    rand_pool_free(pool);
-
-    return ret;
-}
-
-/*
- * Implements the cleanup_nonce() callback (see RAND_DRBG_set_callbacks())
- *
- */
-void rand_drbg_cleanup_nonce(RAND_DRBG *drbg,
-                             unsigned char *out, size_t outlen)
-{
-    OPENSSL_clear_free(out, outlen);
-}
-
-/*
- * Generate additional data that can be used for the drbg. The data does
- * not need to contain entropy, but it's useful if it contains at least
- * some bits that are unpredictable.
- *
- * Returns 0 on failure.
- *
- * On success it allocates a buffer at |*pout| and returns the length of
- * the data. The buffer should get freed using OPENSSL_secure_clear_free().
- */
-size_t rand_drbg_get_additional_data(RAND_POOL *pool, unsigned char **pout)
-{
-    size_t ret = 0;
-
-    if (rand_pool_add_additional_data(pool) == 0)
-        goto err;
-
-    ret = rand_pool_length(pool);
-    *pout = rand_pool_detach(pool);
-
- err:
-    return ret;
-}
-
-void rand_drbg_cleanup_additional_data(RAND_POOL *pool, unsigned char *out)
-{
-    rand_pool_reattach(pool, out);
-}
-
-=======
->>>>>>> f4b83e68
 DEFINE_RUN_ONCE_STATIC(do_rand_init)
 {
 # ifndef OPENSSL_NO_ENGINE
