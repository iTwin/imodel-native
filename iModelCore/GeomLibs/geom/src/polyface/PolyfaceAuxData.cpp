/*--------------------------------------------------------------------------------------+
|
|     $Source: geom/src/polyface/PolyfaceAuxData.cpp $
|
|  $Copyright: (c) 2018 Bentley Systems, Incorporated. All rights reserved. $
|
+--------------------------------------------------------------------------------------*/
#include <bsibasegeomPCH.h>

BEGIN_BENTLEY_GEOMETRY_NAMESPACE

/*--------------------------------------------------------------------------------**//**
* @bsimethod                                                    RayBentley      03/2018
*
*  Creates an empty PolyfaceAuxData that will be filled in by AdvanceVisitorToNextFace
+--------------------------------------------------------------------------------------*/
PolyfaceAuxDataPtr  PolyfaceAuxData::CreateForVisitor() const
    {
    bvector<int32_t>            indices;
    PolyfaceAuxData::Channels   channels;

    channels.Init(m_channels);

    return new PolyfaceAuxData(std::move(indices), std::move(channels));
    }

/*--------------------------------------------------------------------------------**//**
* @bsimethod                                                    RayBentley      03/2018
+--------------------------------------------------------------------------------------*/
void PolyfaceAuxData::AdvanceVisitorToNextFace(PolyfaceAuxData const& parent, uint32_t i0, uint32_t numIndex, uint32_t numWrap)
    {
    m_indices.clear();

    bvector<int32_t> const&     oneBasedIndices = parent.GetIndices();
    size_t maxIndex = oneBasedIndices.size();
    size_t numOut;

    for (auto& channel : m_channels)
        for (auto& data : channel->GetData())
            data->m_values.clear();

    for (numOut = 0; numOut < numIndex && i0 + numOut < maxIndex; numOut++)
        {
        int k1 = oneBasedIndices[i0 + numOut];
        if (k1 == 0)
            break;

        uint32_t k0 = abs (k1) - 1;
        m_indices.push_back (k0);
        m_channels.AppendDataByIndex(parent.GetChannels(), k0);
        }
    if (numOut > 0)
        {
        for (uint32_t i = 0; i < numWrap; i++)
            {
            m_indices.push_back (m_indices[i]);
            m_channels.AppendDataByIndex(m_channels, i);
            }
        }
    }

/*--------------------------------------------------------------------------------**//**
* @bsimethod                                                    Ray.Bentley      03/2018
+--------------------------------------------------------------------------------------*/
void PolyfaceAuxData::Transform(TransformCR transform)
    {
    RotMatrix   rMatrix = RotMatrix::From(transform), inverseRMatrix;
    double      determinant = rMatrix.Determinant ();    

    inverseRMatrix.InverseOf(rMatrix);
    for (auto& channel : m_channels)
        {
        for (auto& channelData :  channel->GetData())
            {
            float*      pData = const_cast<float*> (channelData->GetValues().data());
            size_t      dataSize = channelData->GetValues().size();

            switch (channel->GetDataType())
                {
                case DataType::Vector:
                case DataType::Convector:
                case DataType::Point:
                    {
                    for (size_t i=0; i<dataSize; i += 3)
                        {
<<<<<<< HEAD
                        DPoint3d    point = DPoint3d::From(pData[i], pData[i+1], pData[i+2]);

                        switch(channel->GetDataType())
                            {
                            case DataType::Vector:
                                rMatrix.Multiply(point);
                                break;

                            case DataType::Convector:
                                inverseRMatrix.MultiplyTranspose(point);
                                break;

                            case DataType::Point:
                                transform.Multiply(point);
                                break;
                            }
                        pData[i]   = static_cast<float> (point.x);
                        pData[i+1] = static_cast<float> (point.y);
                        pData[i+2] = static_cast<float> (point.z);
=======
                        case TransformType::Vector:
                            rMatrix.Multiply(point);
                            break;

                        case TransformType::Covector:
                            inverseRMatrix.MultiplyTranspose(point);
                            break;

                        case TransformType::Point:
                            transform.Multiply(point);
                            break;
>>>>>>> 29a0fad1
                        }
                    break;
                    }
                case DataType::Distance:
                    {
                    float transformScale = static_cast<float> (pow (fabs (determinant), 1.0 / 3.0) * (determinant >= 0.0 ? 1.0 : -1.0));

                    for (size_t i=0; i<dataSize; i++)
                        pData[i] *= transformScale;

                    break;
                    }
                }
            }
        }
    }

/*--------------------------------------------------------------------------------**//**
* @bsimethod                                                    Ray.Bentley      03/2018
+--------------------------------------------------------------------------------------*/
void PolyfaceAuxData::Channels::Init(PolyfaceAuxData::ChannelsCR input)
    {
    for (auto& channel : input)
        this->push_back(channel->CloneWithoutData());
    }

/*--------------------------------------------------------------------------------**//**
* @bsimethod                                                    Ray.Bentley      03/2018
+--------------------------------------------------------------------------------------*/
PolyfaceAuxData::ChannelPtr  PolyfaceAuxData::Channel::CloneWithoutData() const
    {
    bvector<DataPtr>    dataVector;

    for (auto& data : GetData())
        {
        bvector<float>     values;
        dataVector.push_back (new Data(data->GetInput(), std::move(values)));
        }

    return new Channel(GetDataType(), GetName().c_str(), GetInputName().c_str(), std::move(dataVector));
    }


/*--------------------------------------------------------------------------------**//**
* @bsimethod                                                    Ray.Bentley      03/2018
+--------------------------------------------------------------------------------------*/
void PolyfaceAuxData::Channels::AppendDataByIndex(PolyfaceAuxData::ChannelsCR input, size_t index)
    {
    if (empty())
        Init(input);

    for (size_t i=0; i<this->size(); i++)
        this->at(i)->AppendDataByIndex(*input.at(i), index);
    }
/*--------------------------------------------------------------------------------**//**
* @bsimethod                                                    Ray.Bentley      03/2018
+--------------------------------------------------------------------------------------*/
void PolyfaceAuxData::Channels::AppendInterpolatedData(PolyfaceAuxData::ChannelsCR input, size_t index, size_t nextIndex, double t)
    {
    if (empty())
        Init(input);

    for (size_t i=0; i<this->size(); i++)
        this->at(i)->AppendInterpolatedData(*input.at(i), index, nextIndex, t);
    }

/*--------------------------------------------------------------------------------**//**
* @bsimethod                                                    Ray.Bentley      03/2018
+--------------------------------------------------------------------------------------*/
void PolyfaceAuxData::Channel::AppendDataByIndex(PolyfaceAuxData::ChannelCR input, size_t index)
    {
    for (size_t i=0; i<this->m_data.size(); i++)  
        for (size_t k = 0, blockSize = GetBlockSize(); k<blockSize; k++)
            this->m_data.at(i)->m_values.push_back(input.m_data.at(i)->m_values.at(index * blockSize + k));
    }

/*--------------------------------------------------------------------------------**//**
* @bsimethod                                                    Ray.Bentley      03/2018
+--------------------------------------------------------------------------------------*/
void PolyfaceAuxData::Channel::AppendInterpolatedData(PolyfaceAuxData::ChannelCR input, size_t index, size_t nextIndex, double t)
    {
    for (size_t i=0; i<this->m_data.size(); i++)  
        {
        for (size_t k = 0, blockSize = GetBlockSize(); k<blockSize; k++)
            {
            auto const&     inputValues = input.m_data.at(i)->m_values;
            float           value     = inputValues[blockSize * index + k],
                            valueNext = inputValues[blockSize * nextIndex + k];

            this->m_data.at(i)->m_values.push_back(value + (float) t * (valueNext - value));
            }
        }
    }

/*--------------------------------------------------------------------------------**//**
* @bsimethod                                                    Ray.Bentley      03/2018
+--------------------------------------------------------------------------------------*/
PolyfaceAuxData::ChannelCPtr PolyfaceAuxData::GetChannel(Utf8CP name) const
    {
    for (auto& channel : m_channels)
        if (channel->GetName().Equals(name))
            return channel;

    return nullptr;
    }


END_BENTLEY_GEOMETRY_NAMESPACE
<|MERGE_RESOLUTION|>--- conflicted
+++ resolved
@@ -1,226 +1,212 @@
-/*--------------------------------------------------------------------------------------+
-|
-|     $Source: geom/src/polyface/PolyfaceAuxData.cpp $
-|
-|  $Copyright: (c) 2018 Bentley Systems, Incorporated. All rights reserved. $
-|
-+--------------------------------------------------------------------------------------*/
-#include <bsibasegeomPCH.h>
-
-BEGIN_BENTLEY_GEOMETRY_NAMESPACE
-
-/*--------------------------------------------------------------------------------**//**
-* @bsimethod                                                    RayBentley      03/2018
-*
-*  Creates an empty PolyfaceAuxData that will be filled in by AdvanceVisitorToNextFace
-+--------------------------------------------------------------------------------------*/
-PolyfaceAuxDataPtr  PolyfaceAuxData::CreateForVisitor() const
-    {
-    bvector<int32_t>            indices;
-    PolyfaceAuxData::Channels   channels;
-
-    channels.Init(m_channels);
-
-    return new PolyfaceAuxData(std::move(indices), std::move(channels));
-    }
-
-/*--------------------------------------------------------------------------------**//**
-* @bsimethod                                                    RayBentley      03/2018
-+--------------------------------------------------------------------------------------*/
-void PolyfaceAuxData::AdvanceVisitorToNextFace(PolyfaceAuxData const& parent, uint32_t i0, uint32_t numIndex, uint32_t numWrap)
-    {
-    m_indices.clear();
-
-    bvector<int32_t> const&     oneBasedIndices = parent.GetIndices();
-    size_t maxIndex = oneBasedIndices.size();
-    size_t numOut;
-
-    for (auto& channel : m_channels)
-        for (auto& data : channel->GetData())
-            data->m_values.clear();
-
-    for (numOut = 0; numOut < numIndex && i0 + numOut < maxIndex; numOut++)
-        {
-        int k1 = oneBasedIndices[i0 + numOut];
-        if (k1 == 0)
-            break;
-
-        uint32_t k0 = abs (k1) - 1;
-        m_indices.push_back (k0);
-        m_channels.AppendDataByIndex(parent.GetChannels(), k0);
-        }
-    if (numOut > 0)
-        {
-        for (uint32_t i = 0; i < numWrap; i++)
-            {
-            m_indices.push_back (m_indices[i]);
-            m_channels.AppendDataByIndex(m_channels, i);
-            }
-        }
-    }
-
-/*--------------------------------------------------------------------------------**//**
-* @bsimethod                                                    Ray.Bentley      03/2018
-+--------------------------------------------------------------------------------------*/
-void PolyfaceAuxData::Transform(TransformCR transform)
-    {
-    RotMatrix   rMatrix = RotMatrix::From(transform), inverseRMatrix;
-    double      determinant = rMatrix.Determinant ();    
-
-    inverseRMatrix.InverseOf(rMatrix);
-    for (auto& channel : m_channels)
-        {
-        for (auto& channelData :  channel->GetData())
-            {
-            float*      pData = const_cast<float*> (channelData->GetValues().data());
-            size_t      dataSize = channelData->GetValues().size();
-
-            switch (channel->GetDataType())
-                {
-                case DataType::Vector:
-                case DataType::Convector:
-                case DataType::Point:
-                    {
-                    for (size_t i=0; i<dataSize; i += 3)
-                        {
-<<<<<<< HEAD
-                        DPoint3d    point = DPoint3d::From(pData[i], pData[i+1], pData[i+2]);
-
-                        switch(channel->GetDataType())
-                            {
-                            case DataType::Vector:
-                                rMatrix.Multiply(point);
-                                break;
-
-                            case DataType::Convector:
-                                inverseRMatrix.MultiplyTranspose(point);
-                                break;
-
-                            case DataType::Point:
-                                transform.Multiply(point);
-                                break;
-                            }
-                        pData[i]   = static_cast<float> (point.x);
-                        pData[i+1] = static_cast<float> (point.y);
-                        pData[i+2] = static_cast<float> (point.z);
-=======
-                        case TransformType::Vector:
-                            rMatrix.Multiply(point);
-                            break;
-
-                        case TransformType::Covector:
-                            inverseRMatrix.MultiplyTranspose(point);
-                            break;
-
-                        case TransformType::Point:
-                            transform.Multiply(point);
-                            break;
->>>>>>> 29a0fad1
-                        }
-                    break;
-                    }
-                case DataType::Distance:
-                    {
-                    float transformScale = static_cast<float> (pow (fabs (determinant), 1.0 / 3.0) * (determinant >= 0.0 ? 1.0 : -1.0));
-
-                    for (size_t i=0; i<dataSize; i++)
-                        pData[i] *= transformScale;
-
-                    break;
-                    }
-                }
-            }
-        }
-    }
-
-/*--------------------------------------------------------------------------------**//**
-* @bsimethod                                                    Ray.Bentley      03/2018
-+--------------------------------------------------------------------------------------*/
-void PolyfaceAuxData::Channels::Init(PolyfaceAuxData::ChannelsCR input)
-    {
-    for (auto& channel : input)
-        this->push_back(channel->CloneWithoutData());
-    }
-
-/*--------------------------------------------------------------------------------**//**
-* @bsimethod                                                    Ray.Bentley      03/2018
-+--------------------------------------------------------------------------------------*/
-PolyfaceAuxData::ChannelPtr  PolyfaceAuxData::Channel::CloneWithoutData() const
-    {
-    bvector<DataPtr>    dataVector;
-
-    for (auto& data : GetData())
-        {
-        bvector<float>     values;
-        dataVector.push_back (new Data(data->GetInput(), std::move(values)));
-        }
-
-    return new Channel(GetDataType(), GetName().c_str(), GetInputName().c_str(), std::move(dataVector));
-    }
-
-
-/*--------------------------------------------------------------------------------**//**
-* @bsimethod                                                    Ray.Bentley      03/2018
-+--------------------------------------------------------------------------------------*/
-void PolyfaceAuxData::Channels::AppendDataByIndex(PolyfaceAuxData::ChannelsCR input, size_t index)
-    {
-    if (empty())
-        Init(input);
-
-    for (size_t i=0; i<this->size(); i++)
-        this->at(i)->AppendDataByIndex(*input.at(i), index);
-    }
-/*--------------------------------------------------------------------------------**//**
-* @bsimethod                                                    Ray.Bentley      03/2018
-+--------------------------------------------------------------------------------------*/
-void PolyfaceAuxData::Channels::AppendInterpolatedData(PolyfaceAuxData::ChannelsCR input, size_t index, size_t nextIndex, double t)
-    {
-    if (empty())
-        Init(input);
-
-    for (size_t i=0; i<this->size(); i++)
-        this->at(i)->AppendInterpolatedData(*input.at(i), index, nextIndex, t);
-    }
-
-/*--------------------------------------------------------------------------------**//**
-* @bsimethod                                                    Ray.Bentley      03/2018
-+--------------------------------------------------------------------------------------*/
-void PolyfaceAuxData::Channel::AppendDataByIndex(PolyfaceAuxData::ChannelCR input, size_t index)
-    {
-    for (size_t i=0; i<this->m_data.size(); i++)  
-        for (size_t k = 0, blockSize = GetBlockSize(); k<blockSize; k++)
-            this->m_data.at(i)->m_values.push_back(input.m_data.at(i)->m_values.at(index * blockSize + k));
-    }
-
-/*--------------------------------------------------------------------------------**//**
-* @bsimethod                                                    Ray.Bentley      03/2018
-+--------------------------------------------------------------------------------------*/
-void PolyfaceAuxData::Channel::AppendInterpolatedData(PolyfaceAuxData::ChannelCR input, size_t index, size_t nextIndex, double t)
-    {
-    for (size_t i=0; i<this->m_data.size(); i++)  
-        {
-        for (size_t k = 0, blockSize = GetBlockSize(); k<blockSize; k++)
-            {
-            auto const&     inputValues = input.m_data.at(i)->m_values;
-            float           value     = inputValues[blockSize * index + k],
-                            valueNext = inputValues[blockSize * nextIndex + k];
-
-            this->m_data.at(i)->m_values.push_back(value + (float) t * (valueNext - value));
-            }
-        }
-    }
-
-/*--------------------------------------------------------------------------------**//**
-* @bsimethod                                                    Ray.Bentley      03/2018
-+--------------------------------------------------------------------------------------*/
-PolyfaceAuxData::ChannelCPtr PolyfaceAuxData::GetChannel(Utf8CP name) const
-    {
-    for (auto& channel : m_channels)
-        if (channel->GetName().Equals(name))
-            return channel;
-
-    return nullptr;
-    }
-
-
-END_BENTLEY_GEOMETRY_NAMESPACE
+/*--------------------------------------------------------------------------------------+
+|
+|     $Source: geom/src/polyface/PolyfaceAuxData.cpp $
+|
+|  $Copyright: (c) 2018 Bentley Systems, Incorporated. All rights reserved. $
+|
++--------------------------------------------------------------------------------------*/
+#include <bsibasegeomPCH.h>
+
+BEGIN_BENTLEY_GEOMETRY_NAMESPACE
+
+/*--------------------------------------------------------------------------------**//**
+* @bsimethod                                                    RayBentley      03/2018
+*
+*  Creates an empty PolyfaceAuxData that will be filled in by AdvanceVisitorToNextFace
++--------------------------------------------------------------------------------------*/
+PolyfaceAuxDataPtr  PolyfaceAuxData::CreateForVisitor() const
+    {
+    bvector<int32_t>            indices;
+    PolyfaceAuxData::Channels   channels;
+
+    channels.Init(m_channels);
+
+    return new PolyfaceAuxData(std::move(indices), std::move(channels));
+    }
+
+/*--------------------------------------------------------------------------------**//**
+* @bsimethod                                                    RayBentley      03/2018
++--------------------------------------------------------------------------------------*/
+void PolyfaceAuxData::AdvanceVisitorToNextFace(PolyfaceAuxData const& parent, uint32_t i0, uint32_t numIndex, uint32_t numWrap)
+    {
+    m_indices.clear();
+
+    bvector<int32_t> const&     oneBasedIndices = parent.GetIndices();
+    size_t maxIndex = oneBasedIndices.size();
+    size_t numOut;
+
+    for (auto& channel : m_channels)
+        for (auto& data : channel->GetData())
+            data->m_values.clear();
+
+    for (numOut = 0; numOut < numIndex && i0 + numOut < maxIndex; numOut++)
+        {
+        int k1 = oneBasedIndices[i0 + numOut];
+        if (k1 == 0)
+            break;
+
+        uint32_t k0 = abs (k1) - 1;
+        m_indices.push_back (k0);
+        m_channels.AppendDataByIndex(parent.GetChannels(), k0);
+        }
+    if (numOut > 0)
+        {
+        for (uint32_t i = 0; i < numWrap; i++)
+            {
+            m_indices.push_back (m_indices[i]);
+            m_channels.AppendDataByIndex(m_channels, i);
+            }
+        }
+    }
+
+/*--------------------------------------------------------------------------------**//**
+* @bsimethod                                                    Ray.Bentley      03/2018
++--------------------------------------------------------------------------------------*/
+void PolyfaceAuxData::Transform(TransformCR transform)
+    {
+    RotMatrix   rMatrix = RotMatrix::From(transform), inverseRMatrix;
+    double      determinant = rMatrix.Determinant ();    
+
+    inverseRMatrix.InverseOf(rMatrix);
+    for (auto& channel : m_channels)
+        {
+        for (auto& channelData :  channel->GetData())
+            {
+            float*      pData = const_cast<float*> (channelData->GetValues().data());
+            size_t      dataSize = channelData->GetValues().size();
+
+            switch (channel->GetDataType())
+                {
+                case DataType::Vector:
+                case DataType::Convector:
+                case DataType::Point:
+                    {
+                    for (size_t i=0; i<dataSize; i += 3)
+                        {
+                        DPoint3d    point = DPoint3d::From(pData[i], pData[i+1], pData[i+2]);
+
+                        switch(channel->GetDataType())
+                            {
+                            case DataType::Vector:
+                                rMatrix.Multiply(point);
+                                break;
+
+                        case TransformType::Covector:
+                                inverseRMatrix.MultiplyTranspose(point);
+                                break;
+
+                            case DataType::Point:
+                                transform.Multiply(point);
+                                break;
+                            }
+                        pData[i]   = static_cast<float> (point.x);
+                        pData[i+1] = static_cast<float> (point.y);
+                        pData[i+2] = static_cast<float> (point.z);
+                        }
+                    break;
+                    }
+                case DataType::Distance:
+                    {
+                    float transformScale = static_cast<float> (pow (fabs (determinant), 1.0 / 3.0) * (determinant >= 0.0 ? 1.0 : -1.0));
+
+                    for (size_t i=0; i<dataSize; i++)
+                        pData[i] *= transformScale;
+
+                    break;
+                    }
+                }
+            }
+        }
+    }
+
+/*--------------------------------------------------------------------------------**//**
+* @bsimethod                                                    Ray.Bentley      03/2018
++--------------------------------------------------------------------------------------*/
+void PolyfaceAuxData::Channels::Init(PolyfaceAuxData::ChannelsCR input)
+    {
+    for (auto& channel : input)
+        this->push_back(channel->CloneWithoutData());
+    }
+
+/*--------------------------------------------------------------------------------**//**
+* @bsimethod                                                    Ray.Bentley      03/2018
++--------------------------------------------------------------------------------------*/
+PolyfaceAuxData::ChannelPtr  PolyfaceAuxData::Channel::CloneWithoutData() const
+    {
+    bvector<DataPtr>    dataVector;
+
+    for (auto& data : GetData())
+        {
+        bvector<float>     values;
+        dataVector.push_back (new Data(data->GetInput(), std::move(values)));
+        }
+
+    return new Channel(GetDataType(), GetName().c_str(), GetInputName().c_str(), std::move(dataVector));
+    }
+
+
+/*--------------------------------------------------------------------------------**//**
+* @bsimethod                                                    Ray.Bentley      03/2018
++--------------------------------------------------------------------------------------*/
+void PolyfaceAuxData::Channels::AppendDataByIndex(PolyfaceAuxData::ChannelsCR input, size_t index)
+    {
+    if (empty())
+        Init(input);
+
+    for (size_t i=0; i<this->size(); i++)
+        this->at(i)->AppendDataByIndex(*input.at(i), index);
+    }
+/*--------------------------------------------------------------------------------**//**
+* @bsimethod                                                    Ray.Bentley      03/2018
++--------------------------------------------------------------------------------------*/
+void PolyfaceAuxData::Channels::AppendInterpolatedData(PolyfaceAuxData::ChannelsCR input, size_t index, size_t nextIndex, double t)
+    {
+    if (empty())
+        Init(input);
+
+    for (size_t i=0; i<this->size(); i++)
+        this->at(i)->AppendInterpolatedData(*input.at(i), index, nextIndex, t);
+    }
+
+/*--------------------------------------------------------------------------------**//**
+* @bsimethod                                                    Ray.Bentley      03/2018
++--------------------------------------------------------------------------------------*/
+void PolyfaceAuxData::Channel::AppendDataByIndex(PolyfaceAuxData::ChannelCR input, size_t index)
+    {
+    for (size_t i=0; i<this->m_data.size(); i++)  
+        for (size_t k = 0, blockSize = GetBlockSize(); k<blockSize; k++)
+            this->m_data.at(i)->m_values.push_back(input.m_data.at(i)->m_values.at(index * blockSize + k));
+    }
+
+/*--------------------------------------------------------------------------------**//**
+* @bsimethod                                                    Ray.Bentley      03/2018
++--------------------------------------------------------------------------------------*/
+void PolyfaceAuxData::Channel::AppendInterpolatedData(PolyfaceAuxData::ChannelCR input, size_t index, size_t nextIndex, double t)
+    {
+    for (size_t i=0; i<this->m_data.size(); i++)  
+        {
+        for (size_t k = 0, blockSize = GetBlockSize(); k<blockSize; k++)
+            {
+            auto const&     inputValues = input.m_data.at(i)->m_values;
+            float           value     = inputValues[blockSize * index + k],
+                            valueNext = inputValues[blockSize * nextIndex + k];
+
+            this->m_data.at(i)->m_values.push_back(value + (float) t * (valueNext - value));
+            }
+        }
+    }
+
+/*--------------------------------------------------------------------------------**//**
+* @bsimethod                                                    Ray.Bentley      03/2018
++--------------------------------------------------------------------------------------*/
+PolyfaceAuxData::ChannelCPtr PolyfaceAuxData::GetChannel(Utf8CP name) const
+    {
+    for (auto& channel : m_channels)
+        if (channel->GetName().Equals(name))
+            return channel;
+
+    return nullptr;
+    }
+
+
+END_BENTLEY_GEOMETRY_NAMESPACE