--- conflicted
+++ resolved
@@ -1,648 +1,644 @@
-#include "testHarness.h"
-
-
-TEST(DSegment3d, Init)
-    {
-    DPoint3d point0 = DPoint3d::FromXYZ (0.0, 0.0, 0.0);
-    DPoint3d point1 = DPoint3d::FromXYZ (1.0, 1.0, 1.0);
-    DPoint3d point2 = DPoint3d::FromXYZ (2.0, 3.0, 4.0);
-    DPoint3d point3 = DPoint3d::FromXYZ (5.0, 6.0, 7.0);
-    DPoint3d point4 = DPoint3d::FromXYZ (7.5, 8.0, 6.3);
-    DPoint3d point5 = DPoint3d::FromXYZ (3.5, 1.8, 4.7);
-    DPoint2d point6 = DPoint2d::From (3.5, 1.8);
-    DPoint2d point7 = DPoint2d::From (9.4, 3.6);
-    DPoint3d point8 = DPoint3d::FromXYZ (3.5, 1.8, 0.0);
-    DPoint3d point9 = DPoint3d::FromXYZ (9.4, 3.6, 0.0);
-    DPoint3d point10 = DPoint3d::FromXYZ (1.4, 5.6, 10.0);
-    DPoint3d point11 = DPoint3d::FromXYZ (5.7, 2.4, 7.8);
-    DPoint3d point12 = DPoint3d::FromXYZ (7.1, 8.0, 17.8);
-    DRay3d ray0 = DRay3d::FromOriginAndTarget (point2, point3);
-    DRay3d ray1 = DRay3d::FromOriginAndTarget (point4, point5);
-    DSegment3d segment0 = DSegment3d::From (point0, point1);
-    DSegment3d segment1 = DSegment3d::From (point2, point3);
-    DSegment3d segment2 = DSegment3d::From (point4, point5);
-    DSegment3d segment3 = DSegment3d::From (point1, point5);
-    DSegment3d segment4 = DSegment3d::From (point8, point9);
-    DSegment3d segment5 = DSegment3d::From (point3, point5);
-    DSegment3d segment6 = DSegment3d::From (point2, point8);
-    DSegment3d segment7 = DSegment3d::From (point0, point11);
-    DSegment3d segment8 = DSegment3d::From (point2, point3);
-    DSegment3d segment9 = DSegment3d::From (point1, point3);
-    DSegment3d segment10 = DSegment3d::From (point4, point5);
-    segment1.Init (0.0, 0.0, 0.0, 1.0, 1.0, 1.0);
-    segment3.Init (point4, point5);
-    segment5.Init (point6, point7);
-    segment6.InitFromOriginAndDirection (point10, point11);
-    segment7.InitFrom (ray0);
-    segment9.InitFrom (ray1);
-    Check::Near (segment0, segment1);
-    Check::Near (segment2, segment3);
-    Check::Near (segment4, segment5);
-    Check::Near (point10, segment6.point[0]);
-    Check::Near (point12, segment6.point[1]);
-    Check::Near (point2, segment7.point[0]);
-    Check::Near (point3, segment7.point[1]);
-    Check::Near (segment8, segment7);
-    Check::Near (segment9, segment10);
-    } 
-
-TEST(DSegment3d, GetEndPoints)
-    {
-    DPoint3d point0 = DPoint3d::FromXYZ (0.0, 0.0, 0.0);
-    DPoint3d point1 = DPoint3d::FromXYZ (1.0, 1.0, 1.0);
-    DPoint3d point2 = DPoint3d::FromXYZ (2.0, 3.0, 4.0);
-    DPoint3d point3 = DPoint3d::FromXYZ (5.0, 6.0, 7.0);
-    DSegment3d segment0 = DSegment3d::From (point0, point1);
-    segment0.GetEndPoints (point2, point3);
-    Check::Near (point0, point2);
-    Check::Near (point1, point3);
-    }
-
-TEST(DSegment3d, LengthSquared)
-    {
-    DPoint3d point0 = DPoint3d::FromXYZ (0.0, 0.0, 0.0);
-    DPoint3d point1 = DPoint3d::FromXYZ (1.0, 1.0, 1.0);
-    DPoint3d point2 = DPoint3d::FromXYZ (2.0, 3.0, 4.0);
-    DPoint3d point3 = DPoint3d::FromXYZ (-2.3, -3.0, -7.4);
-    DSegment3d segment0 = DSegment3d::From (point0, point0);
-    DSegment3d segment1 = DSegment3d::From (point0, point1);
-    DSegment3d segment2 = DSegment3d::From (point1, point2);
-    DSegment3d segment3 = DSegment3d::From (point2, point3);
-    double lengthSquaredSeg0 = segment0.LengthSquared ();
-    double lengthSquaredSeg1 = segment1.LengthSquared ();
-    double lengthSquaredSeg2 = segment2.LengthSquared ();
-    double lengthSquaredSeg3 = segment3.LengthSquared ();
-    Check::Near (0.0, lengthSquaredSeg0);
-    Check::Near (3.0, lengthSquaredSeg1);
-    Check::Near (14.0, lengthSquaredSeg2);
-    Check::Near (184.45, lengthSquaredSeg3);
-    }
-
-TEST(DSegment3d, GetRange)
-    {
-    DPoint3d point0 = DPoint3d::FromXYZ (0.0, 0.0, 0.0);
-    DPoint3d point1 = DPoint3d::FromXYZ (1.0, 5.0, 9.0);
-    DPoint3d point2 = DPoint3d::FromXYZ (2.0, 3.0, 4.0);
-    DRange3d range0 = DRange3d::From (point0, point1, point2);
-    DSegment3d segment0 = DSegment3d::From (point1, point2);
-    Check::True (segment0.GetRange (range0));
-    Check::Near (1.0, range0.low.x);
-    Check::Near (3.0, range0.low.y);
-    Check::Near (4.0, range0.low.z);
-    Check::Near (2.0, range0.high.x);
-    Check::Near (5.0, range0.high.y);
-    Check::Near (9.0, range0.high.z);
-    }
-
-TEST(DSegment3d, ProjectPoint)
-    {
-    DPoint3d point0 = DPoint3d::FromXYZ (4.7, 2.4, 9.3);
-    DPoint3d point1 = DPoint3d::FromXYZ (8.1, 5.6, 7.2);
-    DPoint3d point2 = DPoint3d::FromXYZ (5.1, 8.7, 4.3);
-    DPoint3d point3 = DPoint3d::FromXYZ (6.5, 9.6, 3.7);
-    DPoint3d point4 = DPoint3d::FromXYZ (1.0, 2.0, 3.0);
-    DPoint3d point5 = DPoint3d::FromXYZ (1.0, 2.0, 3.0);
-    DPoint3d point6 = DPoint3d::FromXYZ (3.0, 5.0, 7.0);
-    DPoint3d point7 = DPoint3d::FromXYZ (6.0, 15.0, 8.0);
-    DPoint3d point8 = DPoint3d::FromXYZ (8.0, 15.0, 5.0);
-    DPoint3d point9 = DPoint3d::FromXYZ (7.0, 14.0, 3.0);
-    DPoint3d point10 = DPoint3d::FromXYZ (4.0, 3.0, 98.0);
-    DPoint3d point11 = DPoint3d::FromXYZ (6.0, 18.0, 32.0);
-    double closestParam0 = 1.0;
-    double closestParam1 = 2.0;
-    double closestParam2 = 3.0;
-    DSegment3d segment0 = DSegment3d::From (point0, point1);
-    DSegment3d segment1 = DSegment3d::From (point4, point5);
-    DSegment3d segment2 = DSegment3d::From (point8, point9);
-    Check::True (segment0.ProjectPoint (point2, closestParam0, point3));
-    Check::True (!(segment1.ProjectPoint (point6, closestParam1, point7)));
-    Check::True (segment2.ProjectPointXY (point10, closestParam2, point11));
-    Check::Near ((40.92/26.21), closestParam0);
-    Check::Near ((4.7 + (40.92/26.21) * 3.4), point2.x);
-    Check::Near ((2.4 + (40.92/26.21) * 3.2), point2.y);
-    Check::Near ((9.3 + (40.92/26.21) * -2.1), point2.z);
-    Check::Near ((-1.0/2.0), closestParam2);
-    Check::Near ((8.0 + (-1.0/2.0) * -1.0), point10.x);
-    Check::Near ((15.0 + (-1.0/2.0) * -1.0), point10.y);
-    Check::Near ((5.0 + (-1.0/2.0) * -2.0), point10.z);
-    }
-
-TEST(DSegment3d, ProjectPointBounded)
-    {
-    DPoint3d point0 = DPoint3d::FromXYZ (4.7, 2.4, 9.3);
-    DPoint3d point1 = DPoint3d::FromXYZ (8.1, 5.6, 7.2);
-    DPoint3d point2 = DPoint3d::FromXYZ (5.1, 8.7, 4.3);
-    DPoint3d point3 = DPoint3d::FromXYZ (6.5, 9.6, 3.7);
-    DPoint3d point4 = DPoint3d::FromXYZ (8.0, 15.0, 0.0);
-    DPoint3d point5 = DPoint3d::FromXYZ (7.0, 14.0, 0.0);
-    DPoint3d point6 = DPoint3d::FromXYZ (4.0, 3.0, 98.0);
-    DPoint3d point7 = DPoint3d::FromXYZ (6.0, 18.0, 0.0);
-    DPoint3d point8 = DPoint3d::FromXYZ (7.0, 6.0, 1.0);
-    DPoint3d point9 = DPoint3d::FromXYZ (8.0, 7.0, 1.0);
-    DPoint3d point10 = DPoint3d::FromXYZ (4.0, 3.0, 98.0);
-    DPoint3d point11 = DPoint3d::FromXYZ (5.0, 9.0, 1.0);
-    double closestParam0 = 0.0;
-    double closestParam1 = 0.0;
-    double closestParam2 = 0.0;
-    DSegment3d segment0 = DSegment3d::From (point0, point1);
-    DSegment3d segment1 = DSegment3d::From (point4, point5);
-    DSegment3d segment2 = DSegment3d::From (point8, point9);
-    Check::True (segment0.ProjectPointBounded (point2, closestParam0, point3));
-    Check::True (segment1.ProjectPointBounded (point6, closestParam1, point7));
-    Check::True (segment2.ProjectPointBounded (point10, closestParam2, point11));
-    Check::Near (1.0, closestParam0);
-    Check::Near (point2, point1);
-    Check::Near (0.0, closestParam1);
-    Check::Near (point4, point6);
-    Check::Near (0.5, closestParam2);
-    Check::Near (7.5, point10.x);
-    Check::Near (6.5, point10.y);
-    Check::Near (1.0, point10.z);
-    }
-
-TEST(DSegment3d, Intersect)
-    {
-    DPoint3d point0 = DPoint3d::FromXYZ (4.7, 2.4, 9.3);
-    DPoint3d point1 = DPoint3d::FromXYZ (8.1, 5.6, 7.2);
-    DPoint3d point2 = DPoint3d::FromXYZ (5.1, 8.7, 4.3);
-    DPoint3d point3 = DPoint3d::FromXYZ (-6.5, -9.6, -3.7);
-    DPoint3d point4 = DPoint3d::FromXYZ (6.5, 9.6, 3.7);
-    DPoint3d point5 = DPoint3d::FromXYZ (6.5, 9.6, 3.7);
-    DPoint3d point6;
-    DPoint3d point7;
-    DPoint3d point8 = DPoint3d::FromXYZ (8.5, 4.6, 0.0);
-    DPoint3d point9 = DPoint3d::FromXYZ (3.7, 2.4, 0.0);
-    DPoint3d point10;
-    DPoint3d point11;
-    double initParam0 = 0.0;
-    double initParam1 = 0.0;
-    double initParam2 = 0.0;
-    DPlane3d plane0 = DPlane3d::FromOriginAndNormal (0.0, 0.0, 1.0, 0.0, 0.0, 1.0);
-    DSegment3d segment0 = DSegment3d::From (point0, point1);
-    DSegment3d segment1 = DSegment3d::From (point3, point4);
-    DSegment3d segment2 = DSegment3d::From (point8, point9);
-    Check::True (segment0.Intersect (point2, initParam0, plane0));
-    Check::True (segment1.Intersect (point5, initParam1, plane0));
-    Check::True (!(segment2.Intersect (point10, initParam2, plane0)));
-    segment0.FractionParameterToPoint (point7, initParam0);
-    segment1.FractionParameterToPoint (point6, initParam1);
-    segment2.FractionParameterToPoint (point11, initParam2);
-    Check::Near (0.0, plane0.Evaluate (point7));
-    Check::Near (0.0, plane0.Evaluate (point6));
-    Check::True (!(0.0 == plane0.Evaluate (point11)));
-    }
-
-TEST(DSegment3d, IntersectCircleXY)
-    {
-    DPoint3d point0[2];
-    DPoint3d center0 = DPoint3d::FromXYZ (0.0, 0.0, 0.0);
-    DPoint3d point1 = DPoint3d::FromXYZ (0.0, 0.0, 0.0);
-    DPoint3d point2 = DPoint3d::FromXYZ (2.0, 0.0, 0.0);
-    DPoint3d point3 = DPoint3d::FromXYZ (1.0, 0.0, 0.0);
-    DPoint3d point4 = DPoint3d::FromXYZ (-1.0, 0.0, 0.0);
-    DPoint3d point5 = DPoint3d::FromXYZ (-1.0, 1.0, 0.0);
-    DPoint3d point6 = DPoint3d::FromXYZ (0.0, 1.0, 0.0);
-    DPoint3d point7[2];
-    DPoint3d point8 = DPoint3d::FromXYZ (-2.0, 2.0, 0.0);
-    DPoint3d point9 = DPoint3d::FromXYZ (0.0, 2.0, 0.0);
-    DPoint3d point10[2];
-    double intParam0[2];
-    double intParam1[2];
-    double intParam2[2];
-    double radius0 = 1.0;
-    DSegment3d segment0 = DSegment3d::From (point1, point2);
-    DSegment3d segment1 = DSegment3d::From (point5, point6);
-    DSegment3d segment2 = DSegment3d::From (point8, point9);
-    int counter0 = segment0.IntersectCircleXY (point0, intParam0, center0, radius0);
-    int counter1 = segment1.IntersectCircleXY (point7, intParam1, center0, radius0);
-    int counter2 = segment2.IntersectCircleXY (point10, intParam2, center0, radius0);
-    Check::Near (2, counter0);
-    Check::Near (-0.5, intParam0[0]);
-    Check::Near ( 0.5, intParam0[1]);
-    Check::Near (point4, point0[0]);
-    Check::Near (point3, point0[1]);
-    Check::Near (1, counter1);
-    Check::Near (1.0, intParam1[0]);
-    Check::Near (point6, point7[0]);
-    Check::Near (0, counter2);
-    }
-
-TEST(DSegment3d, InitProduct)
-    {
-    DPoint3d point1 = DPoint3d::FromXYZ (0.0, 0.0, 0.0);
-    DPoint3d point2 = DPoint3d::FromXYZ (2.0, 1.0, 3.0);
-    //DPoint3d point3 = DPoint3d::FromXYZ (1.0, 4.0, 9.0);
-    //DPoint3d point4 = DPoint3d::FromXYZ (3.0, 5.0, 7.0);
-    DPoint3d point5;
-    DPoint3d point6;
-    DPoint3d point7;
-    double frac0 = 0.7;
-    Transform transform0 = Transform::FromRowValues (0.0, 1.0, 2.0, 3.0, 4.0, 5.0, 6.0, 7.0, 8.0, 9.0, 10.0, 11.0);
-    DSegment3d segment0 = DSegment3d::From (point1, point2);
-    DSegment3d segment1;
-    segment0.FractionParameterToPoint (point5, frac0);
-    transform0.Multiply (segment1, segment0);
-    segment1.FractionParameterToPoint (point6, frac0);
-    transform0.Multiply (point7, point5);
-    Check::Near (point7, point6);
-    }
-
-TEST(DSegment3d, GetStartPoint)
-    {
-    DSegment3d segment0 = DSegment3d::From (8.9, -3.4, 5.7, -1.2, -2.3, 9.3);
-    DSegment3d segment1 = DSegment3d::From (3.9, -2.6, 8.4, 3.2, -5.8, 2.7);
-    DPoint3d point0;
-    DPoint3d point1;
-    DPoint3d point2 = DPoint3d::FromXYZ (8.9, -3.4, 5.7);
-    DPoint3d point3 = DPoint3d::FromXYZ (-1.2, -2.3, 9.3);
-    segment0.GetStartPoint (point0);
-    segment0.GetEndPoint (point1);
-    segment1.SetStartPoint (point2);
-    segment1.SetEndPoint (point3);
-    Check::Near (point2, point0);
-    Check::Near (point3, point1);
-    Check::Near (point2, segment1.point[0]);
-    Check::Near (point3, segment1.point[1]);
-    }
-
-TEST(DSegment3d, FractionParameterToPoint)
-    {
-    DSegment3d segment0 = DSegment3d::From (0.0, 0.0, 0.0, 0.0, 4.0, 0.0);
-    DPoint3d point0 = DPoint3d::FromXYZ (0.0, 2.0, 0.0);
-    DPoint3d point1;
-    DPoint3d point2 = DPoint3d::FromXYZ (0.0, 1.0, 0.0);
-    DPoint3d point3;
-    DPoint3d point4;
-    DVec3d vector0;
-    DVec3d vector1 = DVec3d::From (0.0, 4.0, 0.0);
-    double param0 = 0.5;
-    double param1 = 0.25;
-    Check::True (segment0.FractionParameterToPoint (point1, param0));
-    Check::True (segment0.FractionParameterToPoint (point3, param1));
-    Check::True (segment0.FractionParameterToTangent (point4, vector0, param0));
-    Check::Near (point0, point1);
-    Check::Near (point3, point2);
-    Check::Near (point0, point4);
-    Check::Near (vector1, vector0);
-    }
-
-TEST(DSegment3d, GetPoint)
-    {
-    DSegment3d segment0 = DSegment3d::From (1.5, 6.2, 3.7, 6.9, 4.0, 10.0);
-    DSegment3d segment1 = DSegment3d::From (-3.5, 5.7, -3.9, -2.6, -2.0, 4.1);
-    DPoint3d point0;
-    DPoint3d point1;
-    DPoint3d point2 = DPoint3d::FromXYZ (1.5, 6.2, 3.7);
-    DPoint3d point3 = DPoint3d::FromXYZ (6.9, 4.0, 10.0);
-    DPoint3d point4 = DPoint3d::FromXYZ (7.4, -2.8, 4.9);
-    DPoint3d point5 = DPoint3d::FromXYZ (3.5, 7.0, -8.1);
-    int index0 = 0;
-    int index1 = 1;
-    int index2 = 2;
-    Check::True (segment0.GetPoint (point0, index0));
-    Check::True (segment0.GetPoint (point1, index1));
-    Check::True (!(segment0.GetPoint (point1, index2)));
-    Check::True (segment1.SetPoint (point4, index0));
-    Check::True (segment1.SetPoint (point5, index1));
-    Check::True (!(segment1.SetPoint (point4, index2)));
-    Check::Near (point2, point0);
-    Check::Near (point3, point1);
-    Check::Near (point4, segment1.point[0]);
-    Check::Near (point5, segment1.point[1]);
-    }
-
-TEST(DSegment3d, InterpolateUniformArray)
-    {
-    DSegment3d segment0 = DSegment3d::From (0.0, 0.0, 0.0, 0.0, 4.0, 0.0);
-    bvector <DPoint3d> points1;
-    bvector <DPoint3d> points2;
-    bvector <DPoint3d> points3;
-    DPoint3d point0 = DPoint3d::FromXYZ (0.0, 0.0, 0.0);
-    DPoint3d point1 = DPoint3d::FromXYZ (0.0, 1.0, 0.0);
-    DPoint3d point2 = DPoint3d::FromXYZ (0.0, 2.0, 0.0);
-    DPoint3d point3 = DPoint3d::FromXYZ (0.0, 3.0, 0.0);
-    DPoint3d point4 = DPoint3d::FromXYZ (0.0, 4.0, 0.0);
-    size_t numPoints1 = 5;
-    size_t numPoints2 = 3;
-    size_t numPoints3 = 1;
-    segment0.InterpolateUniformArray (points1, numPoints1);
-    segment0.InterpolateUniformArray (points2, numPoints2);
-    segment0.InterpolateUniformArray (points3, numPoints3);
-    Check::Near (point0, points1[0]);
-    Check::Near (point1, points1[1]);
-    Check::Near (point2, points1[2]);
-    Check::Near (point3, points1[3]);
-    Check::Near (point4, points1[4]);
-    Check::Near (point0, points2[0]);
-    Check::Near (point2, points2[1]);
-    Check::Near (point4, points2[2]);
-    Check::Near (point2, points3[0]);
-    }
-
-TEST(DSegment3d, Length)
-    {
-    DSegment3d segment0 = DSegment3d::From (0.0, 0.0, 0.0, 0.0, 4.0, 0.0);
-    DSegment3d segment1 = DSegment3d::From (0.0, 0.0, 0.0, 0.0, 0.0, 0.0);
-    DSegment3d segment2 = DSegment3d::From (0.0, 0.0, 0.0, 0.0, -4.0, 0.0);
-    double length0 = segment0.Length ();
-    double length1 = segment1.Length ();
-    double length2 = segment2.Length ();
-    Check::Near (4.0, length0);
-    Check::Near (0.0, length1);
-    Check::Near (4.0, length2);
-    }
-
-TEST(DSegment3d, FractionToLength)
-    {
-    DSegment3d segment0 = DSegment3d::From (0.0, 0.0, 0.0, 0.0, 4.0, 0.0);
-    DSegment3d segment1 = DSegment3d::From (0.0, 0.0, 0.0, 0.0, 0.0, 0.0);
-    double arcLength0 = 0.0;
-    double arcLength1 = 0.0;
-    double arcLength2 = 0.0;
-    double arcLength3 = 0.0;
-    double arcStep0 = 4.0;
-    double arcStep1 = -4.0;
-    double arcStep2 = 1.0;
-    double fraction0 = 0.0;
-    double fraction1 = 0.25;
-    double fraction2 = 0.75;
-    double fraction3 = 1.25;
-    double fraction4 = 0.0;
-    double fraction5 = 0.0;
-    double fraction6 = 0.0;
-    double fraction7 = 0.0;
-    Check::True (segment0.FractionToLength (arcLength0, fraction0, fraction1), "fraction to length");
-    Check::True (segment0.FractionToLength (arcLength1, fraction1, fraction2), "fraction to length");
-    Check::True (segment0.FractionToLength (arcLength2, fraction2, fraction1), "fraction to length");
-    Check::True (segment0.FractionToLength (arcLength3, fraction1, fraction3), "fraction to length");
-    Check::True (segment0.LengthToFraction (fraction4, fraction0, arcStep0), "fraction to length");
-    Check::True (segment0.LengthToFraction (fraction5, fraction0, arcStep1), "fraction to length");
-    Check::True (segment0.LengthToFraction (fraction6, fraction1, arcStep2), "fraction to length");
-    Check::True (!(segment1.LengthToFraction (fraction7, fraction0, arcStep1)), "fraction to length");
-    Check::Near (1.0, arcLength0);
-    Check::Near (2.0, arcLength1);
-    Check::Near (-2.0, arcLength2);
-    Check::Near (4.0, arcLength3);
-    Check::Near (1.0, fraction4);
-    Check::Near (-1.0, fraction5);
-    Check::Near (0.5, fraction6);
-    }
-
-void TrimSegments (bvector <DSegment3d> &segments, double tolerance)
-    {
-    for (size_t i = 0; i < segments.size () - 1; i++)
-        {
-        size_t j = i + 1;
-        DPoint3d pointi, pointj;
-        double parami, paramj;
-        DPoint3d starti, endi, startj, endj;
-        segments[i].GetStartPoint (starti);
-        segments[j].GetStartPoint (startj);
-        segments[i].GetEndPoint (endi);
-        segments[j].GetEndPoint (endj);
-        segments[i].ProjectPoint (pointi, parami, startj);
-        segments[j].ProjectPoint (pointj, paramj, endi);
-        if (pointi.Distance (startj) < tolerance && pointj.Distance(endi) < tolerance)
- 	    { /// This is the collinear case
-   	    if (0.0 < parami && parami <= 1.0    && 0.0 < paramj && paramj <= 1.0)
-  		{
-  		segments[j].SetStartPoint (endi);
-  		}
-  	    }
-        else
-            {
-            bool result = DSegment3d::IntersectXY (parami, paramj, pointi, pointj, segments[i], segments[j]);
-            //bsiGeom_intersectXYDSegment3dDSegment3d (&pointi, &parami, &pointj, &paramj, &segments[i], &segments[j]);
-            if (result)
-                {
-                if (0.0 <= parami && parami <= 1.0    && 0.0 <= paramj && paramj <= 1.0)
-                    {
-                    DPoint3d pointk, pointl;
-                    DVec3d tangentk, tangentl;
-                    segments[i].FractionParameterToTangent (pointk, tangentk, 0.0);
-                    segments[j].FractionParameterToTangent (pointl, tangentl, 0.0);
-                    if (tangentk.DotProduct (tangentl) > 0)
-                        {
-                        segments[i].SetEndPoint (pointi);
-                        segments[j].SetStartPoint (pointj);
-                        }
-                    }
-                }
-            }
-        }
-    }
-
-TEST (DSegment3d, TrimSegments)
-    {
-    DPoint3d point0 = DPoint3d::FromXYZ (0.0, 0.0, 0.0);
-    DPoint3d point1 = DPoint3d::FromXYZ (0.0, 4.0, 0.0);
-    DPoint3d point2 = DPoint3d::FromXYZ (-1.0, 2.0, 0.0);
-    DPoint3d point3 = DPoint3d::FromXYZ (3.0, 6.0, 0.0);
-    DPoint3d point4 = DPoint3d::FromXYZ (0.0, 6.0, 0.0);
-    DPoint3d point5 = DPoint3d::FromXYZ (4.0, 4.0, 0.0);
-    DPoint3d point6 = DPoint3d::FromXYZ (3.0, 4.5, 0.0);
-    DPoint3d point7 = DPoint3d::FromXYZ (6.0, 3.0, 0.0);
-    DPoint3d point8 = DPoint3d::FromXYZ (0.0, 3.0, 0.0);
-    DPoint3d point9 = DPoint3d::FromXYZ (2.0, 5.0, 0.0);
-    DSegment3d segment0 = DSegment3d::From (point0, point1);
-    DSegment3d segment1 = DSegment3d::From (point2, point3);
-    DSegment3d segment2 = DSegment3d::From (point4, point5);
-    DSegment3d segment3 = DSegment3d::From (point6, point7);
-    bvector <DSegment3d> segments;
-    segments.push_back (segment0);
-    segments.push_back (segment1);
-    segments.push_back (segment2);
-    segments.push_back (segment3);
-    double tolerance = 1.0E-10;
-    TrimSegments (segments, tolerance);
-    Check::Near (point8, segments[0].point[1]);
-    Check::Near (point8, segments[1].point[0]);
-    Check::Near (point9, segments[1].point[1]);
-    Check::Near (point9, segments[2].point[0]);
-    Check::Near (point5, segments[3].point[0]);
-    }
-
-
-TEST(DRange3d,intersectsWith)
-    {
-    DRange3d A;
-    A.Init ();
-    A.Extend (0,0,0);
-    A.Extend (1,1,0);
-    Check::True (A.IntersectsWith (A));
-
-    }
-
-
-TEST(DRay3d,IntersectZPlane)
-    {
-    Transform frame = Transform::FromRowValues (
-                    5,0.2, 0.4,     1,
-                    -0.2,7, 0.45,   2,
-                    0.01, 0.8, -11, 3);
-    DRay3d ray = DRay3d::FromOriginAndVector (DPoint3d::From (3,0.3,-0.4), DVec3d::From (0.2, 0.8, 5));
-    DPoint3d uvw;
-    double t;
-    double z = 0.42;
-    Check::True(ray.IntersectZPlane (frame, z, uvw, t), "Ray intersect z plane");
-    DPoint3d xyzFrame;
-    frame.Multiply (xyzFrame, uvw);
-    Check::Near (xyzFrame, ray.FractionParameterToPoint (t), "Ray intersect z plane -- world point");
-    Check::Near (z, uvw.z, "Ray intersect z plane -- z part");
-    }
-
-//! @param [out] transform transform that picks up one segment and puts it down (optionally stretched) on a second segment.
-//! @param [in] pickup first segment.
-//! @param [in] putdown second segment.
-//! @param [in] includeScale true to stretch the segment in addtion to move and rotate.  false to just move and rotate.
-bool bsiTransform_initPickupPutdownXY (TransformR transform, DSegment3dCR pickup, DSegment3dCR putdown, bool includeScale)
-    {
-    DVec3d vectorX0 = DVec3d::FromStartEnd (pickup.point[0],  pickup.point[1]);
-    DVec3d vectorX1 = DVec3d::FromStartEnd (putdown.point[0], putdown.point[1]);
-    vectorX0.z = vectorX1.z = 0;
-    transform.InitIdentity ();
-    DPoint3d origin0 = pickup.point[0];
-    DPoint3d origin1 = putdown.point[0];
-
-
-    if (!includeScale)
-        {
-        if (vectorX0.Normalize () == 0.0 || vectorX1.Normalize () == 0.0)
-            return false;
-        }
-
-    // Make coordinate frames with origin at start of the respective segments and x axis along the segment.
-    Transform frame0 = Transform::FromRowValues
-            (
-            vectorX0.x, -vectorX0.y, 0.0, origin0.x,
-            vectorX0.y,  vectorX0.x, 0.0, origin0.y,
-            0.0,         0.0,        1.0, origin0.z
-            );
-    Transform frame1 = Transform::FromRowValues
-            (
-            vectorX1.x, -vectorX1.y, 0.0, origin1.x,
-            vectorX1.y,  vectorX1.x, 0.0, origin1.y,
-            0.0,         0.0,        1.0, origin1.z
-            );
-    Transform worldToFrame0;
-    // compose a transform that takes world coordinates into frame0 locals and then uses them as frame1 locals for putdown:
-    if (worldToFrame0.InverseOf (frame0))
-        {
-        transform.InitProduct (frame1, worldToFrame0);
-        return true;
-        }
-    return false;
-    }
-
-TEST(DSegment3d, PickupPutdown)
-    {
-    DSegment3d segment0 = DSegment3d::From (0,0,0, 1,0,0);
-    DSegment3d segment1 = DSegment3d::From (1,1,0, 1,2,0);
-    Transform transform;
-    if (Check::True (bsiTransform_initPickupPutdownXY (transform, segment0, segment1, true), "PickupPutdown Transform"))
-        {
-        DPoint3d point0, point1;
-        transform.Multiply (point0, segment0.point[0]);
-        transform.Multiply (point1, segment0.point[1]);
-        Check::Near (segment1.point[0], point0, "Start point");
-        Check::Near (segment1.point[1], point1, "End point");
-        }
-    }
-//---------------------------------------------------------------------------------------
-// @bsimethod                                     Farhad.Kabir                    02/17
-//---------------------------------------------------------------------------------------
-TEST(DSegment3d, StarttoEnd)
-    {
-    DSegment3d seg3 = DSegment3d::FromZero();
-    Check::True(seg3.IsSinglePoint());
-
-    DRay3d ray = DRay3d::FromOriginAndTarget(DPoint3d::From(2, 2, 2), DPoint3d::From(8, 8, 8));
-    DSegment3d segm = DSegment3d::From(ray);
-    Check::False(segm.IsSinglePoint());
-    DVec3d vec3d = segm.VectorStartToEnd();
-    double mag1 = vec3d.Magnitude();
-    DRange3d range;
-    segm.GetRange(range);
-    double mag2 = range.high.Magnitude() - range.low.Magnitude();
-    Check::Near(mag1, mag2);
-    }
-//---------------------------------------------------------------------------------------
-// @bsimethod                                     Farhad.Kabir                    02/17
-//---------------------------------------------------------------------------------------
-TEST(DSegment3d, AlmostSingle)
-    {
-    DSegment3d seg3d = DSegment3d::From(DPoint3d::From(3, 2, 1), DPoint3d::From(8, 8, 6));
-    Check::False(seg3d.IsAlmostSinglePoint());
-    seg3d.SetEndPoint(DPoint3d::From(3.0000000000005, 2.00000000000005, 1.00000000000005));
-    Check::True(seg3d.IsAlmostSinglePoint());
-    }
-//---------------------------------------------------------------------------------------
-// @bsimethod                                     Farhad.Kabir                    02/17
-//---------------------------------------------------------------------------------------
-TEST(DSegment3d, Zero)
-    {
-    DSegment3d seg3d;
-    seg3d.InitZero();
-    Check::True(seg3d.IsSinglePoint());
-    }
-
-//---------------------------------------------------------------------------------------
-// @bsimethod                                     Farhad.Kabir                    02/17
-//---------------------------------------------------------------------------------------
-TEST(DSegment3d, TransformedSegment)
-    {
-    DSegment3d originalSeg = DSegment3d::From(DPoint3d::From(7, 7, 7), DPoint3d::From(12, 12, 12));
-    DSegment3d afterTransform;
-    afterTransform.InitProduct(Transform::From(RotMatrix::FromAxisAndRotationAngle(0, Angle::FromDegrees(360).Radians())), originalSeg);
-
-    Check::Near(originalSeg, afterTransform);
-    }
-
-//---------------------------------------------------------------------------------------
-// @bsimethod                                     Earlin.Lutz                   06/17
-//---------------------------------------------------------------------------------------
-TEST(DSegment3d, TangentCC)
-    {
-    auto centerA = DPoint3d::From (-2,0,0);
-    auto centerB = DPoint3d::From ( 2,0,0);
-
-    bvector<double> radii {-1.1, -0.5, 0.0, 0.5, 1.1};
-    double a = 10.0;
-<<<<<<< HEAD
-    // unused - double tinyRadius = 0.001;
-=======
->>>>>>> 82f1c305
-    for (auto rB : radii)
-        {
-        SaveAndRestoreCheckTransform shifter (0,a,0);
-        for (auto rA : radii)
-            {
-            Check::SaveTransformed (DEllipse3d::FromVectors (
-                            centerA, rA * DVec3d::UnitX (), rA *DVec3d::UnitY (), 0.0, Angle::Pi ()));
-            Check::SaveTransformed (DEllipse3d::FromVectors (
-                            centerB, rB * DVec3d::UnitX (), rB *DVec3d::UnitY (), 0.0, Angle::Pi ()));
-            SaveAndRestoreCheckTransform shifter (a,0,0);
-            auto segment = DSegment3d::ConstructTangent_CircleCircleXY (centerA, rA, centerB, rB);
-            if (Check::True (segment.IsValid ()))
-                {
-                Check::SaveTransformed (segment.Value ());
-                auto pointA = segment.Value ().point[0];
-                auto pointB = segment.Value ().point[1];
-                DVec3d vectorAB = pointB - pointA;
-                Check::Near (pointA.Distance (centerA), fabs (rA));
-                Check::Near (pointB.Distance (centerB), fabs (rB));
-                if (rA != 0.0)
-                    {
-                    Check::Perpendicular (pointA - centerA, vectorAB);
-                    Check::True (pointA.y * rA > 0.0, "side selection at A");
-                    }
-                if (rB != 0.0)
-                    {
-                    Check::Perpendicular (pointB - centerB, vectorAB);
-                    Check::True (pointB.y * rB > 0.0, "side selection at B");
-                    }
-                }
-            }
-        }
-    Check::ClearGeometry ("DSegment3d.TangentCC");
+#include "testHarness.h"
+
+
+TEST(DSegment3d, Init)
+    {
+    DPoint3d point0 = DPoint3d::FromXYZ (0.0, 0.0, 0.0);
+    DPoint3d point1 = DPoint3d::FromXYZ (1.0, 1.0, 1.0);
+    DPoint3d point2 = DPoint3d::FromXYZ (2.0, 3.0, 4.0);
+    DPoint3d point3 = DPoint3d::FromXYZ (5.0, 6.0, 7.0);
+    DPoint3d point4 = DPoint3d::FromXYZ (7.5, 8.0, 6.3);
+    DPoint3d point5 = DPoint3d::FromXYZ (3.5, 1.8, 4.7);
+    DPoint2d point6 = DPoint2d::From (3.5, 1.8);
+    DPoint2d point7 = DPoint2d::From (9.4, 3.6);
+    DPoint3d point8 = DPoint3d::FromXYZ (3.5, 1.8, 0.0);
+    DPoint3d point9 = DPoint3d::FromXYZ (9.4, 3.6, 0.0);
+    DPoint3d point10 = DPoint3d::FromXYZ (1.4, 5.6, 10.0);
+    DPoint3d point11 = DPoint3d::FromXYZ (5.7, 2.4, 7.8);
+    DPoint3d point12 = DPoint3d::FromXYZ (7.1, 8.0, 17.8);
+    DRay3d ray0 = DRay3d::FromOriginAndTarget (point2, point3);
+    DRay3d ray1 = DRay3d::FromOriginAndTarget (point4, point5);
+    DSegment3d segment0 = DSegment3d::From (point0, point1);
+    DSegment3d segment1 = DSegment3d::From (point2, point3);
+    DSegment3d segment2 = DSegment3d::From (point4, point5);
+    DSegment3d segment3 = DSegment3d::From (point1, point5);
+    DSegment3d segment4 = DSegment3d::From (point8, point9);
+    DSegment3d segment5 = DSegment3d::From (point3, point5);
+    DSegment3d segment6 = DSegment3d::From (point2, point8);
+    DSegment3d segment7 = DSegment3d::From (point0, point11);
+    DSegment3d segment8 = DSegment3d::From (point2, point3);
+    DSegment3d segment9 = DSegment3d::From (point1, point3);
+    DSegment3d segment10 = DSegment3d::From (point4, point5);
+    segment1.Init (0.0, 0.0, 0.0, 1.0, 1.0, 1.0);
+    segment3.Init (point4, point5);
+    segment5.Init (point6, point7);
+    segment6.InitFromOriginAndDirection (point10, point11);
+    segment7.InitFrom (ray0);
+    segment9.InitFrom (ray1);
+    Check::Near (segment0, segment1);
+    Check::Near (segment2, segment3);
+    Check::Near (segment4, segment5);
+    Check::Near (point10, segment6.point[0]);
+    Check::Near (point12, segment6.point[1]);
+    Check::Near (point2, segment7.point[0]);
+    Check::Near (point3, segment7.point[1]);
+    Check::Near (segment8, segment7);
+    Check::Near (segment9, segment10);
+    } 
+
+TEST(DSegment3d, GetEndPoints)
+    {
+    DPoint3d point0 = DPoint3d::FromXYZ (0.0, 0.0, 0.0);
+    DPoint3d point1 = DPoint3d::FromXYZ (1.0, 1.0, 1.0);
+    DPoint3d point2 = DPoint3d::FromXYZ (2.0, 3.0, 4.0);
+    DPoint3d point3 = DPoint3d::FromXYZ (5.0, 6.0, 7.0);
+    DSegment3d segment0 = DSegment3d::From (point0, point1);
+    segment0.GetEndPoints (point2, point3);
+    Check::Near (point0, point2);
+    Check::Near (point1, point3);
+    }
+
+TEST(DSegment3d, LengthSquared)
+    {
+    DPoint3d point0 = DPoint3d::FromXYZ (0.0, 0.0, 0.0);
+    DPoint3d point1 = DPoint3d::FromXYZ (1.0, 1.0, 1.0);
+    DPoint3d point2 = DPoint3d::FromXYZ (2.0, 3.0, 4.0);
+    DPoint3d point3 = DPoint3d::FromXYZ (-2.3, -3.0, -7.4);
+    DSegment3d segment0 = DSegment3d::From (point0, point0);
+    DSegment3d segment1 = DSegment3d::From (point0, point1);
+    DSegment3d segment2 = DSegment3d::From (point1, point2);
+    DSegment3d segment3 = DSegment3d::From (point2, point3);
+    double lengthSquaredSeg0 = segment0.LengthSquared ();
+    double lengthSquaredSeg1 = segment1.LengthSquared ();
+    double lengthSquaredSeg2 = segment2.LengthSquared ();
+    double lengthSquaredSeg3 = segment3.LengthSquared ();
+    Check::Near (0.0, lengthSquaredSeg0);
+    Check::Near (3.0, lengthSquaredSeg1);
+    Check::Near (14.0, lengthSquaredSeg2);
+    Check::Near (184.45, lengthSquaredSeg3);
+    }
+
+TEST(DSegment3d, GetRange)
+    {
+    DPoint3d point0 = DPoint3d::FromXYZ (0.0, 0.0, 0.0);
+    DPoint3d point1 = DPoint3d::FromXYZ (1.0, 5.0, 9.0);
+    DPoint3d point2 = DPoint3d::FromXYZ (2.0, 3.0, 4.0);
+    DRange3d range0 = DRange3d::From (point0, point1, point2);
+    DSegment3d segment0 = DSegment3d::From (point1, point2);
+    Check::True (segment0.GetRange (range0));
+    Check::Near (1.0, range0.low.x);
+    Check::Near (3.0, range0.low.y);
+    Check::Near (4.0, range0.low.z);
+    Check::Near (2.0, range0.high.x);
+    Check::Near (5.0, range0.high.y);
+    Check::Near (9.0, range0.high.z);
+    }
+
+TEST(DSegment3d, ProjectPoint)
+    {
+    DPoint3d point0 = DPoint3d::FromXYZ (4.7, 2.4, 9.3);
+    DPoint3d point1 = DPoint3d::FromXYZ (8.1, 5.6, 7.2);
+    DPoint3d point2 = DPoint3d::FromXYZ (5.1, 8.7, 4.3);
+    DPoint3d point3 = DPoint3d::FromXYZ (6.5, 9.6, 3.7);
+    DPoint3d point4 = DPoint3d::FromXYZ (1.0, 2.0, 3.0);
+    DPoint3d point5 = DPoint3d::FromXYZ (1.0, 2.0, 3.0);
+    DPoint3d point6 = DPoint3d::FromXYZ (3.0, 5.0, 7.0);
+    DPoint3d point7 = DPoint3d::FromXYZ (6.0, 15.0, 8.0);
+    DPoint3d point8 = DPoint3d::FromXYZ (8.0, 15.0, 5.0);
+    DPoint3d point9 = DPoint3d::FromXYZ (7.0, 14.0, 3.0);
+    DPoint3d point10 = DPoint3d::FromXYZ (4.0, 3.0, 98.0);
+    DPoint3d point11 = DPoint3d::FromXYZ (6.0, 18.0, 32.0);
+    double closestParam0 = 1.0;
+    double closestParam1 = 2.0;
+    double closestParam2 = 3.0;
+    DSegment3d segment0 = DSegment3d::From (point0, point1);
+    DSegment3d segment1 = DSegment3d::From (point4, point5);
+    DSegment3d segment2 = DSegment3d::From (point8, point9);
+    Check::True (segment0.ProjectPoint (point2, closestParam0, point3));
+    Check::True (!(segment1.ProjectPoint (point6, closestParam1, point7)));
+    Check::True (segment2.ProjectPointXY (point10, closestParam2, point11));
+    Check::Near ((40.92/26.21), closestParam0);
+    Check::Near ((4.7 + (40.92/26.21) * 3.4), point2.x);
+    Check::Near ((2.4 + (40.92/26.21) * 3.2), point2.y);
+    Check::Near ((9.3 + (40.92/26.21) * -2.1), point2.z);
+    Check::Near ((-1.0/2.0), closestParam2);
+    Check::Near ((8.0 + (-1.0/2.0) * -1.0), point10.x);
+    Check::Near ((15.0 + (-1.0/2.0) * -1.0), point10.y);
+    Check::Near ((5.0 + (-1.0/2.0) * -2.0), point10.z);
+    }
+
+TEST(DSegment3d, ProjectPointBounded)
+    {
+    DPoint3d point0 = DPoint3d::FromXYZ (4.7, 2.4, 9.3);
+    DPoint3d point1 = DPoint3d::FromXYZ (8.1, 5.6, 7.2);
+    DPoint3d point2 = DPoint3d::FromXYZ (5.1, 8.7, 4.3);
+    DPoint3d point3 = DPoint3d::FromXYZ (6.5, 9.6, 3.7);
+    DPoint3d point4 = DPoint3d::FromXYZ (8.0, 15.0, 0.0);
+    DPoint3d point5 = DPoint3d::FromXYZ (7.0, 14.0, 0.0);
+    DPoint3d point6 = DPoint3d::FromXYZ (4.0, 3.0, 98.0);
+    DPoint3d point7 = DPoint3d::FromXYZ (6.0, 18.0, 0.0);
+    DPoint3d point8 = DPoint3d::FromXYZ (7.0, 6.0, 1.0);
+    DPoint3d point9 = DPoint3d::FromXYZ (8.0, 7.0, 1.0);
+    DPoint3d point10 = DPoint3d::FromXYZ (4.0, 3.0, 98.0);
+    DPoint3d point11 = DPoint3d::FromXYZ (5.0, 9.0, 1.0);
+    double closestParam0 = 0.0;
+    double closestParam1 = 0.0;
+    double closestParam2 = 0.0;
+    DSegment3d segment0 = DSegment3d::From (point0, point1);
+    DSegment3d segment1 = DSegment3d::From (point4, point5);
+    DSegment3d segment2 = DSegment3d::From (point8, point9);
+    Check::True (segment0.ProjectPointBounded (point2, closestParam0, point3));
+    Check::True (segment1.ProjectPointBounded (point6, closestParam1, point7));
+    Check::True (segment2.ProjectPointBounded (point10, closestParam2, point11));
+    Check::Near (1.0, closestParam0);
+    Check::Near (point2, point1);
+    Check::Near (0.0, closestParam1);
+    Check::Near (point4, point6);
+    Check::Near (0.5, closestParam2);
+    Check::Near (7.5, point10.x);
+    Check::Near (6.5, point10.y);
+    Check::Near (1.0, point10.z);
+    }
+
+TEST(DSegment3d, Intersect)
+    {
+    DPoint3d point0 = DPoint3d::FromXYZ (4.7, 2.4, 9.3);
+    DPoint3d point1 = DPoint3d::FromXYZ (8.1, 5.6, 7.2);
+    DPoint3d point2 = DPoint3d::FromXYZ (5.1, 8.7, 4.3);
+    DPoint3d point3 = DPoint3d::FromXYZ (-6.5, -9.6, -3.7);
+    DPoint3d point4 = DPoint3d::FromXYZ (6.5, 9.6, 3.7);
+    DPoint3d point5 = DPoint3d::FromXYZ (6.5, 9.6, 3.7);
+    DPoint3d point6;
+    DPoint3d point7;
+    DPoint3d point8 = DPoint3d::FromXYZ (8.5, 4.6, 0.0);
+    DPoint3d point9 = DPoint3d::FromXYZ (3.7, 2.4, 0.0);
+    DPoint3d point10;
+    DPoint3d point11;
+    double initParam0 = 0.0;
+    double initParam1 = 0.0;
+    double initParam2 = 0.0;
+    DPlane3d plane0 = DPlane3d::FromOriginAndNormal (0.0, 0.0, 1.0, 0.0, 0.0, 1.0);
+    DSegment3d segment0 = DSegment3d::From (point0, point1);
+    DSegment3d segment1 = DSegment3d::From (point3, point4);
+    DSegment3d segment2 = DSegment3d::From (point8, point9);
+    Check::True (segment0.Intersect (point2, initParam0, plane0));
+    Check::True (segment1.Intersect (point5, initParam1, plane0));
+    Check::True (!(segment2.Intersect (point10, initParam2, plane0)));
+    segment0.FractionParameterToPoint (point7, initParam0);
+    segment1.FractionParameterToPoint (point6, initParam1);
+    segment2.FractionParameterToPoint (point11, initParam2);
+    Check::Near (0.0, plane0.Evaluate (point7));
+    Check::Near (0.0, plane0.Evaluate (point6));
+    Check::True (!(0.0 == plane0.Evaluate (point11)));
+    }
+
+TEST(DSegment3d, IntersectCircleXY)
+    {
+    DPoint3d point0[2];
+    DPoint3d center0 = DPoint3d::FromXYZ (0.0, 0.0, 0.0);
+    DPoint3d point1 = DPoint3d::FromXYZ (0.0, 0.0, 0.0);
+    DPoint3d point2 = DPoint3d::FromXYZ (2.0, 0.0, 0.0);
+    DPoint3d point3 = DPoint3d::FromXYZ (1.0, 0.0, 0.0);
+    DPoint3d point4 = DPoint3d::FromXYZ (-1.0, 0.0, 0.0);
+    DPoint3d point5 = DPoint3d::FromXYZ (-1.0, 1.0, 0.0);
+    DPoint3d point6 = DPoint3d::FromXYZ (0.0, 1.0, 0.0);
+    DPoint3d point7[2];
+    DPoint3d point8 = DPoint3d::FromXYZ (-2.0, 2.0, 0.0);
+    DPoint3d point9 = DPoint3d::FromXYZ (0.0, 2.0, 0.0);
+    DPoint3d point10[2];
+    double intParam0[2];
+    double intParam1[2];
+    double intParam2[2];
+    double radius0 = 1.0;
+    DSegment3d segment0 = DSegment3d::From (point1, point2);
+    DSegment3d segment1 = DSegment3d::From (point5, point6);
+    DSegment3d segment2 = DSegment3d::From (point8, point9);
+    int counter0 = segment0.IntersectCircleXY (point0, intParam0, center0, radius0);
+    int counter1 = segment1.IntersectCircleXY (point7, intParam1, center0, radius0);
+    int counter2 = segment2.IntersectCircleXY (point10, intParam2, center0, radius0);
+    Check::Near (2, counter0);
+    Check::Near (-0.5, intParam0[0]);
+    Check::Near ( 0.5, intParam0[1]);
+    Check::Near (point4, point0[0]);
+    Check::Near (point3, point0[1]);
+    Check::Near (1, counter1);
+    Check::Near (1.0, intParam1[0]);
+    Check::Near (point6, point7[0]);
+    Check::Near (0, counter2);
+    }
+
+TEST(DSegment3d, InitProduct)
+    {
+    DPoint3d point1 = DPoint3d::FromXYZ (0.0, 0.0, 0.0);
+    DPoint3d point2 = DPoint3d::FromXYZ (2.0, 1.0, 3.0);
+    //DPoint3d point3 = DPoint3d::FromXYZ (1.0, 4.0, 9.0);
+    //DPoint3d point4 = DPoint3d::FromXYZ (3.0, 5.0, 7.0);
+    DPoint3d point5;
+    DPoint3d point6;
+    DPoint3d point7;
+    double frac0 = 0.7;
+    Transform transform0 = Transform::FromRowValues (0.0, 1.0, 2.0, 3.0, 4.0, 5.0, 6.0, 7.0, 8.0, 9.0, 10.0, 11.0);
+    DSegment3d segment0 = DSegment3d::From (point1, point2);
+    DSegment3d segment1;
+    segment0.FractionParameterToPoint (point5, frac0);
+    transform0.Multiply (segment1, segment0);
+    segment1.FractionParameterToPoint (point6, frac0);
+    transform0.Multiply (point7, point5);
+    Check::Near (point7, point6);
+    }
+
+TEST(DSegment3d, GetStartPoint)
+    {
+    DSegment3d segment0 = DSegment3d::From (8.9, -3.4, 5.7, -1.2, -2.3, 9.3);
+    DSegment3d segment1 = DSegment3d::From (3.9, -2.6, 8.4, 3.2, -5.8, 2.7);
+    DPoint3d point0;
+    DPoint3d point1;
+    DPoint3d point2 = DPoint3d::FromXYZ (8.9, -3.4, 5.7);
+    DPoint3d point3 = DPoint3d::FromXYZ (-1.2, -2.3, 9.3);
+    segment0.GetStartPoint (point0);
+    segment0.GetEndPoint (point1);
+    segment1.SetStartPoint (point2);
+    segment1.SetEndPoint (point3);
+    Check::Near (point2, point0);
+    Check::Near (point3, point1);
+    Check::Near (point2, segment1.point[0]);
+    Check::Near (point3, segment1.point[1]);
+    }
+
+TEST(DSegment3d, FractionParameterToPoint)
+    {
+    DSegment3d segment0 = DSegment3d::From (0.0, 0.0, 0.0, 0.0, 4.0, 0.0);
+    DPoint3d point0 = DPoint3d::FromXYZ (0.0, 2.0, 0.0);
+    DPoint3d point1;
+    DPoint3d point2 = DPoint3d::FromXYZ (0.0, 1.0, 0.0);
+    DPoint3d point3;
+    DPoint3d point4;
+    DVec3d vector0;
+    DVec3d vector1 = DVec3d::From (0.0, 4.0, 0.0);
+    double param0 = 0.5;
+    double param1 = 0.25;
+    Check::True (segment0.FractionParameterToPoint (point1, param0));
+    Check::True (segment0.FractionParameterToPoint (point3, param1));
+    Check::True (segment0.FractionParameterToTangent (point4, vector0, param0));
+    Check::Near (point0, point1);
+    Check::Near (point3, point2);
+    Check::Near (point0, point4);
+    Check::Near (vector1, vector0);
+    }
+
+TEST(DSegment3d, GetPoint)
+    {
+    DSegment3d segment0 = DSegment3d::From (1.5, 6.2, 3.7, 6.9, 4.0, 10.0);
+    DSegment3d segment1 = DSegment3d::From (-3.5, 5.7, -3.9, -2.6, -2.0, 4.1);
+    DPoint3d point0;
+    DPoint3d point1;
+    DPoint3d point2 = DPoint3d::FromXYZ (1.5, 6.2, 3.7);
+    DPoint3d point3 = DPoint3d::FromXYZ (6.9, 4.0, 10.0);
+    DPoint3d point4 = DPoint3d::FromXYZ (7.4, -2.8, 4.9);
+    DPoint3d point5 = DPoint3d::FromXYZ (3.5, 7.0, -8.1);
+    int index0 = 0;
+    int index1 = 1;
+    int index2 = 2;
+    Check::True (segment0.GetPoint (point0, index0));
+    Check::True (segment0.GetPoint (point1, index1));
+    Check::True (!(segment0.GetPoint (point1, index2)));
+    Check::True (segment1.SetPoint (point4, index0));
+    Check::True (segment1.SetPoint (point5, index1));
+    Check::True (!(segment1.SetPoint (point4, index2)));
+    Check::Near (point2, point0);
+    Check::Near (point3, point1);
+    Check::Near (point4, segment1.point[0]);
+    Check::Near (point5, segment1.point[1]);
+    }
+
+TEST(DSegment3d, InterpolateUniformArray)
+    {
+    DSegment3d segment0 = DSegment3d::From (0.0, 0.0, 0.0, 0.0, 4.0, 0.0);
+    bvector <DPoint3d> points1;
+    bvector <DPoint3d> points2;
+    bvector <DPoint3d> points3;
+    DPoint3d point0 = DPoint3d::FromXYZ (0.0, 0.0, 0.0);
+    DPoint3d point1 = DPoint3d::FromXYZ (0.0, 1.0, 0.0);
+    DPoint3d point2 = DPoint3d::FromXYZ (0.0, 2.0, 0.0);
+    DPoint3d point3 = DPoint3d::FromXYZ (0.0, 3.0, 0.0);
+    DPoint3d point4 = DPoint3d::FromXYZ (0.0, 4.0, 0.0);
+    size_t numPoints1 = 5;
+    size_t numPoints2 = 3;
+    size_t numPoints3 = 1;
+    segment0.InterpolateUniformArray (points1, numPoints1);
+    segment0.InterpolateUniformArray (points2, numPoints2);
+    segment0.InterpolateUniformArray (points3, numPoints3);
+    Check::Near (point0, points1[0]);
+    Check::Near (point1, points1[1]);
+    Check::Near (point2, points1[2]);
+    Check::Near (point3, points1[3]);
+    Check::Near (point4, points1[4]);
+    Check::Near (point0, points2[0]);
+    Check::Near (point2, points2[1]);
+    Check::Near (point4, points2[2]);
+    Check::Near (point2, points3[0]);
+    }
+
+TEST(DSegment3d, Length)
+    {
+    DSegment3d segment0 = DSegment3d::From (0.0, 0.0, 0.0, 0.0, 4.0, 0.0);
+    DSegment3d segment1 = DSegment3d::From (0.0, 0.0, 0.0, 0.0, 0.0, 0.0);
+    DSegment3d segment2 = DSegment3d::From (0.0, 0.0, 0.0, 0.0, -4.0, 0.0);
+    double length0 = segment0.Length ();
+    double length1 = segment1.Length ();
+    double length2 = segment2.Length ();
+    Check::Near (4.0, length0);
+    Check::Near (0.0, length1);
+    Check::Near (4.0, length2);
+    }
+
+TEST(DSegment3d, FractionToLength)
+    {
+    DSegment3d segment0 = DSegment3d::From (0.0, 0.0, 0.0, 0.0, 4.0, 0.0);
+    DSegment3d segment1 = DSegment3d::From (0.0, 0.0, 0.0, 0.0, 0.0, 0.0);
+    double arcLength0 = 0.0;
+    double arcLength1 = 0.0;
+    double arcLength2 = 0.0;
+    double arcLength3 = 0.0;
+    double arcStep0 = 4.0;
+    double arcStep1 = -4.0;
+    double arcStep2 = 1.0;
+    double fraction0 = 0.0;
+    double fraction1 = 0.25;
+    double fraction2 = 0.75;
+    double fraction3 = 1.25;
+    double fraction4 = 0.0;
+    double fraction5 = 0.0;
+    double fraction6 = 0.0;
+    double fraction7 = 0.0;
+    Check::True (segment0.FractionToLength (arcLength0, fraction0, fraction1), "fraction to length");
+    Check::True (segment0.FractionToLength (arcLength1, fraction1, fraction2), "fraction to length");
+    Check::True (segment0.FractionToLength (arcLength2, fraction2, fraction1), "fraction to length");
+    Check::True (segment0.FractionToLength (arcLength3, fraction1, fraction3), "fraction to length");
+    Check::True (segment0.LengthToFraction (fraction4, fraction0, arcStep0), "fraction to length");
+    Check::True (segment0.LengthToFraction (fraction5, fraction0, arcStep1), "fraction to length");
+    Check::True (segment0.LengthToFraction (fraction6, fraction1, arcStep2), "fraction to length");
+    Check::True (!(segment1.LengthToFraction (fraction7, fraction0, arcStep1)), "fraction to length");
+    Check::Near (1.0, arcLength0);
+    Check::Near (2.0, arcLength1);
+    Check::Near (-2.0, arcLength2);
+    Check::Near (4.0, arcLength3);
+    Check::Near (1.0, fraction4);
+    Check::Near (-1.0, fraction5);
+    Check::Near (0.5, fraction6);
+    }
+
+void TrimSegments (bvector <DSegment3d> &segments, double tolerance)
+    {
+    for (size_t i = 0; i < segments.size () - 1; i++)
+        {
+        size_t j = i + 1;
+        DPoint3d pointi, pointj;
+        double parami, paramj;
+        DPoint3d starti, endi, startj, endj;
+        segments[i].GetStartPoint (starti);
+        segments[j].GetStartPoint (startj);
+        segments[i].GetEndPoint (endi);
+        segments[j].GetEndPoint (endj);
+        segments[i].ProjectPoint (pointi, parami, startj);
+        segments[j].ProjectPoint (pointj, paramj, endi);
+        if (pointi.Distance (startj) < tolerance && pointj.Distance(endi) < tolerance)
+ 	    { /// This is the collinear case
+   	    if (0.0 < parami && parami <= 1.0    && 0.0 < paramj && paramj <= 1.0)
+  		{
+  		segments[j].SetStartPoint (endi);
+  		}
+  	    }
+        else
+            {
+            bool result = DSegment3d::IntersectXY (parami, paramj, pointi, pointj, segments[i], segments[j]);
+            //bsiGeom_intersectXYDSegment3dDSegment3d (&pointi, &parami, &pointj, &paramj, &segments[i], &segments[j]);
+            if (result)
+                {
+                if (0.0 <= parami && parami <= 1.0    && 0.0 <= paramj && paramj <= 1.0)
+                    {
+                    DPoint3d pointk, pointl;
+                    DVec3d tangentk, tangentl;
+                    segments[i].FractionParameterToTangent (pointk, tangentk, 0.0);
+                    segments[j].FractionParameterToTangent (pointl, tangentl, 0.0);
+                    if (tangentk.DotProduct (tangentl) > 0)
+                        {
+                        segments[i].SetEndPoint (pointi);
+                        segments[j].SetStartPoint (pointj);
+                        }
+                    }
+                }
+            }
+        }
+    }
+
+TEST (DSegment3d, TrimSegments)
+    {
+    DPoint3d point0 = DPoint3d::FromXYZ (0.0, 0.0, 0.0);
+    DPoint3d point1 = DPoint3d::FromXYZ (0.0, 4.0, 0.0);
+    DPoint3d point2 = DPoint3d::FromXYZ (-1.0, 2.0, 0.0);
+    DPoint3d point3 = DPoint3d::FromXYZ (3.0, 6.0, 0.0);
+    DPoint3d point4 = DPoint3d::FromXYZ (0.0, 6.0, 0.0);
+    DPoint3d point5 = DPoint3d::FromXYZ (4.0, 4.0, 0.0);
+    DPoint3d point6 = DPoint3d::FromXYZ (3.0, 4.5, 0.0);
+    DPoint3d point7 = DPoint3d::FromXYZ (6.0, 3.0, 0.0);
+    DPoint3d point8 = DPoint3d::FromXYZ (0.0, 3.0, 0.0);
+    DPoint3d point9 = DPoint3d::FromXYZ (2.0, 5.0, 0.0);
+    DSegment3d segment0 = DSegment3d::From (point0, point1);
+    DSegment3d segment1 = DSegment3d::From (point2, point3);
+    DSegment3d segment2 = DSegment3d::From (point4, point5);
+    DSegment3d segment3 = DSegment3d::From (point6, point7);
+    bvector <DSegment3d> segments;
+    segments.push_back (segment0);
+    segments.push_back (segment1);
+    segments.push_back (segment2);
+    segments.push_back (segment3);
+    double tolerance = 1.0E-10;
+    TrimSegments (segments, tolerance);
+    Check::Near (point8, segments[0].point[1]);
+    Check::Near (point8, segments[1].point[0]);
+    Check::Near (point9, segments[1].point[1]);
+    Check::Near (point9, segments[2].point[0]);
+    Check::Near (point5, segments[3].point[0]);
+    }
+
+
+TEST(DRange3d,intersectsWith)
+    {
+    DRange3d A;
+    A.Init ();
+    A.Extend (0,0,0);
+    A.Extend (1,1,0);
+    Check::True (A.IntersectsWith (A));
+
+    }
+
+
+TEST(DRay3d,IntersectZPlane)
+    {
+    Transform frame = Transform::FromRowValues (
+                    5,0.2, 0.4,     1,
+                    -0.2,7, 0.45,   2,
+                    0.01, 0.8, -11, 3);
+    DRay3d ray = DRay3d::FromOriginAndVector (DPoint3d::From (3,0.3,-0.4), DVec3d::From (0.2, 0.8, 5));
+    DPoint3d uvw;
+    double t;
+    double z = 0.42;
+    Check::True(ray.IntersectZPlane (frame, z, uvw, t), "Ray intersect z plane");
+    DPoint3d xyzFrame;
+    frame.Multiply (xyzFrame, uvw);
+    Check::Near (xyzFrame, ray.FractionParameterToPoint (t), "Ray intersect z plane -- world point");
+    Check::Near (z, uvw.z, "Ray intersect z plane -- z part");
+    }
+
+//! @param [out] transform transform that picks up one segment and puts it down (optionally stretched) on a second segment.
+//! @param [in] pickup first segment.
+//! @param [in] putdown second segment.
+//! @param [in] includeScale true to stretch the segment in addtion to move and rotate.  false to just move and rotate.
+bool bsiTransform_initPickupPutdownXY (TransformR transform, DSegment3dCR pickup, DSegment3dCR putdown, bool includeScale)
+    {
+    DVec3d vectorX0 = DVec3d::FromStartEnd (pickup.point[0],  pickup.point[1]);
+    DVec3d vectorX1 = DVec3d::FromStartEnd (putdown.point[0], putdown.point[1]);
+    vectorX0.z = vectorX1.z = 0;
+    transform.InitIdentity ();
+    DPoint3d origin0 = pickup.point[0];
+    DPoint3d origin1 = putdown.point[0];
+
+
+    if (!includeScale)
+        {
+        if (vectorX0.Normalize () == 0.0 || vectorX1.Normalize () == 0.0)
+            return false;
+        }
+
+    // Make coordinate frames with origin at start of the respective segments and x axis along the segment.
+    Transform frame0 = Transform::FromRowValues
+            (
+            vectorX0.x, -vectorX0.y, 0.0, origin0.x,
+            vectorX0.y,  vectorX0.x, 0.0, origin0.y,
+            0.0,         0.0,        1.0, origin0.z
+            );
+    Transform frame1 = Transform::FromRowValues
+            (
+            vectorX1.x, -vectorX1.y, 0.0, origin1.x,
+            vectorX1.y,  vectorX1.x, 0.0, origin1.y,
+            0.0,         0.0,        1.0, origin1.z
+            );
+    Transform worldToFrame0;
+    // compose a transform that takes world coordinates into frame0 locals and then uses them as frame1 locals for putdown:
+    if (worldToFrame0.InverseOf (frame0))
+        {
+        transform.InitProduct (frame1, worldToFrame0);
+        return true;
+        }
+    return false;
+    }
+
+TEST(DSegment3d, PickupPutdown)
+    {
+    DSegment3d segment0 = DSegment3d::From (0,0,0, 1,0,0);
+    DSegment3d segment1 = DSegment3d::From (1,1,0, 1,2,0);
+    Transform transform;
+    if (Check::True (bsiTransform_initPickupPutdownXY (transform, segment0, segment1, true), "PickupPutdown Transform"))
+        {
+        DPoint3d point0, point1;
+        transform.Multiply (point0, segment0.point[0]);
+        transform.Multiply (point1, segment0.point[1]);
+        Check::Near (segment1.point[0], point0, "Start point");
+        Check::Near (segment1.point[1], point1, "End point");
+        }
+    }
+//---------------------------------------------------------------------------------------
+// @bsimethod                                     Farhad.Kabir                    02/17
+//---------------------------------------------------------------------------------------
+TEST(DSegment3d, StarttoEnd)
+    {
+    DSegment3d seg3 = DSegment3d::FromZero();
+    Check::True(seg3.IsSinglePoint());
+
+    DRay3d ray = DRay3d::FromOriginAndTarget(DPoint3d::From(2, 2, 2), DPoint3d::From(8, 8, 8));
+    DSegment3d segm = DSegment3d::From(ray);
+    Check::False(segm.IsSinglePoint());
+    DVec3d vec3d = segm.VectorStartToEnd();
+    double mag1 = vec3d.Magnitude();
+    DRange3d range;
+    segm.GetRange(range);
+    double mag2 = range.high.Magnitude() - range.low.Magnitude();
+    Check::Near(mag1, mag2);
+    }
+//---------------------------------------------------------------------------------------
+// @bsimethod                                     Farhad.Kabir                    02/17
+//---------------------------------------------------------------------------------------
+TEST(DSegment3d, AlmostSingle)
+    {
+    DSegment3d seg3d = DSegment3d::From(DPoint3d::From(3, 2, 1), DPoint3d::From(8, 8, 6));
+    Check::False(seg3d.IsAlmostSinglePoint());
+    seg3d.SetEndPoint(DPoint3d::From(3.0000000000005, 2.00000000000005, 1.00000000000005));
+    Check::True(seg3d.IsAlmostSinglePoint());
+    }
+//---------------------------------------------------------------------------------------
+// @bsimethod                                     Farhad.Kabir                    02/17
+//---------------------------------------------------------------------------------------
+TEST(DSegment3d, Zero)
+    {
+    DSegment3d seg3d;
+    seg3d.InitZero();
+    Check::True(seg3d.IsSinglePoint());
+    }
+
+//---------------------------------------------------------------------------------------
+// @bsimethod                                     Farhad.Kabir                    02/17
+//---------------------------------------------------------------------------------------
+TEST(DSegment3d, TransformedSegment)
+    {
+    DSegment3d originalSeg = DSegment3d::From(DPoint3d::From(7, 7, 7), DPoint3d::From(12, 12, 12));
+    DSegment3d afterTransform;
+    afterTransform.InitProduct(Transform::From(RotMatrix::FromAxisAndRotationAngle(0, Angle::FromDegrees(360).Radians())), originalSeg);
+
+    Check::Near(originalSeg, afterTransform);
+    }
+
+//---------------------------------------------------------------------------------------
+// @bsimethod                                     Earlin.Lutz                   06/17
+//---------------------------------------------------------------------------------------
+TEST(DSegment3d, TangentCC)
+    {
+    auto centerA = DPoint3d::From (-2,0,0);
+    auto centerB = DPoint3d::From ( 2,0,0);
+
+    bvector<double> radii {-1.1, -0.5, 0.0, 0.5, 1.1};
+    double a = 10.0;
+    for (auto rB : radii)
+        {
+        SaveAndRestoreCheckTransform shifter (0,a,0);
+        for (auto rA : radii)
+            {
+            Check::SaveTransformed (DEllipse3d::FromVectors (
+                            centerA, rA * DVec3d::UnitX (), rA *DVec3d::UnitY (), 0.0, Angle::Pi ()));
+            Check::SaveTransformed (DEllipse3d::FromVectors (
+                            centerB, rB * DVec3d::UnitX (), rB *DVec3d::UnitY (), 0.0, Angle::Pi ()));
+            SaveAndRestoreCheckTransform shifter (a,0,0);
+            auto segment = DSegment3d::ConstructTangent_CircleCircleXY (centerA, rA, centerB, rB);
+            if (Check::True (segment.IsValid ()))
+                {
+                Check::SaveTransformed (segment.Value ());
+                auto pointA = segment.Value ().point[0];
+                auto pointB = segment.Value ().point[1];
+                DVec3d vectorAB = pointB - pointA;
+                Check::Near (pointA.Distance (centerA), fabs (rA));
+                Check::Near (pointB.Distance (centerB), fabs (rB));
+                if (rA != 0.0)
+                    {
+                    Check::Perpendicular (pointA - centerA, vectorAB);
+                    Check::True (pointA.y * rA > 0.0, "side selection at A");
+                    }
+                if (rB != 0.0)
+                    {
+                    Check::Perpendicular (pointB - centerB, vectorAB);
+                    Check::True (pointB.y * rB > 0.0, "side selection at B");
+                    }
+                }
+            }
+        }
+    Check::ClearGeometry ("DSegment3d.TangentCC");
     }