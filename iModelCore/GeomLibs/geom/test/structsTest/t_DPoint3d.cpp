#include "testHarness.h"

TEST(DPoint3d, FromArray)
    {
    DPoint3d point0 = DPoint3d::From (1.0, 1.0, 1.0);
    double xyz[3];
    xyz[0] = xyz[1] = xyz[2] = 1.0;
    DPoint3d point1 = DPoint3d::FromArray (xyz);
    Check::Near (point0, point1);
    }

TEST(DPoint3d, CrossProductToPointsXY)
    {
    DPoint3d point0 = DPoint3d::From (0.0, 0.0, 0.0);
    DPoint3d point1 = DPoint3d::From (1.0, 1.0, 1.0);
    DPoint3d point2 = DPoint3d::From (4.0, 5.0, 6.0);
    DPoint3d point3 = DPoint3d::From (3.0, 4.0, 8.0);
    DVec3d vec0 = DVec3d::From (2.0, 3.0, 4.0);
    double cross = point0.CrossProductToPointsXY (point1, point2);
    double dot0 = point0.DotProductToPoints (point1, point2);
    double dot1 = point0.DotProductToPointsXY (point1, point2); 
    double dot2 = point2.DotDifference (point0, vec0);
    double triple = point0.TripleProductToPoints (point1, point2, point3);
    Check::Near (1.0, cross);
    Check::Near (15.0, dot0);
    Check::Near (9.0, dot1);
    Check::Near (47.0, dot2);
    Check::Near (3.0, triple);
    }

TEST(DPoint3d, Zero)
    {
    DPoint3d point0 = DPoint3d::From (12.9, -4.3, -3.4);
    DPoint3d point1 = DPoint3d::From (0.0, 0.0, 0.0);
    DPoint3d point2 = DPoint3d::From (1.0, 1.0, 1.0);
    DPoint3d point3 = DPoint3d::From (-54.0, 3.6, -78.9);
    point0.Zero ();
    point3.One ();
    Check::Near (point1, point0);
    Check::Near (point2, point3);
    }

TEST(DPoint3d, InitFromArray)
    {
    DPoint3d point0, point2, point3, point6;
    DPoint3d point1 = DPoint3d::From (2.0, -7.9, 8.9);
    DPoint3d point4 = DPoint3d::From (2.0, -7.9, 0.0);
    DPoint4d point5 = DPoint4d::From (2.0, -7.9, 8.9, 1.0);
    double pxy[3];
    pxy[0] = 2.0;
    pxy[1] = -7.9;
    pxy[2] = 8.9;
    point0.InitFromArray (pxy);
    point2.Init (2.0, -7.9, 8.9);
    point3.Init (2.0, -7.9);
    point6.XyzOf (point5);
    Check::Near (point1, point0);
    Check::Near (point1, point2);
    Check::Near (point4, point3);
    Check::Near (point1, point6);
    }

TEST(DPoint3d, SetComponent)
    {
    DPoint3d point1 = DPoint3d::From (2.0, -7.9, 5.0);
    DPoint3d point2 = DPoint3d::From (4.0, -7.9, 5.0);
    DPoint3d point3 = DPoint3d::From (2.0, 9.3, 5.0);
    DPoint3d point4 = DPoint3d::From (-5.1, -7.9, 5.0);
    DPoint3d point5 = DPoint3d::From (2.0, -7.9, 9.0);
    double xx = 2.0;
    double yy = -7.9;
    double zz = 5.0;
    int index0 = 0;
    int index1 = 1;
    int index2 = 2;
    int index3 = 3;
    double xCoord, yCoord, zCoord;
    point2.SetComponent (xx, index0);
    point3.SetComponent (yy, index1);
    point4.SetComponent (xx, index3);
    point5.SetComponent (zz, index2);
    double component0 = point1.GetComponent (index0);
    double component1 = point1.GetComponent (index1);
    double component2 = point1.GetComponent (index2);
    double component3 = point1.GetComponent (index3);
    point1.GetComponents (xCoord, yCoord, zCoord);
    Check::Near (point1, point2);
    Check::Near (point1, point3);
    Check::Near (point1, point4);
    Check::Near (point1, point5);
    Check::Near (xx, component0);
    Check::Near (yy, component1);
    Check::Near (zz, component2);
    Check::Near (xx, component3);
    Check::Near (xx, xCoord);
    Check::Near (yy, yCoord);
    Check::Near (zz, zCoord);
    }

TEST(DPoint3d, Interpolate)
    {
    DPoint3d point0;
    DPoint3d point1 = DPoint3d::From (0.0, 1.0, 0.0);
    DPoint3d point2 = DPoint3d::From (0.0, 0.0, 0.0);
    DPoint3d point3 = DPoint3d::From (0.0, 0.5, 0.0);
    double s = 0.5;
    point0.Interpolate (point2, s, point1);
    Check::Near (point3, point0);
    }

TEST(DPoint3d, IsPointInSmallerSector)
    {
    DPoint3d point0 = DPoint3d::From (0.0, 0.0, 0.0);
    DPoint3d vector0 = DPoint3d::From (1.0, 0.0, 0.0);
    DPoint3d vector1 = DPoint3d::From (0.0, 1.0, 0.0);
    DPoint3d vector2 = DPoint3d::From (0.5, 0.5, 0.0);
    DPoint3d vector3 = DPoint3d::From (-0.5, 0.5, 0.0);
    DPoint3d vector4 = DPoint3d::From (-0.5, -0.5, 0.0);
    DPoint3d vector5 = DPoint3d::From (0.5, -0.5, 0.0);
    DVec3d upVector = DVec3d::From (0.0, 1.0, 0.0);
    Check::True(vector2.IsPointInSmallerSector (point0, vector0, vector1));
    Check::True(!(vector3.IsPointInSmallerSector (point0, vector0, vector1)));
    Check::True(!(vector4.IsPointInSmallerSector (point0, vector0, vector1)));
    Check::True(!(vector5.IsPointInSmallerSector (point0, vector0, vector1)));
    Check::True(!(vector2.IsPointInCCWector (point0, vector0, vector1, upVector)));
    Check::True(vector3.IsPointInCCWector (point0, vector0, vector1, upVector));
    Check::True(vector4.IsPointInCCWector (point0, vector0, vector1, upVector));
    Check::True(vector5.IsPointInCCWector (point0, vector0, vector1, upVector));
    }

TEST(DPoint3d, Distance)
    {
    DPoint3d vector0 = DPoint3d::From (0.0, 0.0, 0.0);
    DPoint3d vector1 = DPoint3d::From (4.0, 5.0, 0.0);
    DPoint3d vector2 = DPoint3d::From (-1.0, -7.8, 1.0);
    DMatrix4d matrix0 = DMatrix4d::FromRowValues (1.0, 0.0, 0.0, 0.0, 0.0, 1.0, 0.0, 0.0, 0.0, 0.0, 1.0, 0.0, 0.0, 0.0, 0.0, 1.0);
    double distance = 0.0;
    double distanceBetweenVec0Vec0 = vector0.Distance (vector0);
    double distanceBetweenVec1Vec2 = vector1.Distance (vector2);
    double distanceSquaredBetweenVec1Vec2 = vector1.DistanceSquared (vector2);
    double distanceSquaredXYBetweenVec1Vec2 = vector1.DistanceSquaredXY (vector2);
    double distanceXYBetweenVec1Vec2 = vector1.DistanceXY (vector2);
    Check::True (vector1.DistanceXY (vector2, &matrix0, distance), "distance with transform");
    Check::Near (0.0, distanceBetweenVec0Vec0);
    Check::Near (sqrt (189.84), distanceBetweenVec1Vec2);
    Check::Near (189.84, distanceSquaredBetweenVec1Vec2);
    Check::Near (188.84, distanceSquaredXYBetweenVec1Vec2);
    Check::Near (sqrt (188.84), distanceXYBetweenVec1Vec2);
    Check::Near (sqrt (188.84), distance);
    }

TEST(DPoint3d, MaxAbs)
    {
    DPoint3d point0 = DPoint3d::From (-2.0, -15.0, 1.0);
    DPoint3d point1 = DPoint3d::From (4.0, -5.0, 1.0);
    double maxVal0 = point0.MaxAbs ();
    double maxVal1 = point1.MaxAbs ();
    Check::Near (15.0, maxVal0);
    Check::Near (5.0, maxVal1);
    }

TEST(DPoint3d, IsEqual)
    {
    DPoint3d point0 = DPoint3d::From (2.0, 2.0, 2.0);
    DPoint3d point1 = DPoint3d::From (2.0, 2.0, 2.0);
    DPoint3d point2 = DPoint3d::From (1.0, 1.0, 1.0);
    DPoint3d point3 = DPoint3d::From (0.0, 0.0, 0.0);
    DPoint3d point4 = DPoint3d::From (0.00001, 0.00001, 0.00001);
    double tol0 = 0.01;
    double tol1 = -0.0001;
    Check::True (point0.IsEqual (point1));
    Check::True (!(point0.IsEqual (point2)));
    Check::True (point3.IsEqual (point4, tol0));
    Check::True (!(point3.IsEqual (point4, tol1)));
    }

TEST(DPoint3d, NpcCoordinatesOf)
    {
    DPoint3d point0 = DPoint3d::From (0.0, 0.0, 0.0);
    DPoint3d point1 = DPoint3d::From (2.0, 2.0, 2.0);
    DPoint3d point2, point3, point6;
    DPoint3d point4 = DPoint3d::From (1.0, 1.0, 1.0);
    DPoint3d point5 = DPoint3d::From (0.5, 0.5, 0.5);
    DRange3d range0 = DRange3d::From (point0, point1);
    point2.NpcCoordinatesOf (point0, range0);
    point3.NpcCoordinatesOf (point1, range0);
    point6.NpcCoordinatesOf (point4, range0);
    Check::Near (point0, point2);
    Check::Near (point4, point3);
    Check::Near (point5, point6);
    }

TEST(DPoint3d, IsDisconnect)
    {
    DPoint3d point0;
    DPoint3d point1 = DPoint3d::From (-2.0, -15.0, 9.0);
    point0.InitDisconnect ();
    Check::True (point0.IsDisconnect ());
    Check::True (!(point1.IsDisconnect ()));
    }

TEST(DPoint3d, Init)
    {
    DPoint3d point0, point2, point4, point6, point8, point10;
    DPoint3d point1 = DPoint3d::From (1.0, 2.0, 3.0);
    DPoint3d point3 = DPoint3d::From (2.0, 4.0, 6.0);
    DPoint3d point5 = DPoint3d::From (1.0, 2.0, 3.0);
    DPoint3d point7 = DPoint3d::From (0.0, 0.0, 0.0);
    DPoint3d point9 = DPoint3d::From (11.0, 16.0, 21.0);
    DPoint3d point11 = DPoint3d::From (-9.0, 8.0, 9.0);
    DVec3d vector0 = DVec3d::From (1.0, 2.0, 3.0);
    DVec3d vector1 = DVec3d::From (3.0, 4.0, 5.0);
    DVec3d vector2 = DVec3d::From (-5.0, -2.0, -3.0);
    double scale0 = 2.0;
    double scale1 = 3.0;
    double scale2 = 4.0;
    point0.Init (vector0);
    point2.SumOf (point1, vector0);
    point4.Subtract (point3, vector0);
    point5.Add (vector0);
    point6.SumOf (point7, vector0, scale0);
    point8.SumOf (point7, vector0, scale0, vector1, scale1);
    point10.SumOf (point7, vector0, scale0, vector1, scale1, vector2, scale2);
    Check::Near (point1, point0);
    Check::Near (point3, point2);
    Check::Near (point1, point4);
    Check::Near (point3, point5);
    Check::Near (point3, point6);
    Check::Near (point9, point8);
    Check::Near (point11, point10);
    }

TEST(DPoint3d, CrossProduct)
    {
    DPoint3d point0, point6, point7, point8, point9, point10;
    DPoint3d point1 = DPoint3d::From (1.0, 2.0, 3.0);
    DPoint3d point3 = DPoint3d::From (2.0, 5.0, 6.0);
    DPoint3d point4 = DPoint3d::From (-3.0, 0.0, 1.0);
    DPoint3d point5 = DPoint3d::From (0.0, 0.0, 0.0);
    double c = sqrt (sqrt (910.0));
    point0.CrossProduct (point1, point3);
    point6.CrossProductToPoints (point5, point1, point3);
    double cross0 = point1.CrossProductXY (point3);
    double magnitude0 = point7.NormalizedCrossProduct (point1, point3);
    double magnitude2 = point8.SizedCrossProduct (point1, point3, 1.0);
    double magnitude3 = point9.GeometricMeanCrossProduct (point1, point3);
    point10.Scale (point4, c/magnitude3);
    Check::Near (point4, point0);
    Check::Near (point4, point6);
    Check::Near (1.0, cross0);
    double magnitude1 = point4.Normalize ();
    Check::Near (point4, point7);
    Check::Near (magnitude1, magnitude0);
    Check::Near (point4, point8);
    Check::Near (magnitude1, magnitude2);
    Check::Near (magnitude1, magnitude3);
    Check::Near (point10, point9);
    }

TEST(DPoint3d, DotProduct)
    {
    DPoint3d point0 = DPoint3d::From (1.0, 2.0, 3.0);
    DPoint3d point1 = DPoint3d::From (2.0, 5.0, 6.0);
    DPoint3d point2;
    DPoint3d point3 = DPoint3d::From (1.0, 3.0, 3.0);
    double dot0 = point0.DotProduct (point1);
    double dot1 = point0.DotProductXY (point1);
    double dot2 = point0.DotProduct (2.0, 5.0, 6.0);
    double length0 = point2.NormalizedDifference (point1, point0);
    double length1 = point3.Normalize ();
    Check::Near (30.0, dot0);
    Check::Near (12.0, dot1);
    Check::Near (30.0, dot2);
    Check::Near (length1, length0);
    Check::Near (point3, point2);
    }

TEST(DPoint3d, AngleTo)
    {
    DPoint3d point0 = DPoint3d::From (1.0, 0.0, 0.0);
    DPoint3d point1 = DPoint3d::From (0.0, 1.0, 0.0);
    DPoint3d point2 = DPoint3d::From (1.0, 1.0, 0.0);
    DPoint3d point3 = DPoint3d::From (1.0, -1.0, 0.0);
    DPoint3d point4 = DPoint3d::From (0.0, 0.0, 1.0);
    double angle0 = point0.AngleTo (point1);
    double angle1 = point0.AngleTo (point2);
    double angle2 = point2.AngleTo (point0);
    double angle3 = point1.SmallerUnorientedAngleTo (point3);
    double angle4 = point0.AngleToXY (point1);
    double angle5 = point0.AngleToXY (point2);
    double angle6 = point2.AngleToXY (point0);
    double angle7 = point1.SmallerUnorientedAngleToXY (point3);
    double angle8 = point2.SignedAngleTo (point0, point4);
    double angle9 = point0.PlanarAngleTo (point1, point4);
    double angle10 = point1.PlanarAngleTo (point0, point4);
    Check::Near (PI/2, angle0);
    Check::Near (PI/4, angle1);
    Check::Near (PI/4, angle2);
    Check::Near (PI/4, angle3);
    Check::Near (PI/2, angle4);
    Check::Near (PI/4, angle5);
    Check::Near (-PI/4, angle6);
    Check::Near (PI/4, angle7);
    Check::Near (-PI/4, angle8);
    Check::Near (PI/2, angle9);
    Check::Near (-PI/2, angle10);
    }

TEST(DPoint3d, IsVectorInSmallerSector)
    {
    //DPoint3d point0 = DPoint3d::From (0.0, 0.0, 0.0);
    DPoint3d vector0 = DPoint3d::From (1.0, 0.0, 0.0);
    DPoint3d vector1 = DPoint3d::From (0.0, 1.0, 0.0);
    DPoint3d vector2 = DPoint3d::From (0.5, 0.5, 0.0);
    DPoint3d vector3 = DPoint3d::From (-0.5, 0.5, 0.0);
    DPoint3d vector4 = DPoint3d::From (-0.5, -0.5, 0.0);
    DPoint3d vector5 = DPoint3d::From (0.5, -0.5, 0.0);
    DVec3d upVector = DVec3d::From (0.0, 1.0, 0.0);
    Check::True(vector2.IsVectorInSmallerSector (vector0, vector1));
    Check::True(!(vector3.IsVectorInSmallerSector (vector0, vector1)));
    Check::True(!(vector4.IsVectorInSmallerSector (vector0, vector1)));
    Check::True(!(vector5.IsVectorInSmallerSector (vector0, vector1)));
    Check::True(!(vector2.IsVectorInCCWSector (vector0, vector1, upVector)));
    Check::True(vector3.IsVectorInCCWSector (vector0, vector1, upVector));
    Check::True(vector4.IsVectorInCCWSector (vector0, vector1, upVector));
    Check::True(vector5.IsVectorInCCWSector (vector0, vector1, upVector));
    }

TEST(DPoint3d, RotateXY)
    {
    DPoint3d point0,point5;
    DPoint3d point1 = DPoint3d::From (1.0, 0.0, 0.0);
    DPoint3d point2 = DPoint3d::From (0.0, 1.0, 0.0);
    DPoint3d point6 = DPoint3d::From (0.0, -1.0, 0.0);
    double radian0 = PI/2;
    double radian1 = -PI;
    point0.RotateXY (point1, radian0);
    point1.RotateXY (radian0);
    point5.RotateXY (point2, radian1);
    Check::Near (point2, point0);
    Check::Near (point2, point1);
    Check::Near (point6, point5);
    }

TEST(DPoint3d, WeightedDifferenceOf)
    {
    DPoint3d point0, point5, point7;
    DPoint4d point1 = DPoint4d::From (5.0, 6.0, 3.0, 7.0);
    DPoint4d point2 = DPoint4d::From (2.0, 6.0, 3.0, 4.0);
    DPoint3d point3 = DPoint3d::From (6.0, -18.0, -9.0);
    DPoint4d point4 = DPoint4d::From (3.0, 5.0, 1.0, 2.0);
    //DPoint3d point6 = DPoint3d::From (6.0, -18.0, -9.0);
    DPoint3d point8 = DPoint3d::From (-11.0, -23.0, -1.0);    
    DPoint3d point9 = DPoint3d::From (-8.0, -8.0, 2.0);
    point0.WeightedDifferenceOf (point1, point2);
    point5.WeightedDifferenceCrossProduct (point4, point1, point2);
    point7.CrossProduct (point8, point9);
    Check::Near (point3, point0);
    Check::Near (point7, point5);
    }

TEST(DPoint3d, MagnitudeSquared)
    {
    DPoint3d point0 = DPoint3d::From (6.0, -18.0, -9.0);
    DPoint3d point1;
    DPoint3d point2 = DPoint3d::From (12.0, -36.0, -18.0);
    DPoint3d point3 = DPoint3d::From (11.0, -4.0, -16.0);
    DPoint3d point4 = DPoint3d::From (22.0, -8.0, -32.0);
    double scale0 = 2.0;
    double magnitude0 = point0.MagnitudeSquared ();
    double magnitude1 = point0.MagnitudeXY ();
    double magnitude2 = point0.MagnitudeSquaredXY ();
    double magnitude3 = point0.Magnitude ();
    point1.Scale (point0, scale0);
    point3.Scale (scale0);
    Check::Near (441.0, magnitude0);
    Check::Near (sqrt (360.0), magnitude1);
    Check::Near (360.0, magnitude2);
    Check::Near (sqrt (441.0), magnitude3);
    Check::Near (point2, point1);
    Check::Near (point4, point3);
    }

TEST(DPoint3d, UnitPerpendicularXY)
    {
    DPoint3d point0;
    DPoint3d point1 = DPoint3d::From (2.0, 0.0, 0.0);
    DPoint3d point2 = DPoint3d::From (0.0, 1.0, 0.0);
    Check::True (point0.UnitPerpendicularXY (point1));
    Check::Near (point2, point0);
    }

TEST(DPoint3d, Negate)
    {
    DPoint3d point0, point3;
    DPoint3d point1 = DPoint3d::From (2.0, -5.0, 1.0);
    DPoint3d point2 = DPoint3d::From (-2.0, 5.0, -1.0);
    point0.Negate (point1);
    Check::Near (point2, point0);
    point2.Negate ();
    Check::Near (point1, point2);
    double length0 = point3.Normalize (point1);
    double length1 = point3.Magnitude ();
    double f = 1.0 / (sqrt (30.0));
    DPoint3d point4 = DPoint3d::From (2.0 * f, -5.0 * f, 1.0 * f);
    Check::Near (sqrt (30.0), length0);
    Check::Near (1.0, length1);
    Check::Near (point4, point3);
    }

TEST(DPoint3d, ScaleToLength)
    {
    DPoint3d point0;
    DPoint3d point1 = DPoint3d::From (1.0, 0.0, 0.0);
    DPoint3d point2 = DPoint3d::From (2.0, 0.0, 0.0);
    DPoint3d point3 = DPoint3d::From (1.0, 0.0, 0.0);
    double scale0 = 2.0;
    double length0 = point0.ScaleToLength (point1, scale0);
    Check::Near (point2, point0);
    Check::Near (1.0, length0);
    double length1 = point1.ScaleToLength (scale0);
    Check::Near (point2, point1);
    Check::Near (1.0, length1);
    double length2 = point2.Normalize ();
    Check::Near (2.0, length2);
    Check::Near (point3, point2);
    }

TEST(DPoint3d, IsParallelTo)
    {
    DPoint3d point0 = DPoint3d::From (2.0, 2.0, 2.0);
    DPoint3d point1 = DPoint3d::From (1.0, 1.0, 1.0);
    DPoint3d point2 = DPoint3d::From (1.0, 0.0, 0.0);
    DPoint3d point3 = DPoint3d::From (0.0, 1.0, 0.0);
    Check::True (point0.IsParallelTo (point1));
    Check::True (!(point0.IsParallelTo (point2)));
    Check::True (point2.IsPerpendicularTo (point3));
    Check::True (!(point2.IsPerpendicularTo (point1)));
    }

TEST(DPoint3d, SafeDivide)
    {
    DPoint3d point0, point3;
    DPoint3d point1 = DPoint3d::From (1.0, 1.0, 1.0);
    DPoint3d point2 = DPoint3d::From (0.5, 0.5, 0.5);
    DPoint3d point5 = DPoint3d::From (2.0, 3.0, 4.0);
    double denominator0 = 0.0;
    double denominator1 = 2.0;
    Check::True (!(point0.SafeDivide (point1, denominator0)));
    Check::True (point3.SafeDivide (point1, denominator1));
    double product = point2.TripleProduct (point1, point5);
    Check::Near (point2, point3);
    Check::Near (0.0, product);
    }

TEST(DPoint3d, Subtract)
    {
    DPoint3d point0 = DPoint3d::From (1.0, 1.0, 1.0);
    DPoint3d point1 = DPoint3d::From (0.5, 0.5, 0.5);
    DPoint3d point2, point4, point7, point11, point15;
    DPoint3d point3 = DPoint3d::From (0.0, 0.0, 0.0);
    DPoint3d point5 = DPoint3d::From (1.5, 1.5, 1.5);
    DPoint3d point6 = DPoint3d::From (2.0, 3.0, 4.0);
    DPoint3d point8 = DPoint3d::From (5.5, 7.5, 9.5);
    DPoint3d point9 = DPoint3d::From (8.0, 7.0, 5.0);
    DPoint3d point10 = DPoint3d::From (37.5, 35.5, 29.5);
    DPoint3d point12 = DPoint3d::From (5.0, 2.0, 1.0);
    DPoint3d point13 = DPoint3d::From (2.0, 8.0, 4.0);
    DPoint3d point14 = DPoint3d::From (7.0, 10.0, 5.0);
    DPoint3d point16 = DPoint3d::From (9.0, 18.0, 9.0);
    double scale0 = 3.0;
    double scale1 = 2.0;
    double scale2 = 4.0;
    point0.Subtract (point1);
    point2.DifferenceOf (point0, point1);
    point4.SumOf (point3, point1, scale0);
    point7.SumOf (point3, point1, scale0, point6, scale1);
    point11.SumOf (point3, point1, scale0, point6, scale1, point9, scale2);
    point12.Add (point13);
    point15.SumOf (point12, point13);
    Check::Near (point1, point0);
    Check::Near (point3, point2);
    Check::Near (point5, point4);
    Check::Near (point8, point7);
    Check::Near (point10, point11);
    Check::Near (point14, point12);
    Check::Near (point16, point15);
    }
    
TEST(DPoint3d, MultiplyArrayByScales)
    {
    DPoint3d point0[2];
    DPoint3d point1[2];
    point1[0] = DPoint3d::From (0.5, 0.5, 0.5);
    point1[1] = DPoint3d::From (2.0, 3.0, 4.0);
    DPoint3d point2 = DPoint3d::From (1.5, 1.5, 1.5);
    DPoint3d point3 = DPoint3d::From (6.0, 9.0, 12.0);
    double scale0[2];
    scale0[0] = scale0[1] = 3.0;
    DPoint3d::MultiplyArrayByScales (point0, point1, scale0, 2);
    Check::Near (point2, point0[0]);
    Check::Near (point3, point0[1]);
    }

TEST(DPoint3d, DivideArrayByScales)
    {
    DPoint3d point0[2];
    DPoint3d point1[2];
    point1[0] = DPoint3d::From (1.5, 1.5, 1.5);
    point1[1] = DPoint3d::From (6.0, 9.0, 12.0);
    DPoint3d point2 = DPoint3d::From (0.5, 0.5, 0.5);
    DPoint3d point3 = DPoint3d::From (2.0, 3.0, 4.0);
    double scale0[2];
    scale0[0] = scale0[1] = 3.0;
    DPoint3d::DivideArrayByScales (point0, point1, scale0, 2);
    Check::Near (point2, point0[0]);
    Check::Near (point3, point0[1]);
    }

TEST(DPoint3d, FromProduct)
    {
    Transform transform0 = Transform::FromIdentity ();
    DPoint3d point0 = DPoint3d::FromProduct (transform0, 2.0, 3.0, 4.0);
    DPoint3d point1 = DPoint3d::From (2.0, 3.0, 4.0);
    DPoint3d point2 = DPoint3d::From (0.0, 0.0, 0.0);
    RotMatrix matrix0 = RotMatrix::FromIdentity ();
    DPoint3d point3 = DPoint3d::FromProduct (point2, matrix0, 2.0, 3.0, 4.0);
    DPoint3d point4 = DPoint3d::FromProduct (transform0, point1);
    Check::Near (point1, point0);
    Check::Near (point1, point3);
    Check::Near (point1, point4);
    }

TEST(DPoint3d, FromInterpolate)
    {
    DPoint3d point0 = DPoint3d::From (2.0, 3.0, 4.0);
    DPoint3d point1 = DPoint3d::From (5.0, 8.0, 6.0);
    double fraction = 0.5;
    DPoint3d point2 = DPoint3d::FromInterpolate (point0, fraction, point1);
    DPoint3d point3 = DPoint3d::From (3.5, 5.5, 5.0);
    Check::Near (point3, point2);
    }

void Create (DPoint4d &data, double x, double y, double z, double w)    {data.Init (x,y,z, w);}
void Create (DPoint3d &data, double x, double y, double z, double w)    {data.Init (x,y,z);}
void Create (DVec3d   &data, double x, double y, double z, double w)    {data.Init (x,y,z);}
void Create (DPoint2d &data, double x, double y, double z, double w)    {data.Init (x,y);}
void Create (DVec2d   &data, double x, double y, double z, double w)    {data.Init (x,y);}

template<typename PointType, typename VectorType>
void TestSums (double ax, double ay, double az)
    {
    // Create instances with full xyz.  Collapse to instantiation type via "From" method...
    PointType origin;
    VectorType xVec;
    VectorType yVec;
    VectorType zVec;

    
    Create (origin, 1,2,3, 1);

    Create (xVec, 4,7,8, 1.1);
    Create (yVec, -2,3,1.5,0.9);
    Create (zVec, 1.3, 2.34, -0.4, 0);

    //VectorType xScale = VectorType::FromScale (xVec, ax);
    //VectorType yScale = VectorType::FromScale (yVec, ay);
    PointType sum1    = PointType::FromSumOf (origin, xVec, ax);
    PointType sum2    = PointType::FromSumOf (origin, xVec, ax, yVec, ay);
    PointType sum3    = PointType::FromSumOf (origin, xVec, ax, yVec, ay, zVec, az);
    PointType sum12   = PointType::FromSumOf (sum2, zVec, az);
    PointType sum2a   = PointType::FromSumOf (sum1, yVec, ay);
    Check::Near (sum3, sum12, "FromSumOf");
    Check::Near (sum2, sum2a, "FromSumOf");


    PointType alpha0 = PointType::FromScale (xVec, ax);
    PointType beta0  = PointType::FromSumOf (xVec, ax, yVec, ay);
    PointType gamma0 = PointType::FromSumOf (xVec, ax, yVec, ay, zVec, az);
    PointType zeta0  = PointType::FromScale (zVec, az);
    PointType mu0    = PointType::FromSumOf (beta0, 1.0, zeta0, 1.0);
    Check::Near (mu0, gamma0, "PointType::FromSumOf");

    VectorType alpha1 = VectorType::FromScale (xVec, ax);
    VectorType beta1  = VectorType::FromSumOf (xVec, ax, yVec, ay);
    VectorType gamma1 = VectorType::FromSumOf (xVec, ax, yVec, ay, zVec, az);
    VectorType mu1    = VectorType::FromSumOf (beta1, 1.0, zVec, az);
    Check::Near (mu1, gamma1, "VectorType::FromSumOf");

    Check::Near (alpha0, alpha1, "FromScale as point, vector");
    Check::Near (beta0, beta1, "FromScale as point, vector");
    Check::Near (gamma0, gamma1, "FromScale as point, vector");

    PointType target = PointType::FromSumOf (origin, xVec, 1.0);
    for (double f = -0.25; f < 1.5; f += 0.25)
        {
        PointType point0 = PointType::FromSumOf (origin, xVec, f);
        PointType point1 = PointType::FromInterpolate (origin, f, target);
        Check::Near (point0, point1, "Interpolation vs direct sum");
        }
    }

TEST (DPoint3d, SumOf_Variants)
    {
    TestSums <DPoint3d, DVec3d> (2, 3, 0.12312);
    TestSums <DPoint2d, DVec2d> (2, 3, 0.12312);
    }

TEST(DPoint3d,AppendInterpolated)
    {
    bvector<DPoint3d> points;
    DPoint3d pointA = DPoint3d::From (1,0,0);
    DPoint3d pointB = DPoint3d::From (2,0,0);
    DPoint3d pointC = DPoint3d::From (3,3,1);
    
    size_t n = 4;
    DPoint3dOps::AppendInterpolated (points, pointA, pointB, 4, true);
    Check::Size (n, points.size (), "First AppendInterpolated");
    Check::Near (pointA, points.front (), "front");
    Check::Near (pointB, points.back (), "back");
    DPoint3dOps::AppendInterpolated (points, pointB, pointC, 4, false);
    Check::Size (2 * n - 1, points.size (), "Second AppendInterpolated");
    Check::Near (pointC, points.back (), "back");
    
    }
    

/// @param [IN] planeOrigin 00 point of the plane
/// @param [IN] planeXPoint (s=1,t=0) point of the plane -- target along nominal X direction.
/// @parma [IN] planeYPoint (s=0,t=1) point of the plane -- target along nominal Y direction.
/// @param [IN] planeXFraction fractional position along the plane X direction
/// @param [IN] planeYFraction fractional postion along the plane Y direction
DPoint3d PlaneFractionsToPoint
(
DPoint3dCR planeOrigin,
DPoint3dCR planeXTarget,
DPoint3dCR planeYTarget,
double planeXFraction,
double planeYFraction
)
    {
    DVec3d planeXDirection = DVec3d::FromStartEnd (planeOrigin, planeXTarget);
    DVec3d planeYDirection = DVec3d::FromStartEnd (planeOrigin, planeYTarget);
    return DPoint3d::FromSumOf (planeOrigin, planeXDirection, planeXFraction, planeYDirection, planeYFraction);
    }

/// Intersect a ray (defined by origin and target) with a plane (defined by 3 points)
/// @param [IN] rayOrigin origin of ray.
/// @param [IN] rayTarget target point of the ray.
/// @param [IN] planeOrigin 00 point of the plane
/// @param [IN] planeXPoint (s=1,t=0) point of the plane -- target along nominal X direction.
/// @parma [IN] planeYPoint (s=0,t=1) point of the plane -- target along nominal Y direction.
/// @param [OUT] rayFraction fractional position (possibly negative or larger than 1) along the ray.    
/// @param [OUT] planeXFraction fractional position along the plane X direction
/// @param [OUT] planeYFraction fractional postion along the plane Y direction
bool RayBy2PointsIntersectPlaneBy3Points
(
DPoint3dCR rayOrigin,
DPoint3dCR rayTarget,
DPoint3dCR planeOrigin,
DPoint3dCR planeXTarget,
DPoint3dCR planeYTarget,
double &rayFraction,
double &planeXFraction,
double &planeYFraction
)
    {
    DVec3d rayDirection = DVec3d::FromStartEnd (rayOrigin, rayTarget);
    DVec3d planeXDirection = DVec3d::FromStartEnd (planeOrigin, planeXTarget);
    DVec3d planeYDirection = DVec3d::FromStartEnd (planeOrigin, planeYTarget);
    RotMatrix matrix = RotMatrix::FromColumnVectors (planeXDirection, planeYDirection, rayDirection);
    DVec3d rhs = DVec3d::FromStartEnd (planeOrigin, rayOrigin);
    DVec3d stLambda;
    if (matrix.Solve (stLambda, rhs))
        {
        planeXFraction = stLambda.x;
        planeYFraction = stLambda.y;
        rayFraction    = -stLambda.z;
        return true;
        }
    return false;
    }
    
TEST(DPoint3d,RayPlaneExample)
    {
    DPoint3d rayOrigin = DPoint3d::From (1,2,3);
    DPoint3d rayTarget = DPoint3d::From (5,2,9);
    DPoint3d planeOrigin = DPoint3d::From (10,12,0);
    DPoint3d planeXTarget = DPoint3d::From (10,0,0);
    DPoint3d planeYTarget = DPoint3d::From (10,12,20);
    double rayFraction, planeXFraction, planeYFraction;
    Check::True (RayBy2PointsIntersectPlaneBy3Points (rayOrigin, rayTarget, planeOrigin, planeXTarget, planeYTarget, rayFraction, planeXFraction, planeYFraction), "ray plane intersection");
    DPoint3d planePoint = PlaneFractionsToPoint (planeOrigin, planeXTarget, planeYTarget, planeXFraction, planeYFraction);
    DPoint3d rayPoint   = DPoint3d::FromInterpolate (rayOrigin, rayFraction, rayTarget);

    Check::Near (rayPoint, planePoint, "rayPlane intersection resolved");    
    
    }
    

TEST(DPoint4d,Interpolate)
    {
    DPoint4d pointA = DPoint4d::From (1,2,3, 1.25);
    DPoint4d pointB = DPoint4d::From (7,5,11, 0.75);
    DPoint4d deltaAB, deltaAC;
    DPoint4d pointC, pointD;
    for (double f = -2.0; f < 3.0; f += 0.25)
        {
        pointC.Interpolate (pointA, f, pointB);
        pointD.Interpolate (pointB, 1.0 - f, pointA);
        Check::Near (pointC, pointD, "Reverse interpolation");
        deltaAB.DifferenceOf (pointB, pointA);
        deltaAC.DifferenceOf (pointC, pointA);
        Check::Near (deltaAC.MagnitudeXYZW (), fabs (f) * deltaAB.MagnitudeXYZW (), "interpolated distance");
        }
    }



void CheckEvaluatedPointExtents (DEllipse3dCR ellipse)
    {
    bvector<DPoint3d> points;
    DVec3d perp;
    perp.GeometricMeanCrossProduct (ellipse.vector0, ellipse.vector90);
    double dTheta = 0.20;
    size_t numTheta = 40;
    for (size_t i = 0; i < numTheta; i++)
        {
        double theta = i * dTheta;
        points.push_back (DPoint3d::FromSumOf (ellipse.center, ellipse.vector0, cos (theta), ellipse.vector90, sin (theta)));
        }

    Transform principalExtents;
    if (Check::True (DPoint3dOps::PrincipalExtents (points, principalExtents)))
        {
        DVec3d xAxis, yAxis, zAxis;
        principalExtents.GetMatrixColumn (xAxis, 0);
        principalExtents.GetMatrixColumn (yAxis, 1);
        principalExtents.GetMatrixColumn (zAxis, 2);
        Check::True (xAxis.Magnitude () >= yAxis.Magnitude ());
        DPoint3d origin;
        principalExtents.GetTranslation (origin);
        Check::True (xAxis.IsPerpendicularTo (perp));
        Check::True (yAxis.IsPerpendicularTo (perp));
        Check::True (xAxis.IsPerpendicularTo (yAxis));
        Transform npcToWorld;
        npcToWorld.InitFromOriginAndVectors (origin, xAxis, yAxis, perp);   // zAxis is zero because data really is planar.
        Transform worldToNPC;
        worldToNPC.InverseOf (npcToWorld);
        DRange3d npcRange = DPoint3dOps::Range (&points, worldToNPC);
        // The local range should achieve its minmax claims...
        //double tol = Angle::SmallAngle ();
        Check::Near (npcRange.low.x,  0.0);
        Check::Near (npcRange.low.y,  0.0);
        Check::Near (npcRange.high.x, 1.0);
        Check::Near (npcRange.high.y, 1.0);
        Check::Near (npcRange.low.z,  0.0);
        Check::Near (npcRange.high.z, 0.0); // Because the data really is planar.
        // Introduce some z variation ...
        static double s_zFraction = 0.1;
        static size_t zStep = 5;
        for (size_t i = 0; i < numTheta; i += zStep)
          points[i] = DPoint3d::FromSumOf (points[i], perp, s_zFraction);
        Transform principalExtents2;
        Check::True (DPoint3dOps::PrincipalExtents (points, principalExtents2));
        // A few points have moved a little off the plane.
        // Expect the z to show just a little magnitude ..
        principalExtents2.GetMatrixColumn (xAxis, 0);
        principalExtents2.GetMatrixColumn (yAxis, 1);
        principalExtents2.GetMatrixColumn (zAxis, 2);
        Check::True (xAxis.Magnitude () >= yAxis.Magnitude ());
        double s_zAxisFractionAcceptFraction = 3.0 * s_zFraction;
        double az = zAxis.Magnitude ();
        double aPerp = perp.Magnitude ();
        Check::True (az < s_zAxisFractionAcceptFraction * aPerp);
        }
    }

TEST(DPoint3d,PrincipalExtents)
  {

  DEllipse3d ellipse = DEllipse3d::From (1,2,3, 6,2,0, -1, 3,0, 0.0, Angle::DegreesToRadians (360));
  CheckEvaluatedPointExtents (ellipse);
  ellipse.vector90.z += 1.0;
  CheckEvaluatedPointExtents (ellipse);
  }


TEST(DPoint3d,PolygonLinestringApproach)
  {
  bvector<DPoint3d> polygon;
  bvector<DPoint3d> linestring;

  polygon.push_back (DPoint3d::From (1,1,0));
  polygon.push_back (DPoint3d::From (-1,1,0));
  polygon.push_back (DPoint3d::From (-1,-1,0));
  polygon.push_back (DPoint3d::From (1,-1,0));
  polygon.push_back (DPoint3d::From (1,1,0));
  DPoint3d pointA, pointB, pointB0;
  pointB0.Zero ();
  for (int i = 0 ; i < 4; i++)  // build tests at corner point i
      {
      for (double z0 = -1.5; z0 < 1.0; z0 += 1.0)
          {
          DPoint3d cornerPoint = polygon[i];
          DPoint3d planePoint = cornerPoint;
          planePoint.Scale (2.0);
          for (int numB = 2; numB < 4; numB++)
              {
              double dz = 1.0 / (numB - 1);
              linestring.clear ();
              for (size_t k = 0; (int)k < numB; k++)
                  linestring.push_back (DPoint3d::From (planePoint.x, planePoint.y, z0 + k * dz));
              bsiPolygon_closestApproachBetweenPolygonAndLineString (pointA, pointB,
                      &polygon.front (), (int)polygon.size (), &linestring.front (), (int)linestring.size());

              Check::Near (cornerPoint, pointA);

              // confirm pointB not affected by splitting the B line
              if (numB == 2)
                  {
                  pointB0 = pointB;
                  }
              else
                  {
                  Check::Near (pointB0, pointB);
                  }
              }
          }
      }
  }

void testCrossProduct (DPoint4dCR a, DPoint4dCR b, DPoint4dCR c, DPoint4dCR d, double expectedSign)
    {
    DPoint4d d1 = DPoint4d::FromCrossProduct (a, b, c);
    DPoint4d d2 = DPoint4d::FromCrossProduct (b, c, a);
    DPoint4d d3 = DPoint4d::FromCrossProduct (c, a, b);
    DPoint4d ds = d;
    ds.Scale (expectedSign);
    if (!Check::Near (ds, d1))
        {
        Check::PrintIndent (2);Check::Print (a, "a");
        Check::PrintIndent (2);Check::Print (b, "b");
        Check::PrintIndent (2);Check::Print (c, "c");
        Check::PrintIndent (2);Check::Print (d, "expected d");
        Check::PrintIndent (2);Check::Print (expectedSign, "expectedSign");
        Check::PrintIndent (2);Check::Print (d1, "computed d");
        }

    Check::Near (d1, d2);
    Check::Near (d1, d3);
    Check::Near (0.0, d.DotProduct (a));
    Check::Near (0.0, d.DotProduct (b));
    Check::Near (0.0, d.DotProduct (c));
    }
 TEST(DPoint4d,CrossProductA)
  {
  DPoint4d unitX = DPoint4d::From (1,0,0,0);
  DPoint4d unitY = DPoint4d::From (0,1,0,0);
  DPoint4d unitZ = DPoint4d::From (0,0,1,0);
  DPoint4d unitW = DPoint4d::From (0,0,0,1);

// The sign of the result seems to be such that the 
// determinant [result a b c] is positive.
// hence determinant [a b c result] which is 3 swaps away is negative.
  testCrossProduct (unitX, unitY, unitZ, unitW, -1.0);
  testCrossProduct (unitY, unitX, unitZ, unitW, -1.0);
  testCrossProduct (unitX, unitZ, unitY, unitW, -1.0);
  testCrossProduct (unitZ, unitY, unitX, unitW, -1.0);

  testCrossProduct (unitY, unitZ, unitW, unitX, 1.0);
  testCrossProduct (unitZ, unitY, unitW, unitX, -1.0);
  testCrossProduct (unitY, unitW, unitZ, unitX, -1.0);
  testCrossProduct (unitW, unitZ, unitY, unitX, -1.0);

  testCrossProduct (unitZ, unitW, unitX, unitY, -1.0);
  testCrossProduct (unitZ, unitX, unitW, unitY,  1.0);
  testCrossProduct (unitX, unitW, unitZ, unitY,  1.0);
  testCrossProduct (unitW, unitZ, unitX, unitY,  1.0);

  testCrossProduct (unitX, unitY, unitW, unitZ, 1.0);
  testCrossProduct (unitY, unitX, unitW, unitZ, -1.0);
  testCrossProduct (unitW, unitY, unitX, unitZ, -1.0);
  testCrossProduct (unitY, unitX, unitW, unitZ, -1.0);

  }

TEST(DPoint4d,CrossProductB)
  {
  Check::StartScope ("CrossProduct is perpendicular to its args");
  // Make 3 dpoint4d that are clearly independent
  DPoint4d X = DPoint4d::From (5,2,1,1);
  DPoint4d Y = DPoint4d::From (0.35,4.0,1,1);
  DPoint4d Z = DPoint4d::From (0.2, 0.4, 5.0, 0.3);
  DPoint4d W = DPoint4d::FromCrossProduct (X, Y, Z);
  double dx = W.DotProduct (X);
  Check::Near (0.0, dx);
  Check::Near (0.0, W.DotProduct (Y));
  Check::Near (0.0, W.DotProduct (Z));
  Check::EndScope ();
  }

void CollectGFormat (bvector<Utf8String> &strings)
    {
    bvector<double> values {1.0, 2.0, 1.25, 2.242342319438947348972389172389, 4.0 / 3.0, 9.0/7.0};
    char buffer[1024];
    for (double s : bvector<double>{1.0, 10.0, 1000.0, 1.0e6})
        {
//        printf ("| Scale Factor %.17g| | |\n", s);
//        printf ("| (17g) | (g) | (8g)|\n");
        for (auto x : values)
            {
            double y = x * s;
            sprintf (buffer, "| %.17g  | %g | %.8g|", y, y, y);
            strings.push_back (Utf8String(buffer));
            }
//        printf ("| Scale Factor 1.0/%.17g | | |\n", s);
//        printf ("| (17g) | (g) | (8g)|\n");
        for (auto x : values)
            {
            double y = x / s;
            sprintf (buffer, "| %.17g  | %g | %.8g|", y, y, y);
            strings.push_back (Utf8String(buffer));
            }
        }
    }
static bvector<Utf8String> s_baseline
    {
 Utf8String ("| 1  | 1 | 1|"),
 Utf8String ("| 2  | 2 | 2|"),
 Utf8String ("| 1.25  | 1.25 | 1.25|"),
 Utf8String ("| 2.2423423194389471  | 2.24234 | 2.2423423|"),
 Utf8String ("| 1.3333333333333333  | 1.33333 | 1.3333333|"),
 Utf8String ("| 1.2857142857142858  | 1.28571 | 1.2857143|"),
 Utf8String ("| 1  | 1 | 1|"),
 Utf8String ("| 2  | 2 | 2|"),
 Utf8String ("| 1.25  | 1.25 | 1.25|"),
 Utf8String ("| 2.2423423194389471  | 2.24234 | 2.2423423|"),
 Utf8String ("| 1.3333333333333333  | 1.33333 | 1.3333333|"),
 Utf8String ("| 1.2857142857142858  | 1.28571 | 1.2857143|"),
 Utf8String ("| 10  | 10 | 10|"),
 Utf8String ("| 20  | 20 | 20|"),
 Utf8String ("| 12.5  | 12.5 | 12.5|"),
 Utf8String ("| 22.423423194389471  | 22.4234 | 22.423423|"),
 Utf8String ("| 13.333333333333332  | 13.3333 | 13.333333|"),
 Utf8String ("| 12.857142857142858  | 12.8571 | 12.857143|"),
 Utf8String ("| 0.10000000000000001  | 0.1 | 0.1|"),
 Utf8String ("| 0.20000000000000001  | 0.2 | 0.2|"),
 Utf8String ("| 0.125  | 0.125 | 0.125|"),
 Utf8String ("| 0.22423423194389472  | 0.224234 | 0.22423423|"),
 Utf8String ("| 0.13333333333333333  | 0.133333 | 0.13333333|"),
 Utf8String ("| 0.12857142857142859  | 0.128571 | 0.12857143|"),
 Utf8String ("| 1000  | 1000 | 1000|"),
 Utf8String ("| 2000  | 2000 | 2000|"),
 Utf8String ("| 1250  | 1250 | 1250|"),
 Utf8String ("| 2242.342319438947  | 2242.34 | 2242.3423|"),
 Utf8String ("| 1333.3333333333333  | 1333.33 | 1333.3333|"),
 Utf8String ("| 1285.7142857142858  | 1285.71 | 1285.7143|"),
 Utf8String ("| 0.001  | 0.001 | 0.001|"),
 Utf8String ("| 0.002  | 0.002 | 0.002|"),
 Utf8String ("| 0.00125  | 0.00125 | 0.00125|"),
 Utf8String ("| 0.0022423423194389471  | 0.00224234 | 0.0022423423|"),
 Utf8String ("| 0.0013333333333333333  | 0.00133333 | 0.0013333333|"),
 Utf8String ("| 0.0012857142857142859  | 0.00128571 | 0.0012857143|"),
 Utf8String ("| 1000000  | 1e+06 | 1000000|"),
 Utf8String ("| 2000000  | 2e+06 | 2000000|"),
 Utf8String ("| 1250000  | 1.25e+06 | 1250000|"),
 Utf8String ("| 2242342.3194389469  | 2.24234e+06 | 2242342.3|"),
 Utf8String ("| 1333333.3333333333  | 1.33333e+06 | 1333333.3|"),
 Utf8String ("| 1285714.2857142859  | 1.28571e+06 | 1285714.3|"),
 Utf8String ("| 9.9999999999999995e-07  | 1e-06 | 1e-06|"),
 Utf8String ("| 1.9999999999999999e-06  | 2e-06 | 2e-06|"),
 Utf8String ("| 1.2500000000000001e-06  | 1.25e-06 | 1.25e-06|"),
 Utf8String ("| 2.2423423194389473e-06  | 2.24234e-06 | 2.2423423e-06|"),
 Utf8String ("| 1.3333333333333332e-06  | 1.33333e-06 | 1.3333333e-06|"),
 Utf8String ("| 1.2857142857142858e-06  | 1.28571e-06 | 1.2857143e-06|"),
    };
TEST(General,GFormat)
    {
    bvector <Utf8String> strings;
    CollectGFormat (strings);
#define PrintBvectorInitialization_not
#ifdef PrintBvectorInitialization
    for (auto &s : strings)
        {
        printf (" Utf8String (\"%s\"),\n", s.c_str());
        }
#endif
#define CompareToBaseline
#ifdef CompareToBaseline
    LOG.tracev (L"g format string count %d", (int)strings.size ());
    if (Check::Size (s_baseline.size (), strings.size (), "formatted strings counts should match"))
        {
        size_t numError = 0;
        for (size_t i = 0; i < strings.size (); i++)
            if (s_baseline[i] != strings[i])
                {
                numError++;
                printf ("g format string mismatch:\n(baseline %s)\n(runtime  %s)\n", s_baseline[i].c_str(), strings[i].c_str());
                LOG.tracev (L"g format string mismatch:\n(baseline %s)\n(runtime  %s)\n", s_baseline[i].c_str(), strings[i].c_str());
                }
#if EmitErrors
        Check::Size (0, numError, "Formatted string matching");
#endif
        }
#endif
    }


TEST(DPoint3d,MaxDistanceFromRay)
    {
    double rMax = 78;
    double theta = 0.92;
    DPoint3d disconnect;
    disconnect.InitDisconnect ();
    bvector<DPoint3d> pointA
        {
        DPoint3d::From (2,3,9),
        disconnect,
        DPoint3d::From (4,3,2),
        DPoint3d::From (rMax * cos(theta), rMax * sin(theta),0),           // And we know that this is the farthest point from Z, and it is at index0==3 ..
        DPoint3d::From (4,3,5)
        };
    size_t index0 = 3;
    double dMaxA, dMaxB;
    size_t indexA, indexB;
    DRay3d rayA = DRay3d::FromOriginAndVector (DPoint3d::From(0,0,0),  DVec3d::From (0,0,1));
    if (Check::True (DPoint3dOps::MaxDistanceFromUnboundedRay (pointA, rayA, indexA, dMaxA))
            && Check::Near (rMax, dMaxA)
            && Check::Size (index0, indexA)
            )
        {
        auto transform = Transform::FromLineAndRotationAngle (DPoint3d::From (1,5,9), DPoint3d::From (1,2,3), 0.4);
        bvector<DPoint3d> pointB;
        transform.Multiply (pointB, pointA);
        DRay3d rayB;
        transform.Multiply (rayB, rayA);
        if (Check::True (DPoint3dOps::MaxDistanceFromUnboundedRay (pointB, rayB, indexB, dMaxB)))
            {
            Check::Size (indexA, indexB);
            Check::Near (dMaxA, dMaxB);
            }
        }
    }


#define MGeometryPort_not
#ifdef MGeometryPort
//! @return true if a is "to the left of, or below with equal x"
static bool DPoint2d__LexicalXYLessThan (DPoint2d const &a, DPoint2d const &b)
    {
    if (a.x < b.x)
        return true;
    if (a.x > b.x)
        return false;
    return a.y < b.y;
    }
#define CrossProductToTargets CrossProductToPoints
//! methods treating an array of DPoint2d as counterclockwise order around a convex polygon
struct MConvexPolygon2d
{
private:
// hull points in CCW order, WITHOUT final duplicate . ..
bvector<DPoint2d> m_hullPoints;
public: 
// Create the hull.
MConvexPolygon2d (bvector<DPoint2d> &points)
    {
    ComputeConvexHull(points, m_hullPoints);
    }

// Return a copy of the hull points.
bvector<DPoint2d> Points () {return m_hullPoints;}

// test if the hull points are a convex, CCW polygon
bool IsValidConvexHull () const
    {
    if (m_hullPoints.size () < 3)
        return false;
    size_t n = m_hullPoints.size ();
    for (size_t i = 0; i < m_hullPoints.size (); i++)
        {
        size_t i1 = (i + 1) % n;
        size_t i2 = (i + 2) % n;
        if (m_hullPoints[i].CrossProductToTargets (m_hullPoints[i1], m_hullPoints[i2]) < 0.0)
            return false;
        }
    return true;
    }

//! @return true if the convex hull (to the left of edges) contains the test point.
bool ContainsPoint
(
DPoint2d const &point           //!< [in] point to test.
) const
    {
    DPoint2d xy0 = m_hullPoints.back ();
    //double tol = -1.0e-20;  // negative tol!!
    for (size_t i = 0; i < m_hullPoints.size (); i++)
        {
        DPoint2d xy1 = m_hullPoints[i];
        double c = xy0.CrossProductToTargets(xy1, point);
        if (c < 0.0)
            return false;
        xy0 = xy1;
        }
    return true;
    }

//! Offset the entire hull (in place) by distance.
void OffsetInPlace (double distance)
    {
    size_t n = m_hullPoints.size ();
    if (n >= 3)
        {
        DVec2d edgeA, perpA, edgeB, perpB;
        edgeA = DVec2d (m_hullPoints.back (), m_hullPoints.front ());
        edgeA.NormalizeInPlace ();
        perpA = edgeA.CWPerpendicularVector();
        DPoint2d hullPoint0 = m_hullPoints[0];
        for (size_t i = 0; i < m_hullPoints.size (); i++, perpA = perpB)
            {
            size_t j = i + 1;
            edgeB = DVec2d(m_hullPoints[i],
                    j < n ? m_hullPoints[j] : hullPoint0);
            edgeB.NormalizeInPlace();
            perpB = edgeB.CWPerpendicularVector();
            m_hullPoints[i] = m_hullPoints[i] + DVec2d::OffsetBisector (perpA, perpB, distance);
            }
        }
    }

// Return 2 distances bounding the intersection of the ray with a convex hull.
// ASSUME (for tolerancing) the ray has normalized direction vector.
DRange1d ClipRay
(
MRay2d const &ray             //!< [in] ray to clip.  Both negative and positive distances along the ray are possible.
)
    {
    double distanceA = -DBL_MAX;
    double distanceB = DBL_MAX;
    
    if (m_hullPoints.size () < 3)
        return MRange1d ();
    DPoint2d xy0 = m_hullPoints.back ();
    for (auto xy1 : m_hullPoints)
        {
        double distance, dhds;
        if (ray.IntersectUnboundedLine (xy0, xy1, distance, dhds))
            {
            if (dhds > 0.0)
                {
                if (distance < distanceB)
                    distanceB = distance;
                }
            else
                {
                if (distance > distanceA)
                    distanceA = distance;
                }
            if (distanceA > distanceB)
                return MRange1d ();
            }
        else
            {
            // ray is parallel to the edge.
            // Any single point out classifies it all . ..
            if (xy0.CrossProductToTargets (xy1, ray.m_origin) < 0.0)
                return MRange1d ();
            }
        xy0 = xy1;
        }
    MRange1d range;
    range.Extend (distanceA);
    range.Extend (distanceB);
    return range;
    }

//! Return the range of (fractional) ray postions for projections of all points from the arrays.
MRange1d RangeAlongRay
(
MRay2d const &ray
)
    {
    MRange1d range;
    for (auto xy1 : m_hullPoints)
        range.Extend (ray.ProjectionFraction (xy1));
    return range;
    }

//! Return the range of (fractional) ray postions for projections of all points from the arrays.
MRange1d RangePerpendicularToRay
(
MRay2d const &ray
)
    {
    MRange1d range;
    for (auto xy1 : m_hullPoints)
        range.Extend (ray.PerpendicularProjectionFraction (xy1));
    return range;
    }


static bool ComputeConvexHull(bvector<DPoint2d> const &xy, bvector<DPoint2d> &hull)
    {
    hull.clear();
    size_t n = xy.size();
    if (n < 3)
        return false;
    bvector<DPoint2d> xy1 = xy;
    std::sort(xy1.begin(), xy1.end(), DPoint2d__LexicalXYLessThan);
    hull.push_back(xy1[0]);    // This is sure to stay
    hull.push_back(xy1[1]);    // This one can be removed in the loop.
                               // first sweep creates upper hull . .. 

    for (size_t i = 2; i < n; i++)
        {
        DPoint2d candidate = xy1[i];
        size_t top = hull.size() - 1;
        while (top > 0 && hull[top - 1].CrossProductToTargets(hull[top], candidate) <= 0.0)
            {
            top--;
            hull.pop_back();
            }
        hull.push_back(candidate);
        }

    // second creates lower hull right to left
    size_t i0 = hull.size() - 1;
    // xy1.back () is already on stack.
    hull.push_back(xy1[n - 2]);
    for (size_t i = n - 2; i-- > 0;)
        {
        DPoint2d candidate = xy1[i];
        size_t top = hull.size() - 1;
        while (top > i0 && hull[top - 1].CrossProductToTargets(hull[top], candidate) <= 0.0)
            {
            top--;
            hull.pop_back();
            }
        if (i > 0)  // don't replicate start point !!!
            hull.push_back(candidate);
        }
    return true;
    }
};

#endif
//---------------------------------------------------------------------------------------
// @bsimethod                                     Farhad.Kabir                    12/16
//---------------------------------------------------------------------------------------
TEST(DPoint3d, AngleXY)
    {
    DPoint3d point3D = DPoint3d::From(4, 5, 6);
    Check::Near(0.89605538457, point3D.AngleXY());
    }
//---------------------------------------------------------------------------------------
// @bsimethod                                     Farhad.Kabir                    12/16
//---------------------------------------------------------------------------------------
TEST(DPoint3d, Swap)
    {
    DPoint3d point3D = DPoint3d::From(4, 5, 6);
    DPoint3d point3D_2 = DPoint3d::From(6, 6, 9);
    point3D.Swap(point3D_2);
    Check::ExactDouble(6, point3D.x);
    Check::ExactDouble(6, point3D.y);
    Check::ExactDouble(9, point3D.z);
    }
//---------------------------------------------------------------------------------------
// @bsimethod                                     Farhad.Kabir                    12/16
//---------------------------------------------------------------------------------------
TEST(DPoint3d, SetToZero)
    {
    DPoint3d point;
    point = DPoint3d::From(2.3, 4.2, 4.4);
    bsiDPoint3d_zero(&point);
    Check::ExactDouble(0, point.x);
    Check::ExactDouble(0, point.y);
    Check::ExactDouble(0, point.z);
    }
//---------------------------------------------------------------------------------------
// @bsimethod                                     Farhad.Kabir                    12/16
//---------------------------------------------------------------------------------------
TEST(DPoint3d, MinAbs)
    {
    DPoint3d point;
    point = DPoint3d::From(-2.334, 1.234, 4.43);    
    Check::ExactDouble(1.234, point.MinAbs());
    }
//---------------------------------------------------------------------------------------
// @bsimethod                                     Farhad.Kabir                    12/16
//---------------------------------------------------------------------------------------
TEST(DPoint3d, MaxAbsIndex)
    {
    DPoint3d point;
    point = DPoint3d::From(-2.334, 1.234, 4.43);    
    Check::ExactDouble(2, point.MaxAbsIndex());
    point = DPoint3d::From(-2.334, -1.234, -4.43);    
    Check::ExactDouble(2, point.MaxAbsIndex());
    }
//---------------------------------------------------------------------------------------
// @bsimethod                                     Farhad.Kabir                    02/17
//---------------------------------------------------------------------------------------
TEST(DPoint3d, FromRotationAngle)
    {
    DPoint3d pnt3d[] = { DPoint3d::FromProduct(DPoint3d::From(3, 3, 5),
                                           RotMatrix::FromAxisAndRotationAngle(0, Angle::FromDegrees(60).Radians()),
                                           DVec3d::From(4, 4, 4)) };
    
    DPoint3d::AddToArray(pnt3d, 1, DPoint3d::From(2, 2, 3));

    DPoint3d expectedPnt = DPoint3d::From(9, 3.536, 13.464);
    Check::True(expectedPnt.AlmostEqualXY(pnt3d[0], 0.0005));
    
    }
//---------------------------------------------------------------------------------------
// @bsimethod                                     Farhad.Kabir                    02/17
//---------------------------------------------------------------------------------------
TEST(DPoint3d, Rotate360)
    {
    bvector<DPoint3d> pnt3d = { DPoint3d::From(2, 2, 0),
                                DPoint3d::From(0.2, 0.2, 0),
                                DPoint3d::From(0.11, 1, 0) };
    bvector<DPoint3d> pnt3dExp = pnt3d;
    pnt3d[0].RotateXY(Angle::FromDegrees(360).Radians());
    pnt3d[1].RotateXY(Angle::FromDegrees(360).Radians());
    pnt3d[2].RotateXY(Angle::FromDegrees(360).Radians());

    Check::True(DPoint3d::AlmostEqualXY(pnt3d, pnt3dExp));
    }
//---------------------------------------------------------------------------------------
// @bsimethod                                     Farhad.Kabir                    02/17
//---------------------------------------------------------------------------------------
TEST(DPoint3d, ToleranceScale)
    {
    DPoint3d pnt1 = DPoint3d::From(4, 5, 2);
    DPoint3d pnt2 = DPoint3d::From(2, 2, 3);
    DPoint3d point3[2] = { DPoint3d::From(4, 5, 2), DPoint3d::From(2, 2, 3) };
    DPoint3d point, pointOrginal;

    double tol = 0.025;
    point.AddToArray(point3, 2, DPoint3d::From(tol, tol, tol));
    pointOrginal.DifferenceOf(pnt2, pnt1);
    point.DifferenceOf(point3[1], point3[0]);
    Check::Near(point, pointOrginal);

    bvector<DPoint3d> pntLeft = { pnt1, pnt2 };
    bvector<DPoint3d> pntRight = { point3[0], point3[1] };

    DPoint3d::AlmostEqualXY(pntLeft, pntRight, tol);
    }
//---------------------------------------------------------------------------------------
// @bsimethod                                     Farhad.Kabir                    02/17
//---------------------------------------------------------------------------------------
TEST(DPoint3d, OperatorOverload)
    {
    DPoint3d point = DPoint3d::From(0.1, 0.33, 0.11);
    DVec3d vec = DVec3d::From(3, 2.2, 6.001);
    DPoint3d pointCpy = point;
    point += vec;
    pointCpy.Add(vec);
    Check::True(point == pointCpy);
    point -= vec;
    pointCpy.Subtract(vec);
    Check::True(point == pointCpy);
    }

<<<<<<< HEAD
TEST(DPoint3d, CopyArrayOf3dPoints) 
    {
    bvector<DPoint3d> source = { DPoint3d::From(3,2,2),
                                 DPoint3d::From(3,0,1),
                                 DPoint3d::From(9,2,11) };
    bvector<DPoint3d> dest;
    DPoint3dOps::Copy(&dest, &source);
    Check::Near( dest[0], DPoint3d::From(3,2,2));
    Check::Near( dest[1], DPoint3d::From(3,0,1));
    Check::Near( dest[2], DPoint3d::From(9,2,11));

    }
TEST(DPoint3d, LengthOfPolyline)
    {
    bvector<DPoint3d> source = { DPoint3d::From(0,0,0),
                                 DPoint3d::From(0,0,5),
                                 DPoint3d::From(0,6,5), };
    double length = PolylineOps::Length(source);
    printf("%f\n", length);
    Check::ExactDouble(length, 11);

    bvector<DPoint3d> sourceClosed = { DPoint3d::From(0,0,0),
                                       DPoint3d::From(4,0,0),
                                       DPoint3d::From(4,4,0),
                                       DPoint3d::From(0,4,0)}; //box
    
    length = PolylineOps::Length(sourceClosed, true);
    printf("%f\n", length);
    Check::ExactDouble(length, 16);
    bvector<DPoint3d> sourceClosed2 = { DPoint3d::From(0,0,0),
                                        DPoint3d::From(4,0,4),
                                        DPoint3d::From(4,4,4),
                                        DPoint3d::From(0,0,4)};
    length = PolylineOps::Length(sourceClosed2, false);
    printf("%0.18f    %0.18f\n", length, 4+2*sqrt(32));
    Check::Near(length, 4+2*sqrt(32));
    }
TEST(DPoint3d, ConvexPolygon)
    {
    bvector<DPoint3d> pointsPolygon = { DPoint3d::From(5,1),
                                        DPoint3d::From(7,1),
                                        DPoint3d::From(8,3),
                                        DPoint3d::From(6.8,9),
                                        DPoint3d::From(3,3) };
    Check::True(PolygonOps::IsConvex(pointsPolygon));
    pointsPolygon[2] = DPoint3d::From(6.9, 3);
    Check::False(PolygonOps::IsConvex(pointsPolygon));
    }
TEST(DPoint3d, NormalArea)
    {
    //planar polygon
    bvector<DPoint3d> pointsPolygon = { DPoint3d::From(2,1),
                                        DPoint3d::From(8,1),
                                        DPoint3d::From(8,8) };
    DVec3d areaNormal = PolygonOps::AreaNormal(pointsPolygon);
    Check::Parallel(areaNormal, DVec3d::From(0, 0, 1));
    Check::Near(21, areaNormal.Magnitude());

    }
TEST(DPoint3d, CentroidOfPolygon)
    {
    bvector<DPoint2d> pointsPolygon = { DPoint2d::From(0,0),
                                        DPoint2d::From(0,4),
                                        DPoint2d::From(4,4),
                                        DPoint2d::From(4,0) };
    DPoint2d centroid;
    double area;
    PolygonOps::CentroidAndArea(pointsPolygon, centroid, area);
    Check::Near(centroid, DPoint2d::From(2, 2));
    Check::Near(area, PolygonOps::Area(pointsPolygon));
=======
TEST(DPoint3d,FromIntersectUnitPerpendicularsXY)
    {
    auto basePoint = DPoint3d::From (1,2,4);
    auto targetA   = DPoint3d::From (2,5,2);
    auto targetB   = DPoint3d::From (-2, 6, 2);
    bvector<double> fractions {0,1,0.2, 0.5};
    for (double fA : fractions)
        {
        Check::StartScope ("fA", fA);
        for (double fB : fractions)
            {
            Check::StartScope ("fB", fB);
            auto xyz = DPoint3d::FromIntersectPerpendicularsXY (basePoint, targetA, fA, targetB, fB);
            if (Check::True (xyz.IsValid (), "FromIntersectUnitPerpendicularsXY"))
                {
                auto xyzA = DPoint3d::FromInterpolate (basePoint, fA, targetA);
                auto xyzB = DPoint3d::FromInterpolate (basePoint, fB, targetB);
                Check::Near (1.0, 1.0 + xyzA.DotProductToPointsXY (basePoint, xyz), "right angle on line A as viewed");
                Check::Near (1.0, 1.0 + xyzB.DotProductToPointsXY (basePoint, xyz), "right angle on line B as viewed");
                Check::ExactDouble (basePoint.z, xyz.Value ().z, "Copy z from base point");
                }
            Check::EndScope ();
            }
        Check::EndScope ();
        }
    auto targetA2 = DPoint3d::FromInterpolate (basePoint, 2.7, targetA);        // on line beyond targetA
    auto failureCase = DPoint3d::FromIntersectPerpendicularsXY (basePoint, targetA, 0.2, targetA2, 1.0);
    Check::False (failureCase.IsValid (), "Parallel lines do not intersect");
    Check::Near (basePoint, failureCase, "Parallel case returns base point");
>>>>>>> 3069339c
    }<|MERGE_RESOLUTION|>--- conflicted
+++ resolved
@@ -1,1470 +1,1468 @@
-#include "testHarness.h"
-
-TEST(DPoint3d, FromArray)
-    {
-    DPoint3d point0 = DPoint3d::From (1.0, 1.0, 1.0);
-    double xyz[3];
-    xyz[0] = xyz[1] = xyz[2] = 1.0;
-    DPoint3d point1 = DPoint3d::FromArray (xyz);
-    Check::Near (point0, point1);
-    }
-
-TEST(DPoint3d, CrossProductToPointsXY)
-    {
-    DPoint3d point0 = DPoint3d::From (0.0, 0.0, 0.0);
-    DPoint3d point1 = DPoint3d::From (1.0, 1.0, 1.0);
-    DPoint3d point2 = DPoint3d::From (4.0, 5.0, 6.0);
-    DPoint3d point3 = DPoint3d::From (3.0, 4.0, 8.0);
-    DVec3d vec0 = DVec3d::From (2.0, 3.0, 4.0);
-    double cross = point0.CrossProductToPointsXY (point1, point2);
-    double dot0 = point0.DotProductToPoints (point1, point2);
-    double dot1 = point0.DotProductToPointsXY (point1, point2); 
-    double dot2 = point2.DotDifference (point0, vec0);
-    double triple = point0.TripleProductToPoints (point1, point2, point3);
-    Check::Near (1.0, cross);
-    Check::Near (15.0, dot0);
-    Check::Near (9.0, dot1);
-    Check::Near (47.0, dot2);
-    Check::Near (3.0, triple);
-    }
-
-TEST(DPoint3d, Zero)
-    {
-    DPoint3d point0 = DPoint3d::From (12.9, -4.3, -3.4);
-    DPoint3d point1 = DPoint3d::From (0.0, 0.0, 0.0);
-    DPoint3d point2 = DPoint3d::From (1.0, 1.0, 1.0);
-    DPoint3d point3 = DPoint3d::From (-54.0, 3.6, -78.9);
-    point0.Zero ();
-    point3.One ();
-    Check::Near (point1, point0);
-    Check::Near (point2, point3);
-    }
-
-TEST(DPoint3d, InitFromArray)
-    {
-    DPoint3d point0, point2, point3, point6;
-    DPoint3d point1 = DPoint3d::From (2.0, -7.9, 8.9);
-    DPoint3d point4 = DPoint3d::From (2.0, -7.9, 0.0);
-    DPoint4d point5 = DPoint4d::From (2.0, -7.9, 8.9, 1.0);
-    double pxy[3];
-    pxy[0] = 2.0;
-    pxy[1] = -7.9;
-    pxy[2] = 8.9;
-    point0.InitFromArray (pxy);
-    point2.Init (2.0, -7.9, 8.9);
-    point3.Init (2.0, -7.9);
-    point6.XyzOf (point5);
-    Check::Near (point1, point0);
-    Check::Near (point1, point2);
-    Check::Near (point4, point3);
-    Check::Near (point1, point6);
-    }
-
-TEST(DPoint3d, SetComponent)
-    {
-    DPoint3d point1 = DPoint3d::From (2.0, -7.9, 5.0);
-    DPoint3d point2 = DPoint3d::From (4.0, -7.9, 5.0);
-    DPoint3d point3 = DPoint3d::From (2.0, 9.3, 5.0);
-    DPoint3d point4 = DPoint3d::From (-5.1, -7.9, 5.0);
-    DPoint3d point5 = DPoint3d::From (2.0, -7.9, 9.0);
-    double xx = 2.0;
-    double yy = -7.9;
-    double zz = 5.0;
-    int index0 = 0;
-    int index1 = 1;
-    int index2 = 2;
-    int index3 = 3;
-    double xCoord, yCoord, zCoord;
-    point2.SetComponent (xx, index0);
-    point3.SetComponent (yy, index1);
-    point4.SetComponent (xx, index3);
-    point5.SetComponent (zz, index2);
-    double component0 = point1.GetComponent (index0);
-    double component1 = point1.GetComponent (index1);
-    double component2 = point1.GetComponent (index2);
-    double component3 = point1.GetComponent (index3);
-    point1.GetComponents (xCoord, yCoord, zCoord);
-    Check::Near (point1, point2);
-    Check::Near (point1, point3);
-    Check::Near (point1, point4);
-    Check::Near (point1, point5);
-    Check::Near (xx, component0);
-    Check::Near (yy, component1);
-    Check::Near (zz, component2);
-    Check::Near (xx, component3);
-    Check::Near (xx, xCoord);
-    Check::Near (yy, yCoord);
-    Check::Near (zz, zCoord);
-    }
-
-TEST(DPoint3d, Interpolate)
-    {
-    DPoint3d point0;
-    DPoint3d point1 = DPoint3d::From (0.0, 1.0, 0.0);
-    DPoint3d point2 = DPoint3d::From (0.0, 0.0, 0.0);
-    DPoint3d point3 = DPoint3d::From (0.0, 0.5, 0.0);
-    double s = 0.5;
-    point0.Interpolate (point2, s, point1);
-    Check::Near (point3, point0);
-    }
-
-TEST(DPoint3d, IsPointInSmallerSector)
-    {
-    DPoint3d point0 = DPoint3d::From (0.0, 0.0, 0.0);
-    DPoint3d vector0 = DPoint3d::From (1.0, 0.0, 0.0);
-    DPoint3d vector1 = DPoint3d::From (0.0, 1.0, 0.0);
-    DPoint3d vector2 = DPoint3d::From (0.5, 0.5, 0.0);
-    DPoint3d vector3 = DPoint3d::From (-0.5, 0.5, 0.0);
-    DPoint3d vector4 = DPoint3d::From (-0.5, -0.5, 0.0);
-    DPoint3d vector5 = DPoint3d::From (0.5, -0.5, 0.0);
-    DVec3d upVector = DVec3d::From (0.0, 1.0, 0.0);
-    Check::True(vector2.IsPointInSmallerSector (point0, vector0, vector1));
-    Check::True(!(vector3.IsPointInSmallerSector (point0, vector0, vector1)));
-    Check::True(!(vector4.IsPointInSmallerSector (point0, vector0, vector1)));
-    Check::True(!(vector5.IsPointInSmallerSector (point0, vector0, vector1)));
-    Check::True(!(vector2.IsPointInCCWector (point0, vector0, vector1, upVector)));
-    Check::True(vector3.IsPointInCCWector (point0, vector0, vector1, upVector));
-    Check::True(vector4.IsPointInCCWector (point0, vector0, vector1, upVector));
-    Check::True(vector5.IsPointInCCWector (point0, vector0, vector1, upVector));
-    }
-
-TEST(DPoint3d, Distance)
-    {
-    DPoint3d vector0 = DPoint3d::From (0.0, 0.0, 0.0);
-    DPoint3d vector1 = DPoint3d::From (4.0, 5.0, 0.0);
-    DPoint3d vector2 = DPoint3d::From (-1.0, -7.8, 1.0);
-    DMatrix4d matrix0 = DMatrix4d::FromRowValues (1.0, 0.0, 0.0, 0.0, 0.0, 1.0, 0.0, 0.0, 0.0, 0.0, 1.0, 0.0, 0.0, 0.0, 0.0, 1.0);
-    double distance = 0.0;
-    double distanceBetweenVec0Vec0 = vector0.Distance (vector0);
-    double distanceBetweenVec1Vec2 = vector1.Distance (vector2);
-    double distanceSquaredBetweenVec1Vec2 = vector1.DistanceSquared (vector2);
-    double distanceSquaredXYBetweenVec1Vec2 = vector1.DistanceSquaredXY (vector2);
-    double distanceXYBetweenVec1Vec2 = vector1.DistanceXY (vector2);
-    Check::True (vector1.DistanceXY (vector2, &matrix0, distance), "distance with transform");
-    Check::Near (0.0, distanceBetweenVec0Vec0);
-    Check::Near (sqrt (189.84), distanceBetweenVec1Vec2);
-    Check::Near (189.84, distanceSquaredBetweenVec1Vec2);
-    Check::Near (188.84, distanceSquaredXYBetweenVec1Vec2);
-    Check::Near (sqrt (188.84), distanceXYBetweenVec1Vec2);
-    Check::Near (sqrt (188.84), distance);
-    }
-
-TEST(DPoint3d, MaxAbs)
-    {
-    DPoint3d point0 = DPoint3d::From (-2.0, -15.0, 1.0);
-    DPoint3d point1 = DPoint3d::From (4.0, -5.0, 1.0);
-    double maxVal0 = point0.MaxAbs ();
-    double maxVal1 = point1.MaxAbs ();
-    Check::Near (15.0, maxVal0);
-    Check::Near (5.0, maxVal1);
-    }
-
-TEST(DPoint3d, IsEqual)
-    {
-    DPoint3d point0 = DPoint3d::From (2.0, 2.0, 2.0);
-    DPoint3d point1 = DPoint3d::From (2.0, 2.0, 2.0);
-    DPoint3d point2 = DPoint3d::From (1.0, 1.0, 1.0);
-    DPoint3d point3 = DPoint3d::From (0.0, 0.0, 0.0);
-    DPoint3d point4 = DPoint3d::From (0.00001, 0.00001, 0.00001);
-    double tol0 = 0.01;
-    double tol1 = -0.0001;
-    Check::True (point0.IsEqual (point1));
-    Check::True (!(point0.IsEqual (point2)));
-    Check::True (point3.IsEqual (point4, tol0));
-    Check::True (!(point3.IsEqual (point4, tol1)));
-    }
-
-TEST(DPoint3d, NpcCoordinatesOf)
-    {
-    DPoint3d point0 = DPoint3d::From (0.0, 0.0, 0.0);
-    DPoint3d point1 = DPoint3d::From (2.0, 2.0, 2.0);
-    DPoint3d point2, point3, point6;
-    DPoint3d point4 = DPoint3d::From (1.0, 1.0, 1.0);
-    DPoint3d point5 = DPoint3d::From (0.5, 0.5, 0.5);
-    DRange3d range0 = DRange3d::From (point0, point1);
-    point2.NpcCoordinatesOf (point0, range0);
-    point3.NpcCoordinatesOf (point1, range0);
-    point6.NpcCoordinatesOf (point4, range0);
-    Check::Near (point0, point2);
-    Check::Near (point4, point3);
-    Check::Near (point5, point6);
-    }
-
-TEST(DPoint3d, IsDisconnect)
-    {
-    DPoint3d point0;
-    DPoint3d point1 = DPoint3d::From (-2.0, -15.0, 9.0);
-    point0.InitDisconnect ();
-    Check::True (point0.IsDisconnect ());
-    Check::True (!(point1.IsDisconnect ()));
-    }
-
-TEST(DPoint3d, Init)
-    {
-    DPoint3d point0, point2, point4, point6, point8, point10;
-    DPoint3d point1 = DPoint3d::From (1.0, 2.0, 3.0);
-    DPoint3d point3 = DPoint3d::From (2.0, 4.0, 6.0);
-    DPoint3d point5 = DPoint3d::From (1.0, 2.0, 3.0);
-    DPoint3d point7 = DPoint3d::From (0.0, 0.0, 0.0);
-    DPoint3d point9 = DPoint3d::From (11.0, 16.0, 21.0);
-    DPoint3d point11 = DPoint3d::From (-9.0, 8.0, 9.0);
-    DVec3d vector0 = DVec3d::From (1.0, 2.0, 3.0);
-    DVec3d vector1 = DVec3d::From (3.0, 4.0, 5.0);
-    DVec3d vector2 = DVec3d::From (-5.0, -2.0, -3.0);
-    double scale0 = 2.0;
-    double scale1 = 3.0;
-    double scale2 = 4.0;
-    point0.Init (vector0);
-    point2.SumOf (point1, vector0);
-    point4.Subtract (point3, vector0);
-    point5.Add (vector0);
-    point6.SumOf (point7, vector0, scale0);
-    point8.SumOf (point7, vector0, scale0, vector1, scale1);
-    point10.SumOf (point7, vector0, scale0, vector1, scale1, vector2, scale2);
-    Check::Near (point1, point0);
-    Check::Near (point3, point2);
-    Check::Near (point1, point4);
-    Check::Near (point3, point5);
-    Check::Near (point3, point6);
-    Check::Near (point9, point8);
-    Check::Near (point11, point10);
-    }
-
-TEST(DPoint3d, CrossProduct)
-    {
-    DPoint3d point0, point6, point7, point8, point9, point10;
-    DPoint3d point1 = DPoint3d::From (1.0, 2.0, 3.0);
-    DPoint3d point3 = DPoint3d::From (2.0, 5.0, 6.0);
-    DPoint3d point4 = DPoint3d::From (-3.0, 0.0, 1.0);
-    DPoint3d point5 = DPoint3d::From (0.0, 0.0, 0.0);
-    double c = sqrt (sqrt (910.0));
-    point0.CrossProduct (point1, point3);
-    point6.CrossProductToPoints (point5, point1, point3);
-    double cross0 = point1.CrossProductXY (point3);
-    double magnitude0 = point7.NormalizedCrossProduct (point1, point3);
-    double magnitude2 = point8.SizedCrossProduct (point1, point3, 1.0);
-    double magnitude3 = point9.GeometricMeanCrossProduct (point1, point3);
-    point10.Scale (point4, c/magnitude3);
-    Check::Near (point4, point0);
-    Check::Near (point4, point6);
-    Check::Near (1.0, cross0);
-    double magnitude1 = point4.Normalize ();
-    Check::Near (point4, point7);
-    Check::Near (magnitude1, magnitude0);
-    Check::Near (point4, point8);
-    Check::Near (magnitude1, magnitude2);
-    Check::Near (magnitude1, magnitude3);
-    Check::Near (point10, point9);
-    }
-
-TEST(DPoint3d, DotProduct)
-    {
-    DPoint3d point0 = DPoint3d::From (1.0, 2.0, 3.0);
-    DPoint3d point1 = DPoint3d::From (2.0, 5.0, 6.0);
-    DPoint3d point2;
-    DPoint3d point3 = DPoint3d::From (1.0, 3.0, 3.0);
-    double dot0 = point0.DotProduct (point1);
-    double dot1 = point0.DotProductXY (point1);
-    double dot2 = point0.DotProduct (2.0, 5.0, 6.0);
-    double length0 = point2.NormalizedDifference (point1, point0);
-    double length1 = point3.Normalize ();
-    Check::Near (30.0, dot0);
-    Check::Near (12.0, dot1);
-    Check::Near (30.0, dot2);
-    Check::Near (length1, length0);
-    Check::Near (point3, point2);
-    }
-
-TEST(DPoint3d, AngleTo)
-    {
-    DPoint3d point0 = DPoint3d::From (1.0, 0.0, 0.0);
-    DPoint3d point1 = DPoint3d::From (0.0, 1.0, 0.0);
-    DPoint3d point2 = DPoint3d::From (1.0, 1.0, 0.0);
-    DPoint3d point3 = DPoint3d::From (1.0, -1.0, 0.0);
-    DPoint3d point4 = DPoint3d::From (0.0, 0.0, 1.0);
-    double angle0 = point0.AngleTo (point1);
-    double angle1 = point0.AngleTo (point2);
-    double angle2 = point2.AngleTo (point0);
-    double angle3 = point1.SmallerUnorientedAngleTo (point3);
-    double angle4 = point0.AngleToXY (point1);
-    double angle5 = point0.AngleToXY (point2);
-    double angle6 = point2.AngleToXY (point0);
-    double angle7 = point1.SmallerUnorientedAngleToXY (point3);
-    double angle8 = point2.SignedAngleTo (point0, point4);
-    double angle9 = point0.PlanarAngleTo (point1, point4);
-    double angle10 = point1.PlanarAngleTo (point0, point4);
-    Check::Near (PI/2, angle0);
-    Check::Near (PI/4, angle1);
-    Check::Near (PI/4, angle2);
-    Check::Near (PI/4, angle3);
-    Check::Near (PI/2, angle4);
-    Check::Near (PI/4, angle5);
-    Check::Near (-PI/4, angle6);
-    Check::Near (PI/4, angle7);
-    Check::Near (-PI/4, angle8);
-    Check::Near (PI/2, angle9);
-    Check::Near (-PI/2, angle10);
-    }
-
-TEST(DPoint3d, IsVectorInSmallerSector)
-    {
-    //DPoint3d point0 = DPoint3d::From (0.0, 0.0, 0.0);
-    DPoint3d vector0 = DPoint3d::From (1.0, 0.0, 0.0);
-    DPoint3d vector1 = DPoint3d::From (0.0, 1.0, 0.0);
-    DPoint3d vector2 = DPoint3d::From (0.5, 0.5, 0.0);
-    DPoint3d vector3 = DPoint3d::From (-0.5, 0.5, 0.0);
-    DPoint3d vector4 = DPoint3d::From (-0.5, -0.5, 0.0);
-    DPoint3d vector5 = DPoint3d::From (0.5, -0.5, 0.0);
-    DVec3d upVector = DVec3d::From (0.0, 1.0, 0.0);
-    Check::True(vector2.IsVectorInSmallerSector (vector0, vector1));
-    Check::True(!(vector3.IsVectorInSmallerSector (vector0, vector1)));
-    Check::True(!(vector4.IsVectorInSmallerSector (vector0, vector1)));
-    Check::True(!(vector5.IsVectorInSmallerSector (vector0, vector1)));
-    Check::True(!(vector2.IsVectorInCCWSector (vector0, vector1, upVector)));
-    Check::True(vector3.IsVectorInCCWSector (vector0, vector1, upVector));
-    Check::True(vector4.IsVectorInCCWSector (vector0, vector1, upVector));
-    Check::True(vector5.IsVectorInCCWSector (vector0, vector1, upVector));
-    }
-
-TEST(DPoint3d, RotateXY)
-    {
-    DPoint3d point0,point5;
-    DPoint3d point1 = DPoint3d::From (1.0, 0.0, 0.0);
-    DPoint3d point2 = DPoint3d::From (0.0, 1.0, 0.0);
-    DPoint3d point6 = DPoint3d::From (0.0, -1.0, 0.0);
-    double radian0 = PI/2;
-    double radian1 = -PI;
-    point0.RotateXY (point1, radian0);
-    point1.RotateXY (radian0);
-    point5.RotateXY (point2, radian1);
-    Check::Near (point2, point0);
-    Check::Near (point2, point1);
-    Check::Near (point6, point5);
-    }
-
-TEST(DPoint3d, WeightedDifferenceOf)
-    {
-    DPoint3d point0, point5, point7;
-    DPoint4d point1 = DPoint4d::From (5.0, 6.0, 3.0, 7.0);
-    DPoint4d point2 = DPoint4d::From (2.0, 6.0, 3.0, 4.0);
-    DPoint3d point3 = DPoint3d::From (6.0, -18.0, -9.0);
-    DPoint4d point4 = DPoint4d::From (3.0, 5.0, 1.0, 2.0);
-    //DPoint3d point6 = DPoint3d::From (6.0, -18.0, -9.0);
-    DPoint3d point8 = DPoint3d::From (-11.0, -23.0, -1.0);    
-    DPoint3d point9 = DPoint3d::From (-8.0, -8.0, 2.0);
-    point0.WeightedDifferenceOf (point1, point2);
-    point5.WeightedDifferenceCrossProduct (point4, point1, point2);
-    point7.CrossProduct (point8, point9);
-    Check::Near (point3, point0);
-    Check::Near (point7, point5);
-    }
-
-TEST(DPoint3d, MagnitudeSquared)
-    {
-    DPoint3d point0 = DPoint3d::From (6.0, -18.0, -9.0);
-    DPoint3d point1;
-    DPoint3d point2 = DPoint3d::From (12.0, -36.0, -18.0);
-    DPoint3d point3 = DPoint3d::From (11.0, -4.0, -16.0);
-    DPoint3d point4 = DPoint3d::From (22.0, -8.0, -32.0);
-    double scale0 = 2.0;
-    double magnitude0 = point0.MagnitudeSquared ();
-    double magnitude1 = point0.MagnitudeXY ();
-    double magnitude2 = point0.MagnitudeSquaredXY ();
-    double magnitude3 = point0.Magnitude ();
-    point1.Scale (point0, scale0);
-    point3.Scale (scale0);
-    Check::Near (441.0, magnitude0);
-    Check::Near (sqrt (360.0), magnitude1);
-    Check::Near (360.0, magnitude2);
-    Check::Near (sqrt (441.0), magnitude3);
-    Check::Near (point2, point1);
-    Check::Near (point4, point3);
-    }
-
-TEST(DPoint3d, UnitPerpendicularXY)
-    {
-    DPoint3d point0;
-    DPoint3d point1 = DPoint3d::From (2.0, 0.0, 0.0);
-    DPoint3d point2 = DPoint3d::From (0.0, 1.0, 0.0);
-    Check::True (point0.UnitPerpendicularXY (point1));
-    Check::Near (point2, point0);
-    }
-
-TEST(DPoint3d, Negate)
-    {
-    DPoint3d point0, point3;
-    DPoint3d point1 = DPoint3d::From (2.0, -5.0, 1.0);
-    DPoint3d point2 = DPoint3d::From (-2.0, 5.0, -1.0);
-    point0.Negate (point1);
-    Check::Near (point2, point0);
-    point2.Negate ();
-    Check::Near (point1, point2);
-    double length0 = point3.Normalize (point1);
-    double length1 = point3.Magnitude ();
-    double f = 1.0 / (sqrt (30.0));
-    DPoint3d point4 = DPoint3d::From (2.0 * f, -5.0 * f, 1.0 * f);
-    Check::Near (sqrt (30.0), length0);
-    Check::Near (1.0, length1);
-    Check::Near (point4, point3);
-    }
-
-TEST(DPoint3d, ScaleToLength)
-    {
-    DPoint3d point0;
-    DPoint3d point1 = DPoint3d::From (1.0, 0.0, 0.0);
-    DPoint3d point2 = DPoint3d::From (2.0, 0.0, 0.0);
-    DPoint3d point3 = DPoint3d::From (1.0, 0.0, 0.0);
-    double scale0 = 2.0;
-    double length0 = point0.ScaleToLength (point1, scale0);
-    Check::Near (point2, point0);
-    Check::Near (1.0, length0);
-    double length1 = point1.ScaleToLength (scale0);
-    Check::Near (point2, point1);
-    Check::Near (1.0, length1);
-    double length2 = point2.Normalize ();
-    Check::Near (2.0, length2);
-    Check::Near (point3, point2);
-    }
-
-TEST(DPoint3d, IsParallelTo)
-    {
-    DPoint3d point0 = DPoint3d::From (2.0, 2.0, 2.0);
-    DPoint3d point1 = DPoint3d::From (1.0, 1.0, 1.0);
-    DPoint3d point2 = DPoint3d::From (1.0, 0.0, 0.0);
-    DPoint3d point3 = DPoint3d::From (0.0, 1.0, 0.0);
-    Check::True (point0.IsParallelTo (point1));
-    Check::True (!(point0.IsParallelTo (point2)));
-    Check::True (point2.IsPerpendicularTo (point3));
-    Check::True (!(point2.IsPerpendicularTo (point1)));
-    }
-
-TEST(DPoint3d, SafeDivide)
-    {
-    DPoint3d point0, point3;
-    DPoint3d point1 = DPoint3d::From (1.0, 1.0, 1.0);
-    DPoint3d point2 = DPoint3d::From (0.5, 0.5, 0.5);
-    DPoint3d point5 = DPoint3d::From (2.0, 3.0, 4.0);
-    double denominator0 = 0.0;
-    double denominator1 = 2.0;
-    Check::True (!(point0.SafeDivide (point1, denominator0)));
-    Check::True (point3.SafeDivide (point1, denominator1));
-    double product = point2.TripleProduct (point1, point5);
-    Check::Near (point2, point3);
-    Check::Near (0.0, product);
-    }
-
-TEST(DPoint3d, Subtract)
-    {
-    DPoint3d point0 = DPoint3d::From (1.0, 1.0, 1.0);
-    DPoint3d point1 = DPoint3d::From (0.5, 0.5, 0.5);
-    DPoint3d point2, point4, point7, point11, point15;
-    DPoint3d point3 = DPoint3d::From (0.0, 0.0, 0.0);
-    DPoint3d point5 = DPoint3d::From (1.5, 1.5, 1.5);
-    DPoint3d point6 = DPoint3d::From (2.0, 3.0, 4.0);
-    DPoint3d point8 = DPoint3d::From (5.5, 7.5, 9.5);
-    DPoint3d point9 = DPoint3d::From (8.0, 7.0, 5.0);
-    DPoint3d point10 = DPoint3d::From (37.5, 35.5, 29.5);
-    DPoint3d point12 = DPoint3d::From (5.0, 2.0, 1.0);
-    DPoint3d point13 = DPoint3d::From (2.0, 8.0, 4.0);
-    DPoint3d point14 = DPoint3d::From (7.0, 10.0, 5.0);
-    DPoint3d point16 = DPoint3d::From (9.0, 18.0, 9.0);
-    double scale0 = 3.0;
-    double scale1 = 2.0;
-    double scale2 = 4.0;
-    point0.Subtract (point1);
-    point2.DifferenceOf (point0, point1);
-    point4.SumOf (point3, point1, scale0);
-    point7.SumOf (point3, point1, scale0, point6, scale1);
-    point11.SumOf (point3, point1, scale0, point6, scale1, point9, scale2);
-    point12.Add (point13);
-    point15.SumOf (point12, point13);
-    Check::Near (point1, point0);
-    Check::Near (point3, point2);
-    Check::Near (point5, point4);
-    Check::Near (point8, point7);
-    Check::Near (point10, point11);
-    Check::Near (point14, point12);
-    Check::Near (point16, point15);
-    }
-    
-TEST(DPoint3d, MultiplyArrayByScales)
-    {
-    DPoint3d point0[2];
-    DPoint3d point1[2];
-    point1[0] = DPoint3d::From (0.5, 0.5, 0.5);
-    point1[1] = DPoint3d::From (2.0, 3.0, 4.0);
-    DPoint3d point2 = DPoint3d::From (1.5, 1.5, 1.5);
-    DPoint3d point3 = DPoint3d::From (6.0, 9.0, 12.0);
-    double scale0[2];
-    scale0[0] = scale0[1] = 3.0;
-    DPoint3d::MultiplyArrayByScales (point0, point1, scale0, 2);
-    Check::Near (point2, point0[0]);
-    Check::Near (point3, point0[1]);
-    }
-
-TEST(DPoint3d, DivideArrayByScales)
-    {
-    DPoint3d point0[2];
-    DPoint3d point1[2];
-    point1[0] = DPoint3d::From (1.5, 1.5, 1.5);
-    point1[1] = DPoint3d::From (6.0, 9.0, 12.0);
-    DPoint3d point2 = DPoint3d::From (0.5, 0.5, 0.5);
-    DPoint3d point3 = DPoint3d::From (2.0, 3.0, 4.0);
-    double scale0[2];
-    scale0[0] = scale0[1] = 3.0;
-    DPoint3d::DivideArrayByScales (point0, point1, scale0, 2);
-    Check::Near (point2, point0[0]);
-    Check::Near (point3, point0[1]);
-    }
-
-TEST(DPoint3d, FromProduct)
-    {
-    Transform transform0 = Transform::FromIdentity ();
-    DPoint3d point0 = DPoint3d::FromProduct (transform0, 2.0, 3.0, 4.0);
-    DPoint3d point1 = DPoint3d::From (2.0, 3.0, 4.0);
-    DPoint3d point2 = DPoint3d::From (0.0, 0.0, 0.0);
-    RotMatrix matrix0 = RotMatrix::FromIdentity ();
-    DPoint3d point3 = DPoint3d::FromProduct (point2, matrix0, 2.0, 3.0, 4.0);
-    DPoint3d point4 = DPoint3d::FromProduct (transform0, point1);
-    Check::Near (point1, point0);
-    Check::Near (point1, point3);
-    Check::Near (point1, point4);
-    }
-
-TEST(DPoint3d, FromInterpolate)
-    {
-    DPoint3d point0 = DPoint3d::From (2.0, 3.0, 4.0);
-    DPoint3d point1 = DPoint3d::From (5.0, 8.0, 6.0);
-    double fraction = 0.5;
-    DPoint3d point2 = DPoint3d::FromInterpolate (point0, fraction, point1);
-    DPoint3d point3 = DPoint3d::From (3.5, 5.5, 5.0);
-    Check::Near (point3, point2);
-    }
-
-void Create (DPoint4d &data, double x, double y, double z, double w)    {data.Init (x,y,z, w);}
-void Create (DPoint3d &data, double x, double y, double z, double w)    {data.Init (x,y,z);}
-void Create (DVec3d   &data, double x, double y, double z, double w)    {data.Init (x,y,z);}
-void Create (DPoint2d &data, double x, double y, double z, double w)    {data.Init (x,y);}
-void Create (DVec2d   &data, double x, double y, double z, double w)    {data.Init (x,y);}
-
-template<typename PointType, typename VectorType>
-void TestSums (double ax, double ay, double az)
-    {
-    // Create instances with full xyz.  Collapse to instantiation type via "From" method...
-    PointType origin;
-    VectorType xVec;
-    VectorType yVec;
-    VectorType zVec;
-
-    
-    Create (origin, 1,2,3, 1);
-
-    Create (xVec, 4,7,8, 1.1);
-    Create (yVec, -2,3,1.5,0.9);
-    Create (zVec, 1.3, 2.34, -0.4, 0);
-
-    //VectorType xScale = VectorType::FromScale (xVec, ax);
-    //VectorType yScale = VectorType::FromScale (yVec, ay);
-    PointType sum1    = PointType::FromSumOf (origin, xVec, ax);
-    PointType sum2    = PointType::FromSumOf (origin, xVec, ax, yVec, ay);
-    PointType sum3    = PointType::FromSumOf (origin, xVec, ax, yVec, ay, zVec, az);
-    PointType sum12   = PointType::FromSumOf (sum2, zVec, az);
-    PointType sum2a   = PointType::FromSumOf (sum1, yVec, ay);
-    Check::Near (sum3, sum12, "FromSumOf");
-    Check::Near (sum2, sum2a, "FromSumOf");
-
-
-    PointType alpha0 = PointType::FromScale (xVec, ax);
-    PointType beta0  = PointType::FromSumOf (xVec, ax, yVec, ay);
-    PointType gamma0 = PointType::FromSumOf (xVec, ax, yVec, ay, zVec, az);
-    PointType zeta0  = PointType::FromScale (zVec, az);
-    PointType mu0    = PointType::FromSumOf (beta0, 1.0, zeta0, 1.0);
-    Check::Near (mu0, gamma0, "PointType::FromSumOf");
-
-    VectorType alpha1 = VectorType::FromScale (xVec, ax);
-    VectorType beta1  = VectorType::FromSumOf (xVec, ax, yVec, ay);
-    VectorType gamma1 = VectorType::FromSumOf (xVec, ax, yVec, ay, zVec, az);
-    VectorType mu1    = VectorType::FromSumOf (beta1, 1.0, zVec, az);
-    Check::Near (mu1, gamma1, "VectorType::FromSumOf");
-
-    Check::Near (alpha0, alpha1, "FromScale as point, vector");
-    Check::Near (beta0, beta1, "FromScale as point, vector");
-    Check::Near (gamma0, gamma1, "FromScale as point, vector");
-
-    PointType target = PointType::FromSumOf (origin, xVec, 1.0);
-    for (double f = -0.25; f < 1.5; f += 0.25)
-        {
-        PointType point0 = PointType::FromSumOf (origin, xVec, f);
-        PointType point1 = PointType::FromInterpolate (origin, f, target);
-        Check::Near (point0, point1, "Interpolation vs direct sum");
-        }
-    }
-
-TEST (DPoint3d, SumOf_Variants)
-    {
-    TestSums <DPoint3d, DVec3d> (2, 3, 0.12312);
-    TestSums <DPoint2d, DVec2d> (2, 3, 0.12312);
-    }
-
-TEST(DPoint3d,AppendInterpolated)
-    {
-    bvector<DPoint3d> points;
-    DPoint3d pointA = DPoint3d::From (1,0,0);
-    DPoint3d pointB = DPoint3d::From (2,0,0);
-    DPoint3d pointC = DPoint3d::From (3,3,1);
-    
-    size_t n = 4;
-    DPoint3dOps::AppendInterpolated (points, pointA, pointB, 4, true);
-    Check::Size (n, points.size (), "First AppendInterpolated");
-    Check::Near (pointA, points.front (), "front");
-    Check::Near (pointB, points.back (), "back");
-    DPoint3dOps::AppendInterpolated (points, pointB, pointC, 4, false);
-    Check::Size (2 * n - 1, points.size (), "Second AppendInterpolated");
-    Check::Near (pointC, points.back (), "back");
-    
-    }
-    
-
-/// @param [IN] planeOrigin 00 point of the plane
-/// @param [IN] planeXPoint (s=1,t=0) point of the plane -- target along nominal X direction.
-/// @parma [IN] planeYPoint (s=0,t=1) point of the plane -- target along nominal Y direction.
-/// @param [IN] planeXFraction fractional position along the plane X direction
-/// @param [IN] planeYFraction fractional postion along the plane Y direction
-DPoint3d PlaneFractionsToPoint
-(
-DPoint3dCR planeOrigin,
-DPoint3dCR planeXTarget,
-DPoint3dCR planeYTarget,
-double planeXFraction,
-double planeYFraction
-)
-    {
-    DVec3d planeXDirection = DVec3d::FromStartEnd (planeOrigin, planeXTarget);
-    DVec3d planeYDirection = DVec3d::FromStartEnd (planeOrigin, planeYTarget);
-    return DPoint3d::FromSumOf (planeOrigin, planeXDirection, planeXFraction, planeYDirection, planeYFraction);
-    }
-
-/// Intersect a ray (defined by origin and target) with a plane (defined by 3 points)
-/// @param [IN] rayOrigin origin of ray.
-/// @param [IN] rayTarget target point of the ray.
-/// @param [IN] planeOrigin 00 point of the plane
-/// @param [IN] planeXPoint (s=1,t=0) point of the plane -- target along nominal X direction.
-/// @parma [IN] planeYPoint (s=0,t=1) point of the plane -- target along nominal Y direction.
-/// @param [OUT] rayFraction fractional position (possibly negative or larger than 1) along the ray.    
-/// @param [OUT] planeXFraction fractional position along the plane X direction
-/// @param [OUT] planeYFraction fractional postion along the plane Y direction
-bool RayBy2PointsIntersectPlaneBy3Points
-(
-DPoint3dCR rayOrigin,
-DPoint3dCR rayTarget,
-DPoint3dCR planeOrigin,
-DPoint3dCR planeXTarget,
-DPoint3dCR planeYTarget,
-double &rayFraction,
-double &planeXFraction,
-double &planeYFraction
-)
-    {
-    DVec3d rayDirection = DVec3d::FromStartEnd (rayOrigin, rayTarget);
-    DVec3d planeXDirection = DVec3d::FromStartEnd (planeOrigin, planeXTarget);
-    DVec3d planeYDirection = DVec3d::FromStartEnd (planeOrigin, planeYTarget);
-    RotMatrix matrix = RotMatrix::FromColumnVectors (planeXDirection, planeYDirection, rayDirection);
-    DVec3d rhs = DVec3d::FromStartEnd (planeOrigin, rayOrigin);
-    DVec3d stLambda;
-    if (matrix.Solve (stLambda, rhs))
-        {
-        planeXFraction = stLambda.x;
-        planeYFraction = stLambda.y;
-        rayFraction    = -stLambda.z;
-        return true;
-        }
-    return false;
-    }
-    
-TEST(DPoint3d,RayPlaneExample)
-    {
-    DPoint3d rayOrigin = DPoint3d::From (1,2,3);
-    DPoint3d rayTarget = DPoint3d::From (5,2,9);
-    DPoint3d planeOrigin = DPoint3d::From (10,12,0);
-    DPoint3d planeXTarget = DPoint3d::From (10,0,0);
-    DPoint3d planeYTarget = DPoint3d::From (10,12,20);
-    double rayFraction, planeXFraction, planeYFraction;
-    Check::True (RayBy2PointsIntersectPlaneBy3Points (rayOrigin, rayTarget, planeOrigin, planeXTarget, planeYTarget, rayFraction, planeXFraction, planeYFraction), "ray plane intersection");
-    DPoint3d planePoint = PlaneFractionsToPoint (planeOrigin, planeXTarget, planeYTarget, planeXFraction, planeYFraction);
-    DPoint3d rayPoint   = DPoint3d::FromInterpolate (rayOrigin, rayFraction, rayTarget);
-
-    Check::Near (rayPoint, planePoint, "rayPlane intersection resolved");    
-    
-    }
-    
-
-TEST(DPoint4d,Interpolate)
-    {
-    DPoint4d pointA = DPoint4d::From (1,2,3, 1.25);
-    DPoint4d pointB = DPoint4d::From (7,5,11, 0.75);
-    DPoint4d deltaAB, deltaAC;
-    DPoint4d pointC, pointD;
-    for (double f = -2.0; f < 3.0; f += 0.25)
-        {
-        pointC.Interpolate (pointA, f, pointB);
-        pointD.Interpolate (pointB, 1.0 - f, pointA);
-        Check::Near (pointC, pointD, "Reverse interpolation");
-        deltaAB.DifferenceOf (pointB, pointA);
-        deltaAC.DifferenceOf (pointC, pointA);
-        Check::Near (deltaAC.MagnitudeXYZW (), fabs (f) * deltaAB.MagnitudeXYZW (), "interpolated distance");
-        }
-    }
-
-
-
-void CheckEvaluatedPointExtents (DEllipse3dCR ellipse)
-    {
-    bvector<DPoint3d> points;
-    DVec3d perp;
-    perp.GeometricMeanCrossProduct (ellipse.vector0, ellipse.vector90);
-    double dTheta = 0.20;
-    size_t numTheta = 40;
-    for (size_t i = 0; i < numTheta; i++)
-        {
-        double theta = i * dTheta;
-        points.push_back (DPoint3d::FromSumOf (ellipse.center, ellipse.vector0, cos (theta), ellipse.vector90, sin (theta)));
-        }
-
-    Transform principalExtents;
-    if (Check::True (DPoint3dOps::PrincipalExtents (points, principalExtents)))
-        {
-        DVec3d xAxis, yAxis, zAxis;
-        principalExtents.GetMatrixColumn (xAxis, 0);
-        principalExtents.GetMatrixColumn (yAxis, 1);
-        principalExtents.GetMatrixColumn (zAxis, 2);
-        Check::True (xAxis.Magnitude () >= yAxis.Magnitude ());
-        DPoint3d origin;
-        principalExtents.GetTranslation (origin);
-        Check::True (xAxis.IsPerpendicularTo (perp));
-        Check::True (yAxis.IsPerpendicularTo (perp));
-        Check::True (xAxis.IsPerpendicularTo (yAxis));
-        Transform npcToWorld;
-        npcToWorld.InitFromOriginAndVectors (origin, xAxis, yAxis, perp);   // zAxis is zero because data really is planar.
-        Transform worldToNPC;
-        worldToNPC.InverseOf (npcToWorld);
-        DRange3d npcRange = DPoint3dOps::Range (&points, worldToNPC);
-        // The local range should achieve its minmax claims...
-        //double tol = Angle::SmallAngle ();
-        Check::Near (npcRange.low.x,  0.0);
-        Check::Near (npcRange.low.y,  0.0);
-        Check::Near (npcRange.high.x, 1.0);
-        Check::Near (npcRange.high.y, 1.0);
-        Check::Near (npcRange.low.z,  0.0);
-        Check::Near (npcRange.high.z, 0.0); // Because the data really is planar.
-        // Introduce some z variation ...
-        static double s_zFraction = 0.1;
-        static size_t zStep = 5;
-        for (size_t i = 0; i < numTheta; i += zStep)
-          points[i] = DPoint3d::FromSumOf (points[i], perp, s_zFraction);
-        Transform principalExtents2;
-        Check::True (DPoint3dOps::PrincipalExtents (points, principalExtents2));
-        // A few points have moved a little off the plane.
-        // Expect the z to show just a little magnitude ..
-        principalExtents2.GetMatrixColumn (xAxis, 0);
-        principalExtents2.GetMatrixColumn (yAxis, 1);
-        principalExtents2.GetMatrixColumn (zAxis, 2);
-        Check::True (xAxis.Magnitude () >= yAxis.Magnitude ());
-        double s_zAxisFractionAcceptFraction = 3.0 * s_zFraction;
-        double az = zAxis.Magnitude ();
-        double aPerp = perp.Magnitude ();
-        Check::True (az < s_zAxisFractionAcceptFraction * aPerp);
-        }
-    }
-
-TEST(DPoint3d,PrincipalExtents)
-  {
-
-  DEllipse3d ellipse = DEllipse3d::From (1,2,3, 6,2,0, -1, 3,0, 0.0, Angle::DegreesToRadians (360));
-  CheckEvaluatedPointExtents (ellipse);
-  ellipse.vector90.z += 1.0;
-  CheckEvaluatedPointExtents (ellipse);
-  }
-
-
-TEST(DPoint3d,PolygonLinestringApproach)
-  {
-  bvector<DPoint3d> polygon;
-  bvector<DPoint3d> linestring;
-
-  polygon.push_back (DPoint3d::From (1,1,0));
-  polygon.push_back (DPoint3d::From (-1,1,0));
-  polygon.push_back (DPoint3d::From (-1,-1,0));
-  polygon.push_back (DPoint3d::From (1,-1,0));
-  polygon.push_back (DPoint3d::From (1,1,0));
-  DPoint3d pointA, pointB, pointB0;
-  pointB0.Zero ();
-  for (int i = 0 ; i < 4; i++)  // build tests at corner point i
-      {
-      for (double z0 = -1.5; z0 < 1.0; z0 += 1.0)
-          {
-          DPoint3d cornerPoint = polygon[i];
-          DPoint3d planePoint = cornerPoint;
-          planePoint.Scale (2.0);
-          for (int numB = 2; numB < 4; numB++)
-              {
-              double dz = 1.0 / (numB - 1);
-              linestring.clear ();
-              for (size_t k = 0; (int)k < numB; k++)
-                  linestring.push_back (DPoint3d::From (planePoint.x, planePoint.y, z0 + k * dz));
-              bsiPolygon_closestApproachBetweenPolygonAndLineString (pointA, pointB,
-                      &polygon.front (), (int)polygon.size (), &linestring.front (), (int)linestring.size());
-
-              Check::Near (cornerPoint, pointA);
-
-              // confirm pointB not affected by splitting the B line
-              if (numB == 2)
-                  {
-                  pointB0 = pointB;
-                  }
-              else
-                  {
-                  Check::Near (pointB0, pointB);
-                  }
-              }
-          }
-      }
-  }
-
-void testCrossProduct (DPoint4dCR a, DPoint4dCR b, DPoint4dCR c, DPoint4dCR d, double expectedSign)
-    {
-    DPoint4d d1 = DPoint4d::FromCrossProduct (a, b, c);
-    DPoint4d d2 = DPoint4d::FromCrossProduct (b, c, a);
-    DPoint4d d3 = DPoint4d::FromCrossProduct (c, a, b);
-    DPoint4d ds = d;
-    ds.Scale (expectedSign);
-    if (!Check::Near (ds, d1))
-        {
-        Check::PrintIndent (2);Check::Print (a, "a");
-        Check::PrintIndent (2);Check::Print (b, "b");
-        Check::PrintIndent (2);Check::Print (c, "c");
-        Check::PrintIndent (2);Check::Print (d, "expected d");
-        Check::PrintIndent (2);Check::Print (expectedSign, "expectedSign");
-        Check::PrintIndent (2);Check::Print (d1, "computed d");
-        }
-
-    Check::Near (d1, d2);
-    Check::Near (d1, d3);
-    Check::Near (0.0, d.DotProduct (a));
-    Check::Near (0.0, d.DotProduct (b));
-    Check::Near (0.0, d.DotProduct (c));
-    }
- TEST(DPoint4d,CrossProductA)
-  {
-  DPoint4d unitX = DPoint4d::From (1,0,0,0);
-  DPoint4d unitY = DPoint4d::From (0,1,0,0);
-  DPoint4d unitZ = DPoint4d::From (0,0,1,0);
-  DPoint4d unitW = DPoint4d::From (0,0,0,1);
-
-// The sign of the result seems to be such that the 
-// determinant [result a b c] is positive.
-// hence determinant [a b c result] which is 3 swaps away is negative.
-  testCrossProduct (unitX, unitY, unitZ, unitW, -1.0);
-  testCrossProduct (unitY, unitX, unitZ, unitW, -1.0);
-  testCrossProduct (unitX, unitZ, unitY, unitW, -1.0);
-  testCrossProduct (unitZ, unitY, unitX, unitW, -1.0);
-
-  testCrossProduct (unitY, unitZ, unitW, unitX, 1.0);
-  testCrossProduct (unitZ, unitY, unitW, unitX, -1.0);
-  testCrossProduct (unitY, unitW, unitZ, unitX, -1.0);
-  testCrossProduct (unitW, unitZ, unitY, unitX, -1.0);
-
-  testCrossProduct (unitZ, unitW, unitX, unitY, -1.0);
-  testCrossProduct (unitZ, unitX, unitW, unitY,  1.0);
-  testCrossProduct (unitX, unitW, unitZ, unitY,  1.0);
-  testCrossProduct (unitW, unitZ, unitX, unitY,  1.0);
-
-  testCrossProduct (unitX, unitY, unitW, unitZ, 1.0);
-  testCrossProduct (unitY, unitX, unitW, unitZ, -1.0);
-  testCrossProduct (unitW, unitY, unitX, unitZ, -1.0);
-  testCrossProduct (unitY, unitX, unitW, unitZ, -1.0);
-
-  }
-
-TEST(DPoint4d,CrossProductB)
-  {
-  Check::StartScope ("CrossProduct is perpendicular to its args");
-  // Make 3 dpoint4d that are clearly independent
-  DPoint4d X = DPoint4d::From (5,2,1,1);
-  DPoint4d Y = DPoint4d::From (0.35,4.0,1,1);
-  DPoint4d Z = DPoint4d::From (0.2, 0.4, 5.0, 0.3);
-  DPoint4d W = DPoint4d::FromCrossProduct (X, Y, Z);
-  double dx = W.DotProduct (X);
-  Check::Near (0.0, dx);
-  Check::Near (0.0, W.DotProduct (Y));
-  Check::Near (0.0, W.DotProduct (Z));
-  Check::EndScope ();
-  }
-
-void CollectGFormat (bvector<Utf8String> &strings)
-    {
-    bvector<double> values {1.0, 2.0, 1.25, 2.242342319438947348972389172389, 4.0 / 3.0, 9.0/7.0};
-    char buffer[1024];
-    for (double s : bvector<double>{1.0, 10.0, 1000.0, 1.0e6})
-        {
-//        printf ("| Scale Factor %.17g| | |\n", s);
-//        printf ("| (17g) | (g) | (8g)|\n");
-        for (auto x : values)
-            {
-            double y = x * s;
-            sprintf (buffer, "| %.17g  | %g | %.8g|", y, y, y);
-            strings.push_back (Utf8String(buffer));
-            }
-//        printf ("| Scale Factor 1.0/%.17g | | |\n", s);
-//        printf ("| (17g) | (g) | (8g)|\n");
-        for (auto x : values)
-            {
-            double y = x / s;
-            sprintf (buffer, "| %.17g  | %g | %.8g|", y, y, y);
-            strings.push_back (Utf8String(buffer));
-            }
-        }
-    }
-static bvector<Utf8String> s_baseline
-    {
- Utf8String ("| 1  | 1 | 1|"),
- Utf8String ("| 2  | 2 | 2|"),
- Utf8String ("| 1.25  | 1.25 | 1.25|"),
- Utf8String ("| 2.2423423194389471  | 2.24234 | 2.2423423|"),
- Utf8String ("| 1.3333333333333333  | 1.33333 | 1.3333333|"),
- Utf8String ("| 1.2857142857142858  | 1.28571 | 1.2857143|"),
- Utf8String ("| 1  | 1 | 1|"),
- Utf8String ("| 2  | 2 | 2|"),
- Utf8String ("| 1.25  | 1.25 | 1.25|"),
- Utf8String ("| 2.2423423194389471  | 2.24234 | 2.2423423|"),
- Utf8String ("| 1.3333333333333333  | 1.33333 | 1.3333333|"),
- Utf8String ("| 1.2857142857142858  | 1.28571 | 1.2857143|"),
- Utf8String ("| 10  | 10 | 10|"),
- Utf8String ("| 20  | 20 | 20|"),
- Utf8String ("| 12.5  | 12.5 | 12.5|"),
- Utf8String ("| 22.423423194389471  | 22.4234 | 22.423423|"),
- Utf8String ("| 13.333333333333332  | 13.3333 | 13.333333|"),
- Utf8String ("| 12.857142857142858  | 12.8571 | 12.857143|"),
- Utf8String ("| 0.10000000000000001  | 0.1 | 0.1|"),
- Utf8String ("| 0.20000000000000001  | 0.2 | 0.2|"),
- Utf8String ("| 0.125  | 0.125 | 0.125|"),
- Utf8String ("| 0.22423423194389472  | 0.224234 | 0.22423423|"),
- Utf8String ("| 0.13333333333333333  | 0.133333 | 0.13333333|"),
- Utf8String ("| 0.12857142857142859  | 0.128571 | 0.12857143|"),
- Utf8String ("| 1000  | 1000 | 1000|"),
- Utf8String ("| 2000  | 2000 | 2000|"),
- Utf8String ("| 1250  | 1250 | 1250|"),
- Utf8String ("| 2242.342319438947  | 2242.34 | 2242.3423|"),
- Utf8String ("| 1333.3333333333333  | 1333.33 | 1333.3333|"),
- Utf8String ("| 1285.7142857142858  | 1285.71 | 1285.7143|"),
- Utf8String ("| 0.001  | 0.001 | 0.001|"),
- Utf8String ("| 0.002  | 0.002 | 0.002|"),
- Utf8String ("| 0.00125  | 0.00125 | 0.00125|"),
- Utf8String ("| 0.0022423423194389471  | 0.00224234 | 0.0022423423|"),
- Utf8String ("| 0.0013333333333333333  | 0.00133333 | 0.0013333333|"),
- Utf8String ("| 0.0012857142857142859  | 0.00128571 | 0.0012857143|"),
- Utf8String ("| 1000000  | 1e+06 | 1000000|"),
- Utf8String ("| 2000000  | 2e+06 | 2000000|"),
- Utf8String ("| 1250000  | 1.25e+06 | 1250000|"),
- Utf8String ("| 2242342.3194389469  | 2.24234e+06 | 2242342.3|"),
- Utf8String ("| 1333333.3333333333  | 1.33333e+06 | 1333333.3|"),
- Utf8String ("| 1285714.2857142859  | 1.28571e+06 | 1285714.3|"),
- Utf8String ("| 9.9999999999999995e-07  | 1e-06 | 1e-06|"),
- Utf8String ("| 1.9999999999999999e-06  | 2e-06 | 2e-06|"),
- Utf8String ("| 1.2500000000000001e-06  | 1.25e-06 | 1.25e-06|"),
- Utf8String ("| 2.2423423194389473e-06  | 2.24234e-06 | 2.2423423e-06|"),
- Utf8String ("| 1.3333333333333332e-06  | 1.33333e-06 | 1.3333333e-06|"),
- Utf8String ("| 1.2857142857142858e-06  | 1.28571e-06 | 1.2857143e-06|"),
-    };
-TEST(General,GFormat)
-    {
-    bvector <Utf8String> strings;
-    CollectGFormat (strings);
-#define PrintBvectorInitialization_not
-#ifdef PrintBvectorInitialization
-    for (auto &s : strings)
-        {
-        printf (" Utf8String (\"%s\"),\n", s.c_str());
-        }
-#endif
-#define CompareToBaseline
-#ifdef CompareToBaseline
-    LOG.tracev (L"g format string count %d", (int)strings.size ());
-    if (Check::Size (s_baseline.size (), strings.size (), "formatted strings counts should match"))
-        {
-        size_t numError = 0;
-        for (size_t i = 0; i < strings.size (); i++)
-            if (s_baseline[i] != strings[i])
-                {
-                numError++;
-                printf ("g format string mismatch:\n(baseline %s)\n(runtime  %s)\n", s_baseline[i].c_str(), strings[i].c_str());
-                LOG.tracev (L"g format string mismatch:\n(baseline %s)\n(runtime  %s)\n", s_baseline[i].c_str(), strings[i].c_str());
-                }
-#if EmitErrors
-        Check::Size (0, numError, "Formatted string matching");
-#endif
-        }
-#endif
-    }
-
-
-TEST(DPoint3d,MaxDistanceFromRay)
-    {
-    double rMax = 78;
-    double theta = 0.92;
-    DPoint3d disconnect;
-    disconnect.InitDisconnect ();
-    bvector<DPoint3d> pointA
-        {
-        DPoint3d::From (2,3,9),
-        disconnect,
-        DPoint3d::From (4,3,2),
-        DPoint3d::From (rMax * cos(theta), rMax * sin(theta),0),           // And we know that this is the farthest point from Z, and it is at index0==3 ..
-        DPoint3d::From (4,3,5)
-        };
-    size_t index0 = 3;
-    double dMaxA, dMaxB;
-    size_t indexA, indexB;
-    DRay3d rayA = DRay3d::FromOriginAndVector (DPoint3d::From(0,0,0),  DVec3d::From (0,0,1));
-    if (Check::True (DPoint3dOps::MaxDistanceFromUnboundedRay (pointA, rayA, indexA, dMaxA))
-            && Check::Near (rMax, dMaxA)
-            && Check::Size (index0, indexA)
-            )
-        {
-        auto transform = Transform::FromLineAndRotationAngle (DPoint3d::From (1,5,9), DPoint3d::From (1,2,3), 0.4);
-        bvector<DPoint3d> pointB;
-        transform.Multiply (pointB, pointA);
-        DRay3d rayB;
-        transform.Multiply (rayB, rayA);
-        if (Check::True (DPoint3dOps::MaxDistanceFromUnboundedRay (pointB, rayB, indexB, dMaxB)))
-            {
-            Check::Size (indexA, indexB);
-            Check::Near (dMaxA, dMaxB);
-            }
-        }
-    }
-
-
-#define MGeometryPort_not
-#ifdef MGeometryPort
-//! @return true if a is "to the left of, or below with equal x"
-static bool DPoint2d__LexicalXYLessThan (DPoint2d const &a, DPoint2d const &b)
-    {
-    if (a.x < b.x)
-        return true;
-    if (a.x > b.x)
-        return false;
-    return a.y < b.y;
-    }
-#define CrossProductToTargets CrossProductToPoints
-//! methods treating an array of DPoint2d as counterclockwise order around a convex polygon
-struct MConvexPolygon2d
-{
-private:
-// hull points in CCW order, WITHOUT final duplicate . ..
-bvector<DPoint2d> m_hullPoints;
-public: 
-// Create the hull.
-MConvexPolygon2d (bvector<DPoint2d> &points)
-    {
-    ComputeConvexHull(points, m_hullPoints);
-    }
-
-// Return a copy of the hull points.
-bvector<DPoint2d> Points () {return m_hullPoints;}
-
-// test if the hull points are a convex, CCW polygon
-bool IsValidConvexHull () const
-    {
-    if (m_hullPoints.size () < 3)
-        return false;
-    size_t n = m_hullPoints.size ();
-    for (size_t i = 0; i < m_hullPoints.size (); i++)
-        {
-        size_t i1 = (i + 1) % n;
-        size_t i2 = (i + 2) % n;
-        if (m_hullPoints[i].CrossProductToTargets (m_hullPoints[i1], m_hullPoints[i2]) < 0.0)
-            return false;
-        }
-    return true;
-    }
-
-//! @return true if the convex hull (to the left of edges) contains the test point.
-bool ContainsPoint
-(
-DPoint2d const &point           //!< [in] point to test.
-) const
-    {
-    DPoint2d xy0 = m_hullPoints.back ();
-    //double tol = -1.0e-20;  // negative tol!!
-    for (size_t i = 0; i < m_hullPoints.size (); i++)
-        {
-        DPoint2d xy1 = m_hullPoints[i];
-        double c = xy0.CrossProductToTargets(xy1, point);
-        if (c < 0.0)
-            return false;
-        xy0 = xy1;
-        }
-    return true;
-    }
-
-//! Offset the entire hull (in place) by distance.
-void OffsetInPlace (double distance)
-    {
-    size_t n = m_hullPoints.size ();
-    if (n >= 3)
-        {
-        DVec2d edgeA, perpA, edgeB, perpB;
-        edgeA = DVec2d (m_hullPoints.back (), m_hullPoints.front ());
-        edgeA.NormalizeInPlace ();
-        perpA = edgeA.CWPerpendicularVector();
-        DPoint2d hullPoint0 = m_hullPoints[0];
-        for (size_t i = 0; i < m_hullPoints.size (); i++, perpA = perpB)
-            {
-            size_t j = i + 1;
-            edgeB = DVec2d(m_hullPoints[i],
-                    j < n ? m_hullPoints[j] : hullPoint0);
-            edgeB.NormalizeInPlace();
-            perpB = edgeB.CWPerpendicularVector();
-            m_hullPoints[i] = m_hullPoints[i] + DVec2d::OffsetBisector (perpA, perpB, distance);
-            }
-        }
-    }
-
-// Return 2 distances bounding the intersection of the ray with a convex hull.
-// ASSUME (for tolerancing) the ray has normalized direction vector.
-DRange1d ClipRay
-(
-MRay2d const &ray             //!< [in] ray to clip.  Both negative and positive distances along the ray are possible.
-)
-    {
-    double distanceA = -DBL_MAX;
-    double distanceB = DBL_MAX;
-    
-    if (m_hullPoints.size () < 3)
-        return MRange1d ();
-    DPoint2d xy0 = m_hullPoints.back ();
-    for (auto xy1 : m_hullPoints)
-        {
-        double distance, dhds;
-        if (ray.IntersectUnboundedLine (xy0, xy1, distance, dhds))
-            {
-            if (dhds > 0.0)
-                {
-                if (distance < distanceB)
-                    distanceB = distance;
-                }
-            else
-                {
-                if (distance > distanceA)
-                    distanceA = distance;
-                }
-            if (distanceA > distanceB)
-                return MRange1d ();
-            }
-        else
-            {
-            // ray is parallel to the edge.
-            // Any single point out classifies it all . ..
-            if (xy0.CrossProductToTargets (xy1, ray.m_origin) < 0.0)
-                return MRange1d ();
-            }
-        xy0 = xy1;
-        }
-    MRange1d range;
-    range.Extend (distanceA);
-    range.Extend (distanceB);
-    return range;
-    }
-
-//! Return the range of (fractional) ray postions for projections of all points from the arrays.
-MRange1d RangeAlongRay
-(
-MRay2d const &ray
-)
-    {
-    MRange1d range;
-    for (auto xy1 : m_hullPoints)
-        range.Extend (ray.ProjectionFraction (xy1));
-    return range;
-    }
-
-//! Return the range of (fractional) ray postions for projections of all points from the arrays.
-MRange1d RangePerpendicularToRay
-(
-MRay2d const &ray
-)
-    {
-    MRange1d range;
-    for (auto xy1 : m_hullPoints)
-        range.Extend (ray.PerpendicularProjectionFraction (xy1));
-    return range;
-    }
-
-
-static bool ComputeConvexHull(bvector<DPoint2d> const &xy, bvector<DPoint2d> &hull)
-    {
-    hull.clear();
-    size_t n = xy.size();
-    if (n < 3)
-        return false;
-    bvector<DPoint2d> xy1 = xy;
-    std::sort(xy1.begin(), xy1.end(), DPoint2d__LexicalXYLessThan);
-    hull.push_back(xy1[0]);    // This is sure to stay
-    hull.push_back(xy1[1]);    // This one can be removed in the loop.
-                               // first sweep creates upper hull . .. 
-
-    for (size_t i = 2; i < n; i++)
-        {
-        DPoint2d candidate = xy1[i];
-        size_t top = hull.size() - 1;
-        while (top > 0 && hull[top - 1].CrossProductToTargets(hull[top], candidate) <= 0.0)
-            {
-            top--;
-            hull.pop_back();
-            }
-        hull.push_back(candidate);
-        }
-
-    // second creates lower hull right to left
-    size_t i0 = hull.size() - 1;
-    // xy1.back () is already on stack.
-    hull.push_back(xy1[n - 2]);
-    for (size_t i = n - 2; i-- > 0;)
-        {
-        DPoint2d candidate = xy1[i];
-        size_t top = hull.size() - 1;
-        while (top > i0 && hull[top - 1].CrossProductToTargets(hull[top], candidate) <= 0.0)
-            {
-            top--;
-            hull.pop_back();
-            }
-        if (i > 0)  // don't replicate start point !!!
-            hull.push_back(candidate);
-        }
-    return true;
-    }
-};
-
-#endif
-//---------------------------------------------------------------------------------------
-// @bsimethod                                     Farhad.Kabir                    12/16
-//---------------------------------------------------------------------------------------
-TEST(DPoint3d, AngleXY)
-    {
-    DPoint3d point3D = DPoint3d::From(4, 5, 6);
-    Check::Near(0.89605538457, point3D.AngleXY());
-    }
-//---------------------------------------------------------------------------------------
-// @bsimethod                                     Farhad.Kabir                    12/16
-//---------------------------------------------------------------------------------------
-TEST(DPoint3d, Swap)
-    {
-    DPoint3d point3D = DPoint3d::From(4, 5, 6);
-    DPoint3d point3D_2 = DPoint3d::From(6, 6, 9);
-    point3D.Swap(point3D_2);
-    Check::ExactDouble(6, point3D.x);
-    Check::ExactDouble(6, point3D.y);
-    Check::ExactDouble(9, point3D.z);
-    }
-//---------------------------------------------------------------------------------------
-// @bsimethod                                     Farhad.Kabir                    12/16
-//---------------------------------------------------------------------------------------
-TEST(DPoint3d, SetToZero)
-    {
-    DPoint3d point;
-    point = DPoint3d::From(2.3, 4.2, 4.4);
-    bsiDPoint3d_zero(&point);
-    Check::ExactDouble(0, point.x);
-    Check::ExactDouble(0, point.y);
-    Check::ExactDouble(0, point.z);
-    }
-//---------------------------------------------------------------------------------------
-// @bsimethod                                     Farhad.Kabir                    12/16
-//---------------------------------------------------------------------------------------
-TEST(DPoint3d, MinAbs)
-    {
-    DPoint3d point;
-    point = DPoint3d::From(-2.334, 1.234, 4.43);    
-    Check::ExactDouble(1.234, point.MinAbs());
-    }
-//---------------------------------------------------------------------------------------
-// @bsimethod                                     Farhad.Kabir                    12/16
-//---------------------------------------------------------------------------------------
-TEST(DPoint3d, MaxAbsIndex)
-    {
-    DPoint3d point;
-    point = DPoint3d::From(-2.334, 1.234, 4.43);    
-    Check::ExactDouble(2, point.MaxAbsIndex());
-    point = DPoint3d::From(-2.334, -1.234, -4.43);    
-    Check::ExactDouble(2, point.MaxAbsIndex());
-    }
-//---------------------------------------------------------------------------------------
-// @bsimethod                                     Farhad.Kabir                    02/17
-//---------------------------------------------------------------------------------------
-TEST(DPoint3d, FromRotationAngle)
-    {
-    DPoint3d pnt3d[] = { DPoint3d::FromProduct(DPoint3d::From(3, 3, 5),
-                                           RotMatrix::FromAxisAndRotationAngle(0, Angle::FromDegrees(60).Radians()),
-                                           DVec3d::From(4, 4, 4)) };
-    
-    DPoint3d::AddToArray(pnt3d, 1, DPoint3d::From(2, 2, 3));
-
-    DPoint3d expectedPnt = DPoint3d::From(9, 3.536, 13.464);
-    Check::True(expectedPnt.AlmostEqualXY(pnt3d[0], 0.0005));
-    
-    }
-//---------------------------------------------------------------------------------------
-// @bsimethod                                     Farhad.Kabir                    02/17
-//---------------------------------------------------------------------------------------
-TEST(DPoint3d, Rotate360)
-    {
-    bvector<DPoint3d> pnt3d = { DPoint3d::From(2, 2, 0),
-                                DPoint3d::From(0.2, 0.2, 0),
-                                DPoint3d::From(0.11, 1, 0) };
-    bvector<DPoint3d> pnt3dExp = pnt3d;
-    pnt3d[0].RotateXY(Angle::FromDegrees(360).Radians());
-    pnt3d[1].RotateXY(Angle::FromDegrees(360).Radians());
-    pnt3d[2].RotateXY(Angle::FromDegrees(360).Radians());
-
-    Check::True(DPoint3d::AlmostEqualXY(pnt3d, pnt3dExp));
-    }
-//---------------------------------------------------------------------------------------
-// @bsimethod                                     Farhad.Kabir                    02/17
-//---------------------------------------------------------------------------------------
-TEST(DPoint3d, ToleranceScale)
-    {
-    DPoint3d pnt1 = DPoint3d::From(4, 5, 2);
-    DPoint3d pnt2 = DPoint3d::From(2, 2, 3);
-    DPoint3d point3[2] = { DPoint3d::From(4, 5, 2), DPoint3d::From(2, 2, 3) };
-    DPoint3d point, pointOrginal;
-
-    double tol = 0.025;
-    point.AddToArray(point3, 2, DPoint3d::From(tol, tol, tol));
-    pointOrginal.DifferenceOf(pnt2, pnt1);
-    point.DifferenceOf(point3[1], point3[0]);
-    Check::Near(point, pointOrginal);
-
-    bvector<DPoint3d> pntLeft = { pnt1, pnt2 };
-    bvector<DPoint3d> pntRight = { point3[0], point3[1] };
-
-    DPoint3d::AlmostEqualXY(pntLeft, pntRight, tol);
-    }
-//---------------------------------------------------------------------------------------
-// @bsimethod                                     Farhad.Kabir                    02/17
-//---------------------------------------------------------------------------------------
-TEST(DPoint3d, OperatorOverload)
-    {
-    DPoint3d point = DPoint3d::From(0.1, 0.33, 0.11);
-    DVec3d vec = DVec3d::From(3, 2.2, 6.001);
-    DPoint3d pointCpy = point;
-    point += vec;
-    pointCpy.Add(vec);
-    Check::True(point == pointCpy);
-    point -= vec;
-    pointCpy.Subtract(vec);
-    Check::True(point == pointCpy);
-    }
-
-<<<<<<< HEAD
-TEST(DPoint3d, CopyArrayOf3dPoints) 
-    {
-    bvector<DPoint3d> source = { DPoint3d::From(3,2,2),
-                                 DPoint3d::From(3,0,1),
-                                 DPoint3d::From(9,2,11) };
-    bvector<DPoint3d> dest;
-    DPoint3dOps::Copy(&dest, &source);
-    Check::Near( dest[0], DPoint3d::From(3,2,2));
-    Check::Near( dest[1], DPoint3d::From(3,0,1));
-    Check::Near( dest[2], DPoint3d::From(9,2,11));
-
-    }
-TEST(DPoint3d, LengthOfPolyline)
-    {
-    bvector<DPoint3d> source = { DPoint3d::From(0,0,0),
-                                 DPoint3d::From(0,0,5),
-                                 DPoint3d::From(0,6,5), };
-    double length = PolylineOps::Length(source);
-    printf("%f\n", length);
-    Check::ExactDouble(length, 11);
-
-    bvector<DPoint3d> sourceClosed = { DPoint3d::From(0,0,0),
-                                       DPoint3d::From(4,0,0),
-                                       DPoint3d::From(4,4,0),
-                                       DPoint3d::From(0,4,0)}; //box
-    
-    length = PolylineOps::Length(sourceClosed, true);
-    printf("%f\n", length);
-    Check::ExactDouble(length, 16);
-    bvector<DPoint3d> sourceClosed2 = { DPoint3d::From(0,0,0),
-                                        DPoint3d::From(4,0,4),
-                                        DPoint3d::From(4,4,4),
-                                        DPoint3d::From(0,0,4)};
-    length = PolylineOps::Length(sourceClosed2, false);
-    printf("%0.18f    %0.18f\n", length, 4+2*sqrt(32));
-    Check::Near(length, 4+2*sqrt(32));
-    }
-TEST(DPoint3d, ConvexPolygon)
-    {
-    bvector<DPoint3d> pointsPolygon = { DPoint3d::From(5,1),
-                                        DPoint3d::From(7,1),
-                                        DPoint3d::From(8,3),
-                                        DPoint3d::From(6.8,9),
-                                        DPoint3d::From(3,3) };
-    Check::True(PolygonOps::IsConvex(pointsPolygon));
-    pointsPolygon[2] = DPoint3d::From(6.9, 3);
-    Check::False(PolygonOps::IsConvex(pointsPolygon));
-    }
-TEST(DPoint3d, NormalArea)
-    {
-    //planar polygon
-    bvector<DPoint3d> pointsPolygon = { DPoint3d::From(2,1),
-                                        DPoint3d::From(8,1),
-                                        DPoint3d::From(8,8) };
-    DVec3d areaNormal = PolygonOps::AreaNormal(pointsPolygon);
-    Check::Parallel(areaNormal, DVec3d::From(0, 0, 1));
-    Check::Near(21, areaNormal.Magnitude());
-
-    }
-TEST(DPoint3d, CentroidOfPolygon)
-    {
-    bvector<DPoint2d> pointsPolygon = { DPoint2d::From(0,0),
-                                        DPoint2d::From(0,4),
-                                        DPoint2d::From(4,4),
-                                        DPoint2d::From(4,0) };
-    DPoint2d centroid;
-    double area;
-    PolygonOps::CentroidAndArea(pointsPolygon, centroid, area);
-    Check::Near(centroid, DPoint2d::From(2, 2));
-    Check::Near(area, PolygonOps::Area(pointsPolygon));
-=======
-TEST(DPoint3d,FromIntersectUnitPerpendicularsXY)
-    {
-    auto basePoint = DPoint3d::From (1,2,4);
-    auto targetA   = DPoint3d::From (2,5,2);
-    auto targetB   = DPoint3d::From (-2, 6, 2);
-    bvector<double> fractions {0,1,0.2, 0.5};
-    for (double fA : fractions)
-        {
-        Check::StartScope ("fA", fA);
-        for (double fB : fractions)
-            {
-            Check::StartScope ("fB", fB);
-            auto xyz = DPoint3d::FromIntersectPerpendicularsXY (basePoint, targetA, fA, targetB, fB);
-            if (Check::True (xyz.IsValid (), "FromIntersectUnitPerpendicularsXY"))
-                {
-                auto xyzA = DPoint3d::FromInterpolate (basePoint, fA, targetA);
-                auto xyzB = DPoint3d::FromInterpolate (basePoint, fB, targetB);
-                Check::Near (1.0, 1.0 + xyzA.DotProductToPointsXY (basePoint, xyz), "right angle on line A as viewed");
-                Check::Near (1.0, 1.0 + xyzB.DotProductToPointsXY (basePoint, xyz), "right angle on line B as viewed");
-                Check::ExactDouble (basePoint.z, xyz.Value ().z, "Copy z from base point");
-                }
-            Check::EndScope ();
-            }
-        Check::EndScope ();
-        }
-    auto targetA2 = DPoint3d::FromInterpolate (basePoint, 2.7, targetA);        // on line beyond targetA
-    auto failureCase = DPoint3d::FromIntersectPerpendicularsXY (basePoint, targetA, 0.2, targetA2, 1.0);
-    Check::False (failureCase.IsValid (), "Parallel lines do not intersect");
-    Check::Near (basePoint, failureCase, "Parallel case returns base point");
->>>>>>> 3069339c
+#include "testHarness.h"
+
+TEST(DPoint3d, FromArray)
+    {
+    DPoint3d point0 = DPoint3d::From (1.0, 1.0, 1.0);
+    double xyz[3];
+    xyz[0] = xyz[1] = xyz[2] = 1.0;
+    DPoint3d point1 = DPoint3d::FromArray (xyz);
+    Check::Near (point0, point1);
+    }
+
+TEST(DPoint3d, CrossProductToPointsXY)
+    {
+    DPoint3d point0 = DPoint3d::From (0.0, 0.0, 0.0);
+    DPoint3d point1 = DPoint3d::From (1.0, 1.0, 1.0);
+    DPoint3d point2 = DPoint3d::From (4.0, 5.0, 6.0);
+    DPoint3d point3 = DPoint3d::From (3.0, 4.0, 8.0);
+    DVec3d vec0 = DVec3d::From (2.0, 3.0, 4.0);
+    double cross = point0.CrossProductToPointsXY (point1, point2);
+    double dot0 = point0.DotProductToPoints (point1, point2);
+    double dot1 = point0.DotProductToPointsXY (point1, point2); 
+    double dot2 = point2.DotDifference (point0, vec0);
+    double triple = point0.TripleProductToPoints (point1, point2, point3);
+    Check::Near (1.0, cross);
+    Check::Near (15.0, dot0);
+    Check::Near (9.0, dot1);
+    Check::Near (47.0, dot2);
+    Check::Near (3.0, triple);
+    }
+
+TEST(DPoint3d, Zero)
+    {
+    DPoint3d point0 = DPoint3d::From (12.9, -4.3, -3.4);
+    DPoint3d point1 = DPoint3d::From (0.0, 0.0, 0.0);
+    DPoint3d point2 = DPoint3d::From (1.0, 1.0, 1.0);
+    DPoint3d point3 = DPoint3d::From (-54.0, 3.6, -78.9);
+    point0.Zero ();
+    point3.One ();
+    Check::Near (point1, point0);
+    Check::Near (point2, point3);
+    }
+
+TEST(DPoint3d, InitFromArray)
+    {
+    DPoint3d point0, point2, point3, point6;
+    DPoint3d point1 = DPoint3d::From (2.0, -7.9, 8.9);
+    DPoint3d point4 = DPoint3d::From (2.0, -7.9, 0.0);
+    DPoint4d point5 = DPoint4d::From (2.0, -7.9, 8.9, 1.0);
+    double pxy[3];
+    pxy[0] = 2.0;
+    pxy[1] = -7.9;
+    pxy[2] = 8.9;
+    point0.InitFromArray (pxy);
+    point2.Init (2.0, -7.9, 8.9);
+    point3.Init (2.0, -7.9);
+    point6.XyzOf (point5);
+    Check::Near (point1, point0);
+    Check::Near (point1, point2);
+    Check::Near (point4, point3);
+    Check::Near (point1, point6);
+    }
+
+TEST(DPoint3d, SetComponent)
+    {
+    DPoint3d point1 = DPoint3d::From (2.0, -7.9, 5.0);
+    DPoint3d point2 = DPoint3d::From (4.0, -7.9, 5.0);
+    DPoint3d point3 = DPoint3d::From (2.0, 9.3, 5.0);
+    DPoint3d point4 = DPoint3d::From (-5.1, -7.9, 5.0);
+    DPoint3d point5 = DPoint3d::From (2.0, -7.9, 9.0);
+    double xx = 2.0;
+    double yy = -7.9;
+    double zz = 5.0;
+    int index0 = 0;
+    int index1 = 1;
+    int index2 = 2;
+    int index3 = 3;
+    double xCoord, yCoord, zCoord;
+    point2.SetComponent (xx, index0);
+    point3.SetComponent (yy, index1);
+    point4.SetComponent (xx, index3);
+    point5.SetComponent (zz, index2);
+    double component0 = point1.GetComponent (index0);
+    double component1 = point1.GetComponent (index1);
+    double component2 = point1.GetComponent (index2);
+    double component3 = point1.GetComponent (index3);
+    point1.GetComponents (xCoord, yCoord, zCoord);
+    Check::Near (point1, point2);
+    Check::Near (point1, point3);
+    Check::Near (point1, point4);
+    Check::Near (point1, point5);
+    Check::Near (xx, component0);
+    Check::Near (yy, component1);
+    Check::Near (zz, component2);
+    Check::Near (xx, component3);
+    Check::Near (xx, xCoord);
+    Check::Near (yy, yCoord);
+    Check::Near (zz, zCoord);
+    }
+
+TEST(DPoint3d, Interpolate)
+    {
+    DPoint3d point0;
+    DPoint3d point1 = DPoint3d::From (0.0, 1.0, 0.0);
+    DPoint3d point2 = DPoint3d::From (0.0, 0.0, 0.0);
+    DPoint3d point3 = DPoint3d::From (0.0, 0.5, 0.0);
+    double s = 0.5;
+    point0.Interpolate (point2, s, point1);
+    Check::Near (point3, point0);
+    }
+
+TEST(DPoint3d, IsPointInSmallerSector)
+    {
+    DPoint3d point0 = DPoint3d::From (0.0, 0.0, 0.0);
+    DPoint3d vector0 = DPoint3d::From (1.0, 0.0, 0.0);
+    DPoint3d vector1 = DPoint3d::From (0.0, 1.0, 0.0);
+    DPoint3d vector2 = DPoint3d::From (0.5, 0.5, 0.0);
+    DPoint3d vector3 = DPoint3d::From (-0.5, 0.5, 0.0);
+    DPoint3d vector4 = DPoint3d::From (-0.5, -0.5, 0.0);
+    DPoint3d vector5 = DPoint3d::From (0.5, -0.5, 0.0);
+    DVec3d upVector = DVec3d::From (0.0, 1.0, 0.0);
+    Check::True(vector2.IsPointInSmallerSector (point0, vector0, vector1));
+    Check::True(!(vector3.IsPointInSmallerSector (point0, vector0, vector1)));
+    Check::True(!(vector4.IsPointInSmallerSector (point0, vector0, vector1)));
+    Check::True(!(vector5.IsPointInSmallerSector (point0, vector0, vector1)));
+    Check::True(!(vector2.IsPointInCCWector (point0, vector0, vector1, upVector)));
+    Check::True(vector3.IsPointInCCWector (point0, vector0, vector1, upVector));
+    Check::True(vector4.IsPointInCCWector (point0, vector0, vector1, upVector));
+    Check::True(vector5.IsPointInCCWector (point0, vector0, vector1, upVector));
+    }
+
+TEST(DPoint3d, Distance)
+    {
+    DPoint3d vector0 = DPoint3d::From (0.0, 0.0, 0.0);
+    DPoint3d vector1 = DPoint3d::From (4.0, 5.0, 0.0);
+    DPoint3d vector2 = DPoint3d::From (-1.0, -7.8, 1.0);
+    DMatrix4d matrix0 = DMatrix4d::FromRowValues (1.0, 0.0, 0.0, 0.0, 0.0, 1.0, 0.0, 0.0, 0.0, 0.0, 1.0, 0.0, 0.0, 0.0, 0.0, 1.0);
+    double distance = 0.0;
+    double distanceBetweenVec0Vec0 = vector0.Distance (vector0);
+    double distanceBetweenVec1Vec2 = vector1.Distance (vector2);
+    double distanceSquaredBetweenVec1Vec2 = vector1.DistanceSquared (vector2);
+    double distanceSquaredXYBetweenVec1Vec2 = vector1.DistanceSquaredXY (vector2);
+    double distanceXYBetweenVec1Vec2 = vector1.DistanceXY (vector2);
+    Check::True (vector1.DistanceXY (vector2, &matrix0, distance), "distance with transform");
+    Check::Near (0.0, distanceBetweenVec0Vec0);
+    Check::Near (sqrt (189.84), distanceBetweenVec1Vec2);
+    Check::Near (189.84, distanceSquaredBetweenVec1Vec2);
+    Check::Near (188.84, distanceSquaredXYBetweenVec1Vec2);
+    Check::Near (sqrt (188.84), distanceXYBetweenVec1Vec2);
+    Check::Near (sqrt (188.84), distance);
+    }
+
+TEST(DPoint3d, MaxAbs)
+    {
+    DPoint3d point0 = DPoint3d::From (-2.0, -15.0, 1.0);
+    DPoint3d point1 = DPoint3d::From (4.0, -5.0, 1.0);
+    double maxVal0 = point0.MaxAbs ();
+    double maxVal1 = point1.MaxAbs ();
+    Check::Near (15.0, maxVal0);
+    Check::Near (5.0, maxVal1);
+    }
+
+TEST(DPoint3d, IsEqual)
+    {
+    DPoint3d point0 = DPoint3d::From (2.0, 2.0, 2.0);
+    DPoint3d point1 = DPoint3d::From (2.0, 2.0, 2.0);
+    DPoint3d point2 = DPoint3d::From (1.0, 1.0, 1.0);
+    DPoint3d point3 = DPoint3d::From (0.0, 0.0, 0.0);
+    DPoint3d point4 = DPoint3d::From (0.00001, 0.00001, 0.00001);
+    double tol0 = 0.01;
+    double tol1 = -0.0001;
+    Check::True (point0.IsEqual (point1));
+    Check::True (!(point0.IsEqual (point2)));
+    Check::True (point3.IsEqual (point4, tol0));
+    Check::True (!(point3.IsEqual (point4, tol1)));
+    }
+
+TEST(DPoint3d, NpcCoordinatesOf)
+    {
+    DPoint3d point0 = DPoint3d::From (0.0, 0.0, 0.0);
+    DPoint3d point1 = DPoint3d::From (2.0, 2.0, 2.0);
+    DPoint3d point2, point3, point6;
+    DPoint3d point4 = DPoint3d::From (1.0, 1.0, 1.0);
+    DPoint3d point5 = DPoint3d::From (0.5, 0.5, 0.5);
+    DRange3d range0 = DRange3d::From (point0, point1);
+    point2.NpcCoordinatesOf (point0, range0);
+    point3.NpcCoordinatesOf (point1, range0);
+    point6.NpcCoordinatesOf (point4, range0);
+    Check::Near (point0, point2);
+    Check::Near (point4, point3);
+    Check::Near (point5, point6);
+    }
+
+TEST(DPoint3d, IsDisconnect)
+    {
+    DPoint3d point0;
+    DPoint3d point1 = DPoint3d::From (-2.0, -15.0, 9.0);
+    point0.InitDisconnect ();
+    Check::True (point0.IsDisconnect ());
+    Check::True (!(point1.IsDisconnect ()));
+    }
+
+TEST(DPoint3d, Init)
+    {
+    DPoint3d point0, point2, point4, point6, point8, point10;
+    DPoint3d point1 = DPoint3d::From (1.0, 2.0, 3.0);
+    DPoint3d point3 = DPoint3d::From (2.0, 4.0, 6.0);
+    DPoint3d point5 = DPoint3d::From (1.0, 2.0, 3.0);
+    DPoint3d point7 = DPoint3d::From (0.0, 0.0, 0.0);
+    DPoint3d point9 = DPoint3d::From (11.0, 16.0, 21.0);
+    DPoint3d point11 = DPoint3d::From (-9.0, 8.0, 9.0);
+    DVec3d vector0 = DVec3d::From (1.0, 2.0, 3.0);
+    DVec3d vector1 = DVec3d::From (3.0, 4.0, 5.0);
+    DVec3d vector2 = DVec3d::From (-5.0, -2.0, -3.0);
+    double scale0 = 2.0;
+    double scale1 = 3.0;
+    double scale2 = 4.0;
+    point0.Init (vector0);
+    point2.SumOf (point1, vector0);
+    point4.Subtract (point3, vector0);
+    point5.Add (vector0);
+    point6.SumOf (point7, vector0, scale0);
+    point8.SumOf (point7, vector0, scale0, vector1, scale1);
+    point10.SumOf (point7, vector0, scale0, vector1, scale1, vector2, scale2);
+    Check::Near (point1, point0);
+    Check::Near (point3, point2);
+    Check::Near (point1, point4);
+    Check::Near (point3, point5);
+    Check::Near (point3, point6);
+    Check::Near (point9, point8);
+    Check::Near (point11, point10);
+    }
+
+TEST(DPoint3d, CrossProduct)
+    {
+    DPoint3d point0, point6, point7, point8, point9, point10;
+    DPoint3d point1 = DPoint3d::From (1.0, 2.0, 3.0);
+    DPoint3d point3 = DPoint3d::From (2.0, 5.0, 6.0);
+    DPoint3d point4 = DPoint3d::From (-3.0, 0.0, 1.0);
+    DPoint3d point5 = DPoint3d::From (0.0, 0.0, 0.0);
+    double c = sqrt (sqrt (910.0));
+    point0.CrossProduct (point1, point3);
+    point6.CrossProductToPoints (point5, point1, point3);
+    double cross0 = point1.CrossProductXY (point3);
+    double magnitude0 = point7.NormalizedCrossProduct (point1, point3);
+    double magnitude2 = point8.SizedCrossProduct (point1, point3, 1.0);
+    double magnitude3 = point9.GeometricMeanCrossProduct (point1, point3);
+    point10.Scale (point4, c/magnitude3);
+    Check::Near (point4, point0);
+    Check::Near (point4, point6);
+    Check::Near (1.0, cross0);
+    double magnitude1 = point4.Normalize ();
+    Check::Near (point4, point7);
+    Check::Near (magnitude1, magnitude0);
+    Check::Near (point4, point8);
+    Check::Near (magnitude1, magnitude2);
+    Check::Near (magnitude1, magnitude3);
+    Check::Near (point10, point9);
+    }
+
+TEST(DPoint3d, DotProduct)
+    {
+    DPoint3d point0 = DPoint3d::From (1.0, 2.0, 3.0);
+    DPoint3d point1 = DPoint3d::From (2.0, 5.0, 6.0);
+    DPoint3d point2;
+    DPoint3d point3 = DPoint3d::From (1.0, 3.0, 3.0);
+    double dot0 = point0.DotProduct (point1);
+    double dot1 = point0.DotProductXY (point1);
+    double dot2 = point0.DotProduct (2.0, 5.0, 6.0);
+    double length0 = point2.NormalizedDifference (point1, point0);
+    double length1 = point3.Normalize ();
+    Check::Near (30.0, dot0);
+    Check::Near (12.0, dot1);
+    Check::Near (30.0, dot2);
+    Check::Near (length1, length0);
+    Check::Near (point3, point2);
+    }
+
+TEST(DPoint3d, AngleTo)
+    {
+    DPoint3d point0 = DPoint3d::From (1.0, 0.0, 0.0);
+    DPoint3d point1 = DPoint3d::From (0.0, 1.0, 0.0);
+    DPoint3d point2 = DPoint3d::From (1.0, 1.0, 0.0);
+    DPoint3d point3 = DPoint3d::From (1.0, -1.0, 0.0);
+    DPoint3d point4 = DPoint3d::From (0.0, 0.0, 1.0);
+    double angle0 = point0.AngleTo (point1);
+    double angle1 = point0.AngleTo (point2);
+    double angle2 = point2.AngleTo (point0);
+    double angle3 = point1.SmallerUnorientedAngleTo (point3);
+    double angle4 = point0.AngleToXY (point1);
+    double angle5 = point0.AngleToXY (point2);
+    double angle6 = point2.AngleToXY (point0);
+    double angle7 = point1.SmallerUnorientedAngleToXY (point3);
+    double angle8 = point2.SignedAngleTo (point0, point4);
+    double angle9 = point0.PlanarAngleTo (point1, point4);
+    double angle10 = point1.PlanarAngleTo (point0, point4);
+    Check::Near (PI/2, angle0);
+    Check::Near (PI/4, angle1);
+    Check::Near (PI/4, angle2);
+    Check::Near (PI/4, angle3);
+    Check::Near (PI/2, angle4);
+    Check::Near (PI/4, angle5);
+    Check::Near (-PI/4, angle6);
+    Check::Near (PI/4, angle7);
+    Check::Near (-PI/4, angle8);
+    Check::Near (PI/2, angle9);
+    Check::Near (-PI/2, angle10);
+    }
+
+TEST(DPoint3d, IsVectorInSmallerSector)
+    {
+    //DPoint3d point0 = DPoint3d::From (0.0, 0.0, 0.0);
+    DPoint3d vector0 = DPoint3d::From (1.0, 0.0, 0.0);
+    DPoint3d vector1 = DPoint3d::From (0.0, 1.0, 0.0);
+    DPoint3d vector2 = DPoint3d::From (0.5, 0.5, 0.0);
+    DPoint3d vector3 = DPoint3d::From (-0.5, 0.5, 0.0);
+    DPoint3d vector4 = DPoint3d::From (-0.5, -0.5, 0.0);
+    DPoint3d vector5 = DPoint3d::From (0.5, -0.5, 0.0);
+    DVec3d upVector = DVec3d::From (0.0, 1.0, 0.0);
+    Check::True(vector2.IsVectorInSmallerSector (vector0, vector1));
+    Check::True(!(vector3.IsVectorInSmallerSector (vector0, vector1)));
+    Check::True(!(vector4.IsVectorInSmallerSector (vector0, vector1)));
+    Check::True(!(vector5.IsVectorInSmallerSector (vector0, vector1)));
+    Check::True(!(vector2.IsVectorInCCWSector (vector0, vector1, upVector)));
+    Check::True(vector3.IsVectorInCCWSector (vector0, vector1, upVector));
+    Check::True(vector4.IsVectorInCCWSector (vector0, vector1, upVector));
+    Check::True(vector5.IsVectorInCCWSector (vector0, vector1, upVector));
+    }
+
+TEST(DPoint3d, RotateXY)
+    {
+    DPoint3d point0,point5;
+    DPoint3d point1 = DPoint3d::From (1.0, 0.0, 0.0);
+    DPoint3d point2 = DPoint3d::From (0.0, 1.0, 0.0);
+    DPoint3d point6 = DPoint3d::From (0.0, -1.0, 0.0);
+    double radian0 = PI/2;
+    double radian1 = -PI;
+    point0.RotateXY (point1, radian0);
+    point1.RotateXY (radian0);
+    point5.RotateXY (point2, radian1);
+    Check::Near (point2, point0);
+    Check::Near (point2, point1);
+    Check::Near (point6, point5);
+    }
+
+TEST(DPoint3d, WeightedDifferenceOf)
+    {
+    DPoint3d point0, point5, point7;
+    DPoint4d point1 = DPoint4d::From (5.0, 6.0, 3.0, 7.0);
+    DPoint4d point2 = DPoint4d::From (2.0, 6.0, 3.0, 4.0);
+    DPoint3d point3 = DPoint3d::From (6.0, -18.0, -9.0);
+    DPoint4d point4 = DPoint4d::From (3.0, 5.0, 1.0, 2.0);
+    //DPoint3d point6 = DPoint3d::From (6.0, -18.0, -9.0);
+    DPoint3d point8 = DPoint3d::From (-11.0, -23.0, -1.0);    
+    DPoint3d point9 = DPoint3d::From (-8.0, -8.0, 2.0);
+    point0.WeightedDifferenceOf (point1, point2);
+    point5.WeightedDifferenceCrossProduct (point4, point1, point2);
+    point7.CrossProduct (point8, point9);
+    Check::Near (point3, point0);
+    Check::Near (point7, point5);
+    }
+
+TEST(DPoint3d, MagnitudeSquared)
+    {
+    DPoint3d point0 = DPoint3d::From (6.0, -18.0, -9.0);
+    DPoint3d point1;
+    DPoint3d point2 = DPoint3d::From (12.0, -36.0, -18.0);
+    DPoint3d point3 = DPoint3d::From (11.0, -4.0, -16.0);
+    DPoint3d point4 = DPoint3d::From (22.0, -8.0, -32.0);
+    double scale0 = 2.0;
+    double magnitude0 = point0.MagnitudeSquared ();
+    double magnitude1 = point0.MagnitudeXY ();
+    double magnitude2 = point0.MagnitudeSquaredXY ();
+    double magnitude3 = point0.Magnitude ();
+    point1.Scale (point0, scale0);
+    point3.Scale (scale0);
+    Check::Near (441.0, magnitude0);
+    Check::Near (sqrt (360.0), magnitude1);
+    Check::Near (360.0, magnitude2);
+    Check::Near (sqrt (441.0), magnitude3);
+    Check::Near (point2, point1);
+    Check::Near (point4, point3);
+    }
+
+TEST(DPoint3d, UnitPerpendicularXY)
+    {
+    DPoint3d point0;
+    DPoint3d point1 = DPoint3d::From (2.0, 0.0, 0.0);
+    DPoint3d point2 = DPoint3d::From (0.0, 1.0, 0.0);
+    Check::True (point0.UnitPerpendicularXY (point1));
+    Check::Near (point2, point0);
+    }
+
+TEST(DPoint3d, Negate)
+    {
+    DPoint3d point0, point3;
+    DPoint3d point1 = DPoint3d::From (2.0, -5.0, 1.0);
+    DPoint3d point2 = DPoint3d::From (-2.0, 5.0, -1.0);
+    point0.Negate (point1);
+    Check::Near (point2, point0);
+    point2.Negate ();
+    Check::Near (point1, point2);
+    double length0 = point3.Normalize (point1);
+    double length1 = point3.Magnitude ();
+    double f = 1.0 / (sqrt (30.0));
+    DPoint3d point4 = DPoint3d::From (2.0 * f, -5.0 * f, 1.0 * f);
+    Check::Near (sqrt (30.0), length0);
+    Check::Near (1.0, length1);
+    Check::Near (point4, point3);
+    }
+
+TEST(DPoint3d, ScaleToLength)
+    {
+    DPoint3d point0;
+    DPoint3d point1 = DPoint3d::From (1.0, 0.0, 0.0);
+    DPoint3d point2 = DPoint3d::From (2.0, 0.0, 0.0);
+    DPoint3d point3 = DPoint3d::From (1.0, 0.0, 0.0);
+    double scale0 = 2.0;
+    double length0 = point0.ScaleToLength (point1, scale0);
+    Check::Near (point2, point0);
+    Check::Near (1.0, length0);
+    double length1 = point1.ScaleToLength (scale0);
+    Check::Near (point2, point1);
+    Check::Near (1.0, length1);
+    double length2 = point2.Normalize ();
+    Check::Near (2.0, length2);
+    Check::Near (point3, point2);
+    }
+
+TEST(DPoint3d, IsParallelTo)
+    {
+    DPoint3d point0 = DPoint3d::From (2.0, 2.0, 2.0);
+    DPoint3d point1 = DPoint3d::From (1.0, 1.0, 1.0);
+    DPoint3d point2 = DPoint3d::From (1.0, 0.0, 0.0);
+    DPoint3d point3 = DPoint3d::From (0.0, 1.0, 0.0);
+    Check::True (point0.IsParallelTo (point1));
+    Check::True (!(point0.IsParallelTo (point2)));
+    Check::True (point2.IsPerpendicularTo (point3));
+    Check::True (!(point2.IsPerpendicularTo (point1)));
+    }
+
+TEST(DPoint3d, SafeDivide)
+    {
+    DPoint3d point0, point3;
+    DPoint3d point1 = DPoint3d::From (1.0, 1.0, 1.0);
+    DPoint3d point2 = DPoint3d::From (0.5, 0.5, 0.5);
+    DPoint3d point5 = DPoint3d::From (2.0, 3.0, 4.0);
+    double denominator0 = 0.0;
+    double denominator1 = 2.0;
+    Check::True (!(point0.SafeDivide (point1, denominator0)));
+    Check::True (point3.SafeDivide (point1, denominator1));
+    double product = point2.TripleProduct (point1, point5);
+    Check::Near (point2, point3);
+    Check::Near (0.0, product);
+    }
+
+TEST(DPoint3d, Subtract)
+    {
+    DPoint3d point0 = DPoint3d::From (1.0, 1.0, 1.0);
+    DPoint3d point1 = DPoint3d::From (0.5, 0.5, 0.5);
+    DPoint3d point2, point4, point7, point11, point15;
+    DPoint3d point3 = DPoint3d::From (0.0, 0.0, 0.0);
+    DPoint3d point5 = DPoint3d::From (1.5, 1.5, 1.5);
+    DPoint3d point6 = DPoint3d::From (2.0, 3.0, 4.0);
+    DPoint3d point8 = DPoint3d::From (5.5, 7.5, 9.5);
+    DPoint3d point9 = DPoint3d::From (8.0, 7.0, 5.0);
+    DPoint3d point10 = DPoint3d::From (37.5, 35.5, 29.5);
+    DPoint3d point12 = DPoint3d::From (5.0, 2.0, 1.0);
+    DPoint3d point13 = DPoint3d::From (2.0, 8.0, 4.0);
+    DPoint3d point14 = DPoint3d::From (7.0, 10.0, 5.0);
+    DPoint3d point16 = DPoint3d::From (9.0, 18.0, 9.0);
+    double scale0 = 3.0;
+    double scale1 = 2.0;
+    double scale2 = 4.0;
+    point0.Subtract (point1);
+    point2.DifferenceOf (point0, point1);
+    point4.SumOf (point3, point1, scale0);
+    point7.SumOf (point3, point1, scale0, point6, scale1);
+    point11.SumOf (point3, point1, scale0, point6, scale1, point9, scale2);
+    point12.Add (point13);
+    point15.SumOf (point12, point13);
+    Check::Near (point1, point0);
+    Check::Near (point3, point2);
+    Check::Near (point5, point4);
+    Check::Near (point8, point7);
+    Check::Near (point10, point11);
+    Check::Near (point14, point12);
+    Check::Near (point16, point15);
+    }
+    
+TEST(DPoint3d, MultiplyArrayByScales)
+    {
+    DPoint3d point0[2];
+    DPoint3d point1[2];
+    point1[0] = DPoint3d::From (0.5, 0.5, 0.5);
+    point1[1] = DPoint3d::From (2.0, 3.0, 4.0);
+    DPoint3d point2 = DPoint3d::From (1.5, 1.5, 1.5);
+    DPoint3d point3 = DPoint3d::From (6.0, 9.0, 12.0);
+    double scale0[2];
+    scale0[0] = scale0[1] = 3.0;
+    DPoint3d::MultiplyArrayByScales (point0, point1, scale0, 2);
+    Check::Near (point2, point0[0]);
+    Check::Near (point3, point0[1]);
+    }
+
+TEST(DPoint3d, DivideArrayByScales)
+    {
+    DPoint3d point0[2];
+    DPoint3d point1[2];
+    point1[0] = DPoint3d::From (1.5, 1.5, 1.5);
+    point1[1] = DPoint3d::From (6.0, 9.0, 12.0);
+    DPoint3d point2 = DPoint3d::From (0.5, 0.5, 0.5);
+    DPoint3d point3 = DPoint3d::From (2.0, 3.0, 4.0);
+    double scale0[2];
+    scale0[0] = scale0[1] = 3.0;
+    DPoint3d::DivideArrayByScales (point0, point1, scale0, 2);
+    Check::Near (point2, point0[0]);
+    Check::Near (point3, point0[1]);
+    }
+
+TEST(DPoint3d, FromProduct)
+    {
+    Transform transform0 = Transform::FromIdentity ();
+    DPoint3d point0 = DPoint3d::FromProduct (transform0, 2.0, 3.0, 4.0);
+    DPoint3d point1 = DPoint3d::From (2.0, 3.0, 4.0);
+    DPoint3d point2 = DPoint3d::From (0.0, 0.0, 0.0);
+    RotMatrix matrix0 = RotMatrix::FromIdentity ();
+    DPoint3d point3 = DPoint3d::FromProduct (point2, matrix0, 2.0, 3.0, 4.0);
+    DPoint3d point4 = DPoint3d::FromProduct (transform0, point1);
+    Check::Near (point1, point0);
+    Check::Near (point1, point3);
+    Check::Near (point1, point4);
+    }
+
+TEST(DPoint3d, FromInterpolate)
+    {
+    DPoint3d point0 = DPoint3d::From (2.0, 3.0, 4.0);
+    DPoint3d point1 = DPoint3d::From (5.0, 8.0, 6.0);
+    double fraction = 0.5;
+    DPoint3d point2 = DPoint3d::FromInterpolate (point0, fraction, point1);
+    DPoint3d point3 = DPoint3d::From (3.5, 5.5, 5.0);
+    Check::Near (point3, point2);
+    }
+
+void Create (DPoint4d &data, double x, double y, double z, double w)    {data.Init (x,y,z, w);}
+void Create (DPoint3d &data, double x, double y, double z, double w)    {data.Init (x,y,z);}
+void Create (DVec3d   &data, double x, double y, double z, double w)    {data.Init (x,y,z);}
+void Create (DPoint2d &data, double x, double y, double z, double w)    {data.Init (x,y);}
+void Create (DVec2d   &data, double x, double y, double z, double w)    {data.Init (x,y);}
+
+template<typename PointType, typename VectorType>
+void TestSums (double ax, double ay, double az)
+    {
+    // Create instances with full xyz.  Collapse to instantiation type via "From" method...
+    PointType origin;
+    VectorType xVec;
+    VectorType yVec;
+    VectorType zVec;
+
+    
+    Create (origin, 1,2,3, 1);
+
+    Create (xVec, 4,7,8, 1.1);
+    Create (yVec, -2,3,1.5,0.9);
+    Create (zVec, 1.3, 2.34, -0.4, 0);
+
+    //VectorType xScale = VectorType::FromScale (xVec, ax);
+    //VectorType yScale = VectorType::FromScale (yVec, ay);
+    PointType sum1    = PointType::FromSumOf (origin, xVec, ax);
+    PointType sum2    = PointType::FromSumOf (origin, xVec, ax, yVec, ay);
+    PointType sum3    = PointType::FromSumOf (origin, xVec, ax, yVec, ay, zVec, az);
+    PointType sum12   = PointType::FromSumOf (sum2, zVec, az);
+    PointType sum2a   = PointType::FromSumOf (sum1, yVec, ay);
+    Check::Near (sum3, sum12, "FromSumOf");
+    Check::Near (sum2, sum2a, "FromSumOf");
+
+
+    PointType alpha0 = PointType::FromScale (xVec, ax);
+    PointType beta0  = PointType::FromSumOf (xVec, ax, yVec, ay);
+    PointType gamma0 = PointType::FromSumOf (xVec, ax, yVec, ay, zVec, az);
+    PointType zeta0  = PointType::FromScale (zVec, az);
+    PointType mu0    = PointType::FromSumOf (beta0, 1.0, zeta0, 1.0);
+    Check::Near (mu0, gamma0, "PointType::FromSumOf");
+
+    VectorType alpha1 = VectorType::FromScale (xVec, ax);
+    VectorType beta1  = VectorType::FromSumOf (xVec, ax, yVec, ay);
+    VectorType gamma1 = VectorType::FromSumOf (xVec, ax, yVec, ay, zVec, az);
+    VectorType mu1    = VectorType::FromSumOf (beta1, 1.0, zVec, az);
+    Check::Near (mu1, gamma1, "VectorType::FromSumOf");
+
+    Check::Near (alpha0, alpha1, "FromScale as point, vector");
+    Check::Near (beta0, beta1, "FromScale as point, vector");
+    Check::Near (gamma0, gamma1, "FromScale as point, vector");
+
+    PointType target = PointType::FromSumOf (origin, xVec, 1.0);
+    for (double f = -0.25; f < 1.5; f += 0.25)
+        {
+        PointType point0 = PointType::FromSumOf (origin, xVec, f);
+        PointType point1 = PointType::FromInterpolate (origin, f, target);
+        Check::Near (point0, point1, "Interpolation vs direct sum");
+        }
+    }
+
+TEST (DPoint3d, SumOf_Variants)
+    {
+    TestSums <DPoint3d, DVec3d> (2, 3, 0.12312);
+    TestSums <DPoint2d, DVec2d> (2, 3, 0.12312);
+    }
+
+TEST(DPoint3d,AppendInterpolated)
+    {
+    bvector<DPoint3d> points;
+    DPoint3d pointA = DPoint3d::From (1,0,0);
+    DPoint3d pointB = DPoint3d::From (2,0,0);
+    DPoint3d pointC = DPoint3d::From (3,3,1);
+    
+    size_t n = 4;
+    DPoint3dOps::AppendInterpolated (points, pointA, pointB, 4, true);
+    Check::Size (n, points.size (), "First AppendInterpolated");
+    Check::Near (pointA, points.front (), "front");
+    Check::Near (pointB, points.back (), "back");
+    DPoint3dOps::AppendInterpolated (points, pointB, pointC, 4, false);
+    Check::Size (2 * n - 1, points.size (), "Second AppendInterpolated");
+    Check::Near (pointC, points.back (), "back");
+    
+    }
+    
+
+/// @param [IN] planeOrigin 00 point of the plane
+/// @param [IN] planeXPoint (s=1,t=0) point of the plane -- target along nominal X direction.
+/// @parma [IN] planeYPoint (s=0,t=1) point of the plane -- target along nominal Y direction.
+/// @param [IN] planeXFraction fractional position along the plane X direction
+/// @param [IN] planeYFraction fractional postion along the plane Y direction
+DPoint3d PlaneFractionsToPoint
+(
+DPoint3dCR planeOrigin,
+DPoint3dCR planeXTarget,
+DPoint3dCR planeYTarget,
+double planeXFraction,
+double planeYFraction
+)
+    {
+    DVec3d planeXDirection = DVec3d::FromStartEnd (planeOrigin, planeXTarget);
+    DVec3d planeYDirection = DVec3d::FromStartEnd (planeOrigin, planeYTarget);
+    return DPoint3d::FromSumOf (planeOrigin, planeXDirection, planeXFraction, planeYDirection, planeYFraction);
+    }
+
+/// Intersect a ray (defined by origin and target) with a plane (defined by 3 points)
+/// @param [IN] rayOrigin origin of ray.
+/// @param [IN] rayTarget target point of the ray.
+/// @param [IN] planeOrigin 00 point of the plane
+/// @param [IN] planeXPoint (s=1,t=0) point of the plane -- target along nominal X direction.
+/// @parma [IN] planeYPoint (s=0,t=1) point of the plane -- target along nominal Y direction.
+/// @param [OUT] rayFraction fractional position (possibly negative or larger than 1) along the ray.    
+/// @param [OUT] planeXFraction fractional position along the plane X direction
+/// @param [OUT] planeYFraction fractional postion along the plane Y direction
+bool RayBy2PointsIntersectPlaneBy3Points
+(
+DPoint3dCR rayOrigin,
+DPoint3dCR rayTarget,
+DPoint3dCR planeOrigin,
+DPoint3dCR planeXTarget,
+DPoint3dCR planeYTarget,
+double &rayFraction,
+double &planeXFraction,
+double &planeYFraction
+)
+    {
+    DVec3d rayDirection = DVec3d::FromStartEnd (rayOrigin, rayTarget);
+    DVec3d planeXDirection = DVec3d::FromStartEnd (planeOrigin, planeXTarget);
+    DVec3d planeYDirection = DVec3d::FromStartEnd (planeOrigin, planeYTarget);
+    RotMatrix matrix = RotMatrix::FromColumnVectors (planeXDirection, planeYDirection, rayDirection);
+    DVec3d rhs = DVec3d::FromStartEnd (planeOrigin, rayOrigin);
+    DVec3d stLambda;
+    if (matrix.Solve (stLambda, rhs))
+        {
+        planeXFraction = stLambda.x;
+        planeYFraction = stLambda.y;
+        rayFraction    = -stLambda.z;
+        return true;
+        }
+    return false;
+    }
+    
+TEST(DPoint3d,RayPlaneExample)
+    {
+    DPoint3d rayOrigin = DPoint3d::From (1,2,3);
+    DPoint3d rayTarget = DPoint3d::From (5,2,9);
+    DPoint3d planeOrigin = DPoint3d::From (10,12,0);
+    DPoint3d planeXTarget = DPoint3d::From (10,0,0);
+    DPoint3d planeYTarget = DPoint3d::From (10,12,20);
+    double rayFraction, planeXFraction, planeYFraction;
+    Check::True (RayBy2PointsIntersectPlaneBy3Points (rayOrigin, rayTarget, planeOrigin, planeXTarget, planeYTarget, rayFraction, planeXFraction, planeYFraction), "ray plane intersection");
+    DPoint3d planePoint = PlaneFractionsToPoint (planeOrigin, planeXTarget, planeYTarget, planeXFraction, planeYFraction);
+    DPoint3d rayPoint   = DPoint3d::FromInterpolate (rayOrigin, rayFraction, rayTarget);
+
+    Check::Near (rayPoint, planePoint, "rayPlane intersection resolved");    
+    
+    }
+    
+
+TEST(DPoint4d,Interpolate)
+    {
+    DPoint4d pointA = DPoint4d::From (1,2,3, 1.25);
+    DPoint4d pointB = DPoint4d::From (7,5,11, 0.75);
+    DPoint4d deltaAB, deltaAC;
+    DPoint4d pointC, pointD;
+    for (double f = -2.0; f < 3.0; f += 0.25)
+        {
+        pointC.Interpolate (pointA, f, pointB);
+        pointD.Interpolate (pointB, 1.0 - f, pointA);
+        Check::Near (pointC, pointD, "Reverse interpolation");
+        deltaAB.DifferenceOf (pointB, pointA);
+        deltaAC.DifferenceOf (pointC, pointA);
+        Check::Near (deltaAC.MagnitudeXYZW (), fabs (f) * deltaAB.MagnitudeXYZW (), "interpolated distance");
+        }
+    }
+
+
+
+void CheckEvaluatedPointExtents (DEllipse3dCR ellipse)
+    {
+    bvector<DPoint3d> points;
+    DVec3d perp;
+    perp.GeometricMeanCrossProduct (ellipse.vector0, ellipse.vector90);
+    double dTheta = 0.20;
+    size_t numTheta = 40;
+    for (size_t i = 0; i < numTheta; i++)
+        {
+        double theta = i * dTheta;
+        points.push_back (DPoint3d::FromSumOf (ellipse.center, ellipse.vector0, cos (theta), ellipse.vector90, sin (theta)));
+        }
+
+    Transform principalExtents;
+    if (Check::True (DPoint3dOps::PrincipalExtents (points, principalExtents)))
+        {
+        DVec3d xAxis, yAxis, zAxis;
+        principalExtents.GetMatrixColumn (xAxis, 0);
+        principalExtents.GetMatrixColumn (yAxis, 1);
+        principalExtents.GetMatrixColumn (zAxis, 2);
+        Check::True (xAxis.Magnitude () >= yAxis.Magnitude ());
+        DPoint3d origin;
+        principalExtents.GetTranslation (origin);
+        Check::True (xAxis.IsPerpendicularTo (perp));
+        Check::True (yAxis.IsPerpendicularTo (perp));
+        Check::True (xAxis.IsPerpendicularTo (yAxis));
+        Transform npcToWorld;
+        npcToWorld.InitFromOriginAndVectors (origin, xAxis, yAxis, perp);   // zAxis is zero because data really is planar.
+        Transform worldToNPC;
+        worldToNPC.InverseOf (npcToWorld);
+        DRange3d npcRange = DPoint3dOps::Range (&points, worldToNPC);
+        // The local range should achieve its minmax claims...
+        //double tol = Angle::SmallAngle ();
+        Check::Near (npcRange.low.x,  0.0);
+        Check::Near (npcRange.low.y,  0.0);
+        Check::Near (npcRange.high.x, 1.0);
+        Check::Near (npcRange.high.y, 1.0);
+        Check::Near (npcRange.low.z,  0.0);
+        Check::Near (npcRange.high.z, 0.0); // Because the data really is planar.
+        // Introduce some z variation ...
+        static double s_zFraction = 0.1;
+        static size_t zStep = 5;
+        for (size_t i = 0; i < numTheta; i += zStep)
+          points[i] = DPoint3d::FromSumOf (points[i], perp, s_zFraction);
+        Transform principalExtents2;
+        Check::True (DPoint3dOps::PrincipalExtents (points, principalExtents2));
+        // A few points have moved a little off the plane.
+        // Expect the z to show just a little magnitude ..
+        principalExtents2.GetMatrixColumn (xAxis, 0);
+        principalExtents2.GetMatrixColumn (yAxis, 1);
+        principalExtents2.GetMatrixColumn (zAxis, 2);
+        Check::True (xAxis.Magnitude () >= yAxis.Magnitude ());
+        double s_zAxisFractionAcceptFraction = 3.0 * s_zFraction;
+        double az = zAxis.Magnitude ();
+        double aPerp = perp.Magnitude ();
+        Check::True (az < s_zAxisFractionAcceptFraction * aPerp);
+        }
+    }
+
+TEST(DPoint3d,PrincipalExtents)
+  {
+
+  DEllipse3d ellipse = DEllipse3d::From (1,2,3, 6,2,0, -1, 3,0, 0.0, Angle::DegreesToRadians (360));
+  CheckEvaluatedPointExtents (ellipse);
+  ellipse.vector90.z += 1.0;
+  CheckEvaluatedPointExtents (ellipse);
+  }
+
+
+TEST(DPoint3d,PolygonLinestringApproach)
+  {
+  bvector<DPoint3d> polygon;
+  bvector<DPoint3d> linestring;
+
+  polygon.push_back (DPoint3d::From (1,1,0));
+  polygon.push_back (DPoint3d::From (-1,1,0));
+  polygon.push_back (DPoint3d::From (-1,-1,0));
+  polygon.push_back (DPoint3d::From (1,-1,0));
+  polygon.push_back (DPoint3d::From (1,1,0));
+  DPoint3d pointA, pointB, pointB0;
+  pointB0.Zero ();
+  for (int i = 0 ; i < 4; i++)  // build tests at corner point i
+      {
+      for (double z0 = -1.5; z0 < 1.0; z0 += 1.0)
+          {
+          DPoint3d cornerPoint = polygon[i];
+          DPoint3d planePoint = cornerPoint;
+          planePoint.Scale (2.0);
+          for (int numB = 2; numB < 4; numB++)
+              {
+              double dz = 1.0 / (numB - 1);
+              linestring.clear ();
+              for (size_t k = 0; (int)k < numB; k++)
+                  linestring.push_back (DPoint3d::From (planePoint.x, planePoint.y, z0 + k * dz));
+              bsiPolygon_closestApproachBetweenPolygonAndLineString (pointA, pointB,
+                      &polygon.front (), (int)polygon.size (), &linestring.front (), (int)linestring.size());
+
+              Check::Near (cornerPoint, pointA);
+
+              // confirm pointB not affected by splitting the B line
+              if (numB == 2)
+                  {
+                  pointB0 = pointB;
+                  }
+              else
+                  {
+                  Check::Near (pointB0, pointB);
+                  }
+              }
+          }
+      }
+  }
+
+void testCrossProduct (DPoint4dCR a, DPoint4dCR b, DPoint4dCR c, DPoint4dCR d, double expectedSign)
+    {
+    DPoint4d d1 = DPoint4d::FromCrossProduct (a, b, c);
+    DPoint4d d2 = DPoint4d::FromCrossProduct (b, c, a);
+    DPoint4d d3 = DPoint4d::FromCrossProduct (c, a, b);
+    DPoint4d ds = d;
+    ds.Scale (expectedSign);
+    if (!Check::Near (ds, d1))
+        {
+        Check::PrintIndent (2);Check::Print (a, "a");
+        Check::PrintIndent (2);Check::Print (b, "b");
+        Check::PrintIndent (2);Check::Print (c, "c");
+        Check::PrintIndent (2);Check::Print (d, "expected d");
+        Check::PrintIndent (2);Check::Print (expectedSign, "expectedSign");
+        Check::PrintIndent (2);Check::Print (d1, "computed d");
+        }
+
+    Check::Near (d1, d2);
+    Check::Near (d1, d3);
+    Check::Near (0.0, d.DotProduct (a));
+    Check::Near (0.0, d.DotProduct (b));
+    Check::Near (0.0, d.DotProduct (c));
+    }
+ TEST(DPoint4d,CrossProductA)
+  {
+  DPoint4d unitX = DPoint4d::From (1,0,0,0);
+  DPoint4d unitY = DPoint4d::From (0,1,0,0);
+  DPoint4d unitZ = DPoint4d::From (0,0,1,0);
+  DPoint4d unitW = DPoint4d::From (0,0,0,1);
+
+// The sign of the result seems to be such that the 
+// determinant [result a b c] is positive.
+// hence determinant [a b c result] which is 3 swaps away is negative.
+  testCrossProduct (unitX, unitY, unitZ, unitW, -1.0);
+  testCrossProduct (unitY, unitX, unitZ, unitW, -1.0);
+  testCrossProduct (unitX, unitZ, unitY, unitW, -1.0);
+  testCrossProduct (unitZ, unitY, unitX, unitW, -1.0);
+
+  testCrossProduct (unitY, unitZ, unitW, unitX, 1.0);
+  testCrossProduct (unitZ, unitY, unitW, unitX, -1.0);
+  testCrossProduct (unitY, unitW, unitZ, unitX, -1.0);
+  testCrossProduct (unitW, unitZ, unitY, unitX, -1.0);
+
+  testCrossProduct (unitZ, unitW, unitX, unitY, -1.0);
+  testCrossProduct (unitZ, unitX, unitW, unitY,  1.0);
+  testCrossProduct (unitX, unitW, unitZ, unitY,  1.0);
+  testCrossProduct (unitW, unitZ, unitX, unitY,  1.0);
+
+  testCrossProduct (unitX, unitY, unitW, unitZ, 1.0);
+  testCrossProduct (unitY, unitX, unitW, unitZ, -1.0);
+  testCrossProduct (unitW, unitY, unitX, unitZ, -1.0);
+  testCrossProduct (unitY, unitX, unitW, unitZ, -1.0);
+
+  }
+
+TEST(DPoint4d,CrossProductB)
+  {
+  Check::StartScope ("CrossProduct is perpendicular to its args");
+  // Make 3 dpoint4d that are clearly independent
+  DPoint4d X = DPoint4d::From (5,2,1,1);
+  DPoint4d Y = DPoint4d::From (0.35,4.0,1,1);
+  DPoint4d Z = DPoint4d::From (0.2, 0.4, 5.0, 0.3);
+  DPoint4d W = DPoint4d::FromCrossProduct (X, Y, Z);
+  double dx = W.DotProduct (X);
+  Check::Near (0.0, dx);
+  Check::Near (0.0, W.DotProduct (Y));
+  Check::Near (0.0, W.DotProduct (Z));
+  Check::EndScope ();
+  }
+
+void CollectGFormat (bvector<Utf8String> &strings)
+    {
+    bvector<double> values {1.0, 2.0, 1.25, 2.242342319438947348972389172389, 4.0 / 3.0, 9.0/7.0};
+    char buffer[1024];
+    for (double s : bvector<double>{1.0, 10.0, 1000.0, 1.0e6})
+        {
+//        printf ("| Scale Factor %.17g| | |\n", s);
+//        printf ("| (17g) | (g) | (8g)|\n");
+        for (auto x : values)
+            {
+            double y = x * s;
+            sprintf (buffer, "| %.17g  | %g | %.8g|", y, y, y);
+            strings.push_back (Utf8String(buffer));
+            }
+//        printf ("| Scale Factor 1.0/%.17g | | |\n", s);
+//        printf ("| (17g) | (g) | (8g)|\n");
+        for (auto x : values)
+            {
+            double y = x / s;
+            sprintf (buffer, "| %.17g  | %g | %.8g|", y, y, y);
+            strings.push_back (Utf8String(buffer));
+            }
+        }
+    }
+static bvector<Utf8String> s_baseline
+    {
+ Utf8String ("| 1  | 1 | 1|"),
+ Utf8String ("| 2  | 2 | 2|"),
+ Utf8String ("| 1.25  | 1.25 | 1.25|"),
+ Utf8String ("| 2.2423423194389471  | 2.24234 | 2.2423423|"),
+ Utf8String ("| 1.3333333333333333  | 1.33333 | 1.3333333|"),
+ Utf8String ("| 1.2857142857142858  | 1.28571 | 1.2857143|"),
+ Utf8String ("| 1  | 1 | 1|"),
+ Utf8String ("| 2  | 2 | 2|"),
+ Utf8String ("| 1.25  | 1.25 | 1.25|"),
+ Utf8String ("| 2.2423423194389471  | 2.24234 | 2.2423423|"),
+ Utf8String ("| 1.3333333333333333  | 1.33333 | 1.3333333|"),
+ Utf8String ("| 1.2857142857142858  | 1.28571 | 1.2857143|"),
+ Utf8String ("| 10  | 10 | 10|"),
+ Utf8String ("| 20  | 20 | 20|"),
+ Utf8String ("| 12.5  | 12.5 | 12.5|"),
+ Utf8String ("| 22.423423194389471  | 22.4234 | 22.423423|"),
+ Utf8String ("| 13.333333333333332  | 13.3333 | 13.333333|"),
+ Utf8String ("| 12.857142857142858  | 12.8571 | 12.857143|"),
+ Utf8String ("| 0.10000000000000001  | 0.1 | 0.1|"),
+ Utf8String ("| 0.20000000000000001  | 0.2 | 0.2|"),
+ Utf8String ("| 0.125  | 0.125 | 0.125|"),
+ Utf8String ("| 0.22423423194389472  | 0.224234 | 0.22423423|"),
+ Utf8String ("| 0.13333333333333333  | 0.133333 | 0.13333333|"),
+ Utf8String ("| 0.12857142857142859  | 0.128571 | 0.12857143|"),
+ Utf8String ("| 1000  | 1000 | 1000|"),
+ Utf8String ("| 2000  | 2000 | 2000|"),
+ Utf8String ("| 1250  | 1250 | 1250|"),
+ Utf8String ("| 2242.342319438947  | 2242.34 | 2242.3423|"),
+ Utf8String ("| 1333.3333333333333  | 1333.33 | 1333.3333|"),
+ Utf8String ("| 1285.7142857142858  | 1285.71 | 1285.7143|"),
+ Utf8String ("| 0.001  | 0.001 | 0.001|"),
+ Utf8String ("| 0.002  | 0.002 | 0.002|"),
+ Utf8String ("| 0.00125  | 0.00125 | 0.00125|"),
+ Utf8String ("| 0.0022423423194389471  | 0.00224234 | 0.0022423423|"),
+ Utf8String ("| 0.0013333333333333333  | 0.00133333 | 0.0013333333|"),
+ Utf8String ("| 0.0012857142857142859  | 0.00128571 | 0.0012857143|"),
+ Utf8String ("| 1000000  | 1e+06 | 1000000|"),
+ Utf8String ("| 2000000  | 2e+06 | 2000000|"),
+ Utf8String ("| 1250000  | 1.25e+06 | 1250000|"),
+ Utf8String ("| 2242342.3194389469  | 2.24234e+06 | 2242342.3|"),
+ Utf8String ("| 1333333.3333333333  | 1.33333e+06 | 1333333.3|"),
+ Utf8String ("| 1285714.2857142859  | 1.28571e+06 | 1285714.3|"),
+ Utf8String ("| 9.9999999999999995e-07  | 1e-06 | 1e-06|"),
+ Utf8String ("| 1.9999999999999999e-06  | 2e-06 | 2e-06|"),
+ Utf8String ("| 1.2500000000000001e-06  | 1.25e-06 | 1.25e-06|"),
+ Utf8String ("| 2.2423423194389473e-06  | 2.24234e-06 | 2.2423423e-06|"),
+ Utf8String ("| 1.3333333333333332e-06  | 1.33333e-06 | 1.3333333e-06|"),
+ Utf8String ("| 1.2857142857142858e-06  | 1.28571e-06 | 1.2857143e-06|"),
+    };
+TEST(General,GFormat)
+    {
+    bvector <Utf8String> strings;
+    CollectGFormat (strings);
+#define PrintBvectorInitialization_not
+#ifdef PrintBvectorInitialization
+    for (auto &s : strings)
+        {
+        printf (" Utf8String (\"%s\"),\n", s.c_str());
+        }
+#endif
+#define CompareToBaseline
+#ifdef CompareToBaseline
+    LOG.tracev (L"g format string count %d", (int)strings.size ());
+    if (Check::Size (s_baseline.size (), strings.size (), "formatted strings counts should match"))
+        {
+        size_t numError = 0;
+        for (size_t i = 0; i < strings.size (); i++)
+            if (s_baseline[i] != strings[i])
+                {
+                numError++;
+                printf ("g format string mismatch:\n(baseline %s)\n(runtime  %s)\n", s_baseline[i].c_str(), strings[i].c_str());
+                LOG.tracev (L"g format string mismatch:\n(baseline %s)\n(runtime  %s)\n", s_baseline[i].c_str(), strings[i].c_str());
+                }
+#if EmitErrors
+        Check::Size (0, numError, "Formatted string matching");
+#endif
+        }
+#endif
+    }
+
+
+TEST(DPoint3d,MaxDistanceFromRay)
+    {
+    double rMax = 78;
+    double theta = 0.92;
+    DPoint3d disconnect;
+    disconnect.InitDisconnect ();
+    bvector<DPoint3d> pointA
+        {
+        DPoint3d::From (2,3,9),
+        disconnect,
+        DPoint3d::From (4,3,2),
+        DPoint3d::From (rMax * cos(theta), rMax * sin(theta),0),           // And we know that this is the farthest point from Z, and it is at index0==3 ..
+        DPoint3d::From (4,3,5)
+        };
+    size_t index0 = 3;
+    double dMaxA, dMaxB;
+    size_t indexA, indexB;
+    DRay3d rayA = DRay3d::FromOriginAndVector (DPoint3d::From(0,0,0),  DVec3d::From (0,0,1));
+    if (Check::True (DPoint3dOps::MaxDistanceFromUnboundedRay (pointA, rayA, indexA, dMaxA))
+            && Check::Near (rMax, dMaxA)
+            && Check::Size (index0, indexA)
+            )
+        {
+        auto transform = Transform::FromLineAndRotationAngle (DPoint3d::From (1,5,9), DPoint3d::From (1,2,3), 0.4);
+        bvector<DPoint3d> pointB;
+        transform.Multiply (pointB, pointA);
+        DRay3d rayB;
+        transform.Multiply (rayB, rayA);
+        if (Check::True (DPoint3dOps::MaxDistanceFromUnboundedRay (pointB, rayB, indexB, dMaxB)))
+            {
+            Check::Size (indexA, indexB);
+            Check::Near (dMaxA, dMaxB);
+            }
+        }
+    }
+
+
+#define MGeometryPort_not
+#ifdef MGeometryPort
+//! @return true if a is "to the left of, or below with equal x"
+static bool DPoint2d__LexicalXYLessThan (DPoint2d const &a, DPoint2d const &b)
+    {
+    if (a.x < b.x)
+        return true;
+    if (a.x > b.x)
+        return false;
+    return a.y < b.y;
+    }
+#define CrossProductToTargets CrossProductToPoints
+//! methods treating an array of DPoint2d as counterclockwise order around a convex polygon
+struct MConvexPolygon2d
+{
+private:
+// hull points in CCW order, WITHOUT final duplicate . ..
+bvector<DPoint2d> m_hullPoints;
+public: 
+// Create the hull.
+MConvexPolygon2d (bvector<DPoint2d> &points)
+    {
+    ComputeConvexHull(points, m_hullPoints);
+    }
+
+// Return a copy of the hull points.
+bvector<DPoint2d> Points () {return m_hullPoints;}
+
+// test if the hull points are a convex, CCW polygon
+bool IsValidConvexHull () const
+    {
+    if (m_hullPoints.size () < 3)
+        return false;
+    size_t n = m_hullPoints.size ();
+    for (size_t i = 0; i < m_hullPoints.size (); i++)
+        {
+        size_t i1 = (i + 1) % n;
+        size_t i2 = (i + 2) % n;
+        if (m_hullPoints[i].CrossProductToTargets (m_hullPoints[i1], m_hullPoints[i2]) < 0.0)
+            return false;
+        }
+    return true;
+    }
+
+//! @return true if the convex hull (to the left of edges) contains the test point.
+bool ContainsPoint
+(
+DPoint2d const &point           //!< [in] point to test.
+) const
+    {
+    DPoint2d xy0 = m_hullPoints.back ();
+    //double tol = -1.0e-20;  // negative tol!!
+    for (size_t i = 0; i < m_hullPoints.size (); i++)
+        {
+        DPoint2d xy1 = m_hullPoints[i];
+        double c = xy0.CrossProductToTargets(xy1, point);
+        if (c < 0.0)
+            return false;
+        xy0 = xy1;
+        }
+    return true;
+    }
+
+//! Offset the entire hull (in place) by distance.
+void OffsetInPlace (double distance)
+    {
+    size_t n = m_hullPoints.size ();
+    if (n >= 3)
+        {
+        DVec2d edgeA, perpA, edgeB, perpB;
+        edgeA = DVec2d (m_hullPoints.back (), m_hullPoints.front ());
+        edgeA.NormalizeInPlace ();
+        perpA = edgeA.CWPerpendicularVector();
+        DPoint2d hullPoint0 = m_hullPoints[0];
+        for (size_t i = 0; i < m_hullPoints.size (); i++, perpA = perpB)
+            {
+            size_t j = i + 1;
+            edgeB = DVec2d(m_hullPoints[i],
+                    j < n ? m_hullPoints[j] : hullPoint0);
+            edgeB.NormalizeInPlace();
+            perpB = edgeB.CWPerpendicularVector();
+            m_hullPoints[i] = m_hullPoints[i] + DVec2d::OffsetBisector (perpA, perpB, distance);
+            }
+        }
+    }
+
+// Return 2 distances bounding the intersection of the ray with a convex hull.
+// ASSUME (for tolerancing) the ray has normalized direction vector.
+DRange1d ClipRay
+(
+MRay2d const &ray             //!< [in] ray to clip.  Both negative and positive distances along the ray are possible.
+)
+    {
+    double distanceA = -DBL_MAX;
+    double distanceB = DBL_MAX;
+    
+    if (m_hullPoints.size () < 3)
+        return MRange1d ();
+    DPoint2d xy0 = m_hullPoints.back ();
+    for (auto xy1 : m_hullPoints)
+        {
+        double distance, dhds;
+        if (ray.IntersectUnboundedLine (xy0, xy1, distance, dhds))
+            {
+            if (dhds > 0.0)
+                {
+                if (distance < distanceB)
+                    distanceB = distance;
+                }
+            else
+                {
+                if (distance > distanceA)
+                    distanceA = distance;
+                }
+            if (distanceA > distanceB)
+                return MRange1d ();
+            }
+        else
+            {
+            // ray is parallel to the edge.
+            // Any single point out classifies it all . ..
+            if (xy0.CrossProductToTargets (xy1, ray.m_origin) < 0.0)
+                return MRange1d ();
+            }
+        xy0 = xy1;
+        }
+    MRange1d range;
+    range.Extend (distanceA);
+    range.Extend (distanceB);
+    return range;
+    }
+
+//! Return the range of (fractional) ray postions for projections of all points from the arrays.
+MRange1d RangeAlongRay
+(
+MRay2d const &ray
+)
+    {
+    MRange1d range;
+    for (auto xy1 : m_hullPoints)
+        range.Extend (ray.ProjectionFraction (xy1));
+    return range;
+    }
+
+//! Return the range of (fractional) ray postions for projections of all points from the arrays.
+MRange1d RangePerpendicularToRay
+(
+MRay2d const &ray
+)
+    {
+    MRange1d range;
+    for (auto xy1 : m_hullPoints)
+        range.Extend (ray.PerpendicularProjectionFraction (xy1));
+    return range;
+    }
+
+
+static bool ComputeConvexHull(bvector<DPoint2d> const &xy, bvector<DPoint2d> &hull)
+    {
+    hull.clear();
+    size_t n = xy.size();
+    if (n < 3)
+        return false;
+    bvector<DPoint2d> xy1 = xy;
+    std::sort(xy1.begin(), xy1.end(), DPoint2d__LexicalXYLessThan);
+    hull.push_back(xy1[0]);    // This is sure to stay
+    hull.push_back(xy1[1]);    // This one can be removed in the loop.
+                               // first sweep creates upper hull . .. 
+
+    for (size_t i = 2; i < n; i++)
+        {
+        DPoint2d candidate = xy1[i];
+        size_t top = hull.size() - 1;
+        while (top > 0 && hull[top - 1].CrossProductToTargets(hull[top], candidate) <= 0.0)
+            {
+            top--;
+            hull.pop_back();
+            }
+        hull.push_back(candidate);
+        }
+
+    // second creates lower hull right to left
+    size_t i0 = hull.size() - 1;
+    // xy1.back () is already on stack.
+    hull.push_back(xy1[n - 2]);
+    for (size_t i = n - 2; i-- > 0;)
+        {
+        DPoint2d candidate = xy1[i];
+        size_t top = hull.size() - 1;
+        while (top > i0 && hull[top - 1].CrossProductToTargets(hull[top], candidate) <= 0.0)
+            {
+            top--;
+            hull.pop_back();
+            }
+        if (i > 0)  // don't replicate start point !!!
+            hull.push_back(candidate);
+        }
+    return true;
+    }
+};
+
+#endif
+//---------------------------------------------------------------------------------------
+// @bsimethod                                     Farhad.Kabir                    12/16
+//---------------------------------------------------------------------------------------
+TEST(DPoint3d, AngleXY)
+    {
+    DPoint3d point3D = DPoint3d::From(4, 5, 6);
+    Check::Near(0.89605538457, point3D.AngleXY());
+    }
+//---------------------------------------------------------------------------------------
+// @bsimethod                                     Farhad.Kabir                    12/16
+//---------------------------------------------------------------------------------------
+TEST(DPoint3d, Swap)
+    {
+    DPoint3d point3D = DPoint3d::From(4, 5, 6);
+    DPoint3d point3D_2 = DPoint3d::From(6, 6, 9);
+    point3D.Swap(point3D_2);
+    Check::ExactDouble(6, point3D.x);
+    Check::ExactDouble(6, point3D.y);
+    Check::ExactDouble(9, point3D.z);
+    }
+//---------------------------------------------------------------------------------------
+// @bsimethod                                     Farhad.Kabir                    12/16
+//---------------------------------------------------------------------------------------
+TEST(DPoint3d, SetToZero)
+    {
+    DPoint3d point;
+    point = DPoint3d::From(2.3, 4.2, 4.4);
+    bsiDPoint3d_zero(&point);
+    Check::ExactDouble(0, point.x);
+    Check::ExactDouble(0, point.y);
+    Check::ExactDouble(0, point.z);
+    }
+//---------------------------------------------------------------------------------------
+// @bsimethod                                     Farhad.Kabir                    12/16
+//---------------------------------------------------------------------------------------
+TEST(DPoint3d, MinAbs)
+    {
+    DPoint3d point;
+    point = DPoint3d::From(-2.334, 1.234, 4.43);    
+    Check::ExactDouble(1.234, point.MinAbs());
+    }
+//---------------------------------------------------------------------------------------
+// @bsimethod                                     Farhad.Kabir                    12/16
+//---------------------------------------------------------------------------------------
+TEST(DPoint3d, MaxAbsIndex)
+    {
+    DPoint3d point;
+    point = DPoint3d::From(-2.334, 1.234, 4.43);    
+    Check::ExactDouble(2, point.MaxAbsIndex());
+    point = DPoint3d::From(-2.334, -1.234, -4.43);    
+    Check::ExactDouble(2, point.MaxAbsIndex());
+    }
+//---------------------------------------------------------------------------------------
+// @bsimethod                                     Farhad.Kabir                    02/17
+//---------------------------------------------------------------------------------------
+TEST(DPoint3d, FromRotationAngle)
+    {
+    DPoint3d pnt3d[] = { DPoint3d::FromProduct(DPoint3d::From(3, 3, 5),
+                                           RotMatrix::FromAxisAndRotationAngle(0, Angle::FromDegrees(60).Radians()),
+                                           DVec3d::From(4, 4, 4)) };
+    
+    DPoint3d::AddToArray(pnt3d, 1, DPoint3d::From(2, 2, 3));
+
+    DPoint3d expectedPnt = DPoint3d::From(9, 3.536, 13.464);
+    Check::True(expectedPnt.AlmostEqualXY(pnt3d[0], 0.0005));
+    
+    }
+//---------------------------------------------------------------------------------------
+// @bsimethod                                     Farhad.Kabir                    02/17
+//---------------------------------------------------------------------------------------
+TEST(DPoint3d, Rotate360)
+    {
+    bvector<DPoint3d> pnt3d = { DPoint3d::From(2, 2, 0),
+                                DPoint3d::From(0.2, 0.2, 0),
+                                DPoint3d::From(0.11, 1, 0) };
+    bvector<DPoint3d> pnt3dExp = pnt3d;
+    pnt3d[0].RotateXY(Angle::FromDegrees(360).Radians());
+    pnt3d[1].RotateXY(Angle::FromDegrees(360).Radians());
+    pnt3d[2].RotateXY(Angle::FromDegrees(360).Radians());
+
+    Check::True(DPoint3d::AlmostEqualXY(pnt3d, pnt3dExp));
+    }
+//---------------------------------------------------------------------------------------
+// @bsimethod                                     Farhad.Kabir                    02/17
+//---------------------------------------------------------------------------------------
+TEST(DPoint3d, ToleranceScale)
+    {
+    DPoint3d pnt1 = DPoint3d::From(4, 5, 2);
+    DPoint3d pnt2 = DPoint3d::From(2, 2, 3);
+    DPoint3d point3[2] = { DPoint3d::From(4, 5, 2), DPoint3d::From(2, 2, 3) };
+    DPoint3d point, pointOrginal;
+
+    double tol = 0.025;
+    point.AddToArray(point3, 2, DPoint3d::From(tol, tol, tol));
+    pointOrginal.DifferenceOf(pnt2, pnt1);
+    point.DifferenceOf(point3[1], point3[0]);
+    Check::Near(point, pointOrginal);
+
+    bvector<DPoint3d> pntLeft = { pnt1, pnt2 };
+    bvector<DPoint3d> pntRight = { point3[0], point3[1] };
+
+    DPoint3d::AlmostEqualXY(pntLeft, pntRight, tol);
+    }
+//---------------------------------------------------------------------------------------
+// @bsimethod                                     Farhad.Kabir                    02/17
+//---------------------------------------------------------------------------------------
+TEST(DPoint3d, OperatorOverload)
+    {
+    DPoint3d point = DPoint3d::From(0.1, 0.33, 0.11);
+    DVec3d vec = DVec3d::From(3, 2.2, 6.001);
+    DPoint3d pointCpy = point;
+    point += vec;
+    pointCpy.Add(vec);
+    Check::True(point == pointCpy);
+    point -= vec;
+    pointCpy.Subtract(vec);
+    Check::True(point == pointCpy);
+    }
+
+TEST(DPoint3d, CopyArrayOf3dPoints) 
+    {
+    bvector<DPoint3d> source = { DPoint3d::From(3,2,2),
+                                 DPoint3d::From(3,0,1),
+                                 DPoint3d::From(9,2,11) };
+    bvector<DPoint3d> dest;
+    DPoint3dOps::Copy(&dest, &source);
+    Check::Near( dest[0], DPoint3d::From(3,2,2));
+    Check::Near( dest[1], DPoint3d::From(3,0,1));
+    Check::Near( dest[2], DPoint3d::From(9,2,11));
+
+    }
+TEST(DPoint3d, LengthOfPolyline)
+    {
+    bvector<DPoint3d> source = { DPoint3d::From(0,0,0),
+                                 DPoint3d::From(0,0,5),
+                                 DPoint3d::From(0,6,5), };
+    double length = PolylineOps::Length(source);
+    printf("%f\n", length);
+    Check::ExactDouble(length, 11);
+
+    bvector<DPoint3d> sourceClosed = { DPoint3d::From(0,0,0),
+                                       DPoint3d::From(4,0,0),
+                                       DPoint3d::From(4,4,0),
+                                       DPoint3d::From(0,4,0)}; //box
+    
+    length = PolylineOps::Length(sourceClosed, true);
+    printf("%f\n", length);
+    Check::ExactDouble(length, 16);
+    bvector<DPoint3d> sourceClosed2 = { DPoint3d::From(0,0,0),
+                                        DPoint3d::From(4,0,4),
+                                        DPoint3d::From(4,4,4),
+                                        DPoint3d::From(0,0,4)};
+    length = PolylineOps::Length(sourceClosed2, false);
+    printf("%0.18f    %0.18f\n", length, 4+2*sqrt(32));
+    Check::Near(length, 4+2*sqrt(32));
+    }
+TEST(DPoint3d, ConvexPolygon)
+    {
+    bvector<DPoint3d> pointsPolygon = { DPoint3d::From(5,1),
+                                        DPoint3d::From(7,1),
+                                        DPoint3d::From(8,3),
+                                        DPoint3d::From(6.8,9),
+                                        DPoint3d::From(3,3) };
+    Check::True(PolygonOps::IsConvex(pointsPolygon));
+    pointsPolygon[2] = DPoint3d::From(6.9, 3);
+    Check::False(PolygonOps::IsConvex(pointsPolygon));
+    }
+TEST(DPoint3d, NormalArea)
+    {
+    //planar polygon
+    bvector<DPoint3d> pointsPolygon = { DPoint3d::From(2,1),
+                                        DPoint3d::From(8,1),
+                                        DPoint3d::From(8,8) };
+    DVec3d areaNormal = PolygonOps::AreaNormal(pointsPolygon);
+    Check::Parallel(areaNormal, DVec3d::From(0, 0, 1));
+    Check::Near(21, areaNormal.Magnitude());
+
+    }
+TEST(DPoint3d, CentroidOfPolygon)
+    {
+    bvector<DPoint2d> pointsPolygon = { DPoint2d::From(0,0),
+                                        DPoint2d::From(0,4),
+                                        DPoint2d::From(4,4),
+                                        DPoint2d::From(4,0) };
+    DPoint2d centroid;
+    double area;
+    PolygonOps::CentroidAndArea(pointsPolygon, centroid, area);
+    Check::Near(centroid, DPoint2d::From(2, 2));
+    Check::Near(area, PolygonOps::Area(pointsPolygon));
+    }
+TEST(DPoint3d,FromIntersectUnitPerpendicularsXY)
+    {
+    auto basePoint = DPoint3d::From (1,2,4);
+    auto targetA   = DPoint3d::From (2,5,2);
+    auto targetB   = DPoint3d::From (-2, 6, 2);
+    bvector<double> fractions {0,1,0.2, 0.5};
+    for (double fA : fractions)
+        {
+        Check::StartScope ("fA", fA);
+        for (double fB : fractions)
+            {
+            Check::StartScope ("fB", fB);
+            auto xyz = DPoint3d::FromIntersectPerpendicularsXY (basePoint, targetA, fA, targetB, fB);
+            if (Check::True (xyz.IsValid (), "FromIntersectUnitPerpendicularsXY"))
+                {
+                auto xyzA = DPoint3d::FromInterpolate (basePoint, fA, targetA);
+                auto xyzB = DPoint3d::FromInterpolate (basePoint, fB, targetB);
+                Check::Near (1.0, 1.0 + xyzA.DotProductToPointsXY (basePoint, xyz), "right angle on line A as viewed");
+                Check::Near (1.0, 1.0 + xyzB.DotProductToPointsXY (basePoint, xyz), "right angle on line B as viewed");
+                Check::ExactDouble (basePoint.z, xyz.Value ().z, "Copy z from base point");
+                }
+            Check::EndScope ();
+            }
+        Check::EndScope ();
+        }
+    auto targetA2 = DPoint3d::FromInterpolate (basePoint, 2.7, targetA);        // on line beyond targetA
+    auto failureCase = DPoint3d::FromIntersectPerpendicularsXY (basePoint, targetA, 0.2, targetA2, 1.0);
+    Check::False (failureCase.IsValid (), "Parallel lines do not intersect");
+    Check::Near (basePoint, failureCase, "Parallel case returns base point");
     }