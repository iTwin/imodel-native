--- conflicted
+++ resolved
@@ -1,222 +1,209 @@
-#include "testharness.h"
-
-//---------------------------------------------------------------------------------------
-// @bsimethod                                     Farhad.Kabir                    01/17
-//---------------------------------------------------------------------------------------
-void areaUnionIntersection(DRange2d range0, DRange2d range1) 
-    {
-    DRange2d unionRange, intersectRange;
-    if (range0.IntersectsWith(range1))
-        {
-        intersectRange.IntersectionOf(range0, range1);
-        Check::True(intersectRange.Area() <= range0.Area());
-        Check::True(intersectRange.Area() <= range1.Area());
-        }
-    unionRange.UnionOf(range0, range1);
-    Check::True(unionRange.Area() >= range0.Area());
-    Check::True(unionRange.Area() >= range1.Area());
-    }
-//---------------------------------------------------------------------------------------
-// @bsimethod                                     Farhad.Kabir                    01/17
-//---------------------------------------------------------------------------------------
-TEST(DRange2d, BoxArea)
-    {
-    areaUnionIntersection(DRange2d::From(DPoint2d::From(1, 1), DPoint2d::From(7, 7)),
-                          DRange2d::From(DPoint2d::From(1, 1), DPoint2d::From(7, 7)));
-    areaUnionIntersection(DRange2d::From(DPoint2d::From(1.2,3.1), DPoint2d::From(5.3,8.9)),
-                          DRange2d::From(DPoint2d::From(5.4, 1.2), DPoint2d::From(7.1, 7)));
-    areaUnionIntersection(DRange2d::From(DPoint2d::From(0.1, 0.2), DPoint2d::From(0.3, 0.3)),
-                          DRange2d::From(DPoint2d::From(0.25, 0.3), DPoint2d::From(0.7, 0.4)));
-    areaUnionIntersection(DRange2d::From(DPoint2d::From(3, 3), DPoint2d::From(7, 7)),
-                          DRange2d::From(DPoint2d::From(2, 9), DPoint2d::From(4, 7)));
-    }
-//---------------------------------------------------------------------------------------
-// @bsimethod                                     Farhad.Kabir                    01/17
-//---------------------------------------------------------------------------------------
-TEST(DRange2d, IntersectionOfRanges)
-    {
-    DRange2d range1 = DRange2d::From(DPoint2d::From(1, 1), DPoint2d::From(7, 7));
-    DRange2d range2 = DRange2d::From(DPoint2d::From(8,7), DPoint2d::From(12, 7));
-    Check::False( range1.IntersectsWith(range2));
-    range2.Extend(7, 6);
-    Check::True(range1.IntersectsWith(range2));
-    }
-//---------------------------------------------------------------------------------------
-// @bsimethod                                     Farhad.Kabir                    01/17
-//---------------------------------------------------------------------------------------
-TEST(DRange2d, BoxFromIntersection)
-    {
-    DRange2d range1 = DRange2d::From(DPoint2d::From(1, 1), DPoint2d::From(7, 7));
-    DRange2d range2 = DRange2d::From(DPoint2d::From(4.5, 6), DPoint2d::From(7, 7));
-    range1.IsContained(range2);
-    Check::True(range2.Area() < range1.Area());
-
-    DRange2d boxIntersection;
-    boxIntersection.IntersectionOf(range1, range2);
-    Check::Near(boxIntersection.Area(), range2.Area());
-    Check::Near(boxIntersection, range2);
-    }
-//---------------------------------------------------------------------------------------
-// @bsimethod                                     Farhad.Kabir                    01/17
-//---------------------------------------------------------------------------------------
-TEST(DRange2d, FractionalPointMapping)
-    {
-    DRange2d rangeFractional = DRange2d::From(DPoint2d::From(2, 3), DPoint2d::From(5, 5));
-    DPoint2d fractions = DPoint2d::From(0.2, 0.3);
-    DPoint2d xy;
-    Check::True(rangeFractional.TryFractionsToRangePoint(fractions, xy));
-    DPoint2d fractions2;
-    Check::True(rangeFractional.TryRangePointToFractions(xy, fractions2));
-    Check::Near(fractions, fractions2);
-    }
-//---------------------------------------------------------------------------------------
-// @bsimethod                                     Farhad.Kabir                    01/17
-//---------------------------------------------------------------------------------------
-TEST(DRange2d, SquaredIntersectionofRanges) 
-    {
-    DRange2d range1 = DRange2d::From(DPoint2d::From(2, 3), DPoint2d::From(5, 5));
-    DRange2d range2 = DRange2d::From(DPoint2d::From(3, 4), DPoint2d::From(6, 5));
-    DRange2d rangeExp;
-    double received = range1.IntersectionExtentSquared(range2);
-    rangeExp.IntersectionOf(range1, range2);
-    double expected = rangeExp.ExtentSquared();
-    Check::Near(expected, received);
-    }
-//---------------------------------------------------------------------------------------
-// @bsimethod                                     Farhad.Kabir                    02/17
-//---------------------------------------------------------------------------------------
-TEST(DRange2d, RestrictRange) 
-    {
-    DRange2d range1 = DRange2d::From(DPoint2d::From(2, 2), DPoint2d::From(5, 5));
-    DRange2d rangeLimit = DRange2d::From(DPoint2d::From(3, 3), DPoint2d::From(4, 4));
-
-    DRange2d range;
-    range.RestrictToMinMax(range1, rangeLimit);
-    Check::Near(range.low, rangeLimit.low);
-    Check::Near(range.high, rangeLimit.high);
-
-    range1.InitFrom(DPoint2d::From(2.3, 4), DPoint2d::From(6, 3.9));
-    printf("%f   %f    \n", range.low.x, rangeLimit.low.x);
-    Check::Near(range.low.x, rangeLimit.low.x);
-    printf("%f   %f    \n", range.low.y, rangeLimit.low.y);
-    Check::Near(range.low.y, rangeLimit.low.y);
-    printf("%f   %f    \n", range.high.x, rangeLimit.high.x);
-    Check::Near(range.high.x, rangeLimit.high.x);
-    printf("%f   %f    \n", range.high.y, range1.high.y);
-    Check::Near(range.high.y, range1.high.y);
-    }
-
-//---------------------------------------------------------------------------------------
-// @bsimethod                                     Farhad.Kabir                    02/17
-//---------------------------------------------------------------------------------------
-TEST(DRange2d, RangeArea)
-    {
-    DRange2d pointRange = DRange2d::From(0.2, 2.1);
-    DRange2d pointRange2 = DRange2d::From(DPoint2d::From(5.5, 6.8));
-    Check::True(pointRange.Area() == 0);
-    Check::True(pointRange2.Area() == 0);
-    Check::True(pointRange.Area() == pointRange2.Area());
-
-    DRange2d unionRange = DRange2d::From(DPoint2d::From(0.2, 2.1), DPoint2d::From(3, 3.2), DPoint2d::From(5.5, 6.8));
-    DRange2d rangeUnion;
-    rangeUnion.UnionOf(pointRange, pointRange2);
-    Check::Near(rangeUnion, unionRange);
-    }
-//---------------------------------------------------------------------------------------
-// @bsimethod                                     Farhad.Kabir                    02/17
-//---------------------------------------------------------------------------------------
-TEST(DRange2d, SettingRange)
-    {
-    DPoint3d points3d[] = { DPoint3d::From(4, 3, 1),
-                           DPoint3d::From(0.1, 0.3, 1.1),
-                           DPoint3d::From(-1, 3, 1),
-                           DPoint3d::From(4, -3, 1) };
-    DRange2d range1 = DRange2d::From(points3d, 4);
-
-    bvector<DPoint3d> pnts3d = { DPoint3d::From(4, 3, 1),
-                                DPoint3d::From(0.1, 0.3, 1.1),
-                                DPoint3d::From(-1, 3, 1),
-                                DPoint3d::From(4, -3, 1) };
-    DRange2d range2 = DRange2d::From(pnts3d);
-
-    Check::Near(range1, range2);
-    }
-//---------------------------------------------------------------------------------------
-// @bsimethod                                     Farhad.Kabir                    02/17
-//---------------------------------------------------------------------------------------
-TEST(DRange2d, RangeProjection3d)
-    {
-    DRange3d range3d = DRange3d::From(8, 2, 4);
-    DRange2d range = DRange2d::From(range3d);
-    Check::False(range.IsNull());
-    Check::Near(range.XLength(), range3d.XLength());
-    Check::Near(range.YLength(), range3d.YLength());
-    }
-
-void arcSweepCheck(double degree, double sweep) 
-    {
-    DRange2d range = DRange2d::FromUnitArcSweep(Angle::FromDegrees(degree).Radians(), Angle::FromDegrees(sweep).Radians());
-<<<<<<< HEAD
-    if (abs(sweep) >= 360)
-=======
-    // unused - DRange2d range2 = DRange2d::From(Angle::FromDegrees(degree).Cos(),
-    //                                  Angle::FromDegrees(degree).Sin(),
-    //                                  Angle::FromDegrees(degree + sweep).Cos(),
-    //                                  Angle::FromDegrees(degree + sweep).Sin());
-        if (::fabs(sweep) >= 360)
->>>>>>> 94545af6
-        {
-        Check::Near(range.low.x, -1);
-        Check::Near(range.low.y, -1);
-        Check::Near(range.high.x, 1);
-        Check::Near(range.high.y, 1);
-        }
-    else
-        {
-        Check::True((range.low.x > -1) ||
-                     (range.low.y > -1) ||
-                     (range.high.x < 1) ||
-                     (range.high.x < 1));
-        }
-    }
-//---------------------------------------------------------------------------------------
-// @bsimethod                                     Farhad.Kabir                    02/17
-//---------------------------------------------------------------------------------------
-TEST(DRange2d, ArcSweep)
-    {
-    arcSweepCheck(135, -360);
-    arcSweepCheck(30, 780);
-    arcSweepCheck(30, -780);
-    arcSweepCheck(45, 135);
-    arcSweepCheck(135, 90);
-<<<<<<< HEAD
-    }
-//---------------------------------------------------------------------------------------
-// @bsimethod                                     Farhad.Kabir                    02/17
-//---------------------------------------------------------------------------------------
-TEST(DRange2d, MaximalAxis)
-    {
-    DRange2d range = DRange2d::From(4, 3, 8, 9);
-    Check::ExactDouble(1, range.IndexOfMaximalAxis());
-    range.Extend(DPoint4d::From(15, 11, 9, 1));
-    Check::ExactDouble(0, range.IndexOfMaximalAxis());
-    }
-//---------------------------------------------------------------------------------------
-// @bsimethod                                     Farhad.Kabir                    02/17
-//---------------------------------------------------------------------------------------
-TEST(DRange2d, CornersAndPlanes)
-    {
-    DRange2d range = DRange2d::From(3, 3, 8, 9);
-    //Get4Lines  (DPoint2dP originArray, DPoint2dP normalArray) 
-    DPoint2d corners[4];
-
-    range.Get4Corners(corners);
-    Check::Near(corners[0], DPoint2d::From(3, 3));
-    Check::Near(corners[1], DPoint2d::From(8, 3));
-    Check::Near(corners[2], DPoint2d::From(3, 9));
-    Check::Near(corners[3], DPoint2d::From(8, 9));
-    }
-=======
-    }
-
->>>>>>> 94545af6
+#include "testharness.h"
+
+//---------------------------------------------------------------------------------------
+// @bsimethod                                     Farhad.Kabir                    01/17
+//---------------------------------------------------------------------------------------
+void areaUnionIntersection(DRange2d range0, DRange2d range1) 
+    {
+    DRange2d unionRange, intersectRange;
+    if (range0.IntersectsWith(range1))
+        {
+        intersectRange.IntersectionOf(range0, range1);
+        Check::True(intersectRange.Area() <= range0.Area());
+        Check::True(intersectRange.Area() <= range1.Area());
+        }
+    unionRange.UnionOf(range0, range1);
+    Check::True(unionRange.Area() >= range0.Area());
+    Check::True(unionRange.Area() >= range1.Area());
+    }
+//---------------------------------------------------------------------------------------
+// @bsimethod                                     Farhad.Kabir                    01/17
+//---------------------------------------------------------------------------------------
+TEST(DRange2d, BoxArea)
+    {
+    areaUnionIntersection(DRange2d::From(DPoint2d::From(1, 1), DPoint2d::From(7, 7)),
+                          DRange2d::From(DPoint2d::From(1, 1), DPoint2d::From(7, 7)));
+    areaUnionIntersection(DRange2d::From(DPoint2d::From(1.2,3.1), DPoint2d::From(5.3,8.9)),
+                          DRange2d::From(DPoint2d::From(5.4, 1.2), DPoint2d::From(7.1, 7)));
+    areaUnionIntersection(DRange2d::From(DPoint2d::From(0.1, 0.2), DPoint2d::From(0.3, 0.3)),
+                          DRange2d::From(DPoint2d::From(0.25, 0.3), DPoint2d::From(0.7, 0.4)));
+    areaUnionIntersection(DRange2d::From(DPoint2d::From(3, 3), DPoint2d::From(7, 7)),
+                          DRange2d::From(DPoint2d::From(2, 9), DPoint2d::From(4, 7)));
+    }
+//---------------------------------------------------------------------------------------
+// @bsimethod                                     Farhad.Kabir                    01/17
+//---------------------------------------------------------------------------------------
+TEST(DRange2d, IntersectionOfRanges)
+    {
+    DRange2d range1 = DRange2d::From(DPoint2d::From(1, 1), DPoint2d::From(7, 7));
+    DRange2d range2 = DRange2d::From(DPoint2d::From(8,7), DPoint2d::From(12, 7));
+    Check::False( range1.IntersectsWith(range2));
+    range2.Extend(7, 6);
+    Check::True(range1.IntersectsWith(range2));
+    }
+//---------------------------------------------------------------------------------------
+// @bsimethod                                     Farhad.Kabir                    01/17
+//---------------------------------------------------------------------------------------
+TEST(DRange2d, BoxFromIntersection)
+    {
+    DRange2d range1 = DRange2d::From(DPoint2d::From(1, 1), DPoint2d::From(7, 7));
+    DRange2d range2 = DRange2d::From(DPoint2d::From(4.5, 6), DPoint2d::From(7, 7));
+    range1.IsContained(range2);
+    Check::True(range2.Area() < range1.Area());
+
+    DRange2d boxIntersection;
+    boxIntersection.IntersectionOf(range1, range2);
+    Check::Near(boxIntersection.Area(), range2.Area());
+    Check::Near(boxIntersection, range2);
+    }
+//---------------------------------------------------------------------------------------
+// @bsimethod                                     Farhad.Kabir                    01/17
+//---------------------------------------------------------------------------------------
+TEST(DRange2d, FractionalPointMapping)
+    {
+    DRange2d rangeFractional = DRange2d::From(DPoint2d::From(2, 3), DPoint2d::From(5, 5));
+    DPoint2d fractions = DPoint2d::From(0.2, 0.3);
+    DPoint2d xy;
+    Check::True(rangeFractional.TryFractionsToRangePoint(fractions, xy));
+    DPoint2d fractions2;
+    Check::True(rangeFractional.TryRangePointToFractions(xy, fractions2));
+    Check::Near(fractions, fractions2);
+    }
+//---------------------------------------------------------------------------------------
+// @bsimethod                                     Farhad.Kabir                    01/17
+//---------------------------------------------------------------------------------------
+TEST(DRange2d, SquaredIntersectionofRanges) 
+    {
+    DRange2d range1 = DRange2d::From(DPoint2d::From(2, 3), DPoint2d::From(5, 5));
+    DRange2d range2 = DRange2d::From(DPoint2d::From(3, 4), DPoint2d::From(6, 5));
+    DRange2d rangeExp;
+    double received = range1.IntersectionExtentSquared(range2);
+    rangeExp.IntersectionOf(range1, range2);
+    double expected = rangeExp.ExtentSquared();
+    Check::Near(expected, received);
+    }
+//---------------------------------------------------------------------------------------
+// @bsimethod                                     Farhad.Kabir                    02/17
+//---------------------------------------------------------------------------------------
+TEST(DRange2d, RestrictRange) 
+    {
+    DRange2d range1 = DRange2d::From(DPoint2d::From(2, 2), DPoint2d::From(5, 5));
+    DRange2d rangeLimit = DRange2d::From(DPoint2d::From(3, 3), DPoint2d::From(4, 4));
+
+    DRange2d range;
+    range.RestrictToMinMax(range1, rangeLimit);
+    Check::Near(range.low, rangeLimit.low);
+    Check::Near(range.high, rangeLimit.high);
+
+    range1.InitFrom(DPoint2d::From(2.3, 4), DPoint2d::From(6, 3.9));
+    printf("%f   %f    \n", range.low.x, rangeLimit.low.x);
+    Check::Near(range.low.x, rangeLimit.low.x);
+    printf("%f   %f    \n", range.low.y, rangeLimit.low.y);
+    Check::Near(range.low.y, rangeLimit.low.y);
+    printf("%f   %f    \n", range.high.x, rangeLimit.high.x);
+    Check::Near(range.high.x, rangeLimit.high.x);
+    printf("%f   %f    \n", range.high.y, range1.high.y);
+    Check::Near(range.high.y, range1.high.y);
+    }
+
+//---------------------------------------------------------------------------------------
+// @bsimethod                                     Farhad.Kabir                    02/17
+//---------------------------------------------------------------------------------------
+TEST(DRange2d, RangeArea)
+    {
+    DRange2d pointRange = DRange2d::From(0.2, 2.1);
+    DRange2d pointRange2 = DRange2d::From(DPoint2d::From(5.5, 6.8));
+    Check::True(pointRange.Area() == 0);
+    Check::True(pointRange2.Area() == 0);
+    Check::True(pointRange.Area() == pointRange2.Area());
+
+    DRange2d unionRange = DRange2d::From(DPoint2d::From(0.2, 2.1), DPoint2d::From(3, 3.2), DPoint2d::From(5.5, 6.8));
+    DRange2d rangeUnion;
+    rangeUnion.UnionOf(pointRange, pointRange2);
+    Check::Near(rangeUnion, unionRange);
+    }
+//---------------------------------------------------------------------------------------
+// @bsimethod                                     Farhad.Kabir                    02/17
+//---------------------------------------------------------------------------------------
+TEST(DRange2d, SettingRange)
+    {
+    DPoint3d points3d[] = { DPoint3d::From(4, 3, 1),
+                           DPoint3d::From(0.1, 0.3, 1.1),
+                           DPoint3d::From(-1, 3, 1),
+                           DPoint3d::From(4, -3, 1) };
+    DRange2d range1 = DRange2d::From(points3d, 4);
+
+    bvector<DPoint3d> pnts3d = { DPoint3d::From(4, 3, 1),
+                                DPoint3d::From(0.1, 0.3, 1.1),
+                                DPoint3d::From(-1, 3, 1),
+                                DPoint3d::From(4, -3, 1) };
+    DRange2d range2 = DRange2d::From(pnts3d);
+
+    Check::Near(range1, range2);
+    }
+//---------------------------------------------------------------------------------------
+// @bsimethod                                     Farhad.Kabir                    02/17
+//---------------------------------------------------------------------------------------
+TEST(DRange2d, RangeProjection3d)
+    {
+    DRange3d range3d = DRange3d::From(8, 2, 4);
+    DRange2d range = DRange2d::From(range3d);
+    Check::False(range.IsNull());
+    Check::Near(range.XLength(), range3d.XLength());
+    Check::Near(range.YLength(), range3d.YLength());
+    }
+
+void arcSweepCheck(double degree, double sweep) 
+    {
+    DRange2d range = DRange2d::FromUnitArcSweep(Angle::FromDegrees(degree).Radians(), Angle::FromDegrees(sweep).Radians());
+        if (::fabs(sweep) >= 360)
+        {
+        Check::Near(range.low.x, -1);
+        Check::Near(range.low.y, -1);
+        Check::Near(range.high.x, 1);
+        Check::Near(range.high.y, 1);
+        }
+    else
+        {
+        Check::True((range.low.x > -1) ||
+                     (range.low.y > -1) ||
+                     (range.high.x < 1) ||
+                     (range.high.x < 1));
+        }
+    }
+//---------------------------------------------------------------------------------------
+// @bsimethod                                     Farhad.Kabir                    02/17
+//---------------------------------------------------------------------------------------
+TEST(DRange2d, ArcSweep)
+    {
+    arcSweepCheck(135, -360);
+    arcSweepCheck(30, 780);
+    arcSweepCheck(30, -780);
+    arcSweepCheck(45, 135);
+    arcSweepCheck(135, 90);
+    }
+//---------------------------------------------------------------------------------------
+// @bsimethod                                     Farhad.Kabir                    02/17
+//---------------------------------------------------------------------------------------
+TEST(DRange2d, MaximalAxis)
+    {
+    DRange2d range = DRange2d::From(4, 3, 8, 9);
+    Check::ExactDouble(1, range.IndexOfMaximalAxis());
+    range.Extend(DPoint4d::From(15, 11, 9, 1));
+    Check::ExactDouble(0, range.IndexOfMaximalAxis());
+    }
+//---------------------------------------------------------------------------------------
+// @bsimethod                                     Farhad.Kabir                    02/17
+//---------------------------------------------------------------------------------------
+TEST(DRange2d, CornersAndPlanes)
+    {
+    DRange2d range = DRange2d::From(3, 3, 8, 9);
+    //Get4Lines  (DPoint2dP originArray, DPoint2dP normalArray) 
+    DPoint2d corners[4];
+
+    range.Get4Corners(corners);
+    Check::Near(corners[0], DPoint2d::From(3, 3));
+    Check::Near(corners[1], DPoint2d::From(8, 3));
+    Check::Near(corners[2], DPoint2d::From(3, 9));
+    Check::Near(corners[3], DPoint2d::From(8, 9));
+    }