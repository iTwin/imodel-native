//
//
#include "testHarness.h"
#include "Mtg/MtgApi.h"
USING_NAMESPACE_BENTLEY_GEOMETRY_INTERNAL

#define CheckTryGet(__PrimType__) \
    {\
    __PrimType__##Detail data;\
    Check::Bool (primitiveType == SolidPrimitiveType_##__PrimType__,\
                primitive->TryGet##__PrimType__##Detail (data));\
    }

struct IntTriple {int i0, i1, i2;
IntTriple (int j0, int j1, int j2)
    {
    i0 = j0;
    i1 = j1;
    i2 = j2;
    }
};

void SaveEdgeChains (PolyfaceHeaderR facets, bool showNoChainX)
    {
    BlockedVector<PolyfaceEdgeChain>&edgeChains = facets.EdgeChain ();
    bvector<DPoint3d> &point = facets.Point ();
    if (edgeChains.empty ())
        {
        if (showNoChainX)
            {
            DRange3d range = facets.PointRange ();
            bvector<DPoint3d> xyz;
            DPoint3d corners[8];
            range.Get8Corners (corners);
            xyz.push_back (corners[0]);
            xyz.push_back (corners[3]);
            xyz.push_back (range.LocalToGlobal (0.5, 0.5, 0.0));
            xyz.push_back (corners[2]);
            xyz.push_back (corners[1]);
            Check::SaveTransformed (xyz);
            }
        }
    else
        {
        bvector<DPoint3d> xyz;
        for (auto &chain : edgeChains)
            {
            chain.GetXYZ (xyz, point);
            size_t n = xyz.size (); // clumsy way to expose n to debugger.
            if (n > 0)
                {
                Check::SaveTransformed (xyz);
                xyz.clear ();
                }
            }
        }
    }


void CheckPick (ISolidPrimitivePtr primitive, DRay3dCR ray, size_t expectedHits = -1, bvector<IntTriple> * expectedIds = NULL)
    {
    bvector<SolidLocationDetail> pickData;
    primitive->AddRayIntersections (pickData, ray, 0, -DBL_MAX);
    for (size_t i = 0; i < pickData.size (); i++)
        {
        SolidLocationDetail::FaceIndices indices0 = pickData[i].GetFaceIndices ();
        DPoint2d uv0 = pickData[i].GetUV ();
        DPoint3d xyz0 = pickData[i].GetXYZ ();
        DPoint3d xyz1;
        DVec3d dXdu1, dXdv1;
        bool ok = primitive->TryUVFractionToXYZ (indices0, uv0.x, uv0.y, xyz1, dXdu1, dXdv1);
        Check::True (ok, "Reevaluate pick point");
        if (ok)
            Check::Near (xyz0, xyz1, "Revaluate pick point xyz");
        ok = true;  /// debugger spot.
        }
    if (expectedHits > 0 )
        {
        int hits = (int)pickData.size ();
        Check::Size (expectedHits, hits);
        }
    if (expectedIds != NULL)
        {
        for (size_t i = 0; i < expectedIds->size (); i++)
            {
            int id0 = expectedIds->at(i).i0;
            int id1 = expectedIds->at(i).i1;
            int n   = expectedIds->at(i).i2;
            int numFound = 0;
            for (size_t j = 0; j < pickData.size (); j++)
                {
                if (pickData[j].GetPrimarySelector () == id0
                    && pickData[j].GetSecondarySelector () == id1)
                    numFound++;
                }
            Check::Int (n, numFound);
            }
        }
    }

void CheckConsistency (ISolidPrimitiveCR solid, bvector<SolidLocationDetail> solidDetails)
    {
    Check::StartScope ("SolidDetail consistency");
    for (SolidLocationDetail detail : solidDetails)
        {
        auto uv = detail.GetUV ();
        auto indices = detail.GetFaceIndices ();
        DPoint3d xyz1;
        DVec3d dXdu1, dXdv1;
        if (Check::True (solid.TryUVFractionToXYZ (indices, uv.x, uv.y, xyz1, dXdu1, dXdv1)))
            {
            Check::Near (detail.GetXYZ (), xyz1);
            }
        }
    Check::EndScope ();
    }
void CheckConsistency (CurveLocationDetailCR curveDetail, SolidLocationDetailCR solidDetail)
    {
    Check::StartScope ("CurveDetail consistency");
    DPoint3d xyz0 = solidDetail.GetXYZ ();
    DPoint3d xyz1 = curveDetail.point;
    Check::Near (xyz0, xyz1, "Same coordinates in curve, solid details");
    DPoint3d xyz2;
    curveDetail.curve->FractionToPoint (curveDetail.fraction, xyz2);
    Check::Near (xyz1, xyz2, "Curve Location Detail point matches evaluation");
    Check::EndScope ();
    }

void CheckConsistency (bvector<CurveLocationDetail> &curveDetail, bvector<SolidLocationDetail> &solidDetail)
    {
    if (Check::Size (curveDetail.size (), solidDetail.size ()))
    for (size_t i = 0; i < curveDetail.size (); i++)
        CheckConsistency (curveDetail[i], solidDetail[i]);
    }



void CheckPick (ISolidPrimitivePtr primitive, DSegment3dCP segment, int expectedHits)
    {
    if (NULL != segment)
        {
        DRay3d ray = DRay3d::FromOriginAndTarget (segment->point[0], segment->point[1]);
        CheckPick (primitive, ray, expectedHits, NULL);
        }
    }
void CheckCone (ISolidPrimitivePtr primitive)
    {
    DgnConeDetail cone;
    if (primitive->TryGetDgnConeDetail (cone))
        {
        Transform localToWorld, worldToLocal;
        double radiusA, radiusB;
        if (cone.GetTransforms (localToWorld, worldToLocal, radiusA, radiusB))
            {
            DPoint3d pointA, pointB;
            double d = radiusA + radiusB + 1.0;
            localToWorld.Multiply (pointA, d, 0.0, 0.5);
            localToWorld.Multiply (pointB, -d, 0.0, 0.5);
            DRay3d ray = DRay3d::FromOriginAndTarget (pointA, pointB);
            bvector<IntTriple> expectedHits;
            expectedHits.push_back (IntTriple (0,0,2));
            CheckPick (primitive, ray, 2, &expectedHits);

            localToWorld.Multiply (pointA, 0.0, 0.0, 2.0);
            localToWorld.Multiply (pointB, 0.0, 0.0, -0.5);

            primitive->SetCapped (false);
            CheckPick (primitive, ray, 0, NULL);
            expectedHits.clear ();
            ray = DRay3d::FromOriginAndTarget (pointA, pointB);
            primitive->SetCapped (true);
            DEllipse3d ellipse0, ellipse1;
            if (cone.FractionToSection (0.0, ellipse0)
                && cone.FractionToSection (1.0, ellipse1)
                )
                {
                expectedHits.push_back (IntTriple(SolidLocationDetail::PrimaryIdCap, 0, 1));
                expectedHits.push_back (IntTriple(SolidLocationDetail::PrimaryIdCap, 1, 1));
                CheckPick (primitive, ray, 2, &expectedHits);
                }
            }
        }

    if (primitive->GetCapped ())
        {
        DgnConeDetail detail;
        primitive->TryGetDgnConeDetail (detail);
        if (detail.IsRealCap (0) && detail.IsRealCap (1))
            {
            SolidLocationDetail::FaceIndices cap0Indices = SolidLocationDetail::FaceIndices::Cap0 ();
            SolidLocationDetail::FaceIndices cap1Indices = SolidLocationDetail::FaceIndices::Cap1 ();
            IGeometryPtr g0 = primitive->GetFace (cap0Indices);
            IGeometryPtr g1 = primitive->GetFace (cap1Indices);
            CurveVectorPtr cv0 = g0->GetAsCurveVector ();
            CurveVectorPtr cv1 = g1->GetAsCurveVector ();
            if (Check::True (cv0.IsValid ()) && Check::True (cv1.IsValid ()))
                {
                DPoint3d centroid0, centroid1;
                DVec3d normal0, normal1;
                double area0, area1;
                Check::True (cv0->CentroidNormalArea (centroid0, normal0, area0));
                Check::True (cv1->CentroidNormalArea (centroid1, normal1, area1));
                Check::True (normal0.DotProduct (normal1) < 0.0, "Opposing normals on cone");
                }
            }
        }
    }

void CheckSphere (ISolidPrimitivePtr primitive)
    {
    DgnSphereDetail sphere;
    if (primitive->TryGetDgnSphereDetail (sphere))
        {
        DRange3d range;
        Check::True (primitive->GetRange (range));
        double lat0, lat1, z0, z1;
        bool isClipped = sphere.GetSweepLimits (lat0, lat1, z0, z1);
        DRay3d ray = DRay3d::FromOriginAndTarget (range.low, range.high);
        bvector<IntTriple> expectedHits;
        // We expect two hits on the full sphere face ...
        expectedHits.push_back (IntTriple (0,0,2));
        if (!isClipped) // Full sphere, have to hit main face twice
            CheckPick (primitive, ray, 2, &expectedHits);
        else if (primitive->GetCapped ())   // Clipped with caps.  2 hits, but don't know which faces
            CheckPick (primitive, ray, 2, NULL);
        else
            {
            // hmph.  Don't know much about what we'll hit.
            }


        expectedHits.clear ();
        Transform localToWorld, worldToLocal;
        
        DPoint3d pointA, pointB;
        double a = 0.1;
        sphere.GetTransforms (localToWorld, worldToLocal);
        localToWorld.Multiply (pointA, a,0,2);
        localToWorld.Multiply (pointB, a,a,-2);
        // Points above and below.  Ray will hit twice for sure if capped or complete...
        ray =DRay3d::FromOriginAndTarget (pointA, pointB);
        CheckPick (primitive, ray, 2, NULL);
        }
    }


struct DPoint3dBilinear
{
DPoint3d xyz[4];
DPoint3d Evaluate (double u, double v)
    {
    return DPoint3d::FromInterpolate (
            DPoint3d::FromInterpolate (xyz[0], u, xyz[1]),
            v,
            DPoint3d::FromInterpolate (xyz[2], u, xyz[3]));
    
    }
};
struct DPoint3dTrilinear
{
DPoint3d xyz[8];
DPoint3d Evaluate (double u, double v, double w)
    {
    DPoint3d slice[4];
    DPoint3d edge[2];
    for (int i = 0; i < 4; i++)
        slice[i].Interpolate (xyz[i], w, xyz[i+4]);
    for (int i = 0; i < 2; i++)
        edge[i].Interpolate (slice[i], v, xyz[i+2]);
    return DPoint3d::FromInterpolate (edge[0], u, edge[1]);
    }
};
void CheckBox (ISolidPrimitivePtr primitive)
    {
    DgnBoxDetail box;
    if (primitive->TryGetDgnBoxDetail (box))
        {
        DPoint3dTrilinear corners;
        DPoint3d pointA, pointB;
        DRay3d ray;
        box.GetCorners (corners.xyz);
        pointA = corners.Evaluate (2.0, 0.5, 0.5);
        pointB = corners.Evaluate (-1.0, 0.5, 0.5);
        ray = DRay3d::FromOriginAndTarget (pointA, pointB);
        CheckPick (primitive, ray, 2, NULL);

        pointA = corners.Evaluate (0.5, 0.5, 2.0);
        pointB = corners.Evaluate (0.5, 0.2, -0.1);
        primitive->SetCapped (false);
        CheckPick (primitive, ray, 0, NULL);
        primitive->SetCapped (true);
        CheckPick (primitive, ray, 2, NULL);
        }
    }

void CheckRotation (ISolidPrimitivePtr primitive)
    {
    DgnRotationalSweepDetail detail;
    DRange3d range;

    if (!primitive->TryGetDgnRotationalSweepDetail (detail))
        return;
    if (primitive->GetRange (range))
        {
        DRay3d ray = DRay3d::FromOriginAndTarget (range.low, range.high);
        // hmmm... Don't really know how many hits.
        CheckPick (primitive, ray, 0, NULL);

        
        DPoint3d middleLow = range.low;
        DPoint3d middleHigh = range.high;
        middleLow.z = middleHigh.z = 0.5 * (middleLow.z + middleHigh.z);
        ray = DRay3d::FromOriginAndTarget (middleLow, middleHigh);
        CheckPick (primitive, ray, 0, NULL);
        }

    DRay3d axis;
    DVec3d dXdu, dXdv, radialVector;
    DPoint3d xyzFace, xyzAxis;
    double f;
    for (double faceFraction = 0.2; faceFraction < 0.95; faceFraction += 0.25)
        {
        double rotationAngle;
        if (Check::True (detail.TryGetRotationAxis (axis.origin, axis.direction, rotationAngle),
                "GetRotationAxis")
            && Check::True (primitive->TryUVFractionToXYZ (
                    SolidLocationDetail::FaceIndices (0,0, 0),
                    faceFraction, faceFraction, xyzFace, dXdu, dXdv),
                    "TryUVToXYZ")
            )
            {
            axis.ProjectPointUnbounded (xyzAxis, f, xyzFace);
            radialVector = DVec3d::FromStartEnd (xyzAxis, xyzFace);
            Check::Perpendicular (radialVector, dXdv);
            }
        }
    }

void CheckFaceEvaluations (ISolidPrimitivePtr primitive,
        SolidLocationDetail::FaceIndices const &face,
        double u, double v)
    {
    DVec3d uVector, vVector;
    DPoint3d xyz;
    Check::True (
        primitive->TryUVFractionToXYZ (face, u, v, xyz, uVector, vVector), "TryGetXYZ");
    DVec3d wVector = DVec3d::FromCrossProduct (uVector, vVector);
    double magW = wVector.Normalize ();
    if (Check::True (magW > 0.001, "independent nonzero surface tangents"))
        {
        static double s_setbackDistance = 0.01; // a pretty small move?
        DRay3d ray = DRay3d::FromOriginAndVector (DPoint3d::FromSumOf (xyz, wVector, -s_setbackDistance), wVector);
        bvector<SolidLocationDetail> pickData;
        primitive->AddRayIntersections (pickData, ray, 0, -DBL_MAX);
        int numMatch = 0;
        for (size_t i = 0; i < pickData.size (); i++)
            {
            DPoint2d uv0 = pickData[i].GetUV ();
            DPoint3d xyz0 = pickData[i].GetXYZ ();
            DVec3d   uDirection0 = pickData[i].GetUDirection ();
            DVec3d   vDirection0 = pickData[i].GetVDirection ();
            double   rayFraction = pickData[i].GetPickParameter ();
            SolidLocationDetail::FaceIndices indices0 = pickData[i].GetFaceIndices ();
            if (indices0.Is (face.Index0 (), face.Index1 (), face.Index2 ()) && DPoint3dOps::AlmostEqual (xyz, xyz0))
                {
                Check::Near (uVector, uDirection0, "pick uDirection");
                Check::Near (vVector, vDirection0, "pick vDirection");
                Check::Near (u, uv0.x, "pick u");
                Check::Near (v, uv0.y, "pick v");
                Check::Near (s_setbackDistance, rayFraction, "pick ray fraction");
                numMatch++;
                }
            }
        Check::Int (1, numMatch, "face evaluation inversion");
        // We hope that the setback distance is small enough that xyz is still the closest point !!!
        SolidLocationDetail pick1;
        if (primitive->ClosestPoint (ray.origin, pick1)) // Change to Check::True when all are supported !!!!
            {
            Check::Near (xyz, pick1.GetXYZ (), "closest point");    // need to vette the uv and face id !!!
            }
        else
            {
            printf ("ClosestPoint not supported?\n");
            }
        }
    }

#if defined (_WIN32) && !defined(BENTLEY_WINRT)

static int s_noisyFaces = 0;
void CheckAllFaces (ISolidPrimitivePtr primitive, char const* typeName)
    {
    DRange3d range;
    Check::True (primitive->GetRange (range));
    CGWriter writer (stdout);
    bvector <SolidLocationDetail::FaceIndices> faces;
    primitive->GetFaceIndices (faces);
    for (size_t i = 0; i < faces.size (); i++)
        {
        IGeometryPtr face = primitive->GetFace (faces[i]);
        if (s_noisyFaces)
            writer.Emit (face);
        DRange3d faceRange = DRange3d::NullRange();
        Check::True
            (
            face->TryGetRange (faceRange),
            " Single Face range"
            );
        Check::True (
            faceRange.IsContained (range),
            "face range within primitive range"
            );

        double uCut = 0.45;
        double vCut = 0.55;
        Check::StartScope ("FacePick", (double)i);
        CheckFaceEvaluations (primitive, faces[i], uCut, vCut);
        Check::EndScope ();
        ICurvePrimitivePtr uSection = primitive->GetConstantUSection (faces[i], uCut);
        ICurvePrimitivePtr vSection = primitive->GetConstantVSection (faces[i], vCut);

        DVec2d uvSize;
        Check::True (primitive->TryGetMaxUVLength (faces[i], uvSize), "Get maxUV");
        static double s_rangeToleranceFactor = 1.05;
        if (uSection.IsValid ())
            {
            DRange3d sectionRange;
            Check::True
                (
                   uSection->GetRange (sectionRange)
                && sectionRange.IsContained (faceRange),
                "u Section range"
                );
            double uLength;
            Check::True (uSection->Length (uLength), "get length");
            // Allow fluff in v sampling??
            Check::True (uLength <= s_rangeToleranceFactor * uvSize.y, "u Section within face size");
            }
        else
            printf (" %s (face %" PRIu64 "%" PRIu64") no uSection\n",
                    typeName, (uint64_t)faces[i].Index0 (), (uint64_t)faces[i].Index1 ());

        if (vSection.IsValid ())
            {
            DRange3d sectionRange;
            Check::True
                (
                   vSection->GetRange (sectionRange)
                && sectionRange.IsContained (faceRange),
                "v Section range"
                );
            double vLength;
            Check::True (vSection->Length (vLength), "get length");
            Check::True (vLength <= s_rangeToleranceFactor * uvSize.x, "v Section within face size");
            }
        else        
            printf (" %s (%" PRIu64 ",%" PRIu64 ") no vSection\n",
                    typeName, (uint64_t)faces[i].Index0 (), (uint64_t)faces[i].Index1 ());
        }
    }

#endif

DRange1d FractionalRange (double maxValue, double fraction0 = 0.0, double fraction1 = 1.0)
    {
    return DRange1d::From (fraction0 * maxValue, fraction1 * maxValue);
    }

// Input two primitives that should have the same moments.
// (e.g. box and extruded rectangle)
bool CheckVolumeMomentMatch_go (ISolidPrimitivePtr prim0, char const* description0, ISolidPrimitivePtr prim1, char const*description1)
    {
    double volume0, volume1;
    DVec3d centroid0, centroid1;
    RotMatrix axes0, axes1;
    DVec3d moment0, moment1;
    Check::StartScope ("Compare moments");
    Check::StartScope (description0);
    Check::StartScope (description1);
    bool stat = 
           Check::True (prim1->ComputePrincipalMoments (volume0, centroid0, axes0, moment0), "Compute primt1")
        && Check::True (prim1->ComputePrincipalMoments (volume1, centroid1, axes1, moment1),"Compute prim2")
        && Check::Near (volume0, volume1, "volume")
        && Check::Near (centroid0, centroid1, "centroid")
        && Check::Near (axes0, axes1, "centroid")
        && Check::Near (moment0, moment1, "moment");
    Check::EndScope ();
    Check::EndScope ();
    Check::EndScope ();
    return stat;
    }

    
bool CheckAreaMomentMatch_go (ISolidPrimitivePtr prim0, char const* description0, ISolidPrimitivePtr prim1, char const*description1)
    {
    double area0 = 0.0, area1 = 0.0;
    DVec3d centroid0, centroid1;
    RotMatrix axes0, axes1;
    DVec3d moment0, moment1;
    Check::StartScope ("Compare moments");
    Check::StartScope (description0);
    Check::StartScope (description1);
    bool stat =
            Check::True (prim0->ComputePrincipalAreaMoments (area0, centroid0, axes0, moment0), "Compute primt1");
    if (stat)
        stat = Check::True (prim1->ComputePrincipalAreaMoments (area1, centroid1, axes1, moment1),"Compute prim2");
    if (stat)
        stat = Check::Near (area0, area1, "area");
    if (stat)
        stat = Check::Near (centroid0, centroid1, "centroid");
    if (stat)
        stat = Check::NearMoments (axes0, moment0, axes1, moment1);
    Check::EndScope ();
    Check::EndScope ();
    Check::EndScope ();
    return stat;
    }

void CheckMomentMatch (ISolidPrimitivePtr prim0, char const* description0, ISolidPrimitivePtr prim1, char const*description1,
    bool checkVolumeMoments = true,
    bool checkAreaMoments = true
    )
    {
    if (checkVolumeMoments && prim0->GetCapped () && prim0->GetCapped ())
        CheckVolumeMomentMatch_go (prim0, description0, prim1, description1);
    if (checkAreaMoments)
        CheckAreaMomentMatch_go (prim0, description0, prim1, description1);

    Check::StartScope ("RotatedPrimitives");
    static double s_rotationAngle = 0.2;
    Transform rotation = Transform::FromLineAndRotationAngle (
                DPoint3d::From (1,2,3),
                DPoint3d::From (1,2,9),
                s_rotationAngle);
    ISolidPrimitivePtr prim0Rotated = prim0->Clone ();
    prim0Rotated->TransformInPlace (rotation);
    ISolidPrimitivePtr prim1Rotated = prim1->Clone ();
    prim1Rotated->TransformInPlace (rotation);
    if (checkVolumeMoments)
        CheckVolumeMomentMatch_go (prim0Rotated, description0, prim1Rotated, description1);
    if (checkAreaMoments)
        CheckAreaMomentMatch_go (prim0Rotated, description0, prim1Rotated, description1);
    Check::EndScope ();
    }


void CheckMoments (ISolidPrimitivePtr primitive)
    {
    static bool s_checkResults = true;
    if (!primitive->IsClosedVolume ())
        return;
    Check::StartScope ("Moments");
    RotMatrix axis0, axis1;
    DVec3d moment0, moment1;
    DVec3d centroid0, centroid1;
    double volume0, volume1;
    // Facet moments really have to work all the time.  Don't expect it for exact moments ...
    if (
        (s_checkResults && Check::True (primitive->ComputeFacetedPrincipalMoments (NULL, volume0, centroid0, axis0, moment0), "facet moments"))
        || (!s_checkResults && primitive->ComputeFacetedPrincipalMoments (NULL, volume0, centroid0, axis0, moment0))
        )
        {
        if (primitive->ComputePrincipalMoments (volume1, centroid1, axis1, moment1))
            {
            static double s_relTol[] = {0.05, 0.05, 0.10, 0.15, 0.15, 0.15};
            double absTol [6];
            double refLength = 0.5 * sqrt (moment0.x + moment0.y + moment0.z);
            if (refLength < 1.0)
                refLength = 1.0;
            double a = 1.0;
            // absTol[i] = tolerance for comparing quantities with length appearing to power i
            for (int i = 0; i < 6; i++)
                {
                absTol[i] = a * s_relTol[i];
                a *= refLength;
                }

            double centroidDistance = centroid0.Distance (centroid1);
            if (s_checkResults)
                {
                Check::True (DoubleOps::AlmostEqual (volume0, volume1, absTol[3]), "volume");
                Check::True (DoubleOps::AlmostEqual(moment0.Magnitude (), moment1.Magnitude (), absTol[5]), "moment");
                //Check::True (axis0, axis1, "axes", axisRef);
                Check::True (DoubleOps::AlmostEqual (0, centroidDistance, absTol[1]), "centroid distance");
                }
            }
        }
    Check::EndScope ();
    }
    
void CheckAreaMoments (ISolidPrimitivePtr primitive)
    {
    static bool s_checkResults = true;
    Check::StartScope ("AreaMoments");
    RotMatrix axis0, axis1;
    DVec3d moment0, moment1;
    DVec3d centroid0, centroid1;
    double area0, area1;
    // Facet moments really have to work all the time.  Don't expect it for exact moments ...
    if (
        (s_checkResults && Check::True (primitive->ComputeFacetedPrincipalAreaMoments (NULL, area0, centroid0, axis0, moment0), "facet moments"))
        || (!s_checkResults && primitive->ComputeFacetedPrincipalAreaMoments (NULL, area0, centroid0, axis0, moment0))
        )
        {
        if (primitive->ComputePrincipalAreaMoments (area1, centroid1, axis1, moment1))
            {
            static double s_relTol[] = {0.05, 0.05, 0.10, 0.15, 0.15, 0.15};
            double absTol [6];
            double refLength = 0.5 * sqrt (moment0.x + moment0.y + moment0.z);
            if (refLength < 1.0)
                refLength = 1.0;
            double a = 1.0;
            // absTol[i] = tolerance for comparing quantities with length appearing to power i
            for (int i = 0; i < 6; i++)
                {
                absTol[i] = a * s_relTol[i];
                a *= refLength;
                }

            double centroidDistance = centroid0.Distance (centroid1);
            if (s_checkResults)
                {
                Check::True (DoubleOps::AlmostEqual (area0, area1, absTol[2]), "area");
                Check::True (DoubleOps::AlmostEqual(moment0.Magnitude (), moment1.Magnitude (), absTol[4]), "moment");
                //Check::True (axis0, axis1, "axes", axisRef);
                Check::True (DoubleOps::AlmostEqual (0, centroidDistance, absTol[1]), "centroid distance");
                }
            }
        }
    Check::EndScope ();
    }
    
    
    
void CheckPolyfaceToMTG (ISolidPrimitivePtr primitive, PolyfaceHeaderPtr polyface)
    {
    Check::StartScope ("PolyfaceToMTG");
    MTGFacets* mtgFacets = jmdlMTGFacets_new ();
    if (Check::True (PolyfaceToMTG_FromPolyfaceConnectivity (mtgFacets, *polyface)))
        {
        MTGGraphP graph = jmdlMTGFacets_getGraph (mtgFacets);
        bool expectClosed = primitive->IsClosedVolume ();
        size_t numPolar    = graph->CountMask (MTG_POLAR_LOOP_MASK);
        size_t numBoundary = graph->CountMask (MTG_EXTERIOR_MASK);
        if (expectClosed)
            {
            Check::Size (numBoundary, numPolar, "No boundary for mesh of closed primitive");
            }
        else
            Check::True (numBoundary > 0, "Mesh of closed primitive should have boundary");
        }
    jmdlMTGFacets_free (mtgFacets);
    Check::EndScope ();
    }
    
void CheckFacets (ISolidPrimitivePtr primitive,
bool expectExactMeshFaceCountMatch  // true to enforce exact match of mesh and SolidPrimitive "faces". (e.g. set false for bsplines that might get interior visible edges)
)
    {
    PolyfaceHeaderPtr facets = PolyfaceHeader::CreateVariableSizeIndexed ();
    IFacetOptionsPtr options = IFacetOptions::Create ();
    IPolyfaceConstructionPtr builder = IPolyfaceConstruction::Create (*options);
    if (!Check::True (builder->AddSolidPrimitive (*primitive), "Builder.AddSolidPrimitive"))
        return;
        

    DRange3d range;
    Check::True (primitive->GetRange (range));
    DVec3d diagonal = DVec3d::FromStartEnd (range.low, range.high);
    //double rangeVolume = diagonal.x * diagonal.y * diagonal.z;
    double rangeArea = 2.0 * (diagonal.x * diagonal.y + diagonal.y * diagonal.z + diagonal.z * diagonal.x);
    PolyfaceHeaderPtr header = builder->GetClientMeshPtr ();
    
    double facetArea = header->SumFacetAreas ();
    DRange3d facetRange = header->PointRange ();
    static double s_areaFraction = 0.1;
    static double s_rangeFraction = 0.8;
    
    Check::StartScope ("CheckPrimitiveFacets");
    if (Check::Contains (FractionalRange (rangeArea, s_areaFraction),
                    facetArea, "Minimal facet area"))
        {
        Check::Contains (FractionalRange (range.low.Distance (range.high), s_rangeFraction),
                facetRange.low.Distance (facetRange.high), "Minimal facet range");
        }

    CheckPolyfaceToMTG (primitive, header);
    Check::EndScope ();

    bvector<SolidLocationDetail::FaceIndices> faces;
    primitive->GetFaceIndices (faces);
    bvector<ptrdiff_t> blockedIndices;
    header->PartitionByConnectivity (2, blockedIndices);
    size_t numBlocks = 0;
    for (size_t i = 0; i < blockedIndices.size (); i++)
        {
        if (blockedIndices[i] < 0)
            numBlocks++;
        }
#ifdef considerExactMeshFaceCounts
     if (expectExactMeshFaceCountMatch)
        Check::Size (faces.size (), numBlocks, "Solid Primitive face count per visibility");            
    else 
#endif
    Check::True (faces.size () <= numBlocks, "Mesh must have at least as many faces as solid primitive");
    }

void CheckPrimitiveAsTrimmedSurfaces (ISolidPrimitivePtr primitive)
    {
    Check::StartScope ("TrimmedSurfaces");
    bvector<MSBsplineSurfacePtr> surfaces;
    MSBsplineSurface::CreateTrimmedSurfaces (surfaces, *primitive);
    Check::EndScope ();
    }
    
void CheckPrimitiveA (ISolidPrimitivePtr primitive, SolidPrimitiveType primitiveType, DSegment3dCP segment = NULL, int numHits = 0)
    {
    Check::Int (primitiveType, primitive.get ()->GetSolidPrimitiveType ());
    CheckTryGet (DgnTorusPipe);
    CheckTryGet (DgnCone);
    CheckTryGet (DgnExtrusion);
    CheckTryGet (DgnBox);
    CheckTryGet (DgnSphere);
    CheckTryGet (DgnRuledSweep);
    CheckTryGet (DgnRotationalSweep);

    DRange3d range;
    bool rstat = primitive->GetRange (range);

    if (!rstat)
        {
        printf ("No range %d\n",
            (int)primitive.get ()->GetSolidPrimitiveType ());
        return;
        }
#ifdef PrintRangeDetails
    printf (" (Range (%g,%g,%g) (%g,%g,%g)\n",
            range.low.x,  range.low.y,  range.low.z,
            range.high.x, range.high.y, range.high.z);
#endif
    // rudimentary uvToXYZ checks (no numerical validation, just prove it can be called
    // for each cap and for (0,0) side face.
    {
    DPoint3d xyz;
    DVec3d dXdu, dXdv;
    Check::True (
        primitive->TryUVFractionToXYZ (
                SolidLocationDetail::FaceIndices (SolidLocationDetail::PrimaryIdCap, 0, 0),
                0.5, 0.5, xyz, dXdu, dXdv),
            "Cap0 @.5,.5");
    Check::True (
        primitive->TryUVFractionToXYZ (
                SolidLocationDetail::FaceIndices (SolidLocationDetail::PrimaryIdCap, 1, 0),
                0.5, 0.5, xyz, dXdu, dXdv),
            "Cap1 @.5,.5");
    Check::True (
        primitive->TryUVFractionToXYZ (
                SolidLocationDetail::FaceIndices (0, 0, 0),
                0.5, 0.5, xyz, dXdu, dXdv),
            "face00 @.5,.5");
    }
    CheckCone (primitive);
    CheckSphere (primitive);
    CheckBox (primitive);
    CheckRotation (primitive);
    CheckPick (primitive, segment, numHits);

    }

void CheckTransformedCurveInRange (ICurvePrimitivePtr curve, TransformCR worldToLocal, DRange3dCR localRange)
    {
    DPoint3d xyzWorld, xyzLocal;
    if (curve->GetStartPoint (xyzWorld))
        {
        worldToLocal.Multiply (xyzLocal, xyzWorld);
        Check::True (localRange.IsContained (xyzLocal), "CurvePoint in range");
        }
    }

void CheckConstructiveFrame (ISolidPrimitiveR primitive, char const*typeName)
    {
    char message[1024];
    sprintf (message, "ConstructiveFrame %s", typeName == NULL ? "" : typeName);
    Check::StartScope (message);
    Transform localToWorld, worldToLocal;
    DRange3d rangeA;
    static double s_tolerance = 1.0e-8;
    if (Check::True (primitive.TryGetConstructiveFrame (localToWorld, worldToLocal), "GetConstructiveFrame")
        && Check::True (primitive.GetRange (rangeA, worldToLocal), "GetRange(T)")
        )
        {
        rangeA.Extend (s_tolerance);
        bvector<SolidLocationDetail::FaceIndices> faces;
        primitive.GetFaceIndices (faces);
        for (size_t i = 0; i < faces.size (); i++)
            {
            for (double f = 0.0; f <= 1.0; f += 0.25)
                {
                ICurvePrimitivePtr uCut = primitive.GetConstantUSection (faces[i], f);
                ICurvePrimitivePtr vCut = primitive.GetConstantVSection (faces[i], f);
                CheckTransformedCurveInRange (uCut, worldToLocal, rangeA);
                CheckTransformedCurveInRange (vCut, worldToLocal, rangeA);
                }
            }
        }
    Check::EndScope ();
    }

#if defined (_WIN32) && !defined(BENTLEY_WINRT)

void CheckPrimitiveB (ISolidPrimitivePtr primitive, char const*typeName, bool expectExactMeshFaceCountMatch)
    {

    CheckAllFaces (primitive, typeName);
    CheckFacets (primitive, expectExactMeshFaceCountMatch);
    
    CheckConstructiveFrame (*primitive, typeName);
    if (primitive->GetCapped ())
        {
        Check::StartScope ("REMOVE CAP FOR MOMENT CHECK");
        primitive->SetCapped (false);
        //CheckMoments (primitive);
        CheckAreaMoments (primitive);
        primitive->SetCapped (true);
        Check::EndScope ();
        }
    
    }

void CheckPrimitive (ISolidPrimitivePtr primitive, SolidPrimitiveType primitiveType, DSegment3dCP segment = NULL, int numHits = 0, bool expectExactMeshFaceCountMatch = true)
    {
    static bool s_printNames = false;
    char const*typeName = "";
    Check::Int (primitiveType, primitive.get ()->GetSolidPrimitiveType ());
    CheckTryGet (DgnTorusPipe);
    CheckTryGet (DgnCone);
    CheckTryGet (DgnExtrusion);
    CheckTryGet (DgnBox);
    CheckTryGet (DgnSphere);
    CheckTryGet (DgnRuledSweep);
    CheckTryGet (DgnRotationalSweep);

    if (s_printNames)
        printf ("(SolidPrimitiveType %d ", primitive.get ()->GetSolidPrimitiveType ());
    SolidPrimitiveType type1 = primitive.get ()->GetSolidPrimitiveType ();
    if (type1 == SolidPrimitiveType_DgnBox)
        typeName = "Box";
    else if (type1 == SolidPrimitiveType_DgnSphere)
        typeName = "Sphere";
    else if (type1 == SolidPrimitiveType_DgnTorusPipe)
        typeName = "TorusPipe";
    else if (type1 == SolidPrimitiveType_DgnCone)
        typeName = "Cone";
    else if (type1 == SolidPrimitiveType_DgnExtrusion)
        typeName = "Extrusion";
    else if (type1 == SolidPrimitiveType_DgnRotationalSweep)
        typeName = "RotationalSweep";
    else if (type1 == SolidPrimitiveType_DgnRuledSweep)
        typeName = "RuledSweep";
    else
        typeName = "Unknown";
    if (s_printNames)
        printf ("%s (%s)\n", typeName, primitive->GetCapped () ? "Capped" : "NoCap");
    Check::StartScope (typeName);

    CheckPrimitiveA (primitive, primitiveType, segment, numHits);
    CheckPrimitiveB (primitive, typeName, expectExactMeshFaceCountMatch);

    CheckMoments (primitive);
    CheckAreaMoments (primitive);
    
    CheckPrimitiveAsTrimmedSurfaces (primitive);


    Check::EndScope ();
    }

/*---------------------------------------------------------------------------------**//**
* @bsimethod                                                     Earlin.Lutz  10/17
+---------------+---------------+---------------+---------------+---------------+------*/
TEST(SolidPrimitive, DgnExtrusion)
    {
    double ax = 1.0;
    double ay = 2.0;
    double bx = 3.0;
    double by = 4.0;
    double z0 = 0.5;
    double dz = 4.0;
    double z1 = z0 + dz;
    CurveVectorPtr pathA = CurveVector::CreateRectangle (ax, ay, bx, by, z0, CurveVector::BOUNDARY_TYPE_Outer);
    CurveVectorPtr pathB = CurveVector::CreateRectangle (ax, ay, bx, by, z1, CurveVector::BOUNDARY_TYPE_Outer);
    
    Transform localToWorld, worldToLocal;
    Check::True (pathA->IsRectangle (localToWorld, worldToLocal));
 
    
    bvector<CurveVectorPtr> sections;
    sections.push_back (pathA);
    sections.push_back (pathB);
    DgnExtrusionDetail extrusionData (
            pathA,
            DVec3d::From (0,0,dz),
            false
            );

    ISolidPrimitivePtr extrusion = ISolidPrimitive::CreateDgnExtrusion (extrusionData);
    CheckPrimitive (extrusion, SolidPrimitiveType_DgnExtrusion);

    DgnRuledSweepDetail ruledDetail (sections, false);
    ISolidPrimitivePtr ruled = ISolidPrimitive::CreateDgnRuledSweep (ruledDetail);
    CheckPrimitive (ruled, SolidPrimitiveType_DgnRuledSweep);

    CheckMomentMatch (extrusion, "ExtrudedBox sides", ruled, "RuledBox sides", false, true);

    extrusion->SetCapped (true);
    ruled->SetCapped (true);
    CheckPrimitive (extrusion, SolidPrimitiveType_DgnExtrusion);
    
    DgnBoxDetail boxData (
        DPoint3d::From (ax, ay, z0),
        DPoint3d::From (ax, ay, z1),
        DVec3d::From (1,0,0),
        DVec3d::From (0,1,0),
        bx - ax, by - ay,
        bx - ax, by - ay,
        true
        );
    ISolidPrimitivePtr box = ISolidPrimitive::CreateDgnBox (boxData);
    CheckMomentMatch (extrusion, "extruded rectangle", box, "box");

    CheckMomentMatch (extrusion, "ExtrudedBox", ruled, "RuledBox", false, true);
    
    }

/*---------------------------------------------------------------------------------**//**
* @bsimethod                                                     Earlin.Lutz  10/17
+---------------+---------------+---------------+---------------+---------------+------*/
TEST(SolidPrimitive, CreateTorus0)
    {
    double sweep = 0.10;
    double R = 10.0;
    double dR = 0.1;
    double sweepFactor = 2.5;
    for (;sweep < 3.0; sweep = sweepFactor * sweep, R += dR)
        {
        DgnTorusPipeDetail torusData (
            DPoint3d::From (0,0,0),
            DVec3d::From (1,0,0),
            DVec3d::From (0,1,0),
            R,
            0.5,
            sweep,
            true);
        DgnTorusPipeDetail torusData1;
        ISolidPrimitivePtr torus = ISolidPrimitive::CreateDgnTorusPipe (torusData);
        torus->TryGetDgnTorusPipeDetail (torusData1);
        CheckPrimitive (torus, SolidPrimitiveType_DgnTorusPipe);
        }
    }

/*---------------------------------------------------------------------------------**//**
* @bsimethod                                                     Earlin.Lutz  10/17
+---------------+---------------+---------------+---------------+---------------+------*/
TEST(SolidPrimitive, CreateTorus)
    {
    DgnTorusPipeDetail torusData (
        DPoint3d::From (0,0,0),
        DVec3d::From (1,0,0),
        DVec3d::From (0,1,0),
        2,
        0.5,
        Angle::PiOver2 (),
        true);
    DgnTorusPipeDetail torusData1;
    ISolidPrimitivePtr torus = ISolidPrimitive::CreateDgnTorusPipe (torusData);
    torus->TryGetDgnTorusPipeDetail (torusData1);
    CheckPrimitive (torus, SolidPrimitiveType_DgnTorusPipe);
    }

/*---------------------------------------------------------------------------------**//**
* @bsimethod                                                     Earlin.Lutz  10/17
+---------------+---------------+---------------+---------------+---------------+------*/
TEST(SolidPrimitive, CreateTorus1)
    {
    DgnTorusPipeDetail torusData (
        DPoint3d::From (0,0,0),
        DVec3d::From (1,0,0),
        DVec3d::From (0,1,0),
        2,
        0.5,
        Angle::TwoPi (),
        false);
    DgnTorusPipeDetail torusData1;
    ISolidPrimitivePtr torus = ISolidPrimitive::CreateDgnTorusPipe (torusData);
    torus->TryGetDgnTorusPipeDetail (torusData1);
    CheckPrimitive (torus, SolidPrimitiveType_DgnTorusPipe);
    }

/*---------------------------------------------------------------------------------**//**
* @bsimethod                                                     Earlin.Lutz  10/17
+---------------+---------------+---------------+---------------+---------------+------*/
TEST(SolidPrimitive, CreateCone)
    {
    double rA = 1.3;
    Transform spinner;
    double zA = 0.0;
    double zB = 1.0;
    spinner = Transform::FromLineAndRotationAngle (DPoint3d::From (1,2,3), DPoint3d::From (2,5,1), 1.0);
    int n = 0;
    static int nMax = 5;
    for (double rB = 0.2; rB < 3.4 && ++n < nMax; rB *= 1.5, zB += 0.2)
        {
        DgnConeDetail ConeData (
            DPoint3d::From (0,0,zA),
            DPoint3d::From (0,0,zB),
            //DVec3d::From (1,0,0),
            //DVec3d::From (0,1,0),
            rA, rB, true);
        ISolidPrimitivePtr cone = ISolidPrimitive::CreateDgnCone (ConeData);
        CheckPrimitive (cone, SolidPrimitiveType_DgnCone);
        Check::StartScope ("SPIN");
        cone->TransformInPlace (spinner);
        CheckPrimitive (cone, SolidPrimitiveType_DgnCone);
        Check::EndScope ();
        }
        
    double dz = 3.0;
    double radius = 1.5;
    DgnConeDetail cylinderDetail (DPoint3d::From (0,0,0), DPoint3d::From (0,0,dz), radius, radius, true);
    CurveVectorPtr ellipse = CurveVector::CreateDisk (
                    DEllipse3d::From (0,0,0,   radius, 0,0,   0, radius,0,   0.0, Angle::TwoPi ()));
    Transform localToWorld, worldToLocal;
    Check::False (ellipse->IsRectangle (localToWorld, worldToLocal));
                    
    DgnExtrusionDetail extrusionDetail (ellipse, DVec3d::From (0,0,dz), true);
    ISolidPrimitivePtr cylinder = ISolidPrimitive::CreateDgnCone (cylinderDetail);
    ISolidPrimitivePtr extrusion = ISolidPrimitive::CreateDgnExtrusion (extrusionDetail);
    
    CheckMomentMatch (cylinder, "cylinder", extrusion, "extrudedCircle");

    }

/*---------------------------------------------------------------------------------**//**
* @bsimethod                                                     Earlin.Lutz  10/17
+---------------+---------------+---------------+---------------+---------------+------*/
TEST (SolidPrimitive,TrueCone)
    {
    Check::StartScope ("Cone Tip");
    DPoint3d centerA = DPoint3d::From(0,0,0);
    DPoint3d centerB = DPoint3d::From (0,0,1);
    double rA = 1.0;
    double rB = 0.0;
    auto coneA = ISolidPrimitive::CreateDgnCone (DgnConeDetail (centerA, centerB, rA, rB, true));
    // Same physical surface, ends swapped for definition.
    auto coneB = ISolidPrimitive::CreateDgnCone (DgnConeDetail (centerB, centerA, rB, rA, true));
    CheckPrimitive (coneA, SolidPrimitiveType_DgnCone);
    CheckPrimitive (coneB, SolidPrimitiveType_DgnCone);
    CheckMomentMatch (coneA, "Cone tip at B", coneB, "Cone tip at A");
    Check::EndScope ();
    }

/*---------------------------------------------------------------------------------**//**
* @bsimethod                                                     Earlin.Lutz  10/17
+---------------+---------------+---------------+---------------+---------------+------*/
TEST(SolidPrimitive, CreateZeroLengthCone)
    {
    double rA = 1.3;
    double rB = 1.0;
    double zA = 0.0;
    double zB = 1.0;
    DgnConeDetail ConeData(
        DPoint3d::From(0, 0, zA),
        DPoint3d::From(0, 0, zB),
        rA, rB, true);
    ISolidPrimitivePtr cone = ISolidPrimitive::CreateDgnCone(ConeData);
    CheckPrimitive(cone, SolidPrimitiveType_DgnCone);
    }

/*---------------------------------------------------------------------------------**//**
* @bsimethod                                                     Earlin.Lutz  10/17
+---------------+---------------+---------------+---------------+---------------+------*/
TEST (SolidPrimitive, ConeAreaMoments)
    {
    double dz = 3.0;
    double rA = 4.0;
    for (double rB = rA; rB > 1.0; rB *= 0.5)
        {
        DPoint3d centerA = DPoint3d::From (0,0,0);
        DPoint3d centerB = DPoint3d::From (0,0,dz);
        DgnConeDetail cylinderDetail (centerA, centerB, rA, rB, false);
        CurveVectorPtr ellipseA = CurveVector::CreateDisk (
                        DEllipse3d::From (centerA.x, centerA.y, centerA.z,   rA, 0,0,   0, rA,0,   0.0, Angle::TwoPi ()));
        CurveVectorPtr ellipseB = CurveVector::CreateDisk (
                        DEllipse3d::From (centerB.x, centerB.y, centerB.z,   rB, 0,0,   0, rB,0,   0.0, Angle::TwoPi ()));
        bvector<CurveVectorPtr> sections;
        sections.push_back (ellipseA);
        sections.push_back (ellipseB);
        DgnRuledSweepDetail ruledDetail (sections, false);
        ISolidPrimitivePtr cone = ISolidPrimitive::CreateDgnCone (cylinderDetail);
        ISolidPrimitivePtr ruled = ISolidPrimitive::CreateDgnRuledSweep (ruledDetail);
        
        CheckMomentMatch (cone, "cone", ruled, "ruled", false, true);
        }
    }

/*---------------------------------------------------------------------------------**//**
* @bsimethod                                                     Earlin.Lutz  10/17
+---------------+---------------+---------------+---------------+---------------+------*/
TEST(SolidPrimitive, CreateSphere)
    {
    DgnSphereDetail sphereData;
    ISolidPrimitivePtr sphere = ISolidPrimitive::CreateDgnSphere (sphereData);
    CheckPrimitive (sphere, SolidPrimitiveType_DgnSphere);

    sphereData = DgnSphereDetail  (
                    DPoint3d::From(10,11,9),
                    DVec3d::From (1,2,3),
                    DVec3d::From (-2,1,5),
                    4,3,
                    0.0, 1.0, true);
    sphereData = DgnSphereDetail  (
                    DPoint3d::From(0,0,0),
                    DVec3d::From (1,0,0),
                    DVec3d::From (0,1,0),
                    1,1,
                    0.0, 0.1, true);
    sphere = ISolidPrimitive::CreateDgnSphere (sphereData);
    CheckPrimitive (sphere, SolidPrimitiveType_DgnSphere);
    }

/*---------------------------------------------------------------------------------**//**
* @bsimethod                                                     Earlin.Lutz  10/17
+---------------+---------------+---------------+---------------+---------------+------*/
TEST(SolidPrimitive, CreateBox)
    {
    DgnBoxDetail boxData (
                DPoint3d::From (1,1,1),
                DPoint3d::From (1,1,2),
                DVec3d::From (1,0,0), DVec3d::From (0,1,0), 2,2,2,2, true);
    ISolidPrimitivePtr box = ISolidPrimitive::CreateDgnBox (boxData);
    CheckPrimitive (box, SolidPrimitiveType_DgnBox);
    }

/*---------------------------------------------------------------------------------**//**
* @bsimethod                                                     Earlin.Lutz  10/17
+---------------+---------------+---------------+---------------+---------------+------*/
TEST(SolidPrimitive, CreateSkewedBox)
    {
    DgnBoxDetail boxData (
                DPoint3d::From (1,1,1),
                DPoint3d::From (2,3,4),
                DVec3d::From (1,0,0), DVec3d::From (0,1,0), 1,2,2.5,2.9, true);
    ISolidPrimitivePtr box = ISolidPrimitive::CreateDgnBox (boxData);
    CheckPrimitive (box, SolidPrimitiveType_DgnBox);
    }

/*---------------------------------------------------------------------------------**//**
* @bsimethod                                                     Earlin.Lutz  10/17
+---------------+---------------+---------------+---------------+---------------+------*/
TEST(IsRectangle,Test0)
    {
    bvector<DPoint3d> points;
    points.push_back (DPoint3d::From (0,0,0));
    points.push_back (DPoint3d::From (2,0,0));
    points.push_back (DPoint3d::From (2,1,0));
    points.push_back (DPoint3d::From (0,1,0));
    bvector<DPoint3d> savedPoints = points;
    Transform A, B;
    Check::True (PolylineOps::IsRectangle (points, A, B, false));

    points[2].x = 3.0;
    Check::False(PolylineOps::IsRectangle (points, A, B, false));
    points = savedPoints;
    
    points.push_back (savedPoints[0]);
    Check::True (PolylineOps::IsRectangle (points, A, B, true));

    points[2].x = 3.0;
    Check::False(PolylineOps::IsRectangle (points, A, B, true));
    points = savedPoints;
    points.push_back (savedPoints[0]);    
    points[4].x += 1.0;
    Check::False(PolylineOps::IsRectangle (points, A, B, true));
    }

/*---------------------------------------------------------------------------------**//**
* @bsimethod                                                     Earlin.Lutz  10/17
+---------------+---------------+---------------+---------------+---------------+------*/
TEST(SolidPrimitive, CreateExtrusion)
    {
    CurveVectorPtr pathA = CurveVector::Create (CurveVector::BOUNDARY_TYPE_Open);
    ICurvePrimitivePtr lineA = ICurvePrimitive::CreateLine (
                    DSegment3d::From (DPoint3d::From (1,1,0), DPoint3d::From (2,1,0)));
    pathA->push_back (lineA);
    Transform localToWorld, worldToLocal;
    Check::False (pathA->IsRectangle (localToWorld, worldToLocal));


    CurveVectorPtr pathB = CurveVector::Create (CurveVector::BOUNDARY_TYPE_Open);
    ICurvePrimitivePtr lineB = ICurvePrimitive::CreateLine (
                    DSegment3d::From (DPoint3d::From (1,1,1), DPoint3d::From (2,1,1)));
    pathB->push_back (lineB);
    
    DgnExtrusionDetail extrusionData (
            pathA,
            DVec3d::From (0,0,2),
            false
            );

    ISolidPrimitivePtr extrusion = ISolidPrimitive::CreateDgnExtrusion (extrusionData);
    CheckPrimitive (extrusion, SolidPrimitiveType_DgnExtrusion);



    bvector<CurveVectorPtr> ruledSections;
    ruledSections.push_back (pathA);
    ruledSections.push_back (pathB);
    DgnRuledSweepDetail ruledSweepData (ruledSections, false);
    ISolidPrimitivePtr ruledSweep = ISolidPrimitive::CreateDgnRuledSweep (ruledSweepData);
    CheckPrimitive (ruledSweep, SolidPrimitiveType_DgnRuledSweep);
    ruledSweep->SetCapped (false);
    CheckPrimitive (ruledSweep, SolidPrimitiveType_DgnRuledSweep);
    }

/*---------------------------------------------------------------------------------**//**
* @bsimethod                                                     Earlin.Lutz  10/17
+---------------+---------------+---------------+---------------+---------------+------*/
TEST(SolidPrimitive, CreateRuledBsplines)
    {
    bvector<DPoint3d> poleA, poleB;
    double dTheta = Angle::DegreesToRadians (22.5);
    static int s_poleCount = 5;
    double scaleA = 1.0;
    double scaleB = 2.0;
    for (int i = 0; i < s_poleCount; i++)
        {
        double theta = i * dTheta;
        poleA.push_back (DPoint3d::From (scaleA * cos(theta), scaleA * sin(theta), 0.0));
        poleB.push_back (DPoint3d::From (scaleB * cos(theta), scaleB * sin(theta), 1.0));
        }


    MSBsplineCurvePtr curveA = MSBsplineCurve::CreateFromPolesAndOrder (poleA, NULL, NULL, 3, false, false);
    MSBsplineCurvePtr curveB = MSBsplineCurve::CreateFromPolesAndOrder (poleB, NULL, NULL, 3, false, false);

    CurveVectorPtr pathA = CurveVector::Create (CurveVector::BOUNDARY_TYPE_Open);
    pathA->push_back (ICurvePrimitive::CreateBsplineCurve (*curveA));

    CurveVectorPtr pathB = CurveVector::Create (CurveVector::BOUNDARY_TYPE_Open);
    pathB->push_back (ICurvePrimitive::CreateBsplineCurve (*curveB));

    bvector<CurveVectorPtr> ruledSections;
    ruledSections.push_back (pathA);
    ruledSections.push_back (pathB);
    DgnRuledSweepDetail ruledSweepData (ruledSections, false);
    ISolidPrimitivePtr ruledSweep = ISolidPrimitive::CreateDgnRuledSweep (ruledSweepData);
    CheckPrimitive (ruledSweep, SolidPrimitiveType_DgnRuledSweep, nullptr, 0, false);
    }



void CheckRuledArcs (double b, double scale)
    {
    double sweep = 2.0;
    DEllipse3d ellipseA = DEllipse3d::From (1,1,1,    1,0,0,   0,b,0,   0.0, sweep);
    DEllipse3d ellipseB = DEllipse3d::FromVectors (
            DPoint3d::From (1,1,2),
            DVec3d::FromScale (ellipseA.vector0, scale), 
            DVec3d::FromScale (ellipseA.vector90, scale),
            0.0, sweep); 
    // NEEDS WORK -- ray pick does not work when skewed.
    //DEllipse3d ellipseB = DEllipse3d::From (1,1,4,    1.3,0,0,   0,1.8,0,   0.0, sweep);

    CurveVectorPtr pathA = CurveVector::Create (CurveVector::BOUNDARY_TYPE_Open);
    pathA->push_back (ICurvePrimitive::CreateArc (ellipseA));

    CurveVectorPtr pathB = CurveVector::Create (CurveVector::BOUNDARY_TYPE_Open);
    pathB->push_back (ICurvePrimitive::CreateArc (ellipseB));

    bvector<CurveVectorPtr> ruledSections;
    ruledSections.push_back (pathA);
    ruledSections.push_back (pathB);
    DgnRuledSweepDetail ruledSweepData (ruledSections, false);
    ISolidPrimitivePtr ruledSweep = ISolidPrimitive::CreateDgnRuledSweep (ruledSweepData);
    CheckPrimitive (ruledSweep, SolidPrimitiveType_DgnRuledSweep);
    }

// Fails in rayIntersectRule !!!!!
// (Newer "closest point" works fine ....
/*---------------------------------------------------------------------------------**//**
* @bsimethod                                                     Earlin.Lutz  10/17
+---------------+---------------+---------------+---------------+---------------+------*/
TEST(SolidPrimitive, CreateRuledArcs)
    {
    for (double f = 0.5; f < 3.0; f *= 2.0)
        {
        CheckRuledArcs (1.0, f);
        CheckRuledArcs (2.0, f);
        CheckRuledArcs (0.5, f);
        }
    }

/*---------------------------------------------------------------------------------**//**
* @bsimethod                                                     Earlin.Lutz  10/17
+---------------+---------------+---------------+---------------+---------------+------*/
TEST(SolidPrimitive, Rotation)
    {
    CurveVectorPtr pathA = CurveVector::Create (CurveVector::BOUNDARY_TYPE_Open);

    //    3               E
    //    |            
    //    |            
    //    2       C>>>D       F   
    //    |      /
    //    |     /
    //    1   B
    //    |   ^
    //    |   ^
    //    0---A---2---3---4---5---6
    DPoint3d pointA = DPoint3d::From (1,0,0);
    DPoint3d pointB = DPoint3d::From (1,0,1);
    DPoint3d pointC = DPoint3d::From (2,0,2);
    DPoint3d pointD = DPoint3d::From (3,0,2);
    DPoint3d pointE = DPoint3d::From (4,0,3);
    DPoint3d pointF = DPoint3d::From (5,0,2);
    DEllipse3d ellipseDEF = DEllipse3d::FromPointsOnArc (pointD, pointE, pointF);

    // cylinder
    pathA->push_back (ICurvePrimitive::CreateLine (DSegment3d::From (pointA, pointB)));
    // cone
    pathA->push_back (ICurvePrimitive::CreateLine (DSegment3d::From (pointB, pointC)));
    // annulus
    pathA->push_back (ICurvePrimitive::CreateLine (DSegment3d::From (pointC, pointD)));
    pathA->push_back (ICurvePrimitive::CreateArc (ellipseDEF));

    DPoint3d center = DPoint3d::From (0,0,0);
    DVec3d   axis   = DVec3d::From (0,0,1);
    DgnRotationalSweepDetail rotationalSweepData (pathA, center, axis, Angle::TwoPi (), false);
    ISolidPrimitivePtr rotationalSweep = ISolidPrimitive::CreateDgnRotationalSweep (rotationalSweepData);
    DSegment3d segment = DSegment3d::From (DPoint3d::From (0,0,0), DPoint3d::From (2,0,0.5));
    CheckPrimitive (rotationalSweep, SolidPrimitiveType_DgnRotationalSweep, &segment, 1);

    rotationalSweepData = DgnRotationalSweepDetail (pathA, DPoint3d::From (0,0,0), DVec3d::From (1,0,0), Angle::TwoPi (), false);
    rotationalSweep = ISolidPrimitive::CreateDgnRotationalSweep (rotationalSweepData);
    segment = DSegment3d::From(DPoint3d::From (0,0,1), DPoint3d::From(5,0,3)); // hits x rotation 4 times.
    CheckPrimitive (rotationalSweep, SolidPrimitiveType_DgnRotationalSweep, &segment, 4);
#ifdef TestOutOfPlaneRotation
    rotationalSweepData = DgnRotationalSweepDetail (pathA, DPoint3d::From (1,2,3), DVec3d::From (0.3, 0.4, -0.2), Angle::TwoPi (), false);
    rotationalSweep = ISolidPrimitive::CreateDgnRotationalSweep (rotationalSweepData);
    CheckPrimitive (rotationalSweep, SolidPrimitiveType_DgnRotationalSweep);
#endif
    }

/*---------------------------------------------------------------------------------**//**
* @bsimethod                                                     Earlin.Lutz  10/17
+---------------+---------------+---------------+---------------+---------------+------*/
TEST(TorusSurf,Implicits)
    {
    Polynomial::Implicit::Torus surface1 (10, 1, DgnTorusPipeDetail::GetReverseVector90 ());
    Polynomial::Implicit::Torus  surface2 (10, 2, DgnTorusPipeDetail::GetReverseVector90 ());
    Polynomial::Implicit::Torus  surface3 (10, 3, DgnTorusPipeDetail::GetReverseVector90 ());
    Polynomial::Implicit::Torus  surface4 (10,3.1, DgnTorusPipeDetail::GetReverseVector90 ());

    for (double theta = -2.0; theta < 4.0; theta += 1.0)
        {
        for (double phi = -3.0; phi < 4.0; phi += 1.0)
            {
            DPoint3d point1 = surface1.EvaluateThetaPhi (theta, phi);
            //DPoint3d point2 = surface2.EvaluateThetaPhi (theta, phi);
            DPoint3d point3 = surface3.EvaluateThetaPhi (theta, phi);
            DPoint3d point4 = surface4.EvaluateThetaPhi (theta, phi);
            double f1 = surface2.EvaluateImplicitFunction (point1);
            //double f2 = surface2.EvaluateImplicitFunction (point2);
            double f3 = surface2.EvaluateImplicitFunction (point3);
            double f4 = surface2.EvaluateImplicitFunction (point4);
            Check::True (f1 * f3 < 0.0, "torus implicit sign change");
            Check::True (f3 * f4 > 0.0, "torus implicit no sign change");
            }
        }
    }

/*---------------------------------------------------------------------------------**//**
* @bsimethod                                                     Earlin.Lutz  10/17
+---------------+---------------+---------------+---------------+---------------+------*/
TEST(TorusSurf,RayPierce)
    {
    Polynomial::Implicit::Torus  surface (10, 1, DgnTorusPipeDetail::GetReverseVector90 ());
    static double s_fractionTol = 1.0e-8;
    double thetaShift = 0.0;
    double phiShift = Angle::Pi ();
    static double offset = 1;
    for (double theta0 = 0.0; theta0 < 4.0; theta0 += 1.0)
        {
        thetaShift += 0.1;
        for (double phi0 = 0.0; phi0 < 4.0; phi0 += 1.0)
            {
            double theta1 = theta0 + thetaShift;
            double phi1   = phi0   + phiShift;
            DPoint3d point0 = surface.EvaluateThetaPhi (theta0, phi0);
            DPoint3d point1 = surface.EvaluateThetaPhi (theta1, phi1);
            DRay3d ray = DRay3d::FromOriginAndTarget (point0, point1);
            double fractions[10];
            DPoint3d points[10];
            int numHit = surface.IntersectRay (ray, fractions, points, 10);
            Check::True (numHit >= 2, "At least two hits");
            Check::Near (offset, offset + surface.EvaluateImplicitFunction (point0), "ray start");
            Check::Near (offset, offset + surface.EvaluateImplicitFunction (point1), "ray end");
            int num0 = 0;
            int num1 = 0;
            for (int i = 0; i < numHit; i++)
                {
                double s = fractions[i];
                if (fabs (s) < s_fractionTol)
                    num0++;
                if (fabs (1.0 - s) < s_fractionTol)
                    num1++;
                double f = surface.EvaluateImplicitFunction (points[i]);
                Check::Near (offset + f, offset, "pierce point function");
                }

            Check::Int (num0, 1);
            Check::Int (num1, 1);
            
            }
        }
    }



double CheckRotate90 (DVec3dCR vector)
    {
    RotMatrix matrix0 = RotMatrix::FromVectorAndRotationAngle (vector, Angle::PiOver2 ());
    RotMatrix matrix1 = RotMatrix::FromRotate90 (vector);
    Check::Near (matrix0, matrix1, "rotate90"); 
    return matrix0.MaxDiff (matrix1);
    }

void CheckRotationDerivative (DVec3dCR axis, double angle)
    {
    RotMatrix derivative0;    
    RotMatrix matrix0 = RotMatrix::FromVectorAndRotationAngle (axis, angle, derivative0);
    DVec3d vector[3];
    axis.GetNormalizedTriad (vector[0], vector[1], vector[2]);
    Check::Near (0.0, vector[0].DotProduct (axis), "TriadX");
    Check::Near (0.0, vector[1].DotProduct (axis), "TriadX");
    Check::Near (axis.Magnitude (), vector[2].DotProduct (axis), "TriadX");
    for (int i = 0; i < 2; i++)
        {
        DVec3d AX, DX;
        AX.Multiply (matrix0, vector[i]);
        DX.Multiply (derivative0, vector[i]);
        Check::NearPeriodic (angle, vector[i].SignedAngleTo (AX, axis), "rotation by angle");
        Check::NearPeriodic (angle + Angle::PiOver2 (),
                vector[i].SignedAngleTo (DX, axis), "rotation by angle derivative");
        }

    for (double theta = 0.0; theta < 1.0; theta += 0.25)
        {
        double c = cos (theta);
        double s = sin (theta);
        DRay3d ray = DRay3d::FromOriginAndVector (DPoint3d::From (1,2,3), axis);
        Transform rotationTransform, derivativeTransform;
        rotationTransform = Transform::FromAxisAndRotationAngle (ray, angle, derivativeTransform);
        //DPoint3d xyzOnRay = DPoint3d::FromSumOf (ray.origin, vector[2], 0.729);
        DPoint3d xyz0 = DPoint3d::FromSumOf (ray.origin, vector[0], c, vector[1], s);
        DPoint3d xyz1;
        rotationTransform.Multiply (xyz1, xyz0);
        DVec3d radialVector0 = DVec3d::FromStartEnd (ray.origin, xyz0);
        DVec3d radialVector1 = DVec3d::FromStartEnd (ray.origin, xyz1);
        DVec3d tangentVector1;
        derivativeTransform.Multiply (tangentVector1, xyz0);
        Check::Perpendicular (radialVector1, tangentVector1);
        Check::Perpendicular (radialVector1, axis);
        }
    }

/*---------------------------------------------------------------------------------**//**
* @bsimethod                                                     Earlin.Lutz  10/17
+---------------+---------------+---------------+---------------+---------------+------*/
TEST(RotMatrix,Rotate90)
    {
    double d = 0.0;
    d = DoubleOps::Max (d, CheckRotate90 (DVec3d::From (2,3,5)));
    d = DoubleOps::Max (d, CheckRotate90 (DVec3d::From (-2,7,-13)));
    d = DoubleOps::Max (d, CheckRotate90 (DVec3d::From (2,-3,5)));

    for (double theta = 0.0; theta < 2; theta += 0.5)
        {
        CheckRotationDerivative (DVec3d::From (1,0,0), theta);
        CheckRotationDerivative (DVec3d::From (0,1,0), theta);
        CheckRotationDerivative (DVec3d::From (0,0,1), theta);
        }

    double dTheta = 0.1;
    for (int i = 0; i < 70; i++)
        {
        double theta = i * dTheta;
        double z = 5 * cos (theta);
        d = DoubleOps::Max (d, CheckRotate90 (DVec3d::From (2,3,z)));
        CheckRotationDerivative (DVec3d::From (2,3,z), theta);
        CheckRotationDerivative (DVec3d::From (2,3,z), theta + Angle::PiOver2 ());
        CheckRotationDerivative (DVec3d::From (2,3,z), theta + 0.6 * Angle::Pi ());
        }
    printf ("RotMatrix::FromRotate90 MaxDiff %g\n", d);
    }
BEGIN_BENTLEY_GEOMETRY_NAMESPACE
GEOMDLLIMPEXP DMatrix4d RotateMoments
(
DMatrix4dCR baseWedgeIntegrals,
double theta0,
double theta1
);

GEOMDLLIMPEXP DMatrix4d RotateMoments_fast
(
DMatrix4dCR baseWedgeIntegrals,
double theta0,
double theta1
);
END_BENTLEY_GEOMETRY_NAMESPACE

/*---------------------------------------------------------------------------------**//**
* @bsimethod                                                     Earlin.Lutz  10/17
+---------------+---------------+---------------+---------------+---------------+------*/
TEST (DMatrix4d, RotateMoments)
    {
    DMatrix4d wedgeMoments =
        {
        1,2,3,4,
        2,5,7,11,
        3,7,13,17,
        4,11,17,23
        };
    double theta0 = 1.0;
    double theta1 = 1.5;
    DMatrix4d solid1 = RotateMoments (wedgeMoments, theta0, theta1);
    DMatrix4d solid2 = RotateMoments_fast (wedgeMoments, theta0, theta1);
    Check::Near (solid1, solid2, "Rotated Moments");

    }
    
/*---------------------------------------------------------------------------------**//**
* @bsimethod                                                     Earlin.Lutz  10/17
+---------------+---------------+---------------+---------------+---------------+------*/
TEST (SolidPrimitive,RotationalSolidMoments)
    {
    bvector<DPoint3d> trianglePoints;
    double ax = 10;
    double bx = 11;
    double c = 1.0;
    trianglePoints.push_back (DPoint3d::From (ax, 0, 0));
    trianglePoints.push_back (DPoint3d::From (bx, 0, 0));
    trianglePoints.push_back (DPoint3d::From (ax, 0, c));
    trianglePoints.push_back (DPoint3d::From (ax, 0, 0));
    CurveVectorPtr triangle = CurveVector::CreateLinear (trianglePoints, CurveVector::BOUNDARY_TYPE_Outer, false);
    DRay3d rotationAxis;
    rotationAxis.InitFromOriginAndVector (DPoint3d::From (0,0,0), DVec3d::From (0,0,1));
                        
    // Create chiseled frustum.  Its xx,xz,zz,x,z products should match
    // The chisel plane is x=y
    PolyfaceHeaderPtr facets = PolyfaceHeader::CreateVariableSizeIndexed ();
    facets->Point().push_back (DPoint3d::From ( ax, -ax/2.0, 0));
    facets->Point().push_back (DPoint3d::From ( bx, -bx/2.0, 0));
    facets->Point().push_back (DPoint3d::From ( ax, -ax/2.0, c));
    facets->Point().push_back (DPoint3d::From ( ax,  ax/2.0, 0));
    facets->Point().push_back (DPoint3d::From ( bx,  bx/2.0, 0));
    facets->Point().push_back (DPoint3d::From ( ax,  ax/2.0, c));
    int index[] =
        {
        1,2,3,0,
        6,5,4,0,
        1,3,6,4,0,
        5,6,3,2,0,
        5,2,1,4,0, 
        10000
        };
    for (int i = 0; abs (index[i]) <= (int)facets->Point ().size (); i++)
        facets->PointIndex ().push_back (index[i]);

    Check::StartScope ("Differential Moments");
    Check::True (facets->IsClosedByEdgePairing (), "Chisel block closed");
    DMatrix4d differentialProducts;
    RotMatrix facetProducts;
    double facetVolume;
    DVec3d facetMoment;
    Transform worldToRotation, rotationToWorld;
    Check::True (triangle->ComputeSecondMomentDifferentialAreaRotationProducts (
                rotationAxis, rotationToWorld, differentialProducts),
                "Compute differentials");
    worldToRotation.InverseOf (rotationToWorld);
    
    facets->SumTetrahedralMomentProducts (worldToRotation, facetVolume, facetMoment, facetProducts);
    DgnRotationalSweepDetail rotationalSweepData (triangle, rotationAxis.origin, rotationAxis.direction, Angle::TwoPi (), true);
    ISolidPrimitivePtr rotationalSweep = ISolidPrimitive::CreateDgnRotationalSweep (rotationalSweepData);
    CheckPrimitive (rotationalSweep, SolidPrimitiveType_DgnRotationalSweep);

    Check::EndScope ();
    }
    

void CheckBilinearPatch (DBilinearPatch3dCR patch)
    {
    DPoint3d xyz;
    DVec3d U, V;
    bvector<DPoint2d> uv;
    for (double u = 0.2; u < 1.0; u += 0.33)
        {
        for (double v = 0.1; v < 0.98; v += 0.25)
            {
            patch.Evaluate (u, v, xyz, U, V);
            DVec3d W = DVec3d::FromCrossProduct (U, V);
            DPoint3d spacePoint = DPoint3d::FromSumOf (xyz, W, 0.4);
            Check::True (patch.PerpendicularsOnBoundedPatch (spacePoint, uv), "Bilinear projection");
            if (Check::Size (1, uv.size (), "Simple bilinear projection count"))
                {
                Check::Near (u, uv[0].x, "u coordinate");
                Check::Near (v, uv[0].y, "v coordinate");
                }
            }    
         }
    }

/*---------------------------------------------------------------------------------**//**
* @bsimethod                                                     Earlin.Lutz  10/17
+---------------+---------------+---------------+---------------+---------------+------*/
 TEST (BilinearPatch, Projections)
    {
    DPoint3d xyz00 = DPoint3d::From (0,0,0);
    DPoint3d xyz10 = DPoint3d::From (1,0,0);
    DPoint3d xyz01 = DPoint3d::From (0,1,0);
    DPoint3d xyz11 = DPoint3d::From (1,1,0);


    Check::StartScope ("BilinearPatchUnitSquare");
    CheckBilinearPatch (
        DBilinearPatch3d (xyz00, xyz10, xyz01, xyz11));
    Check::EndScope ();

    Check::StartScope ("BilinearPatchRectangle");
    CheckBilinearPatch (
        DBilinearPatch3d (xyz00, xyz10, DPoint3d::From (0,2,0), DPoint3d::From (1, 2, 0)));
    Check::EndScope ();
    
    
    Check::StartScope ("BilinearPatchParallelogram");
    CheckBilinearPatch (
        DBilinearPatch3d (xyz00, xyz10, DPoint3d::From (1,2,0), DPoint3d::From (2, 2, 0)));
    Check::EndScope ();

    Check::StartScope ("BilinearPatchPlanarWarped");
    CheckBilinearPatch (
        DBilinearPatch3d (xyz00, xyz10, DPoint3d::From (1,2,0), DPoint3d::From (2.2, 2, 0)));
    Check::EndScope ();

    Check::StartScope ("BilinearPatchNonPlanar");
    CheckBilinearPatch (
        DBilinearPatch3d (xyz00, xyz10, DPoint3d::From (1,2,0), DPoint3d::From (2.2, 2, 0.1)));
    Check::EndScope ();

    }

/*---------------------------------------------------------------------------------**//**
* @bsimethod                                                     Earlin.Lutz  10/17
+---------------+---------------+---------------+---------------+---------------+------*/
TEST (SphereNormals, Test1)
    {
    static int s_dumpFaces = 0;
    DPoint3d origin = DPoint3d::From (0,0,0);
    DgnSphereDetail sphereData = DgnSphereDetail  (
                    origin,
                    DVec3d::From (1,0,0),
                    DVec3d::From (0,1,0),
                    3,3,
                    -Angle::PiOver2 (),
                    Angle::Pi (),
                    true);
    ISolidPrimitivePtr sphere = ISolidPrimitive::CreateDgnSphere (sphereData);
    CheckPrimitive (sphere, SolidPrimitiveType_DgnSphere);

    IFacetOptionsPtr options = IFacetOptions::Create ();
    options->SetNormalsRequired (true);
    options->SetParamsRequired (true);
    options->SetAngleTolerance (Angle::DegreesToRadians (45.0));
    IPolyfaceConstructionPtr builder = IPolyfaceConstruction::Create (*options);
    if (!Check::True (builder->AddSolidPrimitive (*sphere), "Builder.AddSolidPrimitive"))
        return;
    PolyfaceVisitorPtr  visitor = PolyfaceVisitor::Attach (builder->GetClientMeshR (), true);
    // Sphere about origin should have normals parallel with vector to point....
    static double s_normalTol (1.0e-12);
    bvector <DPoint3d> const &points = visitor->Point ();
    bvector <DPoint2d> const &params = visitor->Param ();
    bvector <DVec3d> const &normals = visitor->Normal ();
    for (visitor->Reset (); visitor->AdvanceToNextFace ();)
        {
        for (size_t i = 0; i < visitor->NumEdgesThisFace (); i++)
            {
            DPoint3d xyz = points [i];
            DVec3d   normal = normals [i];
            DPoint2d param = params[i];
            if (s_dumpFaces)
                {
                Check::PrintIndent (2);
                Check::Print (param, "PhiTheta");
                Check::Print (xyz, "xyz");
                Check::Print (normal, "normal");
                }
                
            DVec3d   radialVector = DVec3d::FromStartEnd (origin, xyz);
            double dot = radialVector.DotProduct (normal);
            double theta = radialVector.SmallerUnorientedAngleTo (normal);
            Check::True (dot > 0.0, "normal outward");
            Check::True (fabs (theta) < s_normalTol, "normal angle");
            }
        }
    }

/*---------------------------------------------------------------------------------**//**
* @bsimethod                                                     Earlin.Lutz  10/17
+---------------+---------------+---------------+---------------+---------------+------*/
TEST(SolidPrimitive,LinestringFaces)
    {
    bvector<DPoint3d> points;
    points.push_back (DPoint3d::From (0,2,0));    
    points.push_back (DPoint3d::From (0,0,0));
    points.push_back (DPoint3d::From (1,1,0));
    points.push_back (DPoint3d::From (0,2,0));
    DRay3d ray1 = DRay3d::FromOriginAndVector (DPoint3d::From (-1,0, 0.2), DVec3d::From (1,0,0));   // Grazes an edge
    DRay3d ray2 = DRay3d::FromOriginAndVector (DPoint3d::From (-1,0.2, 0.2), DVec3d::From (1,0,0)); // in and out
    CurveVectorPtr baseCurve = CurveVector::CreateLinear (points, CurveVector::BOUNDARY_TYPE_Outer);
    ISolidPrimitivePtr solid = ISolidPrimitive::CreateDgnExtrusion (
                DgnExtrusionDetail (baseCurve, DVec3d::From (0,0,4), true));
    bvector <SolidLocationDetail> pickData;
    pickData.clear ();
    solid->AddRayIntersections (pickData, ray2, 0, -DBL_MAX);
    Check::Size (2, pickData.size (), "Multiple hits within swept linestring");
    pickData.clear ();
    solid->AddRayIntersections (pickData, ray1, 0, -DBL_MAX);
    Check::True (pickData.size () >= 1, "Edge pick hits at least once");         
    }    
    

/*---------------------------------------------------------------------------------**//**
* @bsimethod                                                     Earlin.Lutz  10/17
+---------------+---------------+---------------+---------------+---------------+------*/
TEST(Polyface,SelecteBlockIndices)
    {
    size_t numPartition = 15;
    size_t numPerPartition = 6;
    size_t partitionBase = 100;
    bvector<ptrdiff_t> indices;
    bvector<ptrdiff_t> representativeIndices;
    // Make some fixed size blocks, and remember one from each block ...
    for (size_t i = 0; i < numPartition; i++)
        {
        ptrdiff_t base = i * partitionBase;
        for (size_t j = 0; j < numPerPartition; j++)
            indices.push_back (base + j);
        indices.push_back (-1);
        representativeIndices.push_back (base);
        }

    // put some of the 
    bvector<ptrdiff_t> selectedIndices;
    size_t kStep = 2;
    for (size_t k = 0; k < numPartition; k += kStep)
        selectedIndices.push_back (representativeIndices[k]);
    
    bvector<ptrdiff_t> blockA, blockB;
    PolyfaceHeader::SelectBlockedIndices (indices, selectedIndices, true, blockA);
    PolyfaceHeader::SelectBlockedIndices (indices, selectedIndices, false, blockB);
    size_t numA = (numPerPartition + 1) * selectedIndices.size ();
    Check::Size (numA, blockA.size (), "selected indices TRUE");
    Check::Size (indices.size (), blockA.size () + blockB.size (), "selected indices total");
    bvector<ptrdiff_t> blockA1, blockA2, blockB1, blockB2;
    PolyfaceHeader::SelectBlockedIndices (blockA, selectedIndices, true, blockA1);
    PolyfaceHeader::SelectBlockedIndices (blockA, selectedIndices, false, blockA2);
    PolyfaceHeader::SelectBlockedIndices (blockB, selectedIndices, true, blockB1);
    PolyfaceHeader::SelectBlockedIndices (blockB, selectedIndices, false, blockB2);
    Check::Size (blockA.size (), blockA1.size (), "Reselect A true");
    Check::Size (0, blockA2.size (), "Reselect false");
    Check::Size (0, blockB1.size (), "Reselect B true");
    Check::Size (blockB.size (), blockB2.size (), "Reselect B false");
    
    }    

void testRotationalMoments (double cx, double cz, double ax, double az)
    {
    CurveVectorPtr disk = CurveVector::CreateDisk (
            DEllipse3d::FromVectors (DPoint3d::From (ax,0,az), DVec3d::From (0.5,0,0), DVec3d::From (0,0, 0.5),
                            0.0, Angle::TwoPi ()));
    DgnRotationalSweepDetail rotatedDetail (disk, DPoint3d::From (cx,0,cz), DVec3d::From (0,0,1), Angle::TwoPi (), true);
    DMatrix4d localProducts;
    Transform localToWorld;
    Check::True (rotatedDetail.ComputeSecondMomentVolumeProducts (localToWorld, localProducts), "compute products");
    DPoint3d expectedCentroid = DPoint3d::From (cx,0, az);   
    DVec3d centroid;
    RotMatrix axes;
    DVec3d moments;
    double volume;
    Check::True (localProducts.ConvertInertiaProductsToPrincipalMoments (localToWorld, volume, centroid, axes, moments), "Convert to moments");
    Check::Near (expectedCentroid, centroid, "centroid");
    }

/*---------------------------------------------------------------------------------**//**
* @bsimethod                                                     Earlin.Lutz  10/17
+---------------+---------------+---------------+---------------+---------------+------*/
TEST(SolidPrimitive,RotateTorusCentroidInMoments)
    {
    testRotationalMoments (0,0,    3,0);
    testRotationalMoments (0,0,    3,7);
    testRotationalMoments (0,0,    3,13);

    testRotationalMoments (0,2,    3,0);
    testRotationalMoments (0,2,    3,7);
    testRotationalMoments (0,2,    3,13);

    testRotationalMoments (1,0,    3,0);
    testRotationalMoments (1,0,    3,7);
    testRotationalMoments (1,0,    3,13);

    }    

/*---------------------------------------------------------------------------------**//**
* @bsimethod                                                     Earlin.Lutz  10/17
+---------------+---------------+---------------+---------------+---------------+------*/
TEST(SolidPrimitive,DiskNormal)
    {
    for (double s = -1.0; s < 2.0; s += 2.0)
        {
        DEllipse3d ellipse = DEllipse3d::From (0,0,0, 1,0,0, 0,1,0, 0.0, s * Angle::TwoPi ());
        DPoint3d centroid;
        DVec3d normal;
        double area;
        CurveVectorPtr disk = CurveVector::CreateDisk (ellipse);
        disk->CentroidNormalArea (centroid, normal, area);

        }

    }

#endif
    

static double s_oneThird = 1.0 / 3.0;

// Methods to compute volumes between (a) fragments of triangles split by a cutPlane and (b) a projectionPlane.
// If the projection plane is the same as the cut plane, these are the volumes between the fragments and the cut plane.
// If the projection plane is perpendicular to the cut plane, the sum of all such fragmetary volumes from all triangles of a closed volume mesh
//   are the portions of the mesh volume above and below the cut plane.
//   It is important that the projection plane be perpendicular to the cut plane for this overall volume split to be correct. 
//    (Really?  The missing cut faces are on the projection plane -- they would have zero contribution to the sweeps.)
struct CutVolumeContext
{
private:
DPlane3d m_cutPlane;          // Unit normal !!!
DPlane3d m_projectionPlane;   // Unit normal !!!
DPoint3d Centroid (DPoint3dCR point0, DPoint3dCR point1, DPoint3dCR point2)
    {
    DPoint3d xyz = {
        s_oneThird * (point0.x + point1.x + point2.x),
        s_oneThird * (point0.y + point1.y + point2.y),
        s_oneThird * (point0.z + point1.z + point2.z)
        };
    return xyz;
    }
public:
CutVolumeContext (DPlane3d cutPlane, DPlane3d projectionPlane) : m_cutPlane (cutPlane), m_projectionPlane (projectionPlane){}

// Compute projected volumes with prepared data:
// point0, altitude0 = point and altitude on "A" side.  Known nonzero.
// point1, altitude1, point2, altitude2 = point and altitude on the "B" side.
// (return) volumeA = volume on the A side
// (return) volumeB = volume on the B side
void SplitTriangleProjectedVolumes (DPoint3dCR point0, double altitude0, DPoint3dCR point1, double altitude1, DPoint3dCR point2, double altitude2, double &volumeA, double &volumeB)
    {
    double fraction01 = (-altitude0) / (altitude1 - altitude0);  // caller guarantees denominator is nonzero !!!
    double fraction20 = (-altitude2) / (altitude0 - altitude2);  // caller guarantees denominator is nonzero !!!
    DPoint3d pointC = DPoint3d::FromInterpolate (point0, fraction01, point1);
    DPoint3d pointD = DPoint3d::FromInterpolate (point2, fraction20, point0);
    double volume012 = ProjectedVolume (point0, point1, point2);
    double volume0CD = ProjectedVolume (point0, pointC, pointD);
    volumeA = volume0CD;
    volumeB = volume012 - volume0CD;
    }
public:

    static CutVolumeContext FromSplitPlaneAndArbitraryPerpendicular (DPlane3dCR plane)
        {
        DVec3d unitX, unitY, unitZ;
        plane.normal.GetNormalizedTriad (unitX, unitY, unitZ);
        DPlane3d cutPlane = DPlane3d::FromOriginAndNormal (plane.origin, unitZ);
        DPlane3d projectionPlane = DPlane3d::FromOriginAndNormal (plane.origin, unitX);
        return CutVolumeContext (cutPlane, projectionPlane);
        }
    bool ValidateNormals ()
        {
        return m_cutPlane.normal.Normalize () != 0.0 && m_projectionPlane.normal.Normalize ();
        }
    // Compute the (signed !!!) volume between this triangle and the projection plane.
    // The sign has two orientation flips:
    // For the same triangle, translation above and below the plane reverses sign.
    // For the same triangle, reversing point order reverses sign.
    // (A triangle with centroid above and pointing up has positive volume.  Above and pointing down is negative.  Below and down is positive. Below and up is negative.)
    double ProjectedVolume (DPoint3dCR point0, DPoint3dCR point1, DPoint3dCR point2)
        {
        DPoint3d centroid = Centroid (point0, point1, point2);
        DVec3d normal = DVec3d::FromCrossProductToPoints (point0, point1, point2);
        double projectedArea = 0.5 * normal.DotProduct (m_projectionPlane.normal);
        double centroidAltitude = m_projectionPlane.Evaluate (centroid);
        return projectedArea * centroidAltitude;
        }        
    // SPlit the triangle by the cut plane.
    // Compute the volume when the parts above and below are swept to the projection plane.
    void ComputeSplitTriangleProjectedVolumes (DPoint3dCR point0, DPoint3dCR point1, DPoint3dCR point2, double &volumeBelow, double &volumeAbove)
        {
        double altitudes[6];
        altitudes[0] = m_cutPlane.Evaluate (point0);
        altitudes[1] = m_cutPlane.Evaluate (point1);
        altitudes[2] = m_cutPlane.Evaluate (point2);
        altitudes[3] = altitudes[0];      // for easy wraparound
        altitudes[4] = altitudes[1];
        altitudes[5] = altitudes[2];
        DPoint3d points[6] = {point0, point1, point2, point0, point1, point2};
        int numBelow = 0;
        int numAbove = 0;
        int lastBelow = -1;
        int lastAbove = -1;
        for (int i = 0; i < 3; i++)
            {
            if (altitudes[i] < 0.0)
                {
                numBelow++;
                lastBelow = i;
                }
            else
                {
                numAbove++;
                lastAbove = i;
                }
            }
        if (numBelow == 1)
            {
            SplitTriangleProjectedVolumes (points[lastBelow], altitudes[lastBelow], points[lastBelow+1], altitudes[lastBelow+1], points[lastBelow+2], altitudes[lastBelow+2], volumeBelow, volumeAbove);
            }
        else if (numAbove == 1)
            {
            SplitTriangleProjectedVolumes (points[lastAbove], altitudes[lastAbove], points[lastAbove+1], altitudes[lastAbove+1], points[lastAbove+2], altitudes[lastAbove+2], volumeAbove, volumeBelow);
            }
        else if (numBelow == 3)
            {
            volumeBelow = ProjectedVolume (point0, point1, point2);
            volumeAbove = 0.0;
            }
        else // numBelow == 0
            {
            volumeAbove = ProjectedVolume (point0, point1, point2);
            volumeBelow = 0.0;
            }
        }        

    void ComputeSplitPolygonProjectedVolumesWithWrapEdge (bvector<DPoint3d> const &points, double &volumeAbove, double &volumeBelow)
        {
        double vAbove, vBelow;
        volumeAbove = 0.0;
        volumeBelow = 0.0;
        for (size_t i = 2; i < points.size (); i++)
            {
            ComputeSplitTriangleProjectedVolumes (points[0], points[i-1], points[i], vAbove, vBelow);
            volumeAbove += vAbove;
            volumeBelow += vBelow;
            }
        }

};
    

/*---------------------------------------------------------------------------------**//**
* @bsimethod                                                     Earlin.Lutz  10/17
+---------------+---------------+---------------+---------------+---------------+------*/
TEST(Polyface,SplitTriangle)
    {
    double splitZ = 5.0;
    DPlane3d splitPlane = DPlane3d::FromOriginAndNormal (0,0,splitZ,  0,0, 1);
    DPlane3d xyPlane = DPlane3d::FromOriginAndNormal (0,0,0, 0,0,1);
    CutVolumeContext perpendicularContext = CutVolumeContext::FromSplitPlaneAndArbitraryPerpendicular (splitPlane);
    CutVolumeContext parallelContext (splitPlane, xyPlane);
    if (Check::True (perpendicularContext.ValidateNormals ())
        && Check::True (parallelContext.ValidateNormals ())
        )
        {
        double vAbove, vBelow;
        for (double z = 0.0; z < 10.0; z+= 3.0)
            {
            // triangles parallel to the plane ... should get 0 volume to perpendicular plane, simple sweep to parallel
            DPoint3d points[3] = {DPoint3d::From (0,0,z), DPoint3d::From (1,0,z), DPoint3d::From (0,1,z)};
            double area = DVec3d::FromCrossProductToPoints (points[0], points[1], points[2]).Magnitude () * 0.5;
            double altitude = z;
            perpendicularContext.ComputeSplitTriangleProjectedVolumes (points[0], points[1], points[2], vBelow, vAbove);
            Check::Near (0.0, vBelow);
            Check::Near (0.0, vAbove);
            
            parallelContext.ComputeSplitTriangleProjectedVolumes (points[0], points[1], points[2], vBelow, vAbove);
            if (z < splitZ)
                {
                Check::Near (altitude * area, vBelow);
                Check::Near (0.0, vAbove);
                }
            else
                {
                Check::Near (altitude * area, vAbove);
                Check::Near (0.0, vBelow);
                }
            }

        // tilted triangle
        CutVolumeContext splitToXYContext (splitPlane, xyPlane);
        bvector<double>below, above, sum;
        double a = 10.0;
        double hz = 4.0;
        double dz = 1.0;
        for (double z = 0.0; z < 10.0; z+= dz)
            {
            DPoint3d points[3] = {DPoint3d::From (a,0,z), DPoint3d::From (a,2*a,z), DPoint3d::From (0,a,z+hz)};
            splitToXYContext.ComputeSplitTriangleProjectedVolumes (points[0], points[1], points[2], vBelow, vAbove);
            below.push_back (vBelow);
            above.push_back (vAbove);
            sum.push_back (vAbove + vBelow);
            }
        double areaXY = a * a;
        double slabVolume = areaXY * dz;
        for (size_t i = 1; i < above.size (); i++)
            {
            Check::Near (slabVolume, sum[i] - sum[i-1]);
            }
        }
    }    


void ComputeSplitVolumes (PolyfaceQueryCR polyface, bvector<DPlane3d> &splitPlanes, bvector<DPoint2d> &volumes)
    {
    bvector<CutVolumeContext> splitters;
    for (DPlane3dCR plane : splitPlanes)
        {
        CutVolumeContext context (plane, plane);
        context.ValidateNormals ();
        splitters.push_back (context);
        volumes.push_back (DPoint2d::From (0,0));
        }

    PolyfaceVisitorPtr visitor = PolyfaceVisitor::Attach (polyface);
    bvector<DPoint3d> &facetPoints = visitor->Point ();
    double vBelow, vAbove;
    for (visitor->Reset (); visitor->AdvanceToNextFace ();)
        {
        for (size_t i = 0; i < splitters.size (); i++)
            {
            splitters[i].ComputeSplitPolygonProjectedVolumesWithWrapEdge (facetPoints, vBelow, vAbove);
            volumes[i].x += vBelow;
            volumes[i].y += vAbove;
            }
        }
    }

/*---------------------------------------------------------------------------------**//**
* @bsimethod                                                     Earlin.Lutz  10/17
+---------------+---------------+---------------+---------------+---------------+------*/
TEST (Polyface,SplitVolumesA)
    {
    IFacetOptionsPtr options = IFacetOptions::Create ();

    for (size_t numGon = 4; numGon < 65; numGon *= 2)
        {
        IPolyfaceConstructionPtr builder =  IPolyfaceConstruction::Create (*options);
        builder->AddSweptNGon (numGon, 1.0, 0.0, 2.0, true, true);
        PolyfaceHeaderPtr mesh = builder->GetClientMeshPtr ();
        double volume = mesh->SumTetrahedralVolumes (DPoint3d::From (2,3,4));
        bvector<DPlane3d> planes;
        planes.push_back (DPlane3d::FromOriginAndNormal (0,0,0, 0,0,1));
        planes.push_back (DPlane3d::FromOriginAndNormal (0,0,1, 0,0,1));
        planes.push_back (DPlane3d::FromOriginAndNormal (0,0,1, 0,1,0));
        planes.push_back (DPlane3d::FromOriginAndNormal (0.5,0,1, 1,1,0));
        planes.push_back (DPlane3d::FromOriginAndNormal (0.5,0,0.234, 1,1,0.3));
        DVec3d normal = DVec3d::From (1,2,3);
        normal.Normalize ();
        DPoint3d origin = DPoint3d::From (-2,-2,-2);
        static double originStep = 1.0;
        for (size_t i = 0; i < 10; i++)
            {
            planes.push_back (DPlane3d::FromOriginAndNormal (origin, normal));
            origin = DPoint3d::FromSumOf (origin, normal, originStep);
            }
        bvector<DPoint2d> volumes;
        ComputeSplitVolumes (*mesh, planes, volumes);
        for (size_t i = 0; i < volumes.size (); i++)
            {
            Check::Near (volume, volumes[i].x + volumes[i].y);
            }
        }
    }


void TestTwoSidedMeshConstruction (IGeometry& g)
    {
    static double shiftFactor = 1.5;
    ISolidPrimitivePtr s = g.GetAsISolidPrimitive ();
    if (s.IsValid ())
        {
        auto baseTransform = Check::GetTransform ();
        Check::SaveTransformed (&g);
        DRange3d range;
        if (g.TryGetRange (range))
            Check::Shift (shiftFactor * range.XLength (), 0, 0);

        IFacetOptionsPtr options = IFacetOptions::Create ();
        options->SetParamsRequired (true);
        options->SetNormalsRequired (true);
        IPolyfaceConstructionPtr builder = IPolyfaceConstruction::Create (*options);

        if (Check::True (builder->AddSolidPrimitive (*s), "Builder.AddSolidPrimitive"))
            {
            PolyfaceHeaderPtr header = builder->GetClientMeshPtr ();
            if (header.IsValid ())
                Check::SaveTransformed (*header);
            if (Check::True (header.IsValid ()) && s->GetCapped ())
                {
                // We expect a capped primitive to generate a closed, onesided mesh.
                Check::True (header->IsClosedByEdgePairing ());
                double volume;
                DPoint3d centroid;
                DVec3d momentxyz;
                RotMatrix axes;
                Check::True (header->ComputePrincipalMomentsAllowMissingSideFacets (volume, centroid, axes, momentxyz, false),
                      "valid volume of capped primitive");
                Check::True (volume > 0.0, "Mesher should produce postive volumes");
                Check::False (header->GetTwoSided (), "Mesher should produce 1-sided mesh on closed solid primitive");
                }
            }
        Check::SetTransform (baseTransform);
        Check::Shift (0.0, shiftFactor * range.YLength (), 0.0);
        }
    }

/*---------------------------------------------------------------------------------**//**
* @bsimethod                                                     Earlin.Lutz  10/17
+---------------+---------------+---------------+---------------+---------------+------*/
TEST(TwoSidedMesh,Test1)
    {
    Check::QuietFailureScope scoper;

    bvector<IGeometryPtr> geometry;
    SampleGeometryCreator::AddSimplestSolidPrimitives (geometry, true);
    SampleGeometryCreator::AddAllSolidTypes (geometry);
    for (size_t i = 0; i < geometry.size (); i++)
        TestTwoSidedMeshConstruction (*geometry[i]);
    Check::ClearGeometry ("SolidPrimitive.TwoSidedMesh");
    }

/*---------------------------------------------------------------------------------**//**
* @bsimethod                                                     Earlin.Lutz  10/17
+---------------+---------------+---------------+---------------+---------------+------*/
TEST(TwoSidedMesh,Test2)
    {
    Check::QuietFailureScope scoper;

    bvector<IGeometryPtr> basePaths;
    SampleGeometryCreator::AddXYOpenPaths (basePaths);
    }

void CreateAllSolidsAroundOrigin (bvector<ISolidPrimitivePtr> &solids, bool doVariations)
    {
    solids.clear ();
    double zA = -1.0;
    double zB = 1.0;
    double dz = zB - zA;
    double rA = 2.0;
    double rB = 1.0;
    static double s_zPipeCenter = 0.0;


    solids.push_back(
        ISolidPrimitive::CreateDgnCone (
            DgnConeDetail (
            DPoint3d::From (zA,0,zA),
            DPoint3d::From (zB, 0,0),
            rA, rB, true)));

    solids.push_back (ISolidPrimitive::CreateDgnTorusPipe (DgnTorusPipeDetail (
                DPoint3d::From (0,0,s_zPipeCenter),
                DVec3d::From (1,0,0),
                DVec3d::From (0,1,0),
                0.75 * rA,
                0.25 * rA,
                Angle::DegreesToRadians (30.0),//Angle::TwoPi (),
                false
                )));

    solids.push_back (ISolidPrimitive::CreateDgnTorusPipe (DgnTorusPipeDetail (
                DPoint3d::From (0,0,0.0),
                DVec3d::From (1,0,0),
                DVec3d::From (0,1,0),
                0.75 * rA,
                0.25 * rA,
                Angle::DegreesToRadians (30.0),//Angle::TwoPi (),
                false
                )));
    bvector<DPoint3d> uPoints
        {
        DPoint3d::From (-1,-1,zA),
        DPoint3d::From (-1, 1,zA),
        DPoint3d::From ( 1, 1,zA)
        };

    auto pathA = CurveVector::CreateLinear (uPoints);
    pathA->push_back (ICurvePrimitive::CreateLine (
                    DSegment3d::From (DPoint3d::From (1,1,zA), DPoint3d::From (1,-1,zA))));

    DgnExtrusionDetail extrusionData (
                pathA,
                DVec3d::From (0,0,dz),
                false
                );

    auto extrusion = ISolidPrimitive::CreateDgnExtrusion (extrusionData);
    solids.push_back (extrusion); 


    solids.push_back(
        ISolidPrimitive::CreateDgnCone (
            DgnConeDetail (
            DPoint3d::From (0,0,zA),
            DPoint3d::From (0,0,zB),
            rA, rB, true)));

    if (doVariations)
        {
        solids.push_back(
            ISolidPrimitive::CreateDgnCone (
                DgnConeDetail (
                DPoint3d::From (0,0,zA),
                DPoint3d::From (0,0,zB),
                rA, 0.0, true)));

        solids.push_back(
            ISolidPrimitive::CreateDgnCone (
                DgnConeDetail (
                DPoint3d::From (0,0,zA),
                DPoint3d::From (0,0,zB),
                0.0, rB, true)));
        }
    
    solids.push_back (ISolidPrimitive::CreateDgnSphere (DgnSphereDetail (DPoint3d::From (0,0,0), rA)));

    auto lineA = ICurvePrimitive::CreateLine (DSegment3d::From (1,0,-2,    1,0,2));
    auto baseCurve = CurveVector::Create (CurveVector::BOUNDARY_TYPE_Open);
    baseCurve->push_back (lineA);
    solids.push_back (ISolidPrimitive::CreateDgnRotationalSweep (
       DgnRotationalSweepDetail (
            baseCurve,
            DPoint3d::From (0,0,0),
            DVec3d::From (0,0,1),
            Angle::DegreesToRadians (270.0),
            false
            )));

    solids.push_back (ISolidPrimitive::CreateDgnBox (
       DgnBoxDetail::InitFromCenterAndSize (
            DPoint3d::From (0,0,0),
            DPoint3d::From (2,2,3),
            false
            )));
   

    }


#if defined (_WIN32) && !defined(BENTLEY_WINRT)

void CheckMessages (MeshAnnotationVector &messages, ISolidPrimitivePtr &solid, ICurvePrimitivePtr curve)
    {
    CGWriter writer (stdout);
    if (messages.size () > 0 || messages.GetTotalFail () > 0)
        {
        printf ("\nMessages");
        for (auto &message : messages)
            {
            Check::PrintIndent (2);
            printf ("%s", message.m_description.c_str());
            Check::Print ((int)message.m_fail, "failures");
            }
        Check::PrintStructure (curve.get ());
        Check::PrintStructure (solid.get ());
        }
    }

/*---------------------------------------------------------------------------------**//**
* @bsimethod                                                     Earlin.Lutz  10/17
+---------------+---------------+---------------+---------------+---------------+------*/
TEST(SolidPrimitive, LineSegmentIntersection)
    {
    auto segment = ICurvePrimitive::CreateLine (DSegment3d::From (-4,0,0, 2,0,0));
    bvector<ISolidPrimitivePtr> solids;
    CreateAllSolidsAroundOrigin (solids, false);
    for (ISolidPrimitivePtr &solid : solids)
        {
        bvector<CurveLocationDetail> curvePoints;
        bvector<SolidLocationDetail> solidPoints;
        MeshAnnotationVector messages (false);
        solid->AddCurveIntersections (*segment, curvePoints, solidPoints, messages);
        CheckMessages (messages, solid, segment);
        CheckConsistency (curvePoints, solidPoints);
        CheckConsistency (*solid, solidPoints);
    // What's right?  Enforce "one or the other"
        Check::True ((messages.GetTotalFail () > 0) != (curvePoints.size () > 0), "AppendCurveIntersections");
        }
    }    

/*---------------------------------------------------------------------------------**//**
* @bsimethod                                                     Earlin.Lutz  10/17
+---------------+---------------+---------------+---------------+---------------+------*/
TEST(SolidPrimitive, LineStringIntersection)
    {
    bvector<DPoint3d> points
        {
        DPoint3d::From (-4,0.5,0),
        DPoint3d::From (-0.5,0.5,0),
        DPoint3d::From (2,0.5,0)
        };
    auto segment = ICurvePrimitive::CreateLineString (points);
    bvector<ISolidPrimitivePtr> solids;
    CreateAllSolidsAroundOrigin (solids, false);
    for (ISolidPrimitivePtr &solid : solids)
        {
        bvector<CurveLocationDetail> curvePoints;
        bvector<SolidLocationDetail> solidPoints;
        MeshAnnotationVector messages (false);
        solid->AddCurveIntersections (*segment, curvePoints, solidPoints, messages);
        CheckMessages (messages, solid, segment);
        CheckConsistency (curvePoints, solidPoints);
        CheckConsistency (*solid, solidPoints);
    // What's right?  Enforce "one or the other"
        Check::True ((messages.GetTotalFail () > 0) != (curvePoints.size () > 0), "AppendCurveIntersections");
        }
    }

/*---------------------------------------------------------------------------------**//**
* @bsimethod                                                     Earlin.Lutz  10/17
+---------------+---------------+---------------+---------------+---------------+------*/
TEST(SolidPrimitive, ArcIntersection)
    {
    auto segment = ICurvePrimitive::CreateArc (DEllipse3d::From (0,0,0,    4,0,0, 0,0.1,0,   0.0, Angle::TwoPi ()));
    bvector<ISolidPrimitivePtr> solids;
    CreateAllSolidsAroundOrigin (solids, false);
    for (ISolidPrimitivePtr &solid : solids)
        {
        for (double dz0 : bvector<double> {0,0.2, 1})
            {
            auto segment = ICurvePrimitive::CreateArc (DEllipse3d::From (0,0,0,    4,0,dz0, 0,0.1,0,   0.0, Angle::TwoPi ()));
            bvector<CurveLocationDetail> curvePoints;
            bvector<SolidLocationDetail> solidPoints;
            MeshAnnotationVector messages (false);
            solid->AddCurveIntersections (*segment, curvePoints, solidPoints, messages);
            CheckMessages (messages, solid, segment);
            CheckConsistency (curvePoints, solidPoints);
            CheckConsistency (*solid, solidPoints);
                    // What's right?  Enforce "one or the other"
            Check::True ((messages.GetTotalFail () > 0) != (curvePoints.size () > 0), "AppendCurveIntersections");
            }
        }
    }    

/*---------------------------------------------------------------------------------**//**
* @bsimethod                                                     Earlin.Lutz  10/17
+---------------+---------------+---------------+---------------+---------------+------*/
TEST(SolidPrimitive, BCurveIntersection)
    {
    bvector<DPoint3d> poles
        {
        DPoint3d::From (0,2.5,0),
        DPoint3d::From (0,0.5,0),
        DPoint3d::From (0.5,0.5,0),
        DPoint3d::From (2.5,0,0),
        };

    auto bcurve = MSBsplineCurve::CreateFromPolesAndOrder (poles, nullptr, nullptr, 3, false, true);
    auto segment = ICurvePrimitive::CreateBsplineCurve (bcurve);

    bvector<ISolidPrimitivePtr> solids;
    CreateAllSolidsAroundOrigin (solids, false);
    for (ISolidPrimitivePtr &solid : solids)
        {
        bvector<CurveLocationDetail> curvePoints;
        bvector<SolidLocationDetail> solidPoints;
        MeshAnnotationVector messages (false);
        solid->AddCurveIntersections (*segment, curvePoints, solidPoints, messages);
        CheckMessages (messages, solid, segment);
        CheckConsistency (curvePoints, solidPoints);
        CheckConsistency (*solid, solidPoints);
    // What's right?  Enforce "one or the other"
        Check::True ((messages.GetTotalFail () > 0) != (curvePoints.size () > 0), "AppendCurveIntersections");
        }
    }    
#endif

/*---------------------------------------------------------------------------------**//**
* @bsimethod                                                     Earlin.Lutz  10/17
+---------------+---------------+---------------+---------------+---------------+------*/
TEST(SolidPrimitive,CurveVectorIntersection)
    {
    auto segment = ICurvePrimitive::CreateLine (DSegment3d::From (-2,0,0, 2,0,0));
    auto cv = CurveVector::Create (CurveVector::BOUNDARY_TYPE_None);
    cv->push_back (segment);
    bvector<ISolidPrimitivePtr> solids;
    CreateAllSolidsAroundOrigin (solids, false);
    for (ISolidPrimitivePtr &solid : solids)
        {
        bvector<CurveLocationDetail> curvePoints;
        bvector<SolidLocationDetail> solidPoints;
        MeshAnnotationVector messages (false);
        solid->AddCurveIntersections (*cv, curvePoints, solidPoints, messages);
        CheckConsistency (curvePoints, solidPoints);
        CheckConsistency (*solid, solidPoints);
        // What's right?  Enforce "one or the other"
        Check::True ((messages.GetTotalFail () > 0) != (curvePoints.size () > 0), "AppendCurveIntersections");
        }
    }    

/*---------------------------------------------------------------------------------**//**
* @bsimethod                                                     Earlin.Lutz  10/17
+---------------+---------------+---------------+---------------+---------------+------*/
TEST(CurveCurve,IntersectRotatedCurveLine)
    {
    auto spaceCurve = ICurvePrimitive::CreateLine (DSegment3d::From (1,0,0, 3,0,3));
    auto contour = CurveVector::Create (CurveVector::BOUNDARY_TYPE_Open);
    auto cylinderSide = ICurvePrimitive::CreateLine (DSegment3d::From (2,0,0, 2,0,5));
    contour->push_back (cylinderSide);
    Transform worldToLocal = Transform::FromIdentity ();
    bvector<CurveLocationDetail> intersectionA, intersectionB;
    CurveCurve::IntersectRotatedCurveSpaceCurve (worldToLocal, *contour, *spaceCurve, intersectionA, intersectionB);
    Check::True (intersectionA.size () == 1 && intersectionB.size () == 1);
    }

/*---------------------------------------------------------------------------------**//**
* @bsimethod                                                     Earlin.Lutz  10/17
+---------------+---------------+---------------+---------------+---------------+------*/
TEST(CurveCurve,IntersectRotatedCurveArc)
    {
    auto spaceCurve = ICurvePrimitive::CreateArc (DEllipse3d::From (1,0,0,    2,0,0,  0,0,2, 0.0, Angle::DegreesToRadians (90.0)));
    auto contour = CurveVector::Create (CurveVector::BOUNDARY_TYPE_Open);
    auto cylinderSide = ICurvePrimitive::CreateLine (DSegment3d::From (2,0,0, 2,0,5.4));
    contour->push_back (cylinderSide);
    Transform worldToLocal = Transform::FromIdentity ();
    bvector<CurveLocationDetail> intersectionA, intersectionB;
    CurveCurve::IntersectRotatedCurveSpaceCurve (worldToLocal, *contour, *spaceCurve, intersectionA, intersectionB);
    Check::True (intersectionA.size () == 1 && intersectionB.size () == 1);
    }

/*---------------------------------------------------------------------------------**//**
* @bsimethod                                                     Earlin.Lutz  10/17
+---------------+---------------+---------------+---------------+---------------+------*/
TEST(Polynomials,Torus)
    {
    Polynomial::Implicit::Torus torus (1.5, 0.5, DgnTorusPipeDetail::GetReverseVector90 ());
    for (double theta : bvector<double>{0, 0.1})
        {
        Check::StartScope ("theta", theta);
        for (double phi : bvector<double>{0, 0.1})
            {
            Check::StartScope ("phi", phi);
            DPoint3d xyz1;
            double theta1, phi1, distance1, rho1;
            DPoint3d xyz = torus.EvaluateThetaPhi (theta, phi);
            torus.XYZToThetaPhiDistance (xyz, theta1, phi1, distance1, rho1);
            Check::Near (phi, phi1, "phi roundtrip");
            Check::Near (theta, theta1, "theta roundtrip");
            xyz1 = torus.EvaluateThetaPhi (theta1, phi1);
            Check::Near (xyz, xyz1, "xyz round trip");
            Check::EndScope ();
            }
        Check::EndScope ();
        }
    }

bool ShowFrame (ISolidPrimitivePtr &solid, SolidLocationDetail::FaceIndices &indices, double u, double v, double frameScale = 0.10)
    {
    DPoint3d X;
    DVec3d dXdu, dXdv;
    if (Check::True (solid->TryUVFractionToXYZ (indices, u, v, X, dXdu, dXdv)))
        {
        DVec3d normal;
        normal.GeometricMeanCrossProduct (dXdu, dXdv);
        bvector<DPoint3d> points
            {
            X + frameScale * dXdv,
            X,
            X + frameScale * dXdu,
            X + (0.1 * frameScale * dXdv),
            X,
            X + frameScale * normal
            };
        Check::SaveTransformed (points);
        return true;
        }
    return false;
    }

void TestFaceUV (IGeometryPtr const& geometry)
    {
    auto solid = geometry->GetAsISolidPrimitive ();
    if (!solid.IsValid ())
        return;
    Check::SaveTransformed (*solid);
    bvector<DPoint2d> allUV
        {
        DPoint2d::From (0.25, 0.25),
        DPoint2d::From (0.5, 0.25),
        DPoint2d::From (0.25, 0.5),
        DPoint2d::From (0.5, 0.5)
        };
    bvector<SolidLocationDetail::FaceIndices> allFaces;
    solid->GetFaceIndices (allFaces);
    for (auto &f : allFaces)
        {
        for (auto uv : allUV)
            {
            ShowFrame (solid, f, uv.x, uv.y);
            }
        }
    }

bool IsSameTopType (IGeometryPtr &g0, IGeometryPtr &g1)
    {
    if (g0.IsNull () || g1.IsNull ())
        return false;
    if (g0->GetGeometryType () != g1->GetGeometryType ())
        return false;
    if (g0->GetGeometryType () == IGeometry::GeometryType::SolidPrimitive)
        {
        auto s0 = g0->GetAsISolidPrimitive ();
        auto s1 = g1->GetAsISolidPrimitive ();
        if (s0.IsValid () && s1.IsValid ())
            return s0->GetSolidPrimitiveType () == s1->GetSolidPrimitiveType ();
        }
    return true;
    }


void ShowFrames (bvector<IGeometryPtr> &geometry)
    {
    auto baseFrame = Check::GetTransform ();
    DRange3d range0;
    range0.Init ();
    for (size_t i = 0; i < geometry.size (); i++)
        {
        IGeometryPtr g = geometry[i];
        DRange3d range;
        if (g->TryGetRange (range))
            {
            SaveAndRestoreCheckTransform shifter (3.0 * range.XLength (), 0,0);
            range0.Extend (range.low);
            range0.Extend (range.high);
            TestFaceUV (g);
            }
        }
    Check::SetTransform (baseFrame);
    Check::Shift (0, 3.0 * range0.YLength (), 0);
    }

void ShowFacets (bvector<IGeometryPtr> &geometry)
    {
    auto baseFrame = Check::GetTransform ();
    DRange3d range0;
    range0.Init ();
    for (size_t i = 0; i < geometry.size (); i++)
        {
        IGeometryPtr g = geometry[i];
        DRange3d range;
        ISolidPrimitivePtr primitive = g->GetAsISolidPrimitive ();
        if (primitive.IsValid () && g->TryGetRange (range) )
            {
            SaveAndRestoreCheckTransform shifter (4.0 * range.XLength (), 0,0);
            range0.Extend (range.low);
            range0.Extend (range.high);
            PolyfaceHeaderPtr facets = PolyfaceHeader::CreateVariableSizeIndexed ();
            IFacetOptionsPtr options = IFacetOptions::Create ();
            IPolyfaceConstructionPtr builder = IPolyfaceConstruction::Create (*options);
            builder->AddSolidPrimitive (*primitive);
            Check::SaveTransformed (*primitive);            
            Check::Shift (1.5 * range.XLength (), 0,0);
            Check::SaveTransformed (*builder->GetClientMeshPtr ());
            }
        }
    Check::SetTransform (baseFrame);
    Check::Shift (0, 3.0 * range0.YLength (), 0);
    }

void ShowEdgeChains (bvector<IGeometryPtr> &geometry)
    {
    auto baseFrame = Check::GetTransform ();
    DRange3d range0;
    range0.Init ();
    double shift = 10.0;
    for (size_t i = 0; i < geometry.size (); i++)
        {
        IGeometryPtr g = geometry[i];
        DRange3d range;
        ISolidPrimitivePtr primitive = g->GetAsISolidPrimitive ();
        if (primitive.IsValid () && g->TryGetRange (range) )
            {
            SaveAndRestoreCheckTransform shifter (4.0 * DoubleOps::Max (range.XLength (), shift), 0,0);
            range0.Extend (range.low);
            range0.Extend (range.high);
            IFacetOptionsPtr options = IFacetOptions::Create ();
            options->SetEdgeChainsRequired (true);
            IPolyfaceConstructionPtr builder = IPolyfaceConstruction::Create (*options);
            builder->AddSolidPrimitive (*primitive);
            Check::SaveTransformed (*primitive);            
            Check::Shift (1.5 * DoubleOps::Max (range.XLength (), shift), 0,0);
            auto facets = builder->GetClientMeshPtr ();
            Check::SaveTransformed (*facets);
            Check::Shift (0.0, 1.5 * DoubleOps::Max (range.YLength (), shift), 0);
            SaveEdgeChains (*facets, true);
            }
        }
    Check::SetTransform (baseFrame);
    Check::Shift (0, 5.0 * DoubleOps::Max (range0.YLength (), shift), 0);
    }


void AnnounceAllSolids (void (*function)(bvector<IGeometryPtr> &))
    {
    Check::QuietFailureScope scoper;
    //SampleGeometryCreator::AddAllSolidTypes (geometry);

    bvector<IGeometryPtr> geometry;
    for (bool capped : bvector<bool>{false, true})
        {
        SampleGeometryCreator::AddAllCones (geometry, capped);
        function (geometry);
        geometry.clear ();

        SampleGeometryCreator::AddSpheres (geometry, capped);
        function (geometry);
        geometry.clear ();

        SampleGeometryCreator::AddExtrusions (geometry, capped);
        function (geometry);
        geometry.clear ();
 
        SampleGeometryCreator::AddRotations (geometry, capped);
        function (geometry);
        geometry.clear ();

        SampleGeometryCreator::AddBoxes (geometry, 3,2,1, capped);
        function (geometry);
        geometry.clear ();

        SampleGeometryCreator::AddTorusPipes (geometry, 3, 1, capped);
        function (geometry);
        geometry.clear ();

        SampleGeometryCreator::AddRuled (geometry, capped);
        function (geometry);
        geometry.clear ();
        }
    }

/*---------------------------------------------------------------------------------**//**
* @bsimethod                                                     Earlin.Lutz  10/17
+---------------+---------------+---------------+---------------+---------------+------*/
TEST(SolidPrimitive,FaceUV)
    {
    Check::QuietFailureScope scoper;
    //SampleGeometryCreator::AddAllSolidTypes (geometry);

    AnnounceAllSolids (ShowFrames);
    Check::ClearGeometry ("SolidPrimitive.FaceUV");
    }

/*---------------------------------------------------------------------------------**//**
* @bsimethod                                                     Earlin.Lutz  10/17
+---------------+---------------+---------------+---------------+---------------+------*/
TEST(SolidPrimitive,Facets)
    {
    Check::QuietFailureScope scoper;
    //SampleGeometryCreator::AddAllSolidTypes (geometry);

    AnnounceAllSolids (ShowFacets);
    Check::ClearGeometry ("SolidPrimitive.Facets");

    }

/*---------------------------------------------------------------------------------**//**
* @bsimethod                                                     Earlin.Lutz  10/17
+---------------+---------------+---------------+---------------+---------------+------*/
TEST(SolidPrimitive,EdgeChains)
    {
    Check::QuietFailureScope scoper;
    //SampleGeometryCreator::AddAllSolidTypes (geometry);

    AnnounceAllSolids (ShowEdgeChains);
    Check::ClearGeometry ("SolidPrimitive.EdgeChains");

    }

void showEyePoint (DPoint4dCR eyePoint)
    {
    static double s_vectorScale = 20.0;
    auto w = eyePoint.w;
    if (w == 0.0)
        Check::SaveTransformed (DSegment3d::From (0,0,0, s_vectorScale * eyePoint.x, s_vectorScale * eyePoint.y, s_vectorScale * eyePoint.z));
    else
        {

        Check::SaveTransformed (DSegment3d::From (0,0,0, eyePoint.x / w, eyePoint.y / w , eyePoint.z / w));
        }
    }

void testSilhouette (IGeometryPtr &g, DPoint4dCR eyePoint)
    {
    static bool s_doFlat = true;
    static bool s_doEye = true;
    ISolidPrimitivePtr s = g->GetAsISolidPrimitive ();
    DPoint4d eyePoint0 = eyePoint;
    eyePoint0.w = 0.0;
    if (s.IsValid ())
        {
        Check::SaveTransformed (*s);
        showEyePoint (eyePoint);
        CurveVectorPtr silhouettes, silhouettes0;


        if (s_doFlat && s->SilhouetteCurves (eyePoint0, silhouettes0))
            if (silhouettes0.IsValid ())
                Check::SaveTransformed (*silhouettes0);

        if (s_doEye && s->SilhouetteCurves (eyePoint, silhouettes))
            if (silhouettes.IsValid ())
                Check::SaveTransformed (*silhouettes);

        }
    }
/*---------------------------------------------------------------------------------**//**
* @bsimethod                                                     Earlin.Lutz  11/17
+---------------+---------------+---------------+---------------+---------------+------*/
TEST(SolidPrimitive,Silhouette)
    {
    Check::QuietFailureScope scoper;
    DPoint4d eyePointA = DPoint4d::From (0,-1,2, 1);
    DPoint4d eyePointB = DPoint4d::From (0,-3,2, 1);
    DPoint4d eyePointC = DPoint4d::From (0,0,20, 1);
    DPoint4d eyePointD = DPoint4d::From (20,0,0, 1);


    bvector<IGeometryPtr> geometry;
//    SampleGeometryCreator::AddSimplestSolidPrimitives (geometry, true);
//    SampleGeometryCreator::AddAllSolidTypes (geometry);
    SampleGeometryCreator::AddTorusPipes (geometry, 1, 0.1, true);
    for (size_t i = 0; i < geometry.size (); i++)
        {
        SaveAndRestoreCheckTransform shifter (30,0,0);
        testSilhouette (geometry[i], eyePointA);
        Check::Shift (0,40,0);
        testSilhouette (geometry[i], eyePointB);
        Check::Shift (0,40,0);
        testSilhouette (geometry[i], eyePointC);
        Check::Shift (0,40,0);
        testSilhouette (geometry[i], eyePointD);
        }
    Check::ClearGeometry ("SolidPrimitive.Silhouette");
    }

static void facetAndSave (ISolidPrimitivePtr solid)
    {
    IFacetOptionsPtr options = IFacetOptions::Create ();
    options->SetAngleTolerance (0.23);
    IPolyfaceConstructionPtr builder = IPolyfaceConstruction::Create (*options);
    if (Check::True (builder->AddSolidPrimitive (*solid), "Builder.AddSolidPrimitive.RotationalSweep"))
        {
        Check::SaveTransformed (builder->GetClientMeshR ());
        }

    }
/*---------------------------------------------------------------------------------**//**
* @bsimethod                                                     Earlin.Lutz  01/18
+---------------+---------------+---------------+---------------+---------------+------*/
TEST(SolidPrimitive,Seams)
    {
    Check::QuietFailureScope scoper;
    bvector<CurveVectorPtr> paths;
    SampleGeometryCreator::AddMultiPrimitiveXYOpenPaths (paths, true, true);
    // We expect ...
    // * The paths include linestring, line, arc, bspline
    // * Joints are "tangent" to exercise curve-curve transition marking.
    // * Curves ar in the xy plane -- so z is good direction for sweep
    for (auto &path : paths)
        {
        // each path is in the xy plane.
        SaveAndRestoreCheckTransform shifter (15,0,0);
        Check::SaveTransformed (*path);
        Check::Shift (0,15,0);
        // extrude in z direction ..
        facetAndSave (ISolidPrimitive::CreateDgnExtrusion (
            DgnExtrusionDetail(path, DVec3d::From (0,0,3), false)));
        Check::Shift (0,15,0);

        // rotate about a line in the x directionabove the y top of the range.
        DRange3d range;
        path->GetRange (range);
        DPoint3d axisOrigin = range.LocalToGlobal (0, 2.0, 0);
        auto rotationalSweepData = DgnRotationalSweepDetail (path, axisOrigin, DVec3d::From (1,0,0), 0.4 * Angle::Pi (), false);
        facetAndSave (ISolidPrimitive::CreateDgnRotationalSweep (rotationalSweepData));


        Check::Shift (0,15,0);
        auto shiftZ = Transform::From (0,0,3);
        auto scale = Transform::FromMatrixAndFixedPoint (RotMatrix::FromScaleFactors (1.1, 2, 1), range.low);
        auto path0 = path->Clone ();
        auto path1 = path->Clone ();
        auto path2 = path->Clone ();
        path1->TransformInPlace (shiftZ);
        path2->TransformInPlace (scale);
        path2->TransformInPlace (shiftZ);
        path2->TransformInPlace (shiftZ);
        auto path3 = path2->Clone (shiftZ);
        bvector<CurveVectorPtr> contours {path0, path1, path2, path3};
        DgnRuledSweepDetail ruledDetail (contours, false);
        ISolidPrimitivePtr ruled = ISolidPrimitive::CreateDgnRuledSweep (ruledDetail);
        facetAndSave (ruled);
        }
    Check::ClearGeometry ("SolidPrimitive.Seams");
    }

//!
//! Create a curve vector for an elliptic disk.
//! This should be an single arc primitive in a loop.
//! But microstation is aggressive about converting that to an ellipse element whose start point
//!   might be shifted to a major axis point.
//! To prevent that, split the arc in two pieces.
CurveVectorPtr CreateSplitDisk (DEllipse3dCR arc, bool closed = true)
    {
    auto cv = CurveVector::Create (closed ? CurveVector::BOUNDARY_TYPE_Outer : CurveVector::BOUNDARY_TYPE_Open);
    auto arc0 = arc;
    auto arc1 = arc;
    arc0.sweep *= 0.5;
    arc1.sweep *= 0.5;
    arc1.start = arc0.start + arc0.sweep;
    cv->push_back (ICurvePrimitive::CreateArc (arc0));
    cv->push_back (ICurvePrimitive::CreateArc (arc1));
    return cv;
    }

// find s such that (vectorR + s * vectorV) DOT planeNormal = 0.
DVec3d MoveVectorToPlane (DVec3dCR vectorR, DVec3dCR vectorV, DVec3dCR planeNormal)
    {
    double dotRN = vectorR.DotProduct (planeNormal);
    double dotVN = vectorV.DotProduct (planeNormal);
    auto s = DoubleOps::ValidatedDivideDistance ( -dotRN, dotVN, 0.0);
    return vectorR + s.Value () * vectorV;
    }

// Create Chiseled pipe surfaces for a string of centerlines.
// At each end of each pipe, the pipe is cut by the plane that bisects the angle between successive pipe centerlines.
// 
void CreateChiseledPipes (
bvector<DPoint3d> &centerline,  //!< [in] points on pipe centerlines.
double radius,                      //!< [in] pipe radius.
bool combineAllPipesToSingleSolid,  //!< [in] if true, combine all pipes into a single DgnRuledSweep with many contours.
                                    //! If false, create an array of single pipes.
bvector<DEllipse3d>   &sectionArcs,    //!< [out] elliptic sections at the successive centerline points.
bvector<IGeometryPtr> &pipes       //!< [out] constructed geometry
)
    {
    pipes.clear ();
    sectionArcs.clear ();
    if (centerline.size () < 2)
        return;
    // establish coordinate system on first section . . .
    DVec3d axis0 = centerline[1] - centerline[0];
    DVec3d unitX, unitY, unitZ;
    axis0.GetNormalizedTriad (unitX, unitY, unitZ);
    // circular section on base plane ....
    auto ellipseA = DEllipse3d::FromVectors (centerline[0], radius * unitX, radius * unitY, 0.0, Angle::TwoPi ());
    DEllipse3d ellipseB = ellipseA;
    sectionArcs.push_back (ellipseA);
    for (auto i = 1; i < centerline.size (); i++, ellipseA = ellipseB)
        {
        ellipseB.center = centerline[i];
        DVec3d vectorAB = ellipseB.center - ellipseA.center;
        DVec3d vectorBC = i + 1 < centerline.size () ? centerline[i+1] - ellipseB.center : vectorAB;
        // The bisector plane normal is the average of the unit normals along incoming and outgoing centerlines . ..
        auto unitAB = vectorAB.ValidatedNormalize ();
        auto unitBC = vectorBC.ValidatedNormalize ();
        if (unitAB.IsValid () && unitBC.IsValid ())
            {
            auto bisector = 0.5 * (unitAB.Value () + unitBC.Value ());
            // On the end ellipse for this pipe section. ..
            // center comes directly from centerline[i]
            // vector0 and vector90 are obtained by sweeping the corresponding vectors of the start ellipse to the split plane.
            ellipseB.center = centerline[i];
            ellipseB.vector0 = MoveVectorToPlane (ellipseA.vector0, vectorAB, bisector);
            ellipseB.vector90 = MoveVectorToPlane (ellipseA.vector90, vectorAB, bisector);
            sectionArcs.push_back (ellipseB);
            if (!combineAllPipesToSingleSolid){
                auto cvA = CreateSplitDisk (ellipseA);
                auto cvB = CreateSplitDisk (ellipseB);
                auto sections = bvector<CurveVectorPtr> { cvA, cvB};
                auto pipeSurface = ISolidPrimitive::CreateDgnRuledSweep (DgnRuledSweepDetail (sections, false));
                pipes.push_back (IGeometry::Create (pipeSurface));
                }
            }
        }

    if (combineAllPipesToSingleSolid)
        {
        bvector<CurveVectorPtr> sections;
        for (auto &arc : sectionArcs)
            sections.push_back (CreateSplitDisk (arc));
        auto pipeSurface = ISolidPrimitive::CreateDgnRuledSweep (DgnRuledSweepDetail (sections, false));
        pipes.push_back (IGeometry::Create (pipeSurface));
        }
    }
<<<<<<< HEAD
=======
/*---------------------------------------------------------------------------------**//**
* @bsimethod                                                     Earlin.Lutz  04/18
+---------------+---------------+---------------+---------------+---------------+------*/
>>>>>>> 9cb128b1
TEST(RuledSurface,ChiseledPipes)
    {
    bvector<DPoint3d> centerline {
        DPoint3d::From (0,0,0),
        DPoint3d::From (10,0,5),
        DPoint3d::From (20, 10, 0),
        DPoint3d::From (30, 10, 0),
        DPoint3d::From (30,10, 5),
        DPoint3d::From (30,15,7),
        DPoint3d::From (35,5,3)
        };
    double r = 0.5;
    bvector<IGeometryPtr> pipes;
    bvector<DEllipse3d> sectionArcs;

    // construct separate pipes ...
    CreateChiseledPipes (centerline, r, false, sectionArcs, pipes);
    Check::SaveTransformed (centerline);
    for (auto &arc : sectionArcs)
        Check::SaveTransformed (arc);
        
    Check::Shift (0,10,0);
    Check::SaveTransformed (pipes);

    // consturct a single welded pipe...
    CreateChiseledPipes (centerline, r, true, sectionArcs, pipes);
    Check::Shift (0,10,0);
    Check::SaveTransformed (pipes);

    Check::ClearGeometry ("RuledSurface.ChiseledPipes");
    }

void SaveEllipseWithDefiningLines (DEllipse3dCR arc)
    {
    Check::SaveTransformed (arc);
    Check::SaveTransformed (
        bvector<DPoint3d>{
            arc.center + arc.vector0,
            arc.center,
            arc.center + arc.vector90
            });
    }

// GIVEN ... vectorA from centerA to any point on one section ellipse for a cone.
//           (Note that pointA = centerA + vectorA is on both (a) the ellipse at section A and (b) a particular
//                rule line of the cone.)
// AND   ... the defining vectors (usually major/minor vectors) of the other ellipse . . .
// COMPUTE A vector from centerB to that is (a) on ellipseB and (b) on the same cone rule line as vectorA
//
DVec3d ConstructCorrespondingEllipseVector
(
DPoint3dCR centerA,         // center of ellipse A
DVec3dCR   vectorA,         // any vector from centerA to a point on ellipseA
DPoint3dCR centerB,         // center of ellipseB
DVec3dCR   vectorB0,        // 0 degree vector (e.g. major axis)
DVec3dCR   vectorB90        // 90 degree vector (e.g. minor axis
)
    {
    DVec3d vectorAB = centerB - centerA;
    DVec3d planeNormal = DVec3d::FromCrossProduct (vectorA, vectorAB);
    // The centerA, centerB, and vectorA are in a plane, with planeNormal perpendicular to all vectors in that plane.
    // Find the intersections of ellipseB with that plane.
    // There are two intersections, 180 degrees apart in the parameter space of ellipseB.
    // A vector from centerB to a point "at parameter space angle theta" on ellipseB
    //     vectorB0 * cos(theta) + vectorB90 * sin(theta)
    // To make that vector "in plane", it must be perpendicular to the planeNormal:
    //     planeNormal DOT (vectorB0 * cos(theta) + vectorB90 * sin(theta)) = 0
    double dot0 = planeNormal.DotProduct (vectorB0);
    double dot90 = planeNormal.DotProduct (vectorB90);
    // we need         dot0 * cos(theta) + dot90 * sin(theta) = 0
    //      i.e.    sin(theta)/cos(theta) = tan (theta) = - dot0 / dot90
    // There are two such angles.  The angles are 180 degrees apart and define vectors that are opposite of each other.
    double theta = atan2 (-dot0, dot90);
    DVec3d candidateVector = vectorB0 * cos (theta) + vectorB90 * sin (theta);
    if (candidateVector.DotProduct (vectorA) < 0.0)
        candidateVector = candidateVector * -1.0;
    return candidateVector;  
    }

// When a cone (or cylinder) is cut but unrelated planes at two ends, the "Major and minor axis" points commonly
// used to define the ellipse are determined inedpendently on each plane, and are not on the same rule lines of the cone.
//
// This logic takes ellipseA and ellipseB from any two sections and constructs replacement for ellipseB, such that
// the parameterizations agree and thus preserve rule lines of the (possibly skewed) cone.
//
// Typically both inputs will be "major minor" ellipse form.
// But the "top ellipse" of the ruled surface will have non-perpendicular defining vectors.
ISolidPrimitivePtr ConstructChiseledConeFromSectionsWithUnrelatedEllipseDefinitions
(
DEllipse3d ellipseA,     // Ellipse from cross section A
DEllipse3d ellipseB     // Ellipse from cross section B
)
    {
    // vectorC0 and vectorC90 are defining vectors for the same ellipse points as ellipseB.
    // But they are shifted so that they are in the same rule lines as vectorA0 and vectorA90.
    DVec3d vectorC0 = ConstructCorrespondingEllipseVector (ellipseA.center, ellipseA.vector0, ellipseB.center, ellipseB.vector0, ellipseB.vector90);
    DVec3d vectorC90 = ConstructCorrespondingEllipseVector (ellipseA.center, ellipseA.vector90, ellipseB.center, ellipseB.vector0, ellipseB.vector90);
    DEllipse3d ellipseC = DEllipse3d::FromVectors (ellipseB.center, vectorC0, vectorC90, 0.0, Angle::TwoPi ());

    auto cvA = CreateSplitDisk (ellipseA);
    auto cvC = CreateSplitDisk (ellipseC);
    auto sections = bvector<CurveVectorPtr> { cvA, cvC};
    auto pipeSurface = ISolidPrimitive::CreateDgnRuledSweep (DgnRuledSweepDetail (sections, false));
    return pipeSurface;
    }


/*---------------------------------------------------------------------------------**//**
* @bsimethod                                                     Earlin.Lutz  04/18
+---------------+---------------+---------------+---------------+---------------+------*/
TEST(RuledSurface,ChiseledPipesFromArbitrarySectionEllipses)
    {

    for (double majorAxis : {1.0, 2.0})
        {
        // First cone tip is one the z axis, second is skewed off
        for (DPoint3d coneTip : {DPoint3d::From (0,0,10), DPoint3d::From (1,2,10)})
            {
            SaveAndRestoreCheckTransform shifter (0.0, 10.0, 0.0);
            // Construct an elliptic base with obvious major/minor vectors ...
            DEllipse3d ellipseA = DEllipse3d::FromVectors (
                        DPoint3d::From (0,0,0),
                        DVec3d::From (majorAxis, 0,0),
                        DVec3d::From (0.0, 1.0, 0),
                        0.0, Angle::TwoPi ());

            // These are the major/minor axis points ...
            DPoint3d majorA = ellipseA.center + ellipseA.vector0;
            DPoint3d minorA = ellipseA.center + ellipseA.vector90;


            // Make points on the axis and the 0 and 90 degree rule lines.  These are at unrelated fractional positions,
            //  so the plane through these three points is pretty random ..
            DPoint3d majorRulePointB = DPoint3d::FromInterpolate (majorA, 0.3835, coneTip);
            DPoint3d minorRulePointB = DPoint3d::FromInterpolate (minorA, 0.4, coneTip);
            DPoint3d centerB = DPoint3d::FromInterpolate (ellipseA.center, 0.378, coneTip);

            // Assemble these into an ellipse where they are 90 degrees apart parametrically but not physically (they are NOT on its major and minor axes)
            // (This is actually the ellipse we want to end up with, but we're going to make a major/minor version and back the skewed one out)
            DEllipse3d skewedEllipseB = DEllipse3d::FromPoints (centerB, majorRulePointB, minorRulePointB,
                            0.0, Angle::TwoPi ());
            // Get a major/minor ellipse that goes through all the points of ellipseB.   This is the major/minor ellipse
            //   for the cut plane that independent of ellipseA other than having the rule points 90 degrees apart
            //   in its parameterization.
            DEllipse3d majorMinorB = DEllipse3d::FromPerpendicularAxes (skewedEllipseB);


            auto ruledSurface = ConstructChiseledConeFromSectionsWithUnrelatedEllipseDefinitions (ellipseA, majorMinorB);

            // Save the major/minor base and skewed top -- note that the linework from cone tip to the 0 and 90 degree points of the
            // base hits the 0 and 90 degree points of the skewed ellipse.
            SaveEllipseWithDefiningLines (ellipseA);
            SaveEllipseWithDefiningLines (skewedEllipseB);
            Check::SaveTransformed (bvector<DPoint3d> {majorA, coneTip, minorA});
            // Now draw the same base and cone tip, but use the major minor form of the section cut.
            // Note that the rule lines do NOT hit the major and minor axis points of the upper cut.
            Check::Shift (3,0,0);
            SaveEllipseWithDefiningLines (ellipseA);
            SaveEllipseWithDefiningLines (majorMinorB);
            Check::SaveTransformed (bvector<DPoint3d> {majorA, coneTip, minorA});

            Check::Shift (10,0,0);
            Check::SaveTransformed (*ruledSurface);
            SaveEllipseWithDefiningLines (skewedEllipseB);
            Check::SaveTransformed (bvector<DPoint3d> {majorA, coneTip, minorA});
            }
        }
    Check::ClearGeometry ("RuledSurface.ChiseledPipesAnyEllipsePair");
    }<|MERGE_RESOLUTION|>--- conflicted
+++ resolved
@@ -1,3096 +1,3091 @@
-//
-//
-#include "testHarness.h"
-#include "Mtg/MtgApi.h"
-USING_NAMESPACE_BENTLEY_GEOMETRY_INTERNAL
-
-#define CheckTryGet(__PrimType__) \
-    {\
-    __PrimType__##Detail data;\
-    Check::Bool (primitiveType == SolidPrimitiveType_##__PrimType__,\
-                primitive->TryGet##__PrimType__##Detail (data));\
-    }
-
-struct IntTriple {int i0, i1, i2;
-IntTriple (int j0, int j1, int j2)
-    {
-    i0 = j0;
-    i1 = j1;
-    i2 = j2;
-    }
-};
-
-void SaveEdgeChains (PolyfaceHeaderR facets, bool showNoChainX)
-    {
-    BlockedVector<PolyfaceEdgeChain>&edgeChains = facets.EdgeChain ();
-    bvector<DPoint3d> &point = facets.Point ();
-    if (edgeChains.empty ())
-        {
-        if (showNoChainX)
-            {
-            DRange3d range = facets.PointRange ();
-            bvector<DPoint3d> xyz;
-            DPoint3d corners[8];
-            range.Get8Corners (corners);
-            xyz.push_back (corners[0]);
-            xyz.push_back (corners[3]);
-            xyz.push_back (range.LocalToGlobal (0.5, 0.5, 0.0));
-            xyz.push_back (corners[2]);
-            xyz.push_back (corners[1]);
-            Check::SaveTransformed (xyz);
-            }
-        }
-    else
-        {
-        bvector<DPoint3d> xyz;
-        for (auto &chain : edgeChains)
-            {
-            chain.GetXYZ (xyz, point);
-            size_t n = xyz.size (); // clumsy way to expose n to debugger.
-            if (n > 0)
-                {
-                Check::SaveTransformed (xyz);
-                xyz.clear ();
-                }
-            }
-        }
-    }
-
-
-void CheckPick (ISolidPrimitivePtr primitive, DRay3dCR ray, size_t expectedHits = -1, bvector<IntTriple> * expectedIds = NULL)
-    {
-    bvector<SolidLocationDetail> pickData;
-    primitive->AddRayIntersections (pickData, ray, 0, -DBL_MAX);
-    for (size_t i = 0; i < pickData.size (); i++)
-        {
-        SolidLocationDetail::FaceIndices indices0 = pickData[i].GetFaceIndices ();
-        DPoint2d uv0 = pickData[i].GetUV ();
-        DPoint3d xyz0 = pickData[i].GetXYZ ();
-        DPoint3d xyz1;
-        DVec3d dXdu1, dXdv1;
-        bool ok = primitive->TryUVFractionToXYZ (indices0, uv0.x, uv0.y, xyz1, dXdu1, dXdv1);
-        Check::True (ok, "Reevaluate pick point");
-        if (ok)
-            Check::Near (xyz0, xyz1, "Revaluate pick point xyz");
-        ok = true;  /// debugger spot.
-        }
-    if (expectedHits > 0 )
-        {
-        int hits = (int)pickData.size ();
-        Check::Size (expectedHits, hits);
-        }
-    if (expectedIds != NULL)
-        {
-        for (size_t i = 0; i < expectedIds->size (); i++)
-            {
-            int id0 = expectedIds->at(i).i0;
-            int id1 = expectedIds->at(i).i1;
-            int n   = expectedIds->at(i).i2;
-            int numFound = 0;
-            for (size_t j = 0; j < pickData.size (); j++)
-                {
-                if (pickData[j].GetPrimarySelector () == id0
-                    && pickData[j].GetSecondarySelector () == id1)
-                    numFound++;
-                }
-            Check::Int (n, numFound);
-            }
-        }
-    }
-
-void CheckConsistency (ISolidPrimitiveCR solid, bvector<SolidLocationDetail> solidDetails)
-    {
-    Check::StartScope ("SolidDetail consistency");
-    for (SolidLocationDetail detail : solidDetails)
-        {
-        auto uv = detail.GetUV ();
-        auto indices = detail.GetFaceIndices ();
-        DPoint3d xyz1;
-        DVec3d dXdu1, dXdv1;
-        if (Check::True (solid.TryUVFractionToXYZ (indices, uv.x, uv.y, xyz1, dXdu1, dXdv1)))
-            {
-            Check::Near (detail.GetXYZ (), xyz1);
-            }
-        }
-    Check::EndScope ();
-    }
-void CheckConsistency (CurveLocationDetailCR curveDetail, SolidLocationDetailCR solidDetail)
-    {
-    Check::StartScope ("CurveDetail consistency");
-    DPoint3d xyz0 = solidDetail.GetXYZ ();
-    DPoint3d xyz1 = curveDetail.point;
-    Check::Near (xyz0, xyz1, "Same coordinates in curve, solid details");
-    DPoint3d xyz2;
-    curveDetail.curve->FractionToPoint (curveDetail.fraction, xyz2);
-    Check::Near (xyz1, xyz2, "Curve Location Detail point matches evaluation");
-    Check::EndScope ();
-    }
-
-void CheckConsistency (bvector<CurveLocationDetail> &curveDetail, bvector<SolidLocationDetail> &solidDetail)
-    {
-    if (Check::Size (curveDetail.size (), solidDetail.size ()))
-    for (size_t i = 0; i < curveDetail.size (); i++)
-        CheckConsistency (curveDetail[i], solidDetail[i]);
-    }
-
-
-
-void CheckPick (ISolidPrimitivePtr primitive, DSegment3dCP segment, int expectedHits)
-    {
-    if (NULL != segment)
-        {
-        DRay3d ray = DRay3d::FromOriginAndTarget (segment->point[0], segment->point[1]);
-        CheckPick (primitive, ray, expectedHits, NULL);
-        }
-    }
-void CheckCone (ISolidPrimitivePtr primitive)
-    {
-    DgnConeDetail cone;
-    if (primitive->TryGetDgnConeDetail (cone))
-        {
-        Transform localToWorld, worldToLocal;
-        double radiusA, radiusB;
-        if (cone.GetTransforms (localToWorld, worldToLocal, radiusA, radiusB))
-            {
-            DPoint3d pointA, pointB;
-            double d = radiusA + radiusB + 1.0;
-            localToWorld.Multiply (pointA, d, 0.0, 0.5);
-            localToWorld.Multiply (pointB, -d, 0.0, 0.5);
-            DRay3d ray = DRay3d::FromOriginAndTarget (pointA, pointB);
-            bvector<IntTriple> expectedHits;
-            expectedHits.push_back (IntTriple (0,0,2));
-            CheckPick (primitive, ray, 2, &expectedHits);
-
-            localToWorld.Multiply (pointA, 0.0, 0.0, 2.0);
-            localToWorld.Multiply (pointB, 0.0, 0.0, -0.5);
-
-            primitive->SetCapped (false);
-            CheckPick (primitive, ray, 0, NULL);
-            expectedHits.clear ();
-            ray = DRay3d::FromOriginAndTarget (pointA, pointB);
-            primitive->SetCapped (true);
-            DEllipse3d ellipse0, ellipse1;
-            if (cone.FractionToSection (0.0, ellipse0)
-                && cone.FractionToSection (1.0, ellipse1)
-                )
-                {
-                expectedHits.push_back (IntTriple(SolidLocationDetail::PrimaryIdCap, 0, 1));
-                expectedHits.push_back (IntTriple(SolidLocationDetail::PrimaryIdCap, 1, 1));
-                CheckPick (primitive, ray, 2, &expectedHits);
-                }
-            }
-        }
-
-    if (primitive->GetCapped ())
-        {
-        DgnConeDetail detail;
-        primitive->TryGetDgnConeDetail (detail);
-        if (detail.IsRealCap (0) && detail.IsRealCap (1))
-            {
-            SolidLocationDetail::FaceIndices cap0Indices = SolidLocationDetail::FaceIndices::Cap0 ();
-            SolidLocationDetail::FaceIndices cap1Indices = SolidLocationDetail::FaceIndices::Cap1 ();
-            IGeometryPtr g0 = primitive->GetFace (cap0Indices);
-            IGeometryPtr g1 = primitive->GetFace (cap1Indices);
-            CurveVectorPtr cv0 = g0->GetAsCurveVector ();
-            CurveVectorPtr cv1 = g1->GetAsCurveVector ();
-            if (Check::True (cv0.IsValid ()) && Check::True (cv1.IsValid ()))
-                {
-                DPoint3d centroid0, centroid1;
-                DVec3d normal0, normal1;
-                double area0, area1;
-                Check::True (cv0->CentroidNormalArea (centroid0, normal0, area0));
-                Check::True (cv1->CentroidNormalArea (centroid1, normal1, area1));
-                Check::True (normal0.DotProduct (normal1) < 0.0, "Opposing normals on cone");
-                }
-            }
-        }
-    }
-
-void CheckSphere (ISolidPrimitivePtr primitive)
-    {
-    DgnSphereDetail sphere;
-    if (primitive->TryGetDgnSphereDetail (sphere))
-        {
-        DRange3d range;
-        Check::True (primitive->GetRange (range));
-        double lat0, lat1, z0, z1;
-        bool isClipped = sphere.GetSweepLimits (lat0, lat1, z0, z1);
-        DRay3d ray = DRay3d::FromOriginAndTarget (range.low, range.high);
-        bvector<IntTriple> expectedHits;
-        // We expect two hits on the full sphere face ...
-        expectedHits.push_back (IntTriple (0,0,2));
-        if (!isClipped) // Full sphere, have to hit main face twice
-            CheckPick (primitive, ray, 2, &expectedHits);
-        else if (primitive->GetCapped ())   // Clipped with caps.  2 hits, but don't know which faces
-            CheckPick (primitive, ray, 2, NULL);
-        else
-            {
-            // hmph.  Don't know much about what we'll hit.
-            }
-
-
-        expectedHits.clear ();
-        Transform localToWorld, worldToLocal;
-        
-        DPoint3d pointA, pointB;
-        double a = 0.1;
-        sphere.GetTransforms (localToWorld, worldToLocal);
-        localToWorld.Multiply (pointA, a,0,2);
-        localToWorld.Multiply (pointB, a,a,-2);
-        // Points above and below.  Ray will hit twice for sure if capped or complete...
-        ray =DRay3d::FromOriginAndTarget (pointA, pointB);
-        CheckPick (primitive, ray, 2, NULL);
-        }
-    }
-
-
-struct DPoint3dBilinear
-{
-DPoint3d xyz[4];
-DPoint3d Evaluate (double u, double v)
-    {
-    return DPoint3d::FromInterpolate (
-            DPoint3d::FromInterpolate (xyz[0], u, xyz[1]),
-            v,
-            DPoint3d::FromInterpolate (xyz[2], u, xyz[3]));
-    
-    }
-};
-struct DPoint3dTrilinear
-{
-DPoint3d xyz[8];
-DPoint3d Evaluate (double u, double v, double w)
-    {
-    DPoint3d slice[4];
-    DPoint3d edge[2];
-    for (int i = 0; i < 4; i++)
-        slice[i].Interpolate (xyz[i], w, xyz[i+4]);
-    for (int i = 0; i < 2; i++)
-        edge[i].Interpolate (slice[i], v, xyz[i+2]);
-    return DPoint3d::FromInterpolate (edge[0], u, edge[1]);
-    }
-};
-void CheckBox (ISolidPrimitivePtr primitive)
-    {
-    DgnBoxDetail box;
-    if (primitive->TryGetDgnBoxDetail (box))
-        {
-        DPoint3dTrilinear corners;
-        DPoint3d pointA, pointB;
-        DRay3d ray;
-        box.GetCorners (corners.xyz);
-        pointA = corners.Evaluate (2.0, 0.5, 0.5);
-        pointB = corners.Evaluate (-1.0, 0.5, 0.5);
-        ray = DRay3d::FromOriginAndTarget (pointA, pointB);
-        CheckPick (primitive, ray, 2, NULL);
-
-        pointA = corners.Evaluate (0.5, 0.5, 2.0);
-        pointB = corners.Evaluate (0.5, 0.2, -0.1);
-        primitive->SetCapped (false);
-        CheckPick (primitive, ray, 0, NULL);
-        primitive->SetCapped (true);
-        CheckPick (primitive, ray, 2, NULL);
-        }
-    }
-
-void CheckRotation (ISolidPrimitivePtr primitive)
-    {
-    DgnRotationalSweepDetail detail;
-    DRange3d range;
-
-    if (!primitive->TryGetDgnRotationalSweepDetail (detail))
-        return;
-    if (primitive->GetRange (range))
-        {
-        DRay3d ray = DRay3d::FromOriginAndTarget (range.low, range.high);
-        // hmmm... Don't really know how many hits.
-        CheckPick (primitive, ray, 0, NULL);
-
-        
-        DPoint3d middleLow = range.low;
-        DPoint3d middleHigh = range.high;
-        middleLow.z = middleHigh.z = 0.5 * (middleLow.z + middleHigh.z);
-        ray = DRay3d::FromOriginAndTarget (middleLow, middleHigh);
-        CheckPick (primitive, ray, 0, NULL);
-        }
-
-    DRay3d axis;
-    DVec3d dXdu, dXdv, radialVector;
-    DPoint3d xyzFace, xyzAxis;
-    double f;
-    for (double faceFraction = 0.2; faceFraction < 0.95; faceFraction += 0.25)
-        {
-        double rotationAngle;
-        if (Check::True (detail.TryGetRotationAxis (axis.origin, axis.direction, rotationAngle),
-                "GetRotationAxis")
-            && Check::True (primitive->TryUVFractionToXYZ (
-                    SolidLocationDetail::FaceIndices (0,0, 0),
-                    faceFraction, faceFraction, xyzFace, dXdu, dXdv),
-                    "TryUVToXYZ")
-            )
-            {
-            axis.ProjectPointUnbounded (xyzAxis, f, xyzFace);
-            radialVector = DVec3d::FromStartEnd (xyzAxis, xyzFace);
-            Check::Perpendicular (radialVector, dXdv);
-            }
-        }
-    }
-
-void CheckFaceEvaluations (ISolidPrimitivePtr primitive,
-        SolidLocationDetail::FaceIndices const &face,
-        double u, double v)
-    {
-    DVec3d uVector, vVector;
-    DPoint3d xyz;
-    Check::True (
-        primitive->TryUVFractionToXYZ (face, u, v, xyz, uVector, vVector), "TryGetXYZ");
-    DVec3d wVector = DVec3d::FromCrossProduct (uVector, vVector);
-    double magW = wVector.Normalize ();
-    if (Check::True (magW > 0.001, "independent nonzero surface tangents"))
-        {
-        static double s_setbackDistance = 0.01; // a pretty small move?
-        DRay3d ray = DRay3d::FromOriginAndVector (DPoint3d::FromSumOf (xyz, wVector, -s_setbackDistance), wVector);
-        bvector<SolidLocationDetail> pickData;
-        primitive->AddRayIntersections (pickData, ray, 0, -DBL_MAX);
-        int numMatch = 0;
-        for (size_t i = 0; i < pickData.size (); i++)
-            {
-            DPoint2d uv0 = pickData[i].GetUV ();
-            DPoint3d xyz0 = pickData[i].GetXYZ ();
-            DVec3d   uDirection0 = pickData[i].GetUDirection ();
-            DVec3d   vDirection0 = pickData[i].GetVDirection ();
-            double   rayFraction = pickData[i].GetPickParameter ();
-            SolidLocationDetail::FaceIndices indices0 = pickData[i].GetFaceIndices ();
-            if (indices0.Is (face.Index0 (), face.Index1 (), face.Index2 ()) && DPoint3dOps::AlmostEqual (xyz, xyz0))
-                {
-                Check::Near (uVector, uDirection0, "pick uDirection");
-                Check::Near (vVector, vDirection0, "pick vDirection");
-                Check::Near (u, uv0.x, "pick u");
-                Check::Near (v, uv0.y, "pick v");
-                Check::Near (s_setbackDistance, rayFraction, "pick ray fraction");
-                numMatch++;
-                }
-            }
-        Check::Int (1, numMatch, "face evaluation inversion");
-        // We hope that the setback distance is small enough that xyz is still the closest point !!!
-        SolidLocationDetail pick1;
-        if (primitive->ClosestPoint (ray.origin, pick1)) // Change to Check::True when all are supported !!!!
-            {
-            Check::Near (xyz, pick1.GetXYZ (), "closest point");    // need to vette the uv and face id !!!
-            }
-        else
-            {
-            printf ("ClosestPoint not supported?\n");
-            }
-        }
-    }
-
-#if defined (_WIN32) && !defined(BENTLEY_WINRT)
-
-static int s_noisyFaces = 0;
-void CheckAllFaces (ISolidPrimitivePtr primitive, char const* typeName)
-    {
-    DRange3d range;
-    Check::True (primitive->GetRange (range));
-    CGWriter writer (stdout);
-    bvector <SolidLocationDetail::FaceIndices> faces;
-    primitive->GetFaceIndices (faces);
-    for (size_t i = 0; i < faces.size (); i++)
-        {
-        IGeometryPtr face = primitive->GetFace (faces[i]);
-        if (s_noisyFaces)
-            writer.Emit (face);
-        DRange3d faceRange = DRange3d::NullRange();
-        Check::True
-            (
-            face->TryGetRange (faceRange),
-            " Single Face range"
-            );
-        Check::True (
-            faceRange.IsContained (range),
-            "face range within primitive range"
-            );
-
-        double uCut = 0.45;
-        double vCut = 0.55;
-        Check::StartScope ("FacePick", (double)i);
-        CheckFaceEvaluations (primitive, faces[i], uCut, vCut);
-        Check::EndScope ();
-        ICurvePrimitivePtr uSection = primitive->GetConstantUSection (faces[i], uCut);
-        ICurvePrimitivePtr vSection = primitive->GetConstantVSection (faces[i], vCut);
-
-        DVec2d uvSize;
-        Check::True (primitive->TryGetMaxUVLength (faces[i], uvSize), "Get maxUV");
-        static double s_rangeToleranceFactor = 1.05;
-        if (uSection.IsValid ())
-            {
-            DRange3d sectionRange;
-            Check::True
-                (
-                   uSection->GetRange (sectionRange)
-                && sectionRange.IsContained (faceRange),
-                "u Section range"
-                );
-            double uLength;
-            Check::True (uSection->Length (uLength), "get length");
-            // Allow fluff in v sampling??
-            Check::True (uLength <= s_rangeToleranceFactor * uvSize.y, "u Section within face size");
-            }
-        else
-            printf (" %s (face %" PRIu64 "%" PRIu64") no uSection\n",
-                    typeName, (uint64_t)faces[i].Index0 (), (uint64_t)faces[i].Index1 ());
-
-        if (vSection.IsValid ())
-            {
-            DRange3d sectionRange;
-            Check::True
-                (
-                   vSection->GetRange (sectionRange)
-                && sectionRange.IsContained (faceRange),
-                "v Section range"
-                );
-            double vLength;
-            Check::True (vSection->Length (vLength), "get length");
-            Check::True (vLength <= s_rangeToleranceFactor * uvSize.x, "v Section within face size");
-            }
-        else        
-            printf (" %s (%" PRIu64 ",%" PRIu64 ") no vSection\n",
-                    typeName, (uint64_t)faces[i].Index0 (), (uint64_t)faces[i].Index1 ());
-        }
-    }
-
-#endif
-
-DRange1d FractionalRange (double maxValue, double fraction0 = 0.0, double fraction1 = 1.0)
-    {
-    return DRange1d::From (fraction0 * maxValue, fraction1 * maxValue);
-    }
-
-// Input two primitives that should have the same moments.
-// (e.g. box and extruded rectangle)
-bool CheckVolumeMomentMatch_go (ISolidPrimitivePtr prim0, char const* description0, ISolidPrimitivePtr prim1, char const*description1)
-    {
-    double volume0, volume1;
-    DVec3d centroid0, centroid1;
-    RotMatrix axes0, axes1;
-    DVec3d moment0, moment1;
-    Check::StartScope ("Compare moments");
-    Check::StartScope (description0);
-    Check::StartScope (description1);
-    bool stat = 
-           Check::True (prim1->ComputePrincipalMoments (volume0, centroid0, axes0, moment0), "Compute primt1")
-        && Check::True (prim1->ComputePrincipalMoments (volume1, centroid1, axes1, moment1),"Compute prim2")
-        && Check::Near (volume0, volume1, "volume")
-        && Check::Near (centroid0, centroid1, "centroid")
-        && Check::Near (axes0, axes1, "centroid")
-        && Check::Near (moment0, moment1, "moment");
-    Check::EndScope ();
-    Check::EndScope ();
-    Check::EndScope ();
-    return stat;
-    }
-
-    
-bool CheckAreaMomentMatch_go (ISolidPrimitivePtr prim0, char const* description0, ISolidPrimitivePtr prim1, char const*description1)
-    {
-    double area0 = 0.0, area1 = 0.0;
-    DVec3d centroid0, centroid1;
-    RotMatrix axes0, axes1;
-    DVec3d moment0, moment1;
-    Check::StartScope ("Compare moments");
-    Check::StartScope (description0);
-    Check::StartScope (description1);
-    bool stat =
-            Check::True (prim0->ComputePrincipalAreaMoments (area0, centroid0, axes0, moment0), "Compute primt1");
-    if (stat)
-        stat = Check::True (prim1->ComputePrincipalAreaMoments (area1, centroid1, axes1, moment1),"Compute prim2");
-    if (stat)
-        stat = Check::Near (area0, area1, "area");
-    if (stat)
-        stat = Check::Near (centroid0, centroid1, "centroid");
-    if (stat)
-        stat = Check::NearMoments (axes0, moment0, axes1, moment1);
-    Check::EndScope ();
-    Check::EndScope ();
-    Check::EndScope ();
-    return stat;
-    }
-
-void CheckMomentMatch (ISolidPrimitivePtr prim0, char const* description0, ISolidPrimitivePtr prim1, char const*description1,
-    bool checkVolumeMoments = true,
-    bool checkAreaMoments = true
-    )
-    {
-    if (checkVolumeMoments && prim0->GetCapped () && prim0->GetCapped ())
-        CheckVolumeMomentMatch_go (prim0, description0, prim1, description1);
-    if (checkAreaMoments)
-        CheckAreaMomentMatch_go (prim0, description0, prim1, description1);
-
-    Check::StartScope ("RotatedPrimitives");
-    static double s_rotationAngle = 0.2;
-    Transform rotation = Transform::FromLineAndRotationAngle (
-                DPoint3d::From (1,2,3),
-                DPoint3d::From (1,2,9),
-                s_rotationAngle);
-    ISolidPrimitivePtr prim0Rotated = prim0->Clone ();
-    prim0Rotated->TransformInPlace (rotation);
-    ISolidPrimitivePtr prim1Rotated = prim1->Clone ();
-    prim1Rotated->TransformInPlace (rotation);
-    if (checkVolumeMoments)
-        CheckVolumeMomentMatch_go (prim0Rotated, description0, prim1Rotated, description1);
-    if (checkAreaMoments)
-        CheckAreaMomentMatch_go (prim0Rotated, description0, prim1Rotated, description1);
-    Check::EndScope ();
-    }
-
-
-void CheckMoments (ISolidPrimitivePtr primitive)
-    {
-    static bool s_checkResults = true;
-    if (!primitive->IsClosedVolume ())
-        return;
-    Check::StartScope ("Moments");
-    RotMatrix axis0, axis1;
-    DVec3d moment0, moment1;
-    DVec3d centroid0, centroid1;
-    double volume0, volume1;
-    // Facet moments really have to work all the time.  Don't expect it for exact moments ...
-    if (
-        (s_checkResults && Check::True (primitive->ComputeFacetedPrincipalMoments (NULL, volume0, centroid0, axis0, moment0), "facet moments"))
-        || (!s_checkResults && primitive->ComputeFacetedPrincipalMoments (NULL, volume0, centroid0, axis0, moment0))
-        )
-        {
-        if (primitive->ComputePrincipalMoments (volume1, centroid1, axis1, moment1))
-            {
-            static double s_relTol[] = {0.05, 0.05, 0.10, 0.15, 0.15, 0.15};
-            double absTol [6];
-            double refLength = 0.5 * sqrt (moment0.x + moment0.y + moment0.z);
-            if (refLength < 1.0)
-                refLength = 1.0;
-            double a = 1.0;
-            // absTol[i] = tolerance for comparing quantities with length appearing to power i
-            for (int i = 0; i < 6; i++)
-                {
-                absTol[i] = a * s_relTol[i];
-                a *= refLength;
-                }
-
-            double centroidDistance = centroid0.Distance (centroid1);
-            if (s_checkResults)
-                {
-                Check::True (DoubleOps::AlmostEqual (volume0, volume1, absTol[3]), "volume");
-                Check::True (DoubleOps::AlmostEqual(moment0.Magnitude (), moment1.Magnitude (), absTol[5]), "moment");
-                //Check::True (axis0, axis1, "axes", axisRef);
-                Check::True (DoubleOps::AlmostEqual (0, centroidDistance, absTol[1]), "centroid distance");
-                }
-            }
-        }
-    Check::EndScope ();
-    }
-    
-void CheckAreaMoments (ISolidPrimitivePtr primitive)
-    {
-    static bool s_checkResults = true;
-    Check::StartScope ("AreaMoments");
-    RotMatrix axis0, axis1;
-    DVec3d moment0, moment1;
-    DVec3d centroid0, centroid1;
-    double area0, area1;
-    // Facet moments really have to work all the time.  Don't expect it for exact moments ...
-    if (
-        (s_checkResults && Check::True (primitive->ComputeFacetedPrincipalAreaMoments (NULL, area0, centroid0, axis0, moment0), "facet moments"))
-        || (!s_checkResults && primitive->ComputeFacetedPrincipalAreaMoments (NULL, area0, centroid0, axis0, moment0))
-        )
-        {
-        if (primitive->ComputePrincipalAreaMoments (area1, centroid1, axis1, moment1))
-            {
-            static double s_relTol[] = {0.05, 0.05, 0.10, 0.15, 0.15, 0.15};
-            double absTol [6];
-            double refLength = 0.5 * sqrt (moment0.x + moment0.y + moment0.z);
-            if (refLength < 1.0)
-                refLength = 1.0;
-            double a = 1.0;
-            // absTol[i] = tolerance for comparing quantities with length appearing to power i
-            for (int i = 0; i < 6; i++)
-                {
-                absTol[i] = a * s_relTol[i];
-                a *= refLength;
-                }
-
-            double centroidDistance = centroid0.Distance (centroid1);
-            if (s_checkResults)
-                {
-                Check::True (DoubleOps::AlmostEqual (area0, area1, absTol[2]), "area");
-                Check::True (DoubleOps::AlmostEqual(moment0.Magnitude (), moment1.Magnitude (), absTol[4]), "moment");
-                //Check::True (axis0, axis1, "axes", axisRef);
-                Check::True (DoubleOps::AlmostEqual (0, centroidDistance, absTol[1]), "centroid distance");
-                }
-            }
-        }
-    Check::EndScope ();
-    }
-    
-    
-    
-void CheckPolyfaceToMTG (ISolidPrimitivePtr primitive, PolyfaceHeaderPtr polyface)
-    {
-    Check::StartScope ("PolyfaceToMTG");
-    MTGFacets* mtgFacets = jmdlMTGFacets_new ();
-    if (Check::True (PolyfaceToMTG_FromPolyfaceConnectivity (mtgFacets, *polyface)))
-        {
-        MTGGraphP graph = jmdlMTGFacets_getGraph (mtgFacets);
-        bool expectClosed = primitive->IsClosedVolume ();
-        size_t numPolar    = graph->CountMask (MTG_POLAR_LOOP_MASK);
-        size_t numBoundary = graph->CountMask (MTG_EXTERIOR_MASK);
-        if (expectClosed)
-            {
-            Check::Size (numBoundary, numPolar, "No boundary for mesh of closed primitive");
-            }
-        else
-            Check::True (numBoundary > 0, "Mesh of closed primitive should have boundary");
-        }
-    jmdlMTGFacets_free (mtgFacets);
-    Check::EndScope ();
-    }
-    
-void CheckFacets (ISolidPrimitivePtr primitive,
-bool expectExactMeshFaceCountMatch  // true to enforce exact match of mesh and SolidPrimitive "faces". (e.g. set false for bsplines that might get interior visible edges)
-)
-    {
-    PolyfaceHeaderPtr facets = PolyfaceHeader::CreateVariableSizeIndexed ();
-    IFacetOptionsPtr options = IFacetOptions::Create ();
-    IPolyfaceConstructionPtr builder = IPolyfaceConstruction::Create (*options);
-    if (!Check::True (builder->AddSolidPrimitive (*primitive), "Builder.AddSolidPrimitive"))
-        return;
-        
-
-    DRange3d range;
-    Check::True (primitive->GetRange (range));
-    DVec3d diagonal = DVec3d::FromStartEnd (range.low, range.high);
-    //double rangeVolume = diagonal.x * diagonal.y * diagonal.z;
-    double rangeArea = 2.0 * (diagonal.x * diagonal.y + diagonal.y * diagonal.z + diagonal.z * diagonal.x);
-    PolyfaceHeaderPtr header = builder->GetClientMeshPtr ();
-    
-    double facetArea = header->SumFacetAreas ();
-    DRange3d facetRange = header->PointRange ();
-    static double s_areaFraction = 0.1;
-    static double s_rangeFraction = 0.8;
-    
-    Check::StartScope ("CheckPrimitiveFacets");
-    if (Check::Contains (FractionalRange (rangeArea, s_areaFraction),
-                    facetArea, "Minimal facet area"))
-        {
-        Check::Contains (FractionalRange (range.low.Distance (range.high), s_rangeFraction),
-                facetRange.low.Distance (facetRange.high), "Minimal facet range");
-        }
-
-    CheckPolyfaceToMTG (primitive, header);
-    Check::EndScope ();
-
-    bvector<SolidLocationDetail::FaceIndices> faces;
-    primitive->GetFaceIndices (faces);
-    bvector<ptrdiff_t> blockedIndices;
-    header->PartitionByConnectivity (2, blockedIndices);
-    size_t numBlocks = 0;
-    for (size_t i = 0; i < blockedIndices.size (); i++)
-        {
-        if (blockedIndices[i] < 0)
-            numBlocks++;
-        }
-#ifdef considerExactMeshFaceCounts
-     if (expectExactMeshFaceCountMatch)
-        Check::Size (faces.size (), numBlocks, "Solid Primitive face count per visibility");            
-    else 
-#endif
-    Check::True (faces.size () <= numBlocks, "Mesh must have at least as many faces as solid primitive");
-    }
-
-void CheckPrimitiveAsTrimmedSurfaces (ISolidPrimitivePtr primitive)
-    {
-    Check::StartScope ("TrimmedSurfaces");
-    bvector<MSBsplineSurfacePtr> surfaces;
-    MSBsplineSurface::CreateTrimmedSurfaces (surfaces, *primitive);
-    Check::EndScope ();
-    }
-    
-void CheckPrimitiveA (ISolidPrimitivePtr primitive, SolidPrimitiveType primitiveType, DSegment3dCP segment = NULL, int numHits = 0)
-    {
-    Check::Int (primitiveType, primitive.get ()->GetSolidPrimitiveType ());
-    CheckTryGet (DgnTorusPipe);
-    CheckTryGet (DgnCone);
-    CheckTryGet (DgnExtrusion);
-    CheckTryGet (DgnBox);
-    CheckTryGet (DgnSphere);
-    CheckTryGet (DgnRuledSweep);
-    CheckTryGet (DgnRotationalSweep);
-
-    DRange3d range;
-    bool rstat = primitive->GetRange (range);
-
-    if (!rstat)
-        {
-        printf ("No range %d\n",
-            (int)primitive.get ()->GetSolidPrimitiveType ());
-        return;
-        }
-#ifdef PrintRangeDetails
-    printf (" (Range (%g,%g,%g) (%g,%g,%g)\n",
-            range.low.x,  range.low.y,  range.low.z,
-            range.high.x, range.high.y, range.high.z);
-#endif
-    // rudimentary uvToXYZ checks (no numerical validation, just prove it can be called
-    // for each cap and for (0,0) side face.
-    {
-    DPoint3d xyz;
-    DVec3d dXdu, dXdv;
-    Check::True (
-        primitive->TryUVFractionToXYZ (
-                SolidLocationDetail::FaceIndices (SolidLocationDetail::PrimaryIdCap, 0, 0),
-                0.5, 0.5, xyz, dXdu, dXdv),
-            "Cap0 @.5,.5");
-    Check::True (
-        primitive->TryUVFractionToXYZ (
-                SolidLocationDetail::FaceIndices (SolidLocationDetail::PrimaryIdCap, 1, 0),
-                0.5, 0.5, xyz, dXdu, dXdv),
-            "Cap1 @.5,.5");
-    Check::True (
-        primitive->TryUVFractionToXYZ (
-                SolidLocationDetail::FaceIndices (0, 0, 0),
-                0.5, 0.5, xyz, dXdu, dXdv),
-            "face00 @.5,.5");
-    }
-    CheckCone (primitive);
-    CheckSphere (primitive);
-    CheckBox (primitive);
-    CheckRotation (primitive);
-    CheckPick (primitive, segment, numHits);
-
-    }
-
-void CheckTransformedCurveInRange (ICurvePrimitivePtr curve, TransformCR worldToLocal, DRange3dCR localRange)
-    {
-    DPoint3d xyzWorld, xyzLocal;
-    if (curve->GetStartPoint (xyzWorld))
-        {
-        worldToLocal.Multiply (xyzLocal, xyzWorld);
-        Check::True (localRange.IsContained (xyzLocal), "CurvePoint in range");
-        }
-    }
-
-void CheckConstructiveFrame (ISolidPrimitiveR primitive, char const*typeName)
-    {
-    char message[1024];
-    sprintf (message, "ConstructiveFrame %s", typeName == NULL ? "" : typeName);
-    Check::StartScope (message);
-    Transform localToWorld, worldToLocal;
-    DRange3d rangeA;
-    static double s_tolerance = 1.0e-8;
-    if (Check::True (primitive.TryGetConstructiveFrame (localToWorld, worldToLocal), "GetConstructiveFrame")
-        && Check::True (primitive.GetRange (rangeA, worldToLocal), "GetRange(T)")
-        )
-        {
-        rangeA.Extend (s_tolerance);
-        bvector<SolidLocationDetail::FaceIndices> faces;
-        primitive.GetFaceIndices (faces);
-        for (size_t i = 0; i < faces.size (); i++)
-            {
-            for (double f = 0.0; f <= 1.0; f += 0.25)
-                {
-                ICurvePrimitivePtr uCut = primitive.GetConstantUSection (faces[i], f);
-                ICurvePrimitivePtr vCut = primitive.GetConstantVSection (faces[i], f);
-                CheckTransformedCurveInRange (uCut, worldToLocal, rangeA);
-                CheckTransformedCurveInRange (vCut, worldToLocal, rangeA);
-                }
-            }
-        }
-    Check::EndScope ();
-    }
-
-#if defined (_WIN32) && !defined(BENTLEY_WINRT)
-
-void CheckPrimitiveB (ISolidPrimitivePtr primitive, char const*typeName, bool expectExactMeshFaceCountMatch)
-    {
-
-    CheckAllFaces (primitive, typeName);
-    CheckFacets (primitive, expectExactMeshFaceCountMatch);
-    
-    CheckConstructiveFrame (*primitive, typeName);
-    if (primitive->GetCapped ())
-        {
-        Check::StartScope ("REMOVE CAP FOR MOMENT CHECK");
-        primitive->SetCapped (false);
-        //CheckMoments (primitive);
-        CheckAreaMoments (primitive);
-        primitive->SetCapped (true);
-        Check::EndScope ();
-        }
-    
-    }
-
-void CheckPrimitive (ISolidPrimitivePtr primitive, SolidPrimitiveType primitiveType, DSegment3dCP segment = NULL, int numHits = 0, bool expectExactMeshFaceCountMatch = true)
-    {
-    static bool s_printNames = false;
-    char const*typeName = "";
-    Check::Int (primitiveType, primitive.get ()->GetSolidPrimitiveType ());
-    CheckTryGet (DgnTorusPipe);
-    CheckTryGet (DgnCone);
-    CheckTryGet (DgnExtrusion);
-    CheckTryGet (DgnBox);
-    CheckTryGet (DgnSphere);
-    CheckTryGet (DgnRuledSweep);
-    CheckTryGet (DgnRotationalSweep);
-
-    if (s_printNames)
-        printf ("(SolidPrimitiveType %d ", primitive.get ()->GetSolidPrimitiveType ());
-    SolidPrimitiveType type1 = primitive.get ()->GetSolidPrimitiveType ();
-    if (type1 == SolidPrimitiveType_DgnBox)
-        typeName = "Box";
-    else if (type1 == SolidPrimitiveType_DgnSphere)
-        typeName = "Sphere";
-    else if (type1 == SolidPrimitiveType_DgnTorusPipe)
-        typeName = "TorusPipe";
-    else if (type1 == SolidPrimitiveType_DgnCone)
-        typeName = "Cone";
-    else if (type1 == SolidPrimitiveType_DgnExtrusion)
-        typeName = "Extrusion";
-    else if (type1 == SolidPrimitiveType_DgnRotationalSweep)
-        typeName = "RotationalSweep";
-    else if (type1 == SolidPrimitiveType_DgnRuledSweep)
-        typeName = "RuledSweep";
-    else
-        typeName = "Unknown";
-    if (s_printNames)
-        printf ("%s (%s)\n", typeName, primitive->GetCapped () ? "Capped" : "NoCap");
-    Check::StartScope (typeName);
-
-    CheckPrimitiveA (primitive, primitiveType, segment, numHits);
-    CheckPrimitiveB (primitive, typeName, expectExactMeshFaceCountMatch);
-
-    CheckMoments (primitive);
-    CheckAreaMoments (primitive);
-    
-    CheckPrimitiveAsTrimmedSurfaces (primitive);
-
-
-    Check::EndScope ();
-    }
-
-/*---------------------------------------------------------------------------------**//**
-* @bsimethod                                                     Earlin.Lutz  10/17
-+---------------+---------------+---------------+---------------+---------------+------*/
-TEST(SolidPrimitive, DgnExtrusion)
-    {
-    double ax = 1.0;
-    double ay = 2.0;
-    double bx = 3.0;
-    double by = 4.0;
-    double z0 = 0.5;
-    double dz = 4.0;
-    double z1 = z0 + dz;
-    CurveVectorPtr pathA = CurveVector::CreateRectangle (ax, ay, bx, by, z0, CurveVector::BOUNDARY_TYPE_Outer);
-    CurveVectorPtr pathB = CurveVector::CreateRectangle (ax, ay, bx, by, z1, CurveVector::BOUNDARY_TYPE_Outer);
-    
-    Transform localToWorld, worldToLocal;
-    Check::True (pathA->IsRectangle (localToWorld, worldToLocal));
- 
-    
-    bvector<CurveVectorPtr> sections;
-    sections.push_back (pathA);
-    sections.push_back (pathB);
-    DgnExtrusionDetail extrusionData (
-            pathA,
-            DVec3d::From (0,0,dz),
-            false
-            );
-
-    ISolidPrimitivePtr extrusion = ISolidPrimitive::CreateDgnExtrusion (extrusionData);
-    CheckPrimitive (extrusion, SolidPrimitiveType_DgnExtrusion);
-
-    DgnRuledSweepDetail ruledDetail (sections, false);
-    ISolidPrimitivePtr ruled = ISolidPrimitive::CreateDgnRuledSweep (ruledDetail);
-    CheckPrimitive (ruled, SolidPrimitiveType_DgnRuledSweep);
-
-    CheckMomentMatch (extrusion, "ExtrudedBox sides", ruled, "RuledBox sides", false, true);
-
-    extrusion->SetCapped (true);
-    ruled->SetCapped (true);
-    CheckPrimitive (extrusion, SolidPrimitiveType_DgnExtrusion);
-    
-    DgnBoxDetail boxData (
-        DPoint3d::From (ax, ay, z0),
-        DPoint3d::From (ax, ay, z1),
-        DVec3d::From (1,0,0),
-        DVec3d::From (0,1,0),
-        bx - ax, by - ay,
-        bx - ax, by - ay,
-        true
-        );
-    ISolidPrimitivePtr box = ISolidPrimitive::CreateDgnBox (boxData);
-    CheckMomentMatch (extrusion, "extruded rectangle", box, "box");
-
-    CheckMomentMatch (extrusion, "ExtrudedBox", ruled, "RuledBox", false, true);
-    
-    }
-
-/*---------------------------------------------------------------------------------**//**
-* @bsimethod                                                     Earlin.Lutz  10/17
-+---------------+---------------+---------------+---------------+---------------+------*/
-TEST(SolidPrimitive, CreateTorus0)
-    {
-    double sweep = 0.10;
-    double R = 10.0;
-    double dR = 0.1;
-    double sweepFactor = 2.5;
-    for (;sweep < 3.0; sweep = sweepFactor * sweep, R += dR)
-        {
-        DgnTorusPipeDetail torusData (
-            DPoint3d::From (0,0,0),
-            DVec3d::From (1,0,0),
-            DVec3d::From (0,1,0),
-            R,
-            0.5,
-            sweep,
-            true);
-        DgnTorusPipeDetail torusData1;
-        ISolidPrimitivePtr torus = ISolidPrimitive::CreateDgnTorusPipe (torusData);
-        torus->TryGetDgnTorusPipeDetail (torusData1);
-        CheckPrimitive (torus, SolidPrimitiveType_DgnTorusPipe);
-        }
-    }
-
-/*---------------------------------------------------------------------------------**//**
-* @bsimethod                                                     Earlin.Lutz  10/17
-+---------------+---------------+---------------+---------------+---------------+------*/
-TEST(SolidPrimitive, CreateTorus)
-    {
-    DgnTorusPipeDetail torusData (
-        DPoint3d::From (0,0,0),
-        DVec3d::From (1,0,0),
-        DVec3d::From (0,1,0),
-        2,
-        0.5,
-        Angle::PiOver2 (),
-        true);
-    DgnTorusPipeDetail torusData1;
-    ISolidPrimitivePtr torus = ISolidPrimitive::CreateDgnTorusPipe (torusData);
-    torus->TryGetDgnTorusPipeDetail (torusData1);
-    CheckPrimitive (torus, SolidPrimitiveType_DgnTorusPipe);
-    }
-
-/*---------------------------------------------------------------------------------**//**
-* @bsimethod                                                     Earlin.Lutz  10/17
-+---------------+---------------+---------------+---------------+---------------+------*/
-TEST(SolidPrimitive, CreateTorus1)
-    {
-    DgnTorusPipeDetail torusData (
-        DPoint3d::From (0,0,0),
-        DVec3d::From (1,0,0),
-        DVec3d::From (0,1,0),
-        2,
-        0.5,
-        Angle::TwoPi (),
-        false);
-    DgnTorusPipeDetail torusData1;
-    ISolidPrimitivePtr torus = ISolidPrimitive::CreateDgnTorusPipe (torusData);
-    torus->TryGetDgnTorusPipeDetail (torusData1);
-    CheckPrimitive (torus, SolidPrimitiveType_DgnTorusPipe);
-    }
-
-/*---------------------------------------------------------------------------------**//**
-* @bsimethod                                                     Earlin.Lutz  10/17
-+---------------+---------------+---------------+---------------+---------------+------*/
-TEST(SolidPrimitive, CreateCone)
-    {
-    double rA = 1.3;
-    Transform spinner;
-    double zA = 0.0;
-    double zB = 1.0;
-    spinner = Transform::FromLineAndRotationAngle (DPoint3d::From (1,2,3), DPoint3d::From (2,5,1), 1.0);
-    int n = 0;
-    static int nMax = 5;
-    for (double rB = 0.2; rB < 3.4 && ++n < nMax; rB *= 1.5, zB += 0.2)
-        {
-        DgnConeDetail ConeData (
-            DPoint3d::From (0,0,zA),
-            DPoint3d::From (0,0,zB),
-            //DVec3d::From (1,0,0),
-            //DVec3d::From (0,1,0),
-            rA, rB, true);
-        ISolidPrimitivePtr cone = ISolidPrimitive::CreateDgnCone (ConeData);
-        CheckPrimitive (cone, SolidPrimitiveType_DgnCone);
-        Check::StartScope ("SPIN");
-        cone->TransformInPlace (spinner);
-        CheckPrimitive (cone, SolidPrimitiveType_DgnCone);
-        Check::EndScope ();
-        }
-        
-    double dz = 3.0;
-    double radius = 1.5;
-    DgnConeDetail cylinderDetail (DPoint3d::From (0,0,0), DPoint3d::From (0,0,dz), radius, radius, true);
-    CurveVectorPtr ellipse = CurveVector::CreateDisk (
-                    DEllipse3d::From (0,0,0,   radius, 0,0,   0, radius,0,   0.0, Angle::TwoPi ()));
-    Transform localToWorld, worldToLocal;
-    Check::False (ellipse->IsRectangle (localToWorld, worldToLocal));
-                    
-    DgnExtrusionDetail extrusionDetail (ellipse, DVec3d::From (0,0,dz), true);
-    ISolidPrimitivePtr cylinder = ISolidPrimitive::CreateDgnCone (cylinderDetail);
-    ISolidPrimitivePtr extrusion = ISolidPrimitive::CreateDgnExtrusion (extrusionDetail);
-    
-    CheckMomentMatch (cylinder, "cylinder", extrusion, "extrudedCircle");
-
-    }
-
-/*---------------------------------------------------------------------------------**//**
-* @bsimethod                                                     Earlin.Lutz  10/17
-+---------------+---------------+---------------+---------------+---------------+------*/
-TEST (SolidPrimitive,TrueCone)
-    {
-    Check::StartScope ("Cone Tip");
-    DPoint3d centerA = DPoint3d::From(0,0,0);
-    DPoint3d centerB = DPoint3d::From (0,0,1);
-    double rA = 1.0;
-    double rB = 0.0;
-    auto coneA = ISolidPrimitive::CreateDgnCone (DgnConeDetail (centerA, centerB, rA, rB, true));
-    // Same physical surface, ends swapped for definition.
-    auto coneB = ISolidPrimitive::CreateDgnCone (DgnConeDetail (centerB, centerA, rB, rA, true));
-    CheckPrimitive (coneA, SolidPrimitiveType_DgnCone);
-    CheckPrimitive (coneB, SolidPrimitiveType_DgnCone);
-    CheckMomentMatch (coneA, "Cone tip at B", coneB, "Cone tip at A");
-    Check::EndScope ();
-    }
-
-/*---------------------------------------------------------------------------------**//**
-* @bsimethod                                                     Earlin.Lutz  10/17
-+---------------+---------------+---------------+---------------+---------------+------*/
-TEST(SolidPrimitive, CreateZeroLengthCone)
-    {
-    double rA = 1.3;
-    double rB = 1.0;
-    double zA = 0.0;
-    double zB = 1.0;
-    DgnConeDetail ConeData(
-        DPoint3d::From(0, 0, zA),
-        DPoint3d::From(0, 0, zB),
-        rA, rB, true);
-    ISolidPrimitivePtr cone = ISolidPrimitive::CreateDgnCone(ConeData);
-    CheckPrimitive(cone, SolidPrimitiveType_DgnCone);
-    }
-
-/*---------------------------------------------------------------------------------**//**
-* @bsimethod                                                     Earlin.Lutz  10/17
-+---------------+---------------+---------------+---------------+---------------+------*/
-TEST (SolidPrimitive, ConeAreaMoments)
-    {
-    double dz = 3.0;
-    double rA = 4.0;
-    for (double rB = rA; rB > 1.0; rB *= 0.5)
-        {
-        DPoint3d centerA = DPoint3d::From (0,0,0);
-        DPoint3d centerB = DPoint3d::From (0,0,dz);
-        DgnConeDetail cylinderDetail (centerA, centerB, rA, rB, false);
-        CurveVectorPtr ellipseA = CurveVector::CreateDisk (
-                        DEllipse3d::From (centerA.x, centerA.y, centerA.z,   rA, 0,0,   0, rA,0,   0.0, Angle::TwoPi ()));
-        CurveVectorPtr ellipseB = CurveVector::CreateDisk (
-                        DEllipse3d::From (centerB.x, centerB.y, centerB.z,   rB, 0,0,   0, rB,0,   0.0, Angle::TwoPi ()));
-        bvector<CurveVectorPtr> sections;
-        sections.push_back (ellipseA);
-        sections.push_back (ellipseB);
-        DgnRuledSweepDetail ruledDetail (sections, false);
-        ISolidPrimitivePtr cone = ISolidPrimitive::CreateDgnCone (cylinderDetail);
-        ISolidPrimitivePtr ruled = ISolidPrimitive::CreateDgnRuledSweep (ruledDetail);
-        
-        CheckMomentMatch (cone, "cone", ruled, "ruled", false, true);
-        }
-    }
-
-/*---------------------------------------------------------------------------------**//**
-* @bsimethod                                                     Earlin.Lutz  10/17
-+---------------+---------------+---------------+---------------+---------------+------*/
-TEST(SolidPrimitive, CreateSphere)
-    {
-    DgnSphereDetail sphereData;
-    ISolidPrimitivePtr sphere = ISolidPrimitive::CreateDgnSphere (sphereData);
-    CheckPrimitive (sphere, SolidPrimitiveType_DgnSphere);
-
-    sphereData = DgnSphereDetail  (
-                    DPoint3d::From(10,11,9),
-                    DVec3d::From (1,2,3),
-                    DVec3d::From (-2,1,5),
-                    4,3,
-                    0.0, 1.0, true);
-    sphereData = DgnSphereDetail  (
-                    DPoint3d::From(0,0,0),
-                    DVec3d::From (1,0,0),
-                    DVec3d::From (0,1,0),
-                    1,1,
-                    0.0, 0.1, true);
-    sphere = ISolidPrimitive::CreateDgnSphere (sphereData);
-    CheckPrimitive (sphere, SolidPrimitiveType_DgnSphere);
-    }
-
-/*---------------------------------------------------------------------------------**//**
-* @bsimethod                                                     Earlin.Lutz  10/17
-+---------------+---------------+---------------+---------------+---------------+------*/
-TEST(SolidPrimitive, CreateBox)
-    {
-    DgnBoxDetail boxData (
-                DPoint3d::From (1,1,1),
-                DPoint3d::From (1,1,2),
-                DVec3d::From (1,0,0), DVec3d::From (0,1,0), 2,2,2,2, true);
-    ISolidPrimitivePtr box = ISolidPrimitive::CreateDgnBox (boxData);
-    CheckPrimitive (box, SolidPrimitiveType_DgnBox);
-    }
-
-/*---------------------------------------------------------------------------------**//**
-* @bsimethod                                                     Earlin.Lutz  10/17
-+---------------+---------------+---------------+---------------+---------------+------*/
-TEST(SolidPrimitive, CreateSkewedBox)
-    {
-    DgnBoxDetail boxData (
-                DPoint3d::From (1,1,1),
-                DPoint3d::From (2,3,4),
-                DVec3d::From (1,0,0), DVec3d::From (0,1,0), 1,2,2.5,2.9, true);
-    ISolidPrimitivePtr box = ISolidPrimitive::CreateDgnBox (boxData);
-    CheckPrimitive (box, SolidPrimitiveType_DgnBox);
-    }
-
-/*---------------------------------------------------------------------------------**//**
-* @bsimethod                                                     Earlin.Lutz  10/17
-+---------------+---------------+---------------+---------------+---------------+------*/
-TEST(IsRectangle,Test0)
-    {
-    bvector<DPoint3d> points;
-    points.push_back (DPoint3d::From (0,0,0));
-    points.push_back (DPoint3d::From (2,0,0));
-    points.push_back (DPoint3d::From (2,1,0));
-    points.push_back (DPoint3d::From (0,1,0));
-    bvector<DPoint3d> savedPoints = points;
-    Transform A, B;
-    Check::True (PolylineOps::IsRectangle (points, A, B, false));
-
-    points[2].x = 3.0;
-    Check::False(PolylineOps::IsRectangle (points, A, B, false));
-    points = savedPoints;
-    
-    points.push_back (savedPoints[0]);
-    Check::True (PolylineOps::IsRectangle (points, A, B, true));
-
-    points[2].x = 3.0;
-    Check::False(PolylineOps::IsRectangle (points, A, B, true));
-    points = savedPoints;
-    points.push_back (savedPoints[0]);    
-    points[4].x += 1.0;
-    Check::False(PolylineOps::IsRectangle (points, A, B, true));
-    }
-
-/*---------------------------------------------------------------------------------**//**
-* @bsimethod                                                     Earlin.Lutz  10/17
-+---------------+---------------+---------------+---------------+---------------+------*/
-TEST(SolidPrimitive, CreateExtrusion)
-    {
-    CurveVectorPtr pathA = CurveVector::Create (CurveVector::BOUNDARY_TYPE_Open);
-    ICurvePrimitivePtr lineA = ICurvePrimitive::CreateLine (
-                    DSegment3d::From (DPoint3d::From (1,1,0), DPoint3d::From (2,1,0)));
-    pathA->push_back (lineA);
-    Transform localToWorld, worldToLocal;
-    Check::False (pathA->IsRectangle (localToWorld, worldToLocal));
-
-
-    CurveVectorPtr pathB = CurveVector::Create (CurveVector::BOUNDARY_TYPE_Open);
-    ICurvePrimitivePtr lineB = ICurvePrimitive::CreateLine (
-                    DSegment3d::From (DPoint3d::From (1,1,1), DPoint3d::From (2,1,1)));
-    pathB->push_back (lineB);
-    
-    DgnExtrusionDetail extrusionData (
-            pathA,
-            DVec3d::From (0,0,2),
-            false
-            );
-
-    ISolidPrimitivePtr extrusion = ISolidPrimitive::CreateDgnExtrusion (extrusionData);
-    CheckPrimitive (extrusion, SolidPrimitiveType_DgnExtrusion);
-
-
-
-    bvector<CurveVectorPtr> ruledSections;
-    ruledSections.push_back (pathA);
-    ruledSections.push_back (pathB);
-    DgnRuledSweepDetail ruledSweepData (ruledSections, false);
-    ISolidPrimitivePtr ruledSweep = ISolidPrimitive::CreateDgnRuledSweep (ruledSweepData);
-    CheckPrimitive (ruledSweep, SolidPrimitiveType_DgnRuledSweep);
-    ruledSweep->SetCapped (false);
-    CheckPrimitive (ruledSweep, SolidPrimitiveType_DgnRuledSweep);
-    }
-
-/*---------------------------------------------------------------------------------**//**
-* @bsimethod                                                     Earlin.Lutz  10/17
-+---------------+---------------+---------------+---------------+---------------+------*/
-TEST(SolidPrimitive, CreateRuledBsplines)
-    {
-    bvector<DPoint3d> poleA, poleB;
-    double dTheta = Angle::DegreesToRadians (22.5);
-    static int s_poleCount = 5;
-    double scaleA = 1.0;
-    double scaleB = 2.0;
-    for (int i = 0; i < s_poleCount; i++)
-        {
-        double theta = i * dTheta;
-        poleA.push_back (DPoint3d::From (scaleA * cos(theta), scaleA * sin(theta), 0.0));
-        poleB.push_back (DPoint3d::From (scaleB * cos(theta), scaleB * sin(theta), 1.0));
-        }
-
-
-    MSBsplineCurvePtr curveA = MSBsplineCurve::CreateFromPolesAndOrder (poleA, NULL, NULL, 3, false, false);
-    MSBsplineCurvePtr curveB = MSBsplineCurve::CreateFromPolesAndOrder (poleB, NULL, NULL, 3, false, false);
-
-    CurveVectorPtr pathA = CurveVector::Create (CurveVector::BOUNDARY_TYPE_Open);
-    pathA->push_back (ICurvePrimitive::CreateBsplineCurve (*curveA));
-
-    CurveVectorPtr pathB = CurveVector::Create (CurveVector::BOUNDARY_TYPE_Open);
-    pathB->push_back (ICurvePrimitive::CreateBsplineCurve (*curveB));
-
-    bvector<CurveVectorPtr> ruledSections;
-    ruledSections.push_back (pathA);
-    ruledSections.push_back (pathB);
-    DgnRuledSweepDetail ruledSweepData (ruledSections, false);
-    ISolidPrimitivePtr ruledSweep = ISolidPrimitive::CreateDgnRuledSweep (ruledSweepData);
-    CheckPrimitive (ruledSweep, SolidPrimitiveType_DgnRuledSweep, nullptr, 0, false);
-    }
-
-
-
-void CheckRuledArcs (double b, double scale)
-    {
-    double sweep = 2.0;
-    DEllipse3d ellipseA = DEllipse3d::From (1,1,1,    1,0,0,   0,b,0,   0.0, sweep);
-    DEllipse3d ellipseB = DEllipse3d::FromVectors (
-            DPoint3d::From (1,1,2),
-            DVec3d::FromScale (ellipseA.vector0, scale), 
-            DVec3d::FromScale (ellipseA.vector90, scale),
-            0.0, sweep); 
-    // NEEDS WORK -- ray pick does not work when skewed.
-    //DEllipse3d ellipseB = DEllipse3d::From (1,1,4,    1.3,0,0,   0,1.8,0,   0.0, sweep);
-
-    CurveVectorPtr pathA = CurveVector::Create (CurveVector::BOUNDARY_TYPE_Open);
-    pathA->push_back (ICurvePrimitive::CreateArc (ellipseA));
-
-    CurveVectorPtr pathB = CurveVector::Create (CurveVector::BOUNDARY_TYPE_Open);
-    pathB->push_back (ICurvePrimitive::CreateArc (ellipseB));
-
-    bvector<CurveVectorPtr> ruledSections;
-    ruledSections.push_back (pathA);
-    ruledSections.push_back (pathB);
-    DgnRuledSweepDetail ruledSweepData (ruledSections, false);
-    ISolidPrimitivePtr ruledSweep = ISolidPrimitive::CreateDgnRuledSweep (ruledSweepData);
-    CheckPrimitive (ruledSweep, SolidPrimitiveType_DgnRuledSweep);
-    }
-
-// Fails in rayIntersectRule !!!!!
-// (Newer "closest point" works fine ....
-/*---------------------------------------------------------------------------------**//**
-* @bsimethod                                                     Earlin.Lutz  10/17
-+---------------+---------------+---------------+---------------+---------------+------*/
-TEST(SolidPrimitive, CreateRuledArcs)
-    {
-    for (double f = 0.5; f < 3.0; f *= 2.0)
-        {
-        CheckRuledArcs (1.0, f);
-        CheckRuledArcs (2.0, f);
-        CheckRuledArcs (0.5, f);
-        }
-    }
-
-/*---------------------------------------------------------------------------------**//**
-* @bsimethod                                                     Earlin.Lutz  10/17
-+---------------+---------------+---------------+---------------+---------------+------*/
-TEST(SolidPrimitive, Rotation)
-    {
-    CurveVectorPtr pathA = CurveVector::Create (CurveVector::BOUNDARY_TYPE_Open);
-
-    //    3               E
-    //    |            
-    //    |            
-    //    2       C>>>D       F   
-    //    |      /
-    //    |     /
-    //    1   B
-    //    |   ^
-    //    |   ^
-    //    0---A---2---3---4---5---6
-    DPoint3d pointA = DPoint3d::From (1,0,0);
-    DPoint3d pointB = DPoint3d::From (1,0,1);
-    DPoint3d pointC = DPoint3d::From (2,0,2);
-    DPoint3d pointD = DPoint3d::From (3,0,2);
-    DPoint3d pointE = DPoint3d::From (4,0,3);
-    DPoint3d pointF = DPoint3d::From (5,0,2);
-    DEllipse3d ellipseDEF = DEllipse3d::FromPointsOnArc (pointD, pointE, pointF);
-
-    // cylinder
-    pathA->push_back (ICurvePrimitive::CreateLine (DSegment3d::From (pointA, pointB)));
-    // cone
-    pathA->push_back (ICurvePrimitive::CreateLine (DSegment3d::From (pointB, pointC)));
-    // annulus
-    pathA->push_back (ICurvePrimitive::CreateLine (DSegment3d::From (pointC, pointD)));
-    pathA->push_back (ICurvePrimitive::CreateArc (ellipseDEF));
-
-    DPoint3d center = DPoint3d::From (0,0,0);
-    DVec3d   axis   = DVec3d::From (0,0,1);
-    DgnRotationalSweepDetail rotationalSweepData (pathA, center, axis, Angle::TwoPi (), false);
-    ISolidPrimitivePtr rotationalSweep = ISolidPrimitive::CreateDgnRotationalSweep (rotationalSweepData);
-    DSegment3d segment = DSegment3d::From (DPoint3d::From (0,0,0), DPoint3d::From (2,0,0.5));
-    CheckPrimitive (rotationalSweep, SolidPrimitiveType_DgnRotationalSweep, &segment, 1);
-
-    rotationalSweepData = DgnRotationalSweepDetail (pathA, DPoint3d::From (0,0,0), DVec3d::From (1,0,0), Angle::TwoPi (), false);
-    rotationalSweep = ISolidPrimitive::CreateDgnRotationalSweep (rotationalSweepData);
-    segment = DSegment3d::From(DPoint3d::From (0,0,1), DPoint3d::From(5,0,3)); // hits x rotation 4 times.
-    CheckPrimitive (rotationalSweep, SolidPrimitiveType_DgnRotationalSweep, &segment, 4);
-#ifdef TestOutOfPlaneRotation
-    rotationalSweepData = DgnRotationalSweepDetail (pathA, DPoint3d::From (1,2,3), DVec3d::From (0.3, 0.4, -0.2), Angle::TwoPi (), false);
-    rotationalSweep = ISolidPrimitive::CreateDgnRotationalSweep (rotationalSweepData);
-    CheckPrimitive (rotationalSweep, SolidPrimitiveType_DgnRotationalSweep);
-#endif
-    }
-
-/*---------------------------------------------------------------------------------**//**
-* @bsimethod                                                     Earlin.Lutz  10/17
-+---------------+---------------+---------------+---------------+---------------+------*/
-TEST(TorusSurf,Implicits)
-    {
-    Polynomial::Implicit::Torus surface1 (10, 1, DgnTorusPipeDetail::GetReverseVector90 ());
-    Polynomial::Implicit::Torus  surface2 (10, 2, DgnTorusPipeDetail::GetReverseVector90 ());
-    Polynomial::Implicit::Torus  surface3 (10, 3, DgnTorusPipeDetail::GetReverseVector90 ());
-    Polynomial::Implicit::Torus  surface4 (10,3.1, DgnTorusPipeDetail::GetReverseVector90 ());
-
-    for (double theta = -2.0; theta < 4.0; theta += 1.0)
-        {
-        for (double phi = -3.0; phi < 4.0; phi += 1.0)
-            {
-            DPoint3d point1 = surface1.EvaluateThetaPhi (theta, phi);
-            //DPoint3d point2 = surface2.EvaluateThetaPhi (theta, phi);
-            DPoint3d point3 = surface3.EvaluateThetaPhi (theta, phi);
-            DPoint3d point4 = surface4.EvaluateThetaPhi (theta, phi);
-            double f1 = surface2.EvaluateImplicitFunction (point1);
-            //double f2 = surface2.EvaluateImplicitFunction (point2);
-            double f3 = surface2.EvaluateImplicitFunction (point3);
-            double f4 = surface2.EvaluateImplicitFunction (point4);
-            Check::True (f1 * f3 < 0.0, "torus implicit sign change");
-            Check::True (f3 * f4 > 0.0, "torus implicit no sign change");
-            }
-        }
-    }
-
-/*---------------------------------------------------------------------------------**//**
-* @bsimethod                                                     Earlin.Lutz  10/17
-+---------------+---------------+---------------+---------------+---------------+------*/
-TEST(TorusSurf,RayPierce)
-    {
-    Polynomial::Implicit::Torus  surface (10, 1, DgnTorusPipeDetail::GetReverseVector90 ());
-    static double s_fractionTol = 1.0e-8;
-    double thetaShift = 0.0;
-    double phiShift = Angle::Pi ();
-    static double offset = 1;
-    for (double theta0 = 0.0; theta0 < 4.0; theta0 += 1.0)
-        {
-        thetaShift += 0.1;
-        for (double phi0 = 0.0; phi0 < 4.0; phi0 += 1.0)
-            {
-            double theta1 = theta0 + thetaShift;
-            double phi1   = phi0   + phiShift;
-            DPoint3d point0 = surface.EvaluateThetaPhi (theta0, phi0);
-            DPoint3d point1 = surface.EvaluateThetaPhi (theta1, phi1);
-            DRay3d ray = DRay3d::FromOriginAndTarget (point0, point1);
-            double fractions[10];
-            DPoint3d points[10];
-            int numHit = surface.IntersectRay (ray, fractions, points, 10);
-            Check::True (numHit >= 2, "At least two hits");
-            Check::Near (offset, offset + surface.EvaluateImplicitFunction (point0), "ray start");
-            Check::Near (offset, offset + surface.EvaluateImplicitFunction (point1), "ray end");
-            int num0 = 0;
-            int num1 = 0;
-            for (int i = 0; i < numHit; i++)
-                {
-                double s = fractions[i];
-                if (fabs (s) < s_fractionTol)
-                    num0++;
-                if (fabs (1.0 - s) < s_fractionTol)
-                    num1++;
-                double f = surface.EvaluateImplicitFunction (points[i]);
-                Check::Near (offset + f, offset, "pierce point function");
-                }
-
-            Check::Int (num0, 1);
-            Check::Int (num1, 1);
-            
-            }
-        }
-    }
-
-
-
-double CheckRotate90 (DVec3dCR vector)
-    {
-    RotMatrix matrix0 = RotMatrix::FromVectorAndRotationAngle (vector, Angle::PiOver2 ());
-    RotMatrix matrix1 = RotMatrix::FromRotate90 (vector);
-    Check::Near (matrix0, matrix1, "rotate90"); 
-    return matrix0.MaxDiff (matrix1);
-    }
-
-void CheckRotationDerivative (DVec3dCR axis, double angle)
-    {
-    RotMatrix derivative0;    
-    RotMatrix matrix0 = RotMatrix::FromVectorAndRotationAngle (axis, angle, derivative0);
-    DVec3d vector[3];
-    axis.GetNormalizedTriad (vector[0], vector[1], vector[2]);
-    Check::Near (0.0, vector[0].DotProduct (axis), "TriadX");
-    Check::Near (0.0, vector[1].DotProduct (axis), "TriadX");
-    Check::Near (axis.Magnitude (), vector[2].DotProduct (axis), "TriadX");
-    for (int i = 0; i < 2; i++)
-        {
-        DVec3d AX, DX;
-        AX.Multiply (matrix0, vector[i]);
-        DX.Multiply (derivative0, vector[i]);
-        Check::NearPeriodic (angle, vector[i].SignedAngleTo (AX, axis), "rotation by angle");
-        Check::NearPeriodic (angle + Angle::PiOver2 (),
-                vector[i].SignedAngleTo (DX, axis), "rotation by angle derivative");
-        }
-
-    for (double theta = 0.0; theta < 1.0; theta += 0.25)
-        {
-        double c = cos (theta);
-        double s = sin (theta);
-        DRay3d ray = DRay3d::FromOriginAndVector (DPoint3d::From (1,2,3), axis);
-        Transform rotationTransform, derivativeTransform;
-        rotationTransform = Transform::FromAxisAndRotationAngle (ray, angle, derivativeTransform);
-        //DPoint3d xyzOnRay = DPoint3d::FromSumOf (ray.origin, vector[2], 0.729);
-        DPoint3d xyz0 = DPoint3d::FromSumOf (ray.origin, vector[0], c, vector[1], s);
-        DPoint3d xyz1;
-        rotationTransform.Multiply (xyz1, xyz0);
-        DVec3d radialVector0 = DVec3d::FromStartEnd (ray.origin, xyz0);
-        DVec3d radialVector1 = DVec3d::FromStartEnd (ray.origin, xyz1);
-        DVec3d tangentVector1;
-        derivativeTransform.Multiply (tangentVector1, xyz0);
-        Check::Perpendicular (radialVector1, tangentVector1);
-        Check::Perpendicular (radialVector1, axis);
-        }
-    }
-
-/*---------------------------------------------------------------------------------**//**
-* @bsimethod                                                     Earlin.Lutz  10/17
-+---------------+---------------+---------------+---------------+---------------+------*/
-TEST(RotMatrix,Rotate90)
-    {
-    double d = 0.0;
-    d = DoubleOps::Max (d, CheckRotate90 (DVec3d::From (2,3,5)));
-    d = DoubleOps::Max (d, CheckRotate90 (DVec3d::From (-2,7,-13)));
-    d = DoubleOps::Max (d, CheckRotate90 (DVec3d::From (2,-3,5)));
-
-    for (double theta = 0.0; theta < 2; theta += 0.5)
-        {
-        CheckRotationDerivative (DVec3d::From (1,0,0), theta);
-        CheckRotationDerivative (DVec3d::From (0,1,0), theta);
-        CheckRotationDerivative (DVec3d::From (0,0,1), theta);
-        }
-
-    double dTheta = 0.1;
-    for (int i = 0; i < 70; i++)
-        {
-        double theta = i * dTheta;
-        double z = 5 * cos (theta);
-        d = DoubleOps::Max (d, CheckRotate90 (DVec3d::From (2,3,z)));
-        CheckRotationDerivative (DVec3d::From (2,3,z), theta);
-        CheckRotationDerivative (DVec3d::From (2,3,z), theta + Angle::PiOver2 ());
-        CheckRotationDerivative (DVec3d::From (2,3,z), theta + 0.6 * Angle::Pi ());
-        }
-    printf ("RotMatrix::FromRotate90 MaxDiff %g\n", d);
-    }
-BEGIN_BENTLEY_GEOMETRY_NAMESPACE
-GEOMDLLIMPEXP DMatrix4d RotateMoments
-(
-DMatrix4dCR baseWedgeIntegrals,
-double theta0,
-double theta1
-);
-
-GEOMDLLIMPEXP DMatrix4d RotateMoments_fast
-(
-DMatrix4dCR baseWedgeIntegrals,
-double theta0,
-double theta1
-);
-END_BENTLEY_GEOMETRY_NAMESPACE
-
-/*---------------------------------------------------------------------------------**//**
-* @bsimethod                                                     Earlin.Lutz  10/17
-+---------------+---------------+---------------+---------------+---------------+------*/
-TEST (DMatrix4d, RotateMoments)
-    {
-    DMatrix4d wedgeMoments =
-        {
-        1,2,3,4,
-        2,5,7,11,
-        3,7,13,17,
-        4,11,17,23
-        };
-    double theta0 = 1.0;
-    double theta1 = 1.5;
-    DMatrix4d solid1 = RotateMoments (wedgeMoments, theta0, theta1);
-    DMatrix4d solid2 = RotateMoments_fast (wedgeMoments, theta0, theta1);
-    Check::Near (solid1, solid2, "Rotated Moments");
-
-    }
-    
-/*---------------------------------------------------------------------------------**//**
-* @bsimethod                                                     Earlin.Lutz  10/17
-+---------------+---------------+---------------+---------------+---------------+------*/
-TEST (SolidPrimitive,RotationalSolidMoments)
-    {
-    bvector<DPoint3d> trianglePoints;
-    double ax = 10;
-    double bx = 11;
-    double c = 1.0;
-    trianglePoints.push_back (DPoint3d::From (ax, 0, 0));
-    trianglePoints.push_back (DPoint3d::From (bx, 0, 0));
-    trianglePoints.push_back (DPoint3d::From (ax, 0, c));
-    trianglePoints.push_back (DPoint3d::From (ax, 0, 0));
-    CurveVectorPtr triangle = CurveVector::CreateLinear (trianglePoints, CurveVector::BOUNDARY_TYPE_Outer, false);
-    DRay3d rotationAxis;
-    rotationAxis.InitFromOriginAndVector (DPoint3d::From (0,0,0), DVec3d::From (0,0,1));
-                        
-    // Create chiseled frustum.  Its xx,xz,zz,x,z products should match
-    // The chisel plane is x=y
-    PolyfaceHeaderPtr facets = PolyfaceHeader::CreateVariableSizeIndexed ();
-    facets->Point().push_back (DPoint3d::From ( ax, -ax/2.0, 0));
-    facets->Point().push_back (DPoint3d::From ( bx, -bx/2.0, 0));
-    facets->Point().push_back (DPoint3d::From ( ax, -ax/2.0, c));
-    facets->Point().push_back (DPoint3d::From ( ax,  ax/2.0, 0));
-    facets->Point().push_back (DPoint3d::From ( bx,  bx/2.0, 0));
-    facets->Point().push_back (DPoint3d::From ( ax,  ax/2.0, c));
-    int index[] =
-        {
-        1,2,3,0,
-        6,5,4,0,
-        1,3,6,4,0,
-        5,6,3,2,0,
-        5,2,1,4,0, 
-        10000
-        };
-    for (int i = 0; abs (index[i]) <= (int)facets->Point ().size (); i++)
-        facets->PointIndex ().push_back (index[i]);
-
-    Check::StartScope ("Differential Moments");
-    Check::True (facets->IsClosedByEdgePairing (), "Chisel block closed");
-    DMatrix4d differentialProducts;
-    RotMatrix facetProducts;
-    double facetVolume;
-    DVec3d facetMoment;
-    Transform worldToRotation, rotationToWorld;
-    Check::True (triangle->ComputeSecondMomentDifferentialAreaRotationProducts (
-                rotationAxis, rotationToWorld, differentialProducts),
-                "Compute differentials");
-    worldToRotation.InverseOf (rotationToWorld);
-    
-    facets->SumTetrahedralMomentProducts (worldToRotation, facetVolume, facetMoment, facetProducts);
-    DgnRotationalSweepDetail rotationalSweepData (triangle, rotationAxis.origin, rotationAxis.direction, Angle::TwoPi (), true);
-    ISolidPrimitivePtr rotationalSweep = ISolidPrimitive::CreateDgnRotationalSweep (rotationalSweepData);
-    CheckPrimitive (rotationalSweep, SolidPrimitiveType_DgnRotationalSweep);
-
-    Check::EndScope ();
-    }
-    
-
-void CheckBilinearPatch (DBilinearPatch3dCR patch)
-    {
-    DPoint3d xyz;
-    DVec3d U, V;
-    bvector<DPoint2d> uv;
-    for (double u = 0.2; u < 1.0; u += 0.33)
-        {
-        for (double v = 0.1; v < 0.98; v += 0.25)
-            {
-            patch.Evaluate (u, v, xyz, U, V);
-            DVec3d W = DVec3d::FromCrossProduct (U, V);
-            DPoint3d spacePoint = DPoint3d::FromSumOf (xyz, W, 0.4);
-            Check::True (patch.PerpendicularsOnBoundedPatch (spacePoint, uv), "Bilinear projection");
-            if (Check::Size (1, uv.size (), "Simple bilinear projection count"))
-                {
-                Check::Near (u, uv[0].x, "u coordinate");
-                Check::Near (v, uv[0].y, "v coordinate");
-                }
-            }    
-         }
-    }
-
-/*---------------------------------------------------------------------------------**//**
-* @bsimethod                                                     Earlin.Lutz  10/17
-+---------------+---------------+---------------+---------------+---------------+------*/
- TEST (BilinearPatch, Projections)
-    {
-    DPoint3d xyz00 = DPoint3d::From (0,0,0);
-    DPoint3d xyz10 = DPoint3d::From (1,0,0);
-    DPoint3d xyz01 = DPoint3d::From (0,1,0);
-    DPoint3d xyz11 = DPoint3d::From (1,1,0);
-
-
-    Check::StartScope ("BilinearPatchUnitSquare");
-    CheckBilinearPatch (
-        DBilinearPatch3d (xyz00, xyz10, xyz01, xyz11));
-    Check::EndScope ();
-
-    Check::StartScope ("BilinearPatchRectangle");
-    CheckBilinearPatch (
-        DBilinearPatch3d (xyz00, xyz10, DPoint3d::From (0,2,0), DPoint3d::From (1, 2, 0)));
-    Check::EndScope ();
-    
-    
-    Check::StartScope ("BilinearPatchParallelogram");
-    CheckBilinearPatch (
-        DBilinearPatch3d (xyz00, xyz10, DPoint3d::From (1,2,0), DPoint3d::From (2, 2, 0)));
-    Check::EndScope ();
-
-    Check::StartScope ("BilinearPatchPlanarWarped");
-    CheckBilinearPatch (
-        DBilinearPatch3d (xyz00, xyz10, DPoint3d::From (1,2,0), DPoint3d::From (2.2, 2, 0)));
-    Check::EndScope ();
-
-    Check::StartScope ("BilinearPatchNonPlanar");
-    CheckBilinearPatch (
-        DBilinearPatch3d (xyz00, xyz10, DPoint3d::From (1,2,0), DPoint3d::From (2.2, 2, 0.1)));
-    Check::EndScope ();
-
-    }
-
-/*---------------------------------------------------------------------------------**//**
-* @bsimethod                                                     Earlin.Lutz  10/17
-+---------------+---------------+---------------+---------------+---------------+------*/
-TEST (SphereNormals, Test1)
-    {
-    static int s_dumpFaces = 0;
-    DPoint3d origin = DPoint3d::From (0,0,0);
-    DgnSphereDetail sphereData = DgnSphereDetail  (
-                    origin,
-                    DVec3d::From (1,0,0),
-                    DVec3d::From (0,1,0),
-                    3,3,
-                    -Angle::PiOver2 (),
-                    Angle::Pi (),
-                    true);
-    ISolidPrimitivePtr sphere = ISolidPrimitive::CreateDgnSphere (sphereData);
-    CheckPrimitive (sphere, SolidPrimitiveType_DgnSphere);
-
-    IFacetOptionsPtr options = IFacetOptions::Create ();
-    options->SetNormalsRequired (true);
-    options->SetParamsRequired (true);
-    options->SetAngleTolerance (Angle::DegreesToRadians (45.0));
-    IPolyfaceConstructionPtr builder = IPolyfaceConstruction::Create (*options);
-    if (!Check::True (builder->AddSolidPrimitive (*sphere), "Builder.AddSolidPrimitive"))
-        return;
-    PolyfaceVisitorPtr  visitor = PolyfaceVisitor::Attach (builder->GetClientMeshR (), true);
-    // Sphere about origin should have normals parallel with vector to point....
-    static double s_normalTol (1.0e-12);
-    bvector <DPoint3d> const &points = visitor->Point ();
-    bvector <DPoint2d> const &params = visitor->Param ();
-    bvector <DVec3d> const &normals = visitor->Normal ();
-    for (visitor->Reset (); visitor->AdvanceToNextFace ();)
-        {
-        for (size_t i = 0; i < visitor->NumEdgesThisFace (); i++)
-            {
-            DPoint3d xyz = points [i];
-            DVec3d   normal = normals [i];
-            DPoint2d param = params[i];
-            if (s_dumpFaces)
-                {
-                Check::PrintIndent (2);
-                Check::Print (param, "PhiTheta");
-                Check::Print (xyz, "xyz");
-                Check::Print (normal, "normal");
-                }
-                
-            DVec3d   radialVector = DVec3d::FromStartEnd (origin, xyz);
-            double dot = radialVector.DotProduct (normal);
-            double theta = radialVector.SmallerUnorientedAngleTo (normal);
-            Check::True (dot > 0.0, "normal outward");
-            Check::True (fabs (theta) < s_normalTol, "normal angle");
-            }
-        }
-    }
-
-/*---------------------------------------------------------------------------------**//**
-* @bsimethod                                                     Earlin.Lutz  10/17
-+---------------+---------------+---------------+---------------+---------------+------*/
-TEST(SolidPrimitive,LinestringFaces)
-    {
-    bvector<DPoint3d> points;
-    points.push_back (DPoint3d::From (0,2,0));    
-    points.push_back (DPoint3d::From (0,0,0));
-    points.push_back (DPoint3d::From (1,1,0));
-    points.push_back (DPoint3d::From (0,2,0));
-    DRay3d ray1 = DRay3d::FromOriginAndVector (DPoint3d::From (-1,0, 0.2), DVec3d::From (1,0,0));   // Grazes an edge
-    DRay3d ray2 = DRay3d::FromOriginAndVector (DPoint3d::From (-1,0.2, 0.2), DVec3d::From (1,0,0)); // in and out
-    CurveVectorPtr baseCurve = CurveVector::CreateLinear (points, CurveVector::BOUNDARY_TYPE_Outer);
-    ISolidPrimitivePtr solid = ISolidPrimitive::CreateDgnExtrusion (
-                DgnExtrusionDetail (baseCurve, DVec3d::From (0,0,4), true));
-    bvector <SolidLocationDetail> pickData;
-    pickData.clear ();
-    solid->AddRayIntersections (pickData, ray2, 0, -DBL_MAX);
-    Check::Size (2, pickData.size (), "Multiple hits within swept linestring");
-    pickData.clear ();
-    solid->AddRayIntersections (pickData, ray1, 0, -DBL_MAX);
-    Check::True (pickData.size () >= 1, "Edge pick hits at least once");         
-    }    
-    
-
-/*---------------------------------------------------------------------------------**//**
-* @bsimethod                                                     Earlin.Lutz  10/17
-+---------------+---------------+---------------+---------------+---------------+------*/
-TEST(Polyface,SelecteBlockIndices)
-    {
-    size_t numPartition = 15;
-    size_t numPerPartition = 6;
-    size_t partitionBase = 100;
-    bvector<ptrdiff_t> indices;
-    bvector<ptrdiff_t> representativeIndices;
-    // Make some fixed size blocks, and remember one from each block ...
-    for (size_t i = 0; i < numPartition; i++)
-        {
-        ptrdiff_t base = i * partitionBase;
-        for (size_t j = 0; j < numPerPartition; j++)
-            indices.push_back (base + j);
-        indices.push_back (-1);
-        representativeIndices.push_back (base);
-        }
-
-    // put some of the 
-    bvector<ptrdiff_t> selectedIndices;
-    size_t kStep = 2;
-    for (size_t k = 0; k < numPartition; k += kStep)
-        selectedIndices.push_back (representativeIndices[k]);
-    
-    bvector<ptrdiff_t> blockA, blockB;
-    PolyfaceHeader::SelectBlockedIndices (indices, selectedIndices, true, blockA);
-    PolyfaceHeader::SelectBlockedIndices (indices, selectedIndices, false, blockB);
-    size_t numA = (numPerPartition + 1) * selectedIndices.size ();
-    Check::Size (numA, blockA.size (), "selected indices TRUE");
-    Check::Size (indices.size (), blockA.size () + blockB.size (), "selected indices total");
-    bvector<ptrdiff_t> blockA1, blockA2, blockB1, blockB2;
-    PolyfaceHeader::SelectBlockedIndices (blockA, selectedIndices, true, blockA1);
-    PolyfaceHeader::SelectBlockedIndices (blockA, selectedIndices, false, blockA2);
-    PolyfaceHeader::SelectBlockedIndices (blockB, selectedIndices, true, blockB1);
-    PolyfaceHeader::SelectBlockedIndices (blockB, selectedIndices, false, blockB2);
-    Check::Size (blockA.size (), blockA1.size (), "Reselect A true");
-    Check::Size (0, blockA2.size (), "Reselect false");
-    Check::Size (0, blockB1.size (), "Reselect B true");
-    Check::Size (blockB.size (), blockB2.size (), "Reselect B false");
-    
-    }    
-
-void testRotationalMoments (double cx, double cz, double ax, double az)
-    {
-    CurveVectorPtr disk = CurveVector::CreateDisk (
-            DEllipse3d::FromVectors (DPoint3d::From (ax,0,az), DVec3d::From (0.5,0,0), DVec3d::From (0,0, 0.5),
-                            0.0, Angle::TwoPi ()));
-    DgnRotationalSweepDetail rotatedDetail (disk, DPoint3d::From (cx,0,cz), DVec3d::From (0,0,1), Angle::TwoPi (), true);
-    DMatrix4d localProducts;
-    Transform localToWorld;
-    Check::True (rotatedDetail.ComputeSecondMomentVolumeProducts (localToWorld, localProducts), "compute products");
-    DPoint3d expectedCentroid = DPoint3d::From (cx,0, az);   
-    DVec3d centroid;
-    RotMatrix axes;
-    DVec3d moments;
-    double volume;
-    Check::True (localProducts.ConvertInertiaProductsToPrincipalMoments (localToWorld, volume, centroid, axes, moments), "Convert to moments");
-    Check::Near (expectedCentroid, centroid, "centroid");
-    }
-
-/*---------------------------------------------------------------------------------**//**
-* @bsimethod                                                     Earlin.Lutz  10/17
-+---------------+---------------+---------------+---------------+---------------+------*/
-TEST(SolidPrimitive,RotateTorusCentroidInMoments)
-    {
-    testRotationalMoments (0,0,    3,0);
-    testRotationalMoments (0,0,    3,7);
-    testRotationalMoments (0,0,    3,13);
-
-    testRotationalMoments (0,2,    3,0);
-    testRotationalMoments (0,2,    3,7);
-    testRotationalMoments (0,2,    3,13);
-
-    testRotationalMoments (1,0,    3,0);
-    testRotationalMoments (1,0,    3,7);
-    testRotationalMoments (1,0,    3,13);
-
-    }    
-
-/*---------------------------------------------------------------------------------**//**
-* @bsimethod                                                     Earlin.Lutz  10/17
-+---------------+---------------+---------------+---------------+---------------+------*/
-TEST(SolidPrimitive,DiskNormal)
-    {
-    for (double s = -1.0; s < 2.0; s += 2.0)
-        {
-        DEllipse3d ellipse = DEllipse3d::From (0,0,0, 1,0,0, 0,1,0, 0.0, s * Angle::TwoPi ());
-        DPoint3d centroid;
-        DVec3d normal;
-        double area;
-        CurveVectorPtr disk = CurveVector::CreateDisk (ellipse);
-        disk->CentroidNormalArea (centroid, normal, area);
-
-        }
-
-    }
-
-#endif
-    
-
-static double s_oneThird = 1.0 / 3.0;
-
-// Methods to compute volumes between (a) fragments of triangles split by a cutPlane and (b) a projectionPlane.
-// If the projection plane is the same as the cut plane, these are the volumes between the fragments and the cut plane.
-// If the projection plane is perpendicular to the cut plane, the sum of all such fragmetary volumes from all triangles of a closed volume mesh
-//   are the portions of the mesh volume above and below the cut plane.
-//   It is important that the projection plane be perpendicular to the cut plane for this overall volume split to be correct. 
-//    (Really?  The missing cut faces are on the projection plane -- they would have zero contribution to the sweeps.)
-struct CutVolumeContext
-{
-private:
-DPlane3d m_cutPlane;          // Unit normal !!!
-DPlane3d m_projectionPlane;   // Unit normal !!!
-DPoint3d Centroid (DPoint3dCR point0, DPoint3dCR point1, DPoint3dCR point2)
-    {
-    DPoint3d xyz = {
-        s_oneThird * (point0.x + point1.x + point2.x),
-        s_oneThird * (point0.y + point1.y + point2.y),
-        s_oneThird * (point0.z + point1.z + point2.z)
-        };
-    return xyz;
-    }
-public:
-CutVolumeContext (DPlane3d cutPlane, DPlane3d projectionPlane) : m_cutPlane (cutPlane), m_projectionPlane (projectionPlane){}
-
-// Compute projected volumes with prepared data:
-// point0, altitude0 = point and altitude on "A" side.  Known nonzero.
-// point1, altitude1, point2, altitude2 = point and altitude on the "B" side.
-// (return) volumeA = volume on the A side
-// (return) volumeB = volume on the B side
-void SplitTriangleProjectedVolumes (DPoint3dCR point0, double altitude0, DPoint3dCR point1, double altitude1, DPoint3dCR point2, double altitude2, double &volumeA, double &volumeB)
-    {
-    double fraction01 = (-altitude0) / (altitude1 - altitude0);  // caller guarantees denominator is nonzero !!!
-    double fraction20 = (-altitude2) / (altitude0 - altitude2);  // caller guarantees denominator is nonzero !!!
-    DPoint3d pointC = DPoint3d::FromInterpolate (point0, fraction01, point1);
-    DPoint3d pointD = DPoint3d::FromInterpolate (point2, fraction20, point0);
-    double volume012 = ProjectedVolume (point0, point1, point2);
-    double volume0CD = ProjectedVolume (point0, pointC, pointD);
-    volumeA = volume0CD;
-    volumeB = volume012 - volume0CD;
-    }
-public:
-
-    static CutVolumeContext FromSplitPlaneAndArbitraryPerpendicular (DPlane3dCR plane)
-        {
-        DVec3d unitX, unitY, unitZ;
-        plane.normal.GetNormalizedTriad (unitX, unitY, unitZ);
-        DPlane3d cutPlane = DPlane3d::FromOriginAndNormal (plane.origin, unitZ);
-        DPlane3d projectionPlane = DPlane3d::FromOriginAndNormal (plane.origin, unitX);
-        return CutVolumeContext (cutPlane, projectionPlane);
-        }
-    bool ValidateNormals ()
-        {
-        return m_cutPlane.normal.Normalize () != 0.0 && m_projectionPlane.normal.Normalize ();
-        }
-    // Compute the (signed !!!) volume between this triangle and the projection plane.
-    // The sign has two orientation flips:
-    // For the same triangle, translation above and below the plane reverses sign.
-    // For the same triangle, reversing point order reverses sign.
-    // (A triangle with centroid above and pointing up has positive volume.  Above and pointing down is negative.  Below and down is positive. Below and up is negative.)
-    double ProjectedVolume (DPoint3dCR point0, DPoint3dCR point1, DPoint3dCR point2)
-        {
-        DPoint3d centroid = Centroid (point0, point1, point2);
-        DVec3d normal = DVec3d::FromCrossProductToPoints (point0, point1, point2);
-        double projectedArea = 0.5 * normal.DotProduct (m_projectionPlane.normal);
-        double centroidAltitude = m_projectionPlane.Evaluate (centroid);
-        return projectedArea * centroidAltitude;
-        }        
-    // SPlit the triangle by the cut plane.
-    // Compute the volume when the parts above and below are swept to the projection plane.
-    void ComputeSplitTriangleProjectedVolumes (DPoint3dCR point0, DPoint3dCR point1, DPoint3dCR point2, double &volumeBelow, double &volumeAbove)
-        {
-        double altitudes[6];
-        altitudes[0] = m_cutPlane.Evaluate (point0);
-        altitudes[1] = m_cutPlane.Evaluate (point1);
-        altitudes[2] = m_cutPlane.Evaluate (point2);
-        altitudes[3] = altitudes[0];      // for easy wraparound
-        altitudes[4] = altitudes[1];
-        altitudes[5] = altitudes[2];
-        DPoint3d points[6] = {point0, point1, point2, point0, point1, point2};
-        int numBelow = 0;
-        int numAbove = 0;
-        int lastBelow = -1;
-        int lastAbove = -1;
-        for (int i = 0; i < 3; i++)
-            {
-            if (altitudes[i] < 0.0)
-                {
-                numBelow++;
-                lastBelow = i;
-                }
-            else
-                {
-                numAbove++;
-                lastAbove = i;
-                }
-            }
-        if (numBelow == 1)
-            {
-            SplitTriangleProjectedVolumes (points[lastBelow], altitudes[lastBelow], points[lastBelow+1], altitudes[lastBelow+1], points[lastBelow+2], altitudes[lastBelow+2], volumeBelow, volumeAbove);
-            }
-        else if (numAbove == 1)
-            {
-            SplitTriangleProjectedVolumes (points[lastAbove], altitudes[lastAbove], points[lastAbove+1], altitudes[lastAbove+1], points[lastAbove+2], altitudes[lastAbove+2], volumeAbove, volumeBelow);
-            }
-        else if (numBelow == 3)
-            {
-            volumeBelow = ProjectedVolume (point0, point1, point2);
-            volumeAbove = 0.0;
-            }
-        else // numBelow == 0
-            {
-            volumeAbove = ProjectedVolume (point0, point1, point2);
-            volumeBelow = 0.0;
-            }
-        }        
-
-    void ComputeSplitPolygonProjectedVolumesWithWrapEdge (bvector<DPoint3d> const &points, double &volumeAbove, double &volumeBelow)
-        {
-        double vAbove, vBelow;
-        volumeAbove = 0.0;
-        volumeBelow = 0.0;
-        for (size_t i = 2; i < points.size (); i++)
-            {
-            ComputeSplitTriangleProjectedVolumes (points[0], points[i-1], points[i], vAbove, vBelow);
-            volumeAbove += vAbove;
-            volumeBelow += vBelow;
-            }
-        }
-
-};
-    
-
-/*---------------------------------------------------------------------------------**//**
-* @bsimethod                                                     Earlin.Lutz  10/17
-+---------------+---------------+---------------+---------------+---------------+------*/
-TEST(Polyface,SplitTriangle)
-    {
-    double splitZ = 5.0;
-    DPlane3d splitPlane = DPlane3d::FromOriginAndNormal (0,0,splitZ,  0,0, 1);
-    DPlane3d xyPlane = DPlane3d::FromOriginAndNormal (0,0,0, 0,0,1);
-    CutVolumeContext perpendicularContext = CutVolumeContext::FromSplitPlaneAndArbitraryPerpendicular (splitPlane);
-    CutVolumeContext parallelContext (splitPlane, xyPlane);
-    if (Check::True (perpendicularContext.ValidateNormals ())
-        && Check::True (parallelContext.ValidateNormals ())
-        )
-        {
-        double vAbove, vBelow;
-        for (double z = 0.0; z < 10.0; z+= 3.0)
-            {
-            // triangles parallel to the plane ... should get 0 volume to perpendicular plane, simple sweep to parallel
-            DPoint3d points[3] = {DPoint3d::From (0,0,z), DPoint3d::From (1,0,z), DPoint3d::From (0,1,z)};
-            double area = DVec3d::FromCrossProductToPoints (points[0], points[1], points[2]).Magnitude () * 0.5;
-            double altitude = z;
-            perpendicularContext.ComputeSplitTriangleProjectedVolumes (points[0], points[1], points[2], vBelow, vAbove);
-            Check::Near (0.0, vBelow);
-            Check::Near (0.0, vAbove);
-            
-            parallelContext.ComputeSplitTriangleProjectedVolumes (points[0], points[1], points[2], vBelow, vAbove);
-            if (z < splitZ)
-                {
-                Check::Near (altitude * area, vBelow);
-                Check::Near (0.0, vAbove);
-                }
-            else
-                {
-                Check::Near (altitude * area, vAbove);
-                Check::Near (0.0, vBelow);
-                }
-            }
-
-        // tilted triangle
-        CutVolumeContext splitToXYContext (splitPlane, xyPlane);
-        bvector<double>below, above, sum;
-        double a = 10.0;
-        double hz = 4.0;
-        double dz = 1.0;
-        for (double z = 0.0; z < 10.0; z+= dz)
-            {
-            DPoint3d points[3] = {DPoint3d::From (a,0,z), DPoint3d::From (a,2*a,z), DPoint3d::From (0,a,z+hz)};
-            splitToXYContext.ComputeSplitTriangleProjectedVolumes (points[0], points[1], points[2], vBelow, vAbove);
-            below.push_back (vBelow);
-            above.push_back (vAbove);
-            sum.push_back (vAbove + vBelow);
-            }
-        double areaXY = a * a;
-        double slabVolume = areaXY * dz;
-        for (size_t i = 1; i < above.size (); i++)
-            {
-            Check::Near (slabVolume, sum[i] - sum[i-1]);
-            }
-        }
-    }    
-
-
-void ComputeSplitVolumes (PolyfaceQueryCR polyface, bvector<DPlane3d> &splitPlanes, bvector<DPoint2d> &volumes)
-    {
-    bvector<CutVolumeContext> splitters;
-    for (DPlane3dCR plane : splitPlanes)
-        {
-        CutVolumeContext context (plane, plane);
-        context.ValidateNormals ();
-        splitters.push_back (context);
-        volumes.push_back (DPoint2d::From (0,0));
-        }
-
-    PolyfaceVisitorPtr visitor = PolyfaceVisitor::Attach (polyface);
-    bvector<DPoint3d> &facetPoints = visitor->Point ();
-    double vBelow, vAbove;
-    for (visitor->Reset (); visitor->AdvanceToNextFace ();)
-        {
-        for (size_t i = 0; i < splitters.size (); i++)
-            {
-            splitters[i].ComputeSplitPolygonProjectedVolumesWithWrapEdge (facetPoints, vBelow, vAbove);
-            volumes[i].x += vBelow;
-            volumes[i].y += vAbove;
-            }
-        }
-    }
-
-/*---------------------------------------------------------------------------------**//**
-* @bsimethod                                                     Earlin.Lutz  10/17
-+---------------+---------------+---------------+---------------+---------------+------*/
-TEST (Polyface,SplitVolumesA)
-    {
-    IFacetOptionsPtr options = IFacetOptions::Create ();
-
-    for (size_t numGon = 4; numGon < 65; numGon *= 2)
-        {
-        IPolyfaceConstructionPtr builder =  IPolyfaceConstruction::Create (*options);
-        builder->AddSweptNGon (numGon, 1.0, 0.0, 2.0, true, true);
-        PolyfaceHeaderPtr mesh = builder->GetClientMeshPtr ();
-        double volume = mesh->SumTetrahedralVolumes (DPoint3d::From (2,3,4));
-        bvector<DPlane3d> planes;
-        planes.push_back (DPlane3d::FromOriginAndNormal (0,0,0, 0,0,1));
-        planes.push_back (DPlane3d::FromOriginAndNormal (0,0,1, 0,0,1));
-        planes.push_back (DPlane3d::FromOriginAndNormal (0,0,1, 0,1,0));
-        planes.push_back (DPlane3d::FromOriginAndNormal (0.5,0,1, 1,1,0));
-        planes.push_back (DPlane3d::FromOriginAndNormal (0.5,0,0.234, 1,1,0.3));
-        DVec3d normal = DVec3d::From (1,2,3);
-        normal.Normalize ();
-        DPoint3d origin = DPoint3d::From (-2,-2,-2);
-        static double originStep = 1.0;
-        for (size_t i = 0; i < 10; i++)
-            {
-            planes.push_back (DPlane3d::FromOriginAndNormal (origin, normal));
-            origin = DPoint3d::FromSumOf (origin, normal, originStep);
-            }
-        bvector<DPoint2d> volumes;
-        ComputeSplitVolumes (*mesh, planes, volumes);
-        for (size_t i = 0; i < volumes.size (); i++)
-            {
-            Check::Near (volume, volumes[i].x + volumes[i].y);
-            }
-        }
-    }
-
-
-void TestTwoSidedMeshConstruction (IGeometry& g)
-    {
-    static double shiftFactor = 1.5;
-    ISolidPrimitivePtr s = g.GetAsISolidPrimitive ();
-    if (s.IsValid ())
-        {
-        auto baseTransform = Check::GetTransform ();
-        Check::SaveTransformed (&g);
-        DRange3d range;
-        if (g.TryGetRange (range))
-            Check::Shift (shiftFactor * range.XLength (), 0, 0);
-
-        IFacetOptionsPtr options = IFacetOptions::Create ();
-        options->SetParamsRequired (true);
-        options->SetNormalsRequired (true);
-        IPolyfaceConstructionPtr builder = IPolyfaceConstruction::Create (*options);
-
-        if (Check::True (builder->AddSolidPrimitive (*s), "Builder.AddSolidPrimitive"))
-            {
-            PolyfaceHeaderPtr header = builder->GetClientMeshPtr ();
-            if (header.IsValid ())
-                Check::SaveTransformed (*header);
-            if (Check::True (header.IsValid ()) && s->GetCapped ())
-                {
-                // We expect a capped primitive to generate a closed, onesided mesh.
-                Check::True (header->IsClosedByEdgePairing ());
-                double volume;
-                DPoint3d centroid;
-                DVec3d momentxyz;
-                RotMatrix axes;
-                Check::True (header->ComputePrincipalMomentsAllowMissingSideFacets (volume, centroid, axes, momentxyz, false),
-                      "valid volume of capped primitive");
-                Check::True (volume > 0.0, "Mesher should produce postive volumes");
-                Check::False (header->GetTwoSided (), "Mesher should produce 1-sided mesh on closed solid primitive");
-                }
-            }
-        Check::SetTransform (baseTransform);
-        Check::Shift (0.0, shiftFactor * range.YLength (), 0.0);
-        }
-    }
-
-/*---------------------------------------------------------------------------------**//**
-* @bsimethod                                                     Earlin.Lutz  10/17
-+---------------+---------------+---------------+---------------+---------------+------*/
-TEST(TwoSidedMesh,Test1)
-    {
-    Check::QuietFailureScope scoper;
-
-    bvector<IGeometryPtr> geometry;
-    SampleGeometryCreator::AddSimplestSolidPrimitives (geometry, true);
-    SampleGeometryCreator::AddAllSolidTypes (geometry);
-    for (size_t i = 0; i < geometry.size (); i++)
-        TestTwoSidedMeshConstruction (*geometry[i]);
-    Check::ClearGeometry ("SolidPrimitive.TwoSidedMesh");
-    }
-
-/*---------------------------------------------------------------------------------**//**
-* @bsimethod                                                     Earlin.Lutz  10/17
-+---------------+---------------+---------------+---------------+---------------+------*/
-TEST(TwoSidedMesh,Test2)
-    {
-    Check::QuietFailureScope scoper;
-
-    bvector<IGeometryPtr> basePaths;
-    SampleGeometryCreator::AddXYOpenPaths (basePaths);
-    }
-
-void CreateAllSolidsAroundOrigin (bvector<ISolidPrimitivePtr> &solids, bool doVariations)
-    {
-    solids.clear ();
-    double zA = -1.0;
-    double zB = 1.0;
-    double dz = zB - zA;
-    double rA = 2.0;
-    double rB = 1.0;
-    static double s_zPipeCenter = 0.0;
-
-
-    solids.push_back(
-        ISolidPrimitive::CreateDgnCone (
-            DgnConeDetail (
-            DPoint3d::From (zA,0,zA),
-            DPoint3d::From (zB, 0,0),
-            rA, rB, true)));
-
-    solids.push_back (ISolidPrimitive::CreateDgnTorusPipe (DgnTorusPipeDetail (
-                DPoint3d::From (0,0,s_zPipeCenter),
-                DVec3d::From (1,0,0),
-                DVec3d::From (0,1,0),
-                0.75 * rA,
-                0.25 * rA,
-                Angle::DegreesToRadians (30.0),//Angle::TwoPi (),
-                false
-                )));
-
-    solids.push_back (ISolidPrimitive::CreateDgnTorusPipe (DgnTorusPipeDetail (
-                DPoint3d::From (0,0,0.0),
-                DVec3d::From (1,0,0),
-                DVec3d::From (0,1,0),
-                0.75 * rA,
-                0.25 * rA,
-                Angle::DegreesToRadians (30.0),//Angle::TwoPi (),
-                false
-                )));
-    bvector<DPoint3d> uPoints
-        {
-        DPoint3d::From (-1,-1,zA),
-        DPoint3d::From (-1, 1,zA),
-        DPoint3d::From ( 1, 1,zA)
-        };
-
-    auto pathA = CurveVector::CreateLinear (uPoints);
-    pathA->push_back (ICurvePrimitive::CreateLine (
-                    DSegment3d::From (DPoint3d::From (1,1,zA), DPoint3d::From (1,-1,zA))));
-
-    DgnExtrusionDetail extrusionData (
-                pathA,
-                DVec3d::From (0,0,dz),
-                false
-                );
-
-    auto extrusion = ISolidPrimitive::CreateDgnExtrusion (extrusionData);
-    solids.push_back (extrusion); 
-
-
-    solids.push_back(
-        ISolidPrimitive::CreateDgnCone (
-            DgnConeDetail (
-            DPoint3d::From (0,0,zA),
-            DPoint3d::From (0,0,zB),
-            rA, rB, true)));
-
-    if (doVariations)
-        {
-        solids.push_back(
-            ISolidPrimitive::CreateDgnCone (
-                DgnConeDetail (
-                DPoint3d::From (0,0,zA),
-                DPoint3d::From (0,0,zB),
-                rA, 0.0, true)));
-
-        solids.push_back(
-            ISolidPrimitive::CreateDgnCone (
-                DgnConeDetail (
-                DPoint3d::From (0,0,zA),
-                DPoint3d::From (0,0,zB),
-                0.0, rB, true)));
-        }
-    
-    solids.push_back (ISolidPrimitive::CreateDgnSphere (DgnSphereDetail (DPoint3d::From (0,0,0), rA)));
-
-    auto lineA = ICurvePrimitive::CreateLine (DSegment3d::From (1,0,-2,    1,0,2));
-    auto baseCurve = CurveVector::Create (CurveVector::BOUNDARY_TYPE_Open);
-    baseCurve->push_back (lineA);
-    solids.push_back (ISolidPrimitive::CreateDgnRotationalSweep (
-       DgnRotationalSweepDetail (
-            baseCurve,
-            DPoint3d::From (0,0,0),
-            DVec3d::From (0,0,1),
-            Angle::DegreesToRadians (270.0),
-            false
-            )));
-
-    solids.push_back (ISolidPrimitive::CreateDgnBox (
-       DgnBoxDetail::InitFromCenterAndSize (
-            DPoint3d::From (0,0,0),
-            DPoint3d::From (2,2,3),
-            false
-            )));
-   
-
-    }
-
-
-#if defined (_WIN32) && !defined(BENTLEY_WINRT)
-
-void CheckMessages (MeshAnnotationVector &messages, ISolidPrimitivePtr &solid, ICurvePrimitivePtr curve)
-    {
-    CGWriter writer (stdout);
-    if (messages.size () > 0 || messages.GetTotalFail () > 0)
-        {
-        printf ("\nMessages");
-        for (auto &message : messages)
-            {
-            Check::PrintIndent (2);
-            printf ("%s", message.m_description.c_str());
-            Check::Print ((int)message.m_fail, "failures");
-            }
-        Check::PrintStructure (curve.get ());
-        Check::PrintStructure (solid.get ());
-        }
-    }
-
-/*---------------------------------------------------------------------------------**//**
-* @bsimethod                                                     Earlin.Lutz  10/17
-+---------------+---------------+---------------+---------------+---------------+------*/
-TEST(SolidPrimitive, LineSegmentIntersection)
-    {
-    auto segment = ICurvePrimitive::CreateLine (DSegment3d::From (-4,0,0, 2,0,0));
-    bvector<ISolidPrimitivePtr> solids;
-    CreateAllSolidsAroundOrigin (solids, false);
-    for (ISolidPrimitivePtr &solid : solids)
-        {
-        bvector<CurveLocationDetail> curvePoints;
-        bvector<SolidLocationDetail> solidPoints;
-        MeshAnnotationVector messages (false);
-        solid->AddCurveIntersections (*segment, curvePoints, solidPoints, messages);
-        CheckMessages (messages, solid, segment);
-        CheckConsistency (curvePoints, solidPoints);
-        CheckConsistency (*solid, solidPoints);
-    // What's right?  Enforce "one or the other"
-        Check::True ((messages.GetTotalFail () > 0) != (curvePoints.size () > 0), "AppendCurveIntersections");
-        }
-    }    
-
-/*---------------------------------------------------------------------------------**//**
-* @bsimethod                                                     Earlin.Lutz  10/17
-+---------------+---------------+---------------+---------------+---------------+------*/
-TEST(SolidPrimitive, LineStringIntersection)
-    {
-    bvector<DPoint3d> points
-        {
-        DPoint3d::From (-4,0.5,0),
-        DPoint3d::From (-0.5,0.5,0),
-        DPoint3d::From (2,0.5,0)
-        };
-    auto segment = ICurvePrimitive::CreateLineString (points);
-    bvector<ISolidPrimitivePtr> solids;
-    CreateAllSolidsAroundOrigin (solids, false);
-    for (ISolidPrimitivePtr &solid : solids)
-        {
-        bvector<CurveLocationDetail> curvePoints;
-        bvector<SolidLocationDetail> solidPoints;
-        MeshAnnotationVector messages (false);
-        solid->AddCurveIntersections (*segment, curvePoints, solidPoints, messages);
-        CheckMessages (messages, solid, segment);
-        CheckConsistency (curvePoints, solidPoints);
-        CheckConsistency (*solid, solidPoints);
-    // What's right?  Enforce "one or the other"
-        Check::True ((messages.GetTotalFail () > 0) != (curvePoints.size () > 0), "AppendCurveIntersections");
-        }
-    }
-
-/*---------------------------------------------------------------------------------**//**
-* @bsimethod                                                     Earlin.Lutz  10/17
-+---------------+---------------+---------------+---------------+---------------+------*/
-TEST(SolidPrimitive, ArcIntersection)
-    {
-    auto segment = ICurvePrimitive::CreateArc (DEllipse3d::From (0,0,0,    4,0,0, 0,0.1,0,   0.0, Angle::TwoPi ()));
-    bvector<ISolidPrimitivePtr> solids;
-    CreateAllSolidsAroundOrigin (solids, false);
-    for (ISolidPrimitivePtr &solid : solids)
-        {
-        for (double dz0 : bvector<double> {0,0.2, 1})
-            {
-            auto segment = ICurvePrimitive::CreateArc (DEllipse3d::From (0,0,0,    4,0,dz0, 0,0.1,0,   0.0, Angle::TwoPi ()));
-            bvector<CurveLocationDetail> curvePoints;
-            bvector<SolidLocationDetail> solidPoints;
-            MeshAnnotationVector messages (false);
-            solid->AddCurveIntersections (*segment, curvePoints, solidPoints, messages);
-            CheckMessages (messages, solid, segment);
-            CheckConsistency (curvePoints, solidPoints);
-            CheckConsistency (*solid, solidPoints);
-                    // What's right?  Enforce "one or the other"
-            Check::True ((messages.GetTotalFail () > 0) != (curvePoints.size () > 0), "AppendCurveIntersections");
-            }
-        }
-    }    
-
-/*---------------------------------------------------------------------------------**//**
-* @bsimethod                                                     Earlin.Lutz  10/17
-+---------------+---------------+---------------+---------------+---------------+------*/
-TEST(SolidPrimitive, BCurveIntersection)
-    {
-    bvector<DPoint3d> poles
-        {
-        DPoint3d::From (0,2.5,0),
-        DPoint3d::From (0,0.5,0),
-        DPoint3d::From (0.5,0.5,0),
-        DPoint3d::From (2.5,0,0),
-        };
-
-    auto bcurve = MSBsplineCurve::CreateFromPolesAndOrder (poles, nullptr, nullptr, 3, false, true);
-    auto segment = ICurvePrimitive::CreateBsplineCurve (bcurve);
-
-    bvector<ISolidPrimitivePtr> solids;
-    CreateAllSolidsAroundOrigin (solids, false);
-    for (ISolidPrimitivePtr &solid : solids)
-        {
-        bvector<CurveLocationDetail> curvePoints;
-        bvector<SolidLocationDetail> solidPoints;
-        MeshAnnotationVector messages (false);
-        solid->AddCurveIntersections (*segment, curvePoints, solidPoints, messages);
-        CheckMessages (messages, solid, segment);
-        CheckConsistency (curvePoints, solidPoints);
-        CheckConsistency (*solid, solidPoints);
-    // What's right?  Enforce "one or the other"
-        Check::True ((messages.GetTotalFail () > 0) != (curvePoints.size () > 0), "AppendCurveIntersections");
-        }
-    }    
-#endif
-
-/*---------------------------------------------------------------------------------**//**
-* @bsimethod                                                     Earlin.Lutz  10/17
-+---------------+---------------+---------------+---------------+---------------+------*/
-TEST(SolidPrimitive,CurveVectorIntersection)
-    {
-    auto segment = ICurvePrimitive::CreateLine (DSegment3d::From (-2,0,0, 2,0,0));
-    auto cv = CurveVector::Create (CurveVector::BOUNDARY_TYPE_None);
-    cv->push_back (segment);
-    bvector<ISolidPrimitivePtr> solids;
-    CreateAllSolidsAroundOrigin (solids, false);
-    for (ISolidPrimitivePtr &solid : solids)
-        {
-        bvector<CurveLocationDetail> curvePoints;
-        bvector<SolidLocationDetail> solidPoints;
-        MeshAnnotationVector messages (false);
-        solid->AddCurveIntersections (*cv, curvePoints, solidPoints, messages);
-        CheckConsistency (curvePoints, solidPoints);
-        CheckConsistency (*solid, solidPoints);
-        // What's right?  Enforce "one or the other"
-        Check::True ((messages.GetTotalFail () > 0) != (curvePoints.size () > 0), "AppendCurveIntersections");
-        }
-    }    
-
-/*---------------------------------------------------------------------------------**//**
-* @bsimethod                                                     Earlin.Lutz  10/17
-+---------------+---------------+---------------+---------------+---------------+------*/
-TEST(CurveCurve,IntersectRotatedCurveLine)
-    {
-    auto spaceCurve = ICurvePrimitive::CreateLine (DSegment3d::From (1,0,0, 3,0,3));
-    auto contour = CurveVector::Create (CurveVector::BOUNDARY_TYPE_Open);
-    auto cylinderSide = ICurvePrimitive::CreateLine (DSegment3d::From (2,0,0, 2,0,5));
-    contour->push_back (cylinderSide);
-    Transform worldToLocal = Transform::FromIdentity ();
-    bvector<CurveLocationDetail> intersectionA, intersectionB;
-    CurveCurve::IntersectRotatedCurveSpaceCurve (worldToLocal, *contour, *spaceCurve, intersectionA, intersectionB);
-    Check::True (intersectionA.size () == 1 && intersectionB.size () == 1);
-    }
-
-/*---------------------------------------------------------------------------------**//**
-* @bsimethod                                                     Earlin.Lutz  10/17
-+---------------+---------------+---------------+---------------+---------------+------*/
-TEST(CurveCurve,IntersectRotatedCurveArc)
-    {
-    auto spaceCurve = ICurvePrimitive::CreateArc (DEllipse3d::From (1,0,0,    2,0,0,  0,0,2, 0.0, Angle::DegreesToRadians (90.0)));
-    auto contour = CurveVector::Create (CurveVector::BOUNDARY_TYPE_Open);
-    auto cylinderSide = ICurvePrimitive::CreateLine (DSegment3d::From (2,0,0, 2,0,5.4));
-    contour->push_back (cylinderSide);
-    Transform worldToLocal = Transform::FromIdentity ();
-    bvector<CurveLocationDetail> intersectionA, intersectionB;
-    CurveCurve::IntersectRotatedCurveSpaceCurve (worldToLocal, *contour, *spaceCurve, intersectionA, intersectionB);
-    Check::True (intersectionA.size () == 1 && intersectionB.size () == 1);
-    }
-
-/*---------------------------------------------------------------------------------**//**
-* @bsimethod                                                     Earlin.Lutz  10/17
-+---------------+---------------+---------------+---------------+---------------+------*/
-TEST(Polynomials,Torus)
-    {
-    Polynomial::Implicit::Torus torus (1.5, 0.5, DgnTorusPipeDetail::GetReverseVector90 ());
-    for (double theta : bvector<double>{0, 0.1})
-        {
-        Check::StartScope ("theta", theta);
-        for (double phi : bvector<double>{0, 0.1})
-            {
-            Check::StartScope ("phi", phi);
-            DPoint3d xyz1;
-            double theta1, phi1, distance1, rho1;
-            DPoint3d xyz = torus.EvaluateThetaPhi (theta, phi);
-            torus.XYZToThetaPhiDistance (xyz, theta1, phi1, distance1, rho1);
-            Check::Near (phi, phi1, "phi roundtrip");
-            Check::Near (theta, theta1, "theta roundtrip");
-            xyz1 = torus.EvaluateThetaPhi (theta1, phi1);
-            Check::Near (xyz, xyz1, "xyz round trip");
-            Check::EndScope ();
-            }
-        Check::EndScope ();
-        }
-    }
-
-bool ShowFrame (ISolidPrimitivePtr &solid, SolidLocationDetail::FaceIndices &indices, double u, double v, double frameScale = 0.10)
-    {
-    DPoint3d X;
-    DVec3d dXdu, dXdv;
-    if (Check::True (solid->TryUVFractionToXYZ (indices, u, v, X, dXdu, dXdv)))
-        {
-        DVec3d normal;
-        normal.GeometricMeanCrossProduct (dXdu, dXdv);
-        bvector<DPoint3d> points
-            {
-            X + frameScale * dXdv,
-            X,
-            X + frameScale * dXdu,
-            X + (0.1 * frameScale * dXdv),
-            X,
-            X + frameScale * normal
-            };
-        Check::SaveTransformed (points);
-        return true;
-        }
-    return false;
-    }
-
-void TestFaceUV (IGeometryPtr const& geometry)
-    {
-    auto solid = geometry->GetAsISolidPrimitive ();
-    if (!solid.IsValid ())
-        return;
-    Check::SaveTransformed (*solid);
-    bvector<DPoint2d> allUV
-        {
-        DPoint2d::From (0.25, 0.25),
-        DPoint2d::From (0.5, 0.25),
-        DPoint2d::From (0.25, 0.5),
-        DPoint2d::From (0.5, 0.5)
-        };
-    bvector<SolidLocationDetail::FaceIndices> allFaces;
-    solid->GetFaceIndices (allFaces);
-    for (auto &f : allFaces)
-        {
-        for (auto uv : allUV)
-            {
-            ShowFrame (solid, f, uv.x, uv.y);
-            }
-        }
-    }
-
-bool IsSameTopType (IGeometryPtr &g0, IGeometryPtr &g1)
-    {
-    if (g0.IsNull () || g1.IsNull ())
-        return false;
-    if (g0->GetGeometryType () != g1->GetGeometryType ())
-        return false;
-    if (g0->GetGeometryType () == IGeometry::GeometryType::SolidPrimitive)
-        {
-        auto s0 = g0->GetAsISolidPrimitive ();
-        auto s1 = g1->GetAsISolidPrimitive ();
-        if (s0.IsValid () && s1.IsValid ())
-            return s0->GetSolidPrimitiveType () == s1->GetSolidPrimitiveType ();
-        }
-    return true;
-    }
-
-
-void ShowFrames (bvector<IGeometryPtr> &geometry)
-    {
-    auto baseFrame = Check::GetTransform ();
-    DRange3d range0;
-    range0.Init ();
-    for (size_t i = 0; i < geometry.size (); i++)
-        {
-        IGeometryPtr g = geometry[i];
-        DRange3d range;
-        if (g->TryGetRange (range))
-            {
-            SaveAndRestoreCheckTransform shifter (3.0 * range.XLength (), 0,0);
-            range0.Extend (range.low);
-            range0.Extend (range.high);
-            TestFaceUV (g);
-            }
-        }
-    Check::SetTransform (baseFrame);
-    Check::Shift (0, 3.0 * range0.YLength (), 0);
-    }
-
-void ShowFacets (bvector<IGeometryPtr> &geometry)
-    {
-    auto baseFrame = Check::GetTransform ();
-    DRange3d range0;
-    range0.Init ();
-    for (size_t i = 0; i < geometry.size (); i++)
-        {
-        IGeometryPtr g = geometry[i];
-        DRange3d range;
-        ISolidPrimitivePtr primitive = g->GetAsISolidPrimitive ();
-        if (primitive.IsValid () && g->TryGetRange (range) )
-            {
-            SaveAndRestoreCheckTransform shifter (4.0 * range.XLength (), 0,0);
-            range0.Extend (range.low);
-            range0.Extend (range.high);
-            PolyfaceHeaderPtr facets = PolyfaceHeader::CreateVariableSizeIndexed ();
-            IFacetOptionsPtr options = IFacetOptions::Create ();
-            IPolyfaceConstructionPtr builder = IPolyfaceConstruction::Create (*options);
-            builder->AddSolidPrimitive (*primitive);
-            Check::SaveTransformed (*primitive);            
-            Check::Shift (1.5 * range.XLength (), 0,0);
-            Check::SaveTransformed (*builder->GetClientMeshPtr ());
-            }
-        }
-    Check::SetTransform (baseFrame);
-    Check::Shift (0, 3.0 * range0.YLength (), 0);
-    }
-
-void ShowEdgeChains (bvector<IGeometryPtr> &geometry)
-    {
-    auto baseFrame = Check::GetTransform ();
-    DRange3d range0;
-    range0.Init ();
-    double shift = 10.0;
-    for (size_t i = 0; i < geometry.size (); i++)
-        {
-        IGeometryPtr g = geometry[i];
-        DRange3d range;
-        ISolidPrimitivePtr primitive = g->GetAsISolidPrimitive ();
-        if (primitive.IsValid () && g->TryGetRange (range) )
-            {
-            SaveAndRestoreCheckTransform shifter (4.0 * DoubleOps::Max (range.XLength (), shift), 0,0);
-            range0.Extend (range.low);
-            range0.Extend (range.high);
-            IFacetOptionsPtr options = IFacetOptions::Create ();
-            options->SetEdgeChainsRequired (true);
-            IPolyfaceConstructionPtr builder = IPolyfaceConstruction::Create (*options);
-            builder->AddSolidPrimitive (*primitive);
-            Check::SaveTransformed (*primitive);            
-            Check::Shift (1.5 * DoubleOps::Max (range.XLength (), shift), 0,0);
-            auto facets = builder->GetClientMeshPtr ();
-            Check::SaveTransformed (*facets);
-            Check::Shift (0.0, 1.5 * DoubleOps::Max (range.YLength (), shift), 0);
-            SaveEdgeChains (*facets, true);
-            }
-        }
-    Check::SetTransform (baseFrame);
-    Check::Shift (0, 5.0 * DoubleOps::Max (range0.YLength (), shift), 0);
-    }
-
-
-void AnnounceAllSolids (void (*function)(bvector<IGeometryPtr> &))
-    {
-    Check::QuietFailureScope scoper;
-    //SampleGeometryCreator::AddAllSolidTypes (geometry);
-
-    bvector<IGeometryPtr> geometry;
-    for (bool capped : bvector<bool>{false, true})
-        {
-        SampleGeometryCreator::AddAllCones (geometry, capped);
-        function (geometry);
-        geometry.clear ();
-
-        SampleGeometryCreator::AddSpheres (geometry, capped);
-        function (geometry);
-        geometry.clear ();
-
-        SampleGeometryCreator::AddExtrusions (geometry, capped);
-        function (geometry);
-        geometry.clear ();
- 
-        SampleGeometryCreator::AddRotations (geometry, capped);
-        function (geometry);
-        geometry.clear ();
-
-        SampleGeometryCreator::AddBoxes (geometry, 3,2,1, capped);
-        function (geometry);
-        geometry.clear ();
-
-        SampleGeometryCreator::AddTorusPipes (geometry, 3, 1, capped);
-        function (geometry);
-        geometry.clear ();
-
-        SampleGeometryCreator::AddRuled (geometry, capped);
-        function (geometry);
-        geometry.clear ();
-        }
-    }
-
-/*---------------------------------------------------------------------------------**//**
-* @bsimethod                                                     Earlin.Lutz  10/17
-+---------------+---------------+---------------+---------------+---------------+------*/
-TEST(SolidPrimitive,FaceUV)
-    {
-    Check::QuietFailureScope scoper;
-    //SampleGeometryCreator::AddAllSolidTypes (geometry);
-
-    AnnounceAllSolids (ShowFrames);
-    Check::ClearGeometry ("SolidPrimitive.FaceUV");
-    }
-
-/*---------------------------------------------------------------------------------**//**
-* @bsimethod                                                     Earlin.Lutz  10/17
-+---------------+---------------+---------------+---------------+---------------+------*/
-TEST(SolidPrimitive,Facets)
-    {
-    Check::QuietFailureScope scoper;
-    //SampleGeometryCreator::AddAllSolidTypes (geometry);
-
-    AnnounceAllSolids (ShowFacets);
-    Check::ClearGeometry ("SolidPrimitive.Facets");
-
-    }
-
-/*---------------------------------------------------------------------------------**//**
-* @bsimethod                                                     Earlin.Lutz  10/17
-+---------------+---------------+---------------+---------------+---------------+------*/
-TEST(SolidPrimitive,EdgeChains)
-    {
-    Check::QuietFailureScope scoper;
-    //SampleGeometryCreator::AddAllSolidTypes (geometry);
-
-    AnnounceAllSolids (ShowEdgeChains);
-    Check::ClearGeometry ("SolidPrimitive.EdgeChains");
-
-    }
-
-void showEyePoint (DPoint4dCR eyePoint)
-    {
-    static double s_vectorScale = 20.0;
-    auto w = eyePoint.w;
-    if (w == 0.0)
-        Check::SaveTransformed (DSegment3d::From (0,0,0, s_vectorScale * eyePoint.x, s_vectorScale * eyePoint.y, s_vectorScale * eyePoint.z));
-    else
-        {
-
-        Check::SaveTransformed (DSegment3d::From (0,0,0, eyePoint.x / w, eyePoint.y / w , eyePoint.z / w));
-        }
-    }
-
-void testSilhouette (IGeometryPtr &g, DPoint4dCR eyePoint)
-    {
-    static bool s_doFlat = true;
-    static bool s_doEye = true;
-    ISolidPrimitivePtr s = g->GetAsISolidPrimitive ();
-    DPoint4d eyePoint0 = eyePoint;
-    eyePoint0.w = 0.0;
-    if (s.IsValid ())
-        {
-        Check::SaveTransformed (*s);
-        showEyePoint (eyePoint);
-        CurveVectorPtr silhouettes, silhouettes0;
-
-
-        if (s_doFlat && s->SilhouetteCurves (eyePoint0, silhouettes0))
-            if (silhouettes0.IsValid ())
-                Check::SaveTransformed (*silhouettes0);
-
-        if (s_doEye && s->SilhouetteCurves (eyePoint, silhouettes))
-            if (silhouettes.IsValid ())
-                Check::SaveTransformed (*silhouettes);
-
-        }
-    }
-/*---------------------------------------------------------------------------------**//**
-* @bsimethod                                                     Earlin.Lutz  11/17
-+---------------+---------------+---------------+---------------+---------------+------*/
-TEST(SolidPrimitive,Silhouette)
-    {
-    Check::QuietFailureScope scoper;
-    DPoint4d eyePointA = DPoint4d::From (0,-1,2, 1);
-    DPoint4d eyePointB = DPoint4d::From (0,-3,2, 1);
-    DPoint4d eyePointC = DPoint4d::From (0,0,20, 1);
-    DPoint4d eyePointD = DPoint4d::From (20,0,0, 1);
-
-
-    bvector<IGeometryPtr> geometry;
-//    SampleGeometryCreator::AddSimplestSolidPrimitives (geometry, true);
-//    SampleGeometryCreator::AddAllSolidTypes (geometry);
-    SampleGeometryCreator::AddTorusPipes (geometry, 1, 0.1, true);
-    for (size_t i = 0; i < geometry.size (); i++)
-        {
-        SaveAndRestoreCheckTransform shifter (30,0,0);
-        testSilhouette (geometry[i], eyePointA);
-        Check::Shift (0,40,0);
-        testSilhouette (geometry[i], eyePointB);
-        Check::Shift (0,40,0);
-        testSilhouette (geometry[i], eyePointC);
-        Check::Shift (0,40,0);
-        testSilhouette (geometry[i], eyePointD);
-        }
-    Check::ClearGeometry ("SolidPrimitive.Silhouette");
-    }
-
-static void facetAndSave (ISolidPrimitivePtr solid)
-    {
-    IFacetOptionsPtr options = IFacetOptions::Create ();
-    options->SetAngleTolerance (0.23);
-    IPolyfaceConstructionPtr builder = IPolyfaceConstruction::Create (*options);
-    if (Check::True (builder->AddSolidPrimitive (*solid), "Builder.AddSolidPrimitive.RotationalSweep"))
-        {
-        Check::SaveTransformed (builder->GetClientMeshR ());
-        }
-
-    }
-/*---------------------------------------------------------------------------------**//**
-* @bsimethod                                                     Earlin.Lutz  01/18
-+---------------+---------------+---------------+---------------+---------------+------*/
-TEST(SolidPrimitive,Seams)
-    {
-    Check::QuietFailureScope scoper;
-    bvector<CurveVectorPtr> paths;
-    SampleGeometryCreator::AddMultiPrimitiveXYOpenPaths (paths, true, true);
-    // We expect ...
-    // * The paths include linestring, line, arc, bspline
-    // * Joints are "tangent" to exercise curve-curve transition marking.
-    // * Curves ar in the xy plane -- so z is good direction for sweep
-    for (auto &path : paths)
-        {
-        // each path is in the xy plane.
-        SaveAndRestoreCheckTransform shifter (15,0,0);
-        Check::SaveTransformed (*path);
-        Check::Shift (0,15,0);
-        // extrude in z direction ..
-        facetAndSave (ISolidPrimitive::CreateDgnExtrusion (
-            DgnExtrusionDetail(path, DVec3d::From (0,0,3), false)));
-        Check::Shift (0,15,0);
-
-        // rotate about a line in the x directionabove the y top of the range.
-        DRange3d range;
-        path->GetRange (range);
-        DPoint3d axisOrigin = range.LocalToGlobal (0, 2.0, 0);
-        auto rotationalSweepData = DgnRotationalSweepDetail (path, axisOrigin, DVec3d::From (1,0,0), 0.4 * Angle::Pi (), false);
-        facetAndSave (ISolidPrimitive::CreateDgnRotationalSweep (rotationalSweepData));
-
-
-        Check::Shift (0,15,0);
-        auto shiftZ = Transform::From (0,0,3);
-        auto scale = Transform::FromMatrixAndFixedPoint (RotMatrix::FromScaleFactors (1.1, 2, 1), range.low);
-        auto path0 = path->Clone ();
-        auto path1 = path->Clone ();
-        auto path2 = path->Clone ();
-        path1->TransformInPlace (shiftZ);
-        path2->TransformInPlace (scale);
-        path2->TransformInPlace (shiftZ);
-        path2->TransformInPlace (shiftZ);
-        auto path3 = path2->Clone (shiftZ);
-        bvector<CurveVectorPtr> contours {path0, path1, path2, path3};
-        DgnRuledSweepDetail ruledDetail (contours, false);
-        ISolidPrimitivePtr ruled = ISolidPrimitive::CreateDgnRuledSweep (ruledDetail);
-        facetAndSave (ruled);
-        }
-    Check::ClearGeometry ("SolidPrimitive.Seams");
-    }
-
-//!
-//! Create a curve vector for an elliptic disk.
-//! This should be an single arc primitive in a loop.
-//! But microstation is aggressive about converting that to an ellipse element whose start point
-//!   might be shifted to a major axis point.
-//! To prevent that, split the arc in two pieces.
-CurveVectorPtr CreateSplitDisk (DEllipse3dCR arc, bool closed = true)
-    {
-    auto cv = CurveVector::Create (closed ? CurveVector::BOUNDARY_TYPE_Outer : CurveVector::BOUNDARY_TYPE_Open);
-    auto arc0 = arc;
-    auto arc1 = arc;
-    arc0.sweep *= 0.5;
-    arc1.sweep *= 0.5;
-    arc1.start = arc0.start + arc0.sweep;
-    cv->push_back (ICurvePrimitive::CreateArc (arc0));
-    cv->push_back (ICurvePrimitive::CreateArc (arc1));
-    return cv;
-    }
-
-// find s such that (vectorR + s * vectorV) DOT planeNormal = 0.
-DVec3d MoveVectorToPlane (DVec3dCR vectorR, DVec3dCR vectorV, DVec3dCR planeNormal)
-    {
-    double dotRN = vectorR.DotProduct (planeNormal);
-    double dotVN = vectorV.DotProduct (planeNormal);
-    auto s = DoubleOps::ValidatedDivideDistance ( -dotRN, dotVN, 0.0);
-    return vectorR + s.Value () * vectorV;
-    }
-
-// Create Chiseled pipe surfaces for a string of centerlines.
-// At each end of each pipe, the pipe is cut by the plane that bisects the angle between successive pipe centerlines.
-// 
-void CreateChiseledPipes (
-bvector<DPoint3d> &centerline,  //!< [in] points on pipe centerlines.
-double radius,                      //!< [in] pipe radius.
-bool combineAllPipesToSingleSolid,  //!< [in] if true, combine all pipes into a single DgnRuledSweep with many contours.
-                                    //! If false, create an array of single pipes.
-bvector<DEllipse3d>   &sectionArcs,    //!< [out] elliptic sections at the successive centerline points.
-bvector<IGeometryPtr> &pipes       //!< [out] constructed geometry
-)
-    {
-    pipes.clear ();
-    sectionArcs.clear ();
-    if (centerline.size () < 2)
-        return;
-    // establish coordinate system on first section . . .
-    DVec3d axis0 = centerline[1] - centerline[0];
-    DVec3d unitX, unitY, unitZ;
-    axis0.GetNormalizedTriad (unitX, unitY, unitZ);
-    // circular section on base plane ....
-    auto ellipseA = DEllipse3d::FromVectors (centerline[0], radius * unitX, radius * unitY, 0.0, Angle::TwoPi ());
-    DEllipse3d ellipseB = ellipseA;
-    sectionArcs.push_back (ellipseA);
-    for (auto i = 1; i < centerline.size (); i++, ellipseA = ellipseB)
-        {
-        ellipseB.center = centerline[i];
-        DVec3d vectorAB = ellipseB.center - ellipseA.center;
-        DVec3d vectorBC = i + 1 < centerline.size () ? centerline[i+1] - ellipseB.center : vectorAB;
-        // The bisector plane normal is the average of the unit normals along incoming and outgoing centerlines . ..
-        auto unitAB = vectorAB.ValidatedNormalize ();
-        auto unitBC = vectorBC.ValidatedNormalize ();
-        if (unitAB.IsValid () && unitBC.IsValid ())
-            {
-            auto bisector = 0.5 * (unitAB.Value () + unitBC.Value ());
-            // On the end ellipse for this pipe section. ..
-            // center comes directly from centerline[i]
-            // vector0 and vector90 are obtained by sweeping the corresponding vectors of the start ellipse to the split plane.
-            ellipseB.center = centerline[i];
-            ellipseB.vector0 = MoveVectorToPlane (ellipseA.vector0, vectorAB, bisector);
-            ellipseB.vector90 = MoveVectorToPlane (ellipseA.vector90, vectorAB, bisector);
-            sectionArcs.push_back (ellipseB);
-            if (!combineAllPipesToSingleSolid){
-                auto cvA = CreateSplitDisk (ellipseA);
-                auto cvB = CreateSplitDisk (ellipseB);
-                auto sections = bvector<CurveVectorPtr> { cvA, cvB};
-                auto pipeSurface = ISolidPrimitive::CreateDgnRuledSweep (DgnRuledSweepDetail (sections, false));
-                pipes.push_back (IGeometry::Create (pipeSurface));
-                }
-            }
-        }
-
-    if (combineAllPipesToSingleSolid)
-        {
-        bvector<CurveVectorPtr> sections;
-        for (auto &arc : sectionArcs)
-            sections.push_back (CreateSplitDisk (arc));
-        auto pipeSurface = ISolidPrimitive::CreateDgnRuledSweep (DgnRuledSweepDetail (sections, false));
-        pipes.push_back (IGeometry::Create (pipeSurface));
-        }
-    }
-<<<<<<< HEAD
-=======
-/*---------------------------------------------------------------------------------**//**
-* @bsimethod                                                     Earlin.Lutz  04/18
-+---------------+---------------+---------------+---------------+---------------+------*/
->>>>>>> 9cb128b1
-TEST(RuledSurface,ChiseledPipes)
-    {
-    bvector<DPoint3d> centerline {
-        DPoint3d::From (0,0,0),
-        DPoint3d::From (10,0,5),
-        DPoint3d::From (20, 10, 0),
-        DPoint3d::From (30, 10, 0),
-        DPoint3d::From (30,10, 5),
-        DPoint3d::From (30,15,7),
-        DPoint3d::From (35,5,3)
-        };
-    double r = 0.5;
-    bvector<IGeometryPtr> pipes;
-    bvector<DEllipse3d> sectionArcs;
-
-    // construct separate pipes ...
-    CreateChiseledPipes (centerline, r, false, sectionArcs, pipes);
-    Check::SaveTransformed (centerline);
-    for (auto &arc : sectionArcs)
-        Check::SaveTransformed (arc);
-        
-    Check::Shift (0,10,0);
-    Check::SaveTransformed (pipes);
-
-    // consturct a single welded pipe...
-    CreateChiseledPipes (centerline, r, true, sectionArcs, pipes);
-    Check::Shift (0,10,0);
-    Check::SaveTransformed (pipes);
-
-    Check::ClearGeometry ("RuledSurface.ChiseledPipes");
-    }
-
-void SaveEllipseWithDefiningLines (DEllipse3dCR arc)
-    {
-    Check::SaveTransformed (arc);
-    Check::SaveTransformed (
-        bvector<DPoint3d>{
-            arc.center + arc.vector0,
-            arc.center,
-            arc.center + arc.vector90
-            });
-    }
-
-// GIVEN ... vectorA from centerA to any point on one section ellipse for a cone.
-//           (Note that pointA = centerA + vectorA is on both (a) the ellipse at section A and (b) a particular
-//                rule line of the cone.)
-// AND   ... the defining vectors (usually major/minor vectors) of the other ellipse . . .
-// COMPUTE A vector from centerB to that is (a) on ellipseB and (b) on the same cone rule line as vectorA
-//
-DVec3d ConstructCorrespondingEllipseVector
-(
-DPoint3dCR centerA,         // center of ellipse A
-DVec3dCR   vectorA,         // any vector from centerA to a point on ellipseA
-DPoint3dCR centerB,         // center of ellipseB
-DVec3dCR   vectorB0,        // 0 degree vector (e.g. major axis)
-DVec3dCR   vectorB90        // 90 degree vector (e.g. minor axis
-)
-    {
-    DVec3d vectorAB = centerB - centerA;
-    DVec3d planeNormal = DVec3d::FromCrossProduct (vectorA, vectorAB);
-    // The centerA, centerB, and vectorA are in a plane, with planeNormal perpendicular to all vectors in that plane.
-    // Find the intersections of ellipseB with that plane.
-    // There are two intersections, 180 degrees apart in the parameter space of ellipseB.
-    // A vector from centerB to a point "at parameter space angle theta" on ellipseB
-    //     vectorB0 * cos(theta) + vectorB90 * sin(theta)
-    // To make that vector "in plane", it must be perpendicular to the planeNormal:
-    //     planeNormal DOT (vectorB0 * cos(theta) + vectorB90 * sin(theta)) = 0
-    double dot0 = planeNormal.DotProduct (vectorB0);
-    double dot90 = planeNormal.DotProduct (vectorB90);
-    // we need         dot0 * cos(theta) + dot90 * sin(theta) = 0
-    //      i.e.    sin(theta)/cos(theta) = tan (theta) = - dot0 / dot90
-    // There are two such angles.  The angles are 180 degrees apart and define vectors that are opposite of each other.
-    double theta = atan2 (-dot0, dot90);
-    DVec3d candidateVector = vectorB0 * cos (theta) + vectorB90 * sin (theta);
-    if (candidateVector.DotProduct (vectorA) < 0.0)
-        candidateVector = candidateVector * -1.0;
-    return candidateVector;  
-    }
-
-// When a cone (or cylinder) is cut but unrelated planes at two ends, the "Major and minor axis" points commonly
-// used to define the ellipse are determined inedpendently on each plane, and are not on the same rule lines of the cone.
-//
-// This logic takes ellipseA and ellipseB from any two sections and constructs replacement for ellipseB, such that
-// the parameterizations agree and thus preserve rule lines of the (possibly skewed) cone.
-//
-// Typically both inputs will be "major minor" ellipse form.
-// But the "top ellipse" of the ruled surface will have non-perpendicular defining vectors.
-ISolidPrimitivePtr ConstructChiseledConeFromSectionsWithUnrelatedEllipseDefinitions
-(
-DEllipse3d ellipseA,     // Ellipse from cross section A
-DEllipse3d ellipseB     // Ellipse from cross section B
-)
-    {
-    // vectorC0 and vectorC90 are defining vectors for the same ellipse points as ellipseB.
-    // But they are shifted so that they are in the same rule lines as vectorA0 and vectorA90.
-    DVec3d vectorC0 = ConstructCorrespondingEllipseVector (ellipseA.center, ellipseA.vector0, ellipseB.center, ellipseB.vector0, ellipseB.vector90);
-    DVec3d vectorC90 = ConstructCorrespondingEllipseVector (ellipseA.center, ellipseA.vector90, ellipseB.center, ellipseB.vector0, ellipseB.vector90);
-    DEllipse3d ellipseC = DEllipse3d::FromVectors (ellipseB.center, vectorC0, vectorC90, 0.0, Angle::TwoPi ());
-
-    auto cvA = CreateSplitDisk (ellipseA);
-    auto cvC = CreateSplitDisk (ellipseC);
-    auto sections = bvector<CurveVectorPtr> { cvA, cvC};
-    auto pipeSurface = ISolidPrimitive::CreateDgnRuledSweep (DgnRuledSweepDetail (sections, false));
-    return pipeSurface;
-    }
-
-
-/*---------------------------------------------------------------------------------**//**
-* @bsimethod                                                     Earlin.Lutz  04/18
-+---------------+---------------+---------------+---------------+---------------+------*/
-TEST(RuledSurface,ChiseledPipesFromArbitrarySectionEllipses)
-    {
-
-    for (double majorAxis : {1.0, 2.0})
-        {
-        // First cone tip is one the z axis, second is skewed off
-        for (DPoint3d coneTip : {DPoint3d::From (0,0,10), DPoint3d::From (1,2,10)})
-            {
-            SaveAndRestoreCheckTransform shifter (0.0, 10.0, 0.0);
-            // Construct an elliptic base with obvious major/minor vectors ...
-            DEllipse3d ellipseA = DEllipse3d::FromVectors (
-                        DPoint3d::From (0,0,0),
-                        DVec3d::From (majorAxis, 0,0),
-                        DVec3d::From (0.0, 1.0, 0),
-                        0.0, Angle::TwoPi ());
-
-            // These are the major/minor axis points ...
-            DPoint3d majorA = ellipseA.center + ellipseA.vector0;
-            DPoint3d minorA = ellipseA.center + ellipseA.vector90;
-
-
-            // Make points on the axis and the 0 and 90 degree rule lines.  These are at unrelated fractional positions,
-            //  so the plane through these three points is pretty random ..
-            DPoint3d majorRulePointB = DPoint3d::FromInterpolate (majorA, 0.3835, coneTip);
-            DPoint3d minorRulePointB = DPoint3d::FromInterpolate (minorA, 0.4, coneTip);
-            DPoint3d centerB = DPoint3d::FromInterpolate (ellipseA.center, 0.378, coneTip);
-
-            // Assemble these into an ellipse where they are 90 degrees apart parametrically but not physically (they are NOT on its major and minor axes)
-            // (This is actually the ellipse we want to end up with, but we're going to make a major/minor version and back the skewed one out)
-            DEllipse3d skewedEllipseB = DEllipse3d::FromPoints (centerB, majorRulePointB, minorRulePointB,
-                            0.0, Angle::TwoPi ());
-            // Get a major/minor ellipse that goes through all the points of ellipseB.   This is the major/minor ellipse
-            //   for the cut plane that independent of ellipseA other than having the rule points 90 degrees apart
-            //   in its parameterization.
-            DEllipse3d majorMinorB = DEllipse3d::FromPerpendicularAxes (skewedEllipseB);
-
-
-            auto ruledSurface = ConstructChiseledConeFromSectionsWithUnrelatedEllipseDefinitions (ellipseA, majorMinorB);
-
-            // Save the major/minor base and skewed top -- note that the linework from cone tip to the 0 and 90 degree points of the
-            // base hits the 0 and 90 degree points of the skewed ellipse.
-            SaveEllipseWithDefiningLines (ellipseA);
-            SaveEllipseWithDefiningLines (skewedEllipseB);
-            Check::SaveTransformed (bvector<DPoint3d> {majorA, coneTip, minorA});
-            // Now draw the same base and cone tip, but use the major minor form of the section cut.
-            // Note that the rule lines do NOT hit the major and minor axis points of the upper cut.
-            Check::Shift (3,0,0);
-            SaveEllipseWithDefiningLines (ellipseA);
-            SaveEllipseWithDefiningLines (majorMinorB);
-            Check::SaveTransformed (bvector<DPoint3d> {majorA, coneTip, minorA});
-
-            Check::Shift (10,0,0);
-            Check::SaveTransformed (*ruledSurface);
-            SaveEllipseWithDefiningLines (skewedEllipseB);
-            Check::SaveTransformed (bvector<DPoint3d> {majorA, coneTip, minorA});
-            }
-        }
-    Check::ClearGeometry ("RuledSurface.ChiseledPipesAnyEllipsePair");
+//
+//
+#include "testHarness.h"
+#include "Mtg/MtgApi.h"
+USING_NAMESPACE_BENTLEY_GEOMETRY_INTERNAL
+
+#define CheckTryGet(__PrimType__) \
+    {\
+    __PrimType__##Detail data;\
+    Check::Bool (primitiveType == SolidPrimitiveType_##__PrimType__,\
+                primitive->TryGet##__PrimType__##Detail (data));\
+    }
+
+struct IntTriple {int i0, i1, i2;
+IntTriple (int j0, int j1, int j2)
+    {
+    i0 = j0;
+    i1 = j1;
+    i2 = j2;
+    }
+};
+
+void SaveEdgeChains (PolyfaceHeaderR facets, bool showNoChainX)
+    {
+    BlockedVector<PolyfaceEdgeChain>&edgeChains = facets.EdgeChain ();
+    bvector<DPoint3d> &point = facets.Point ();
+    if (edgeChains.empty ())
+        {
+        if (showNoChainX)
+            {
+            DRange3d range = facets.PointRange ();
+            bvector<DPoint3d> xyz;
+            DPoint3d corners[8];
+            range.Get8Corners (corners);
+            xyz.push_back (corners[0]);
+            xyz.push_back (corners[3]);
+            xyz.push_back (range.LocalToGlobal (0.5, 0.5, 0.0));
+            xyz.push_back (corners[2]);
+            xyz.push_back (corners[1]);
+            Check::SaveTransformed (xyz);
+            }
+        }
+    else
+        {
+        bvector<DPoint3d> xyz;
+        for (auto &chain : edgeChains)
+            {
+            chain.GetXYZ (xyz, point);
+            size_t n = xyz.size (); // clumsy way to expose n to debugger.
+            if (n > 0)
+                {
+                Check::SaveTransformed (xyz);
+                xyz.clear ();
+                }
+            }
+        }
+    }
+
+
+void CheckPick (ISolidPrimitivePtr primitive, DRay3dCR ray, size_t expectedHits = -1, bvector<IntTriple> * expectedIds = NULL)
+    {
+    bvector<SolidLocationDetail> pickData;
+    primitive->AddRayIntersections (pickData, ray, 0, -DBL_MAX);
+    for (size_t i = 0; i < pickData.size (); i++)
+        {
+        SolidLocationDetail::FaceIndices indices0 = pickData[i].GetFaceIndices ();
+        DPoint2d uv0 = pickData[i].GetUV ();
+        DPoint3d xyz0 = pickData[i].GetXYZ ();
+        DPoint3d xyz1;
+        DVec3d dXdu1, dXdv1;
+        bool ok = primitive->TryUVFractionToXYZ (indices0, uv0.x, uv0.y, xyz1, dXdu1, dXdv1);
+        Check::True (ok, "Reevaluate pick point");
+        if (ok)
+            Check::Near (xyz0, xyz1, "Revaluate pick point xyz");
+        ok = true;  /// debugger spot.
+        }
+    if (expectedHits > 0 )
+        {
+        int hits = (int)pickData.size ();
+        Check::Size (expectedHits, hits);
+        }
+    if (expectedIds != NULL)
+        {
+        for (size_t i = 0; i < expectedIds->size (); i++)
+            {
+            int id0 = expectedIds->at(i).i0;
+            int id1 = expectedIds->at(i).i1;
+            int n   = expectedIds->at(i).i2;
+            int numFound = 0;
+            for (size_t j = 0; j < pickData.size (); j++)
+                {
+                if (pickData[j].GetPrimarySelector () == id0
+                    && pickData[j].GetSecondarySelector () == id1)
+                    numFound++;
+                }
+            Check::Int (n, numFound);
+            }
+        }
+    }
+
+void CheckConsistency (ISolidPrimitiveCR solid, bvector<SolidLocationDetail> solidDetails)
+    {
+    Check::StartScope ("SolidDetail consistency");
+    for (SolidLocationDetail detail : solidDetails)
+        {
+        auto uv = detail.GetUV ();
+        auto indices = detail.GetFaceIndices ();
+        DPoint3d xyz1;
+        DVec3d dXdu1, dXdv1;
+        if (Check::True (solid.TryUVFractionToXYZ (indices, uv.x, uv.y, xyz1, dXdu1, dXdv1)))
+            {
+            Check::Near (detail.GetXYZ (), xyz1);
+            }
+        }
+    Check::EndScope ();
+    }
+void CheckConsistency (CurveLocationDetailCR curveDetail, SolidLocationDetailCR solidDetail)
+    {
+    Check::StartScope ("CurveDetail consistency");
+    DPoint3d xyz0 = solidDetail.GetXYZ ();
+    DPoint3d xyz1 = curveDetail.point;
+    Check::Near (xyz0, xyz1, "Same coordinates in curve, solid details");
+    DPoint3d xyz2;
+    curveDetail.curve->FractionToPoint (curveDetail.fraction, xyz2);
+    Check::Near (xyz1, xyz2, "Curve Location Detail point matches evaluation");
+    Check::EndScope ();
+    }
+
+void CheckConsistency (bvector<CurveLocationDetail> &curveDetail, bvector<SolidLocationDetail> &solidDetail)
+    {
+    if (Check::Size (curveDetail.size (), solidDetail.size ()))
+    for (size_t i = 0; i < curveDetail.size (); i++)
+        CheckConsistency (curveDetail[i], solidDetail[i]);
+    }
+
+
+
+void CheckPick (ISolidPrimitivePtr primitive, DSegment3dCP segment, int expectedHits)
+    {
+    if (NULL != segment)
+        {
+        DRay3d ray = DRay3d::FromOriginAndTarget (segment->point[0], segment->point[1]);
+        CheckPick (primitive, ray, expectedHits, NULL);
+        }
+    }
+void CheckCone (ISolidPrimitivePtr primitive)
+    {
+    DgnConeDetail cone;
+    if (primitive->TryGetDgnConeDetail (cone))
+        {
+        Transform localToWorld, worldToLocal;
+        double radiusA, radiusB;
+        if (cone.GetTransforms (localToWorld, worldToLocal, radiusA, radiusB))
+            {
+            DPoint3d pointA, pointB;
+            double d = radiusA + radiusB + 1.0;
+            localToWorld.Multiply (pointA, d, 0.0, 0.5);
+            localToWorld.Multiply (pointB, -d, 0.0, 0.5);
+            DRay3d ray = DRay3d::FromOriginAndTarget (pointA, pointB);
+            bvector<IntTriple> expectedHits;
+            expectedHits.push_back (IntTriple (0,0,2));
+            CheckPick (primitive, ray, 2, &expectedHits);
+
+            localToWorld.Multiply (pointA, 0.0, 0.0, 2.0);
+            localToWorld.Multiply (pointB, 0.0, 0.0, -0.5);
+
+            primitive->SetCapped (false);
+            CheckPick (primitive, ray, 0, NULL);
+            expectedHits.clear ();
+            ray = DRay3d::FromOriginAndTarget (pointA, pointB);
+            primitive->SetCapped (true);
+            DEllipse3d ellipse0, ellipse1;
+            if (cone.FractionToSection (0.0, ellipse0)
+                && cone.FractionToSection (1.0, ellipse1)
+                )
+                {
+                expectedHits.push_back (IntTriple(SolidLocationDetail::PrimaryIdCap, 0, 1));
+                expectedHits.push_back (IntTriple(SolidLocationDetail::PrimaryIdCap, 1, 1));
+                CheckPick (primitive, ray, 2, &expectedHits);
+                }
+            }
+        }
+
+    if (primitive->GetCapped ())
+        {
+        DgnConeDetail detail;
+        primitive->TryGetDgnConeDetail (detail);
+        if (detail.IsRealCap (0) && detail.IsRealCap (1))
+            {
+            SolidLocationDetail::FaceIndices cap0Indices = SolidLocationDetail::FaceIndices::Cap0 ();
+            SolidLocationDetail::FaceIndices cap1Indices = SolidLocationDetail::FaceIndices::Cap1 ();
+            IGeometryPtr g0 = primitive->GetFace (cap0Indices);
+            IGeometryPtr g1 = primitive->GetFace (cap1Indices);
+            CurveVectorPtr cv0 = g0->GetAsCurveVector ();
+            CurveVectorPtr cv1 = g1->GetAsCurveVector ();
+            if (Check::True (cv0.IsValid ()) && Check::True (cv1.IsValid ()))
+                {
+                DPoint3d centroid0, centroid1;
+                DVec3d normal0, normal1;
+                double area0, area1;
+                Check::True (cv0->CentroidNormalArea (centroid0, normal0, area0));
+                Check::True (cv1->CentroidNormalArea (centroid1, normal1, area1));
+                Check::True (normal0.DotProduct (normal1) < 0.0, "Opposing normals on cone");
+                }
+            }
+        }
+    }
+
+void CheckSphere (ISolidPrimitivePtr primitive)
+    {
+    DgnSphereDetail sphere;
+    if (primitive->TryGetDgnSphereDetail (sphere))
+        {
+        DRange3d range;
+        Check::True (primitive->GetRange (range));
+        double lat0, lat1, z0, z1;
+        bool isClipped = sphere.GetSweepLimits (lat0, lat1, z0, z1);
+        DRay3d ray = DRay3d::FromOriginAndTarget (range.low, range.high);
+        bvector<IntTriple> expectedHits;
+        // We expect two hits on the full sphere face ...
+        expectedHits.push_back (IntTriple (0,0,2));
+        if (!isClipped) // Full sphere, have to hit main face twice
+            CheckPick (primitive, ray, 2, &expectedHits);
+        else if (primitive->GetCapped ())   // Clipped with caps.  2 hits, but don't know which faces
+            CheckPick (primitive, ray, 2, NULL);
+        else
+            {
+            // hmph.  Don't know much about what we'll hit.
+            }
+
+
+        expectedHits.clear ();
+        Transform localToWorld, worldToLocal;
+        
+        DPoint3d pointA, pointB;
+        double a = 0.1;
+        sphere.GetTransforms (localToWorld, worldToLocal);
+        localToWorld.Multiply (pointA, a,0,2);
+        localToWorld.Multiply (pointB, a,a,-2);
+        // Points above and below.  Ray will hit twice for sure if capped or complete...
+        ray =DRay3d::FromOriginAndTarget (pointA, pointB);
+        CheckPick (primitive, ray, 2, NULL);
+        }
+    }
+
+
+struct DPoint3dBilinear
+{
+DPoint3d xyz[4];
+DPoint3d Evaluate (double u, double v)
+    {
+    return DPoint3d::FromInterpolate (
+            DPoint3d::FromInterpolate (xyz[0], u, xyz[1]),
+            v,
+            DPoint3d::FromInterpolate (xyz[2], u, xyz[3]));
+    
+    }
+};
+struct DPoint3dTrilinear
+{
+DPoint3d xyz[8];
+DPoint3d Evaluate (double u, double v, double w)
+    {
+    DPoint3d slice[4];
+    DPoint3d edge[2];
+    for (int i = 0; i < 4; i++)
+        slice[i].Interpolate (xyz[i], w, xyz[i+4]);
+    for (int i = 0; i < 2; i++)
+        edge[i].Interpolate (slice[i], v, xyz[i+2]);
+    return DPoint3d::FromInterpolate (edge[0], u, edge[1]);
+    }
+};
+void CheckBox (ISolidPrimitivePtr primitive)
+    {
+    DgnBoxDetail box;
+    if (primitive->TryGetDgnBoxDetail (box))
+        {
+        DPoint3dTrilinear corners;
+        DPoint3d pointA, pointB;
+        DRay3d ray;
+        box.GetCorners (corners.xyz);
+        pointA = corners.Evaluate (2.0, 0.5, 0.5);
+        pointB = corners.Evaluate (-1.0, 0.5, 0.5);
+        ray = DRay3d::FromOriginAndTarget (pointA, pointB);
+        CheckPick (primitive, ray, 2, NULL);
+
+        pointA = corners.Evaluate (0.5, 0.5, 2.0);
+        pointB = corners.Evaluate (0.5, 0.2, -0.1);
+        primitive->SetCapped (false);
+        CheckPick (primitive, ray, 0, NULL);
+        primitive->SetCapped (true);
+        CheckPick (primitive, ray, 2, NULL);
+        }
+    }
+
+void CheckRotation (ISolidPrimitivePtr primitive)
+    {
+    DgnRotationalSweepDetail detail;
+    DRange3d range;
+
+    if (!primitive->TryGetDgnRotationalSweepDetail (detail))
+        return;
+    if (primitive->GetRange (range))
+        {
+        DRay3d ray = DRay3d::FromOriginAndTarget (range.low, range.high);
+        // hmmm... Don't really know how many hits.
+        CheckPick (primitive, ray, 0, NULL);
+
+        
+        DPoint3d middleLow = range.low;
+        DPoint3d middleHigh = range.high;
+        middleLow.z = middleHigh.z = 0.5 * (middleLow.z + middleHigh.z);
+        ray = DRay3d::FromOriginAndTarget (middleLow, middleHigh);
+        CheckPick (primitive, ray, 0, NULL);
+        }
+
+    DRay3d axis;
+    DVec3d dXdu, dXdv, radialVector;
+    DPoint3d xyzFace, xyzAxis;
+    double f;
+    for (double faceFraction = 0.2; faceFraction < 0.95; faceFraction += 0.25)
+        {
+        double rotationAngle;
+        if (Check::True (detail.TryGetRotationAxis (axis.origin, axis.direction, rotationAngle),
+                "GetRotationAxis")
+            && Check::True (primitive->TryUVFractionToXYZ (
+                    SolidLocationDetail::FaceIndices (0,0, 0),
+                    faceFraction, faceFraction, xyzFace, dXdu, dXdv),
+                    "TryUVToXYZ")
+            )
+            {
+            axis.ProjectPointUnbounded (xyzAxis, f, xyzFace);
+            radialVector = DVec3d::FromStartEnd (xyzAxis, xyzFace);
+            Check::Perpendicular (radialVector, dXdv);
+            }
+        }
+    }
+
+void CheckFaceEvaluations (ISolidPrimitivePtr primitive,
+        SolidLocationDetail::FaceIndices const &face,
+        double u, double v)
+    {
+    DVec3d uVector, vVector;
+    DPoint3d xyz;
+    Check::True (
+        primitive->TryUVFractionToXYZ (face, u, v, xyz, uVector, vVector), "TryGetXYZ");
+    DVec3d wVector = DVec3d::FromCrossProduct (uVector, vVector);
+    double magW = wVector.Normalize ();
+    if (Check::True (magW > 0.001, "independent nonzero surface tangents"))
+        {
+        static double s_setbackDistance = 0.01; // a pretty small move?
+        DRay3d ray = DRay3d::FromOriginAndVector (DPoint3d::FromSumOf (xyz, wVector, -s_setbackDistance), wVector);
+        bvector<SolidLocationDetail> pickData;
+        primitive->AddRayIntersections (pickData, ray, 0, -DBL_MAX);
+        int numMatch = 0;
+        for (size_t i = 0; i < pickData.size (); i++)
+            {
+            DPoint2d uv0 = pickData[i].GetUV ();
+            DPoint3d xyz0 = pickData[i].GetXYZ ();
+            DVec3d   uDirection0 = pickData[i].GetUDirection ();
+            DVec3d   vDirection0 = pickData[i].GetVDirection ();
+            double   rayFraction = pickData[i].GetPickParameter ();
+            SolidLocationDetail::FaceIndices indices0 = pickData[i].GetFaceIndices ();
+            if (indices0.Is (face.Index0 (), face.Index1 (), face.Index2 ()) && DPoint3dOps::AlmostEqual (xyz, xyz0))
+                {
+                Check::Near (uVector, uDirection0, "pick uDirection");
+                Check::Near (vVector, vDirection0, "pick vDirection");
+                Check::Near (u, uv0.x, "pick u");
+                Check::Near (v, uv0.y, "pick v");
+                Check::Near (s_setbackDistance, rayFraction, "pick ray fraction");
+                numMatch++;
+                }
+            }
+        Check::Int (1, numMatch, "face evaluation inversion");
+        // We hope that the setback distance is small enough that xyz is still the closest point !!!
+        SolidLocationDetail pick1;
+        if (primitive->ClosestPoint (ray.origin, pick1)) // Change to Check::True when all are supported !!!!
+            {
+            Check::Near (xyz, pick1.GetXYZ (), "closest point");    // need to vette the uv and face id !!!
+            }
+        else
+            {
+            printf ("ClosestPoint not supported?\n");
+            }
+        }
+    }
+
+#if defined (_WIN32) && !defined(BENTLEY_WINRT)
+
+static int s_noisyFaces = 0;
+void CheckAllFaces (ISolidPrimitivePtr primitive, char const* typeName)
+    {
+    DRange3d range;
+    Check::True (primitive->GetRange (range));
+    CGWriter writer (stdout);
+    bvector <SolidLocationDetail::FaceIndices> faces;
+    primitive->GetFaceIndices (faces);
+    for (size_t i = 0; i < faces.size (); i++)
+        {
+        IGeometryPtr face = primitive->GetFace (faces[i]);
+        if (s_noisyFaces)
+            writer.Emit (face);
+        DRange3d faceRange = DRange3d::NullRange();
+        Check::True
+            (
+            face->TryGetRange (faceRange),
+            " Single Face range"
+            );
+        Check::True (
+            faceRange.IsContained (range),
+            "face range within primitive range"
+            );
+
+        double uCut = 0.45;
+        double vCut = 0.55;
+        Check::StartScope ("FacePick", (double)i);
+        CheckFaceEvaluations (primitive, faces[i], uCut, vCut);
+        Check::EndScope ();
+        ICurvePrimitivePtr uSection = primitive->GetConstantUSection (faces[i], uCut);
+        ICurvePrimitivePtr vSection = primitive->GetConstantVSection (faces[i], vCut);
+
+        DVec2d uvSize;
+        Check::True (primitive->TryGetMaxUVLength (faces[i], uvSize), "Get maxUV");
+        static double s_rangeToleranceFactor = 1.05;
+        if (uSection.IsValid ())
+            {
+            DRange3d sectionRange;
+            Check::True
+                (
+                   uSection->GetRange (sectionRange)
+                && sectionRange.IsContained (faceRange),
+                "u Section range"
+                );
+            double uLength;
+            Check::True (uSection->Length (uLength), "get length");
+            // Allow fluff in v sampling??
+            Check::True (uLength <= s_rangeToleranceFactor * uvSize.y, "u Section within face size");
+            }
+        else
+            printf (" %s (face %" PRIu64 "%" PRIu64") no uSection\n",
+                    typeName, (uint64_t)faces[i].Index0 (), (uint64_t)faces[i].Index1 ());
+
+        if (vSection.IsValid ())
+            {
+            DRange3d sectionRange;
+            Check::True
+                (
+                   vSection->GetRange (sectionRange)
+                && sectionRange.IsContained (faceRange),
+                "v Section range"
+                );
+            double vLength;
+            Check::True (vSection->Length (vLength), "get length");
+            Check::True (vLength <= s_rangeToleranceFactor * uvSize.x, "v Section within face size");
+            }
+        else        
+            printf (" %s (%" PRIu64 ",%" PRIu64 ") no vSection\n",
+                    typeName, (uint64_t)faces[i].Index0 (), (uint64_t)faces[i].Index1 ());
+        }
+    }
+
+#endif
+
+DRange1d FractionalRange (double maxValue, double fraction0 = 0.0, double fraction1 = 1.0)
+    {
+    return DRange1d::From (fraction0 * maxValue, fraction1 * maxValue);
+    }
+
+// Input two primitives that should have the same moments.
+// (e.g. box and extruded rectangle)
+bool CheckVolumeMomentMatch_go (ISolidPrimitivePtr prim0, char const* description0, ISolidPrimitivePtr prim1, char const*description1)
+    {
+    double volume0, volume1;
+    DVec3d centroid0, centroid1;
+    RotMatrix axes0, axes1;
+    DVec3d moment0, moment1;
+    Check::StartScope ("Compare moments");
+    Check::StartScope (description0);
+    Check::StartScope (description1);
+    bool stat = 
+           Check::True (prim1->ComputePrincipalMoments (volume0, centroid0, axes0, moment0), "Compute primt1")
+        && Check::True (prim1->ComputePrincipalMoments (volume1, centroid1, axes1, moment1),"Compute prim2")
+        && Check::Near (volume0, volume1, "volume")
+        && Check::Near (centroid0, centroid1, "centroid")
+        && Check::Near (axes0, axes1, "centroid")
+        && Check::Near (moment0, moment1, "moment");
+    Check::EndScope ();
+    Check::EndScope ();
+    Check::EndScope ();
+    return stat;
+    }
+
+    
+bool CheckAreaMomentMatch_go (ISolidPrimitivePtr prim0, char const* description0, ISolidPrimitivePtr prim1, char const*description1)
+    {
+    double area0 = 0.0, area1 = 0.0;
+    DVec3d centroid0, centroid1;
+    RotMatrix axes0, axes1;
+    DVec3d moment0, moment1;
+    Check::StartScope ("Compare moments");
+    Check::StartScope (description0);
+    Check::StartScope (description1);
+    bool stat =
+            Check::True (prim0->ComputePrincipalAreaMoments (area0, centroid0, axes0, moment0), "Compute primt1");
+    if (stat)
+        stat = Check::True (prim1->ComputePrincipalAreaMoments (area1, centroid1, axes1, moment1),"Compute prim2");
+    if (stat)
+        stat = Check::Near (area0, area1, "area");
+    if (stat)
+        stat = Check::Near (centroid0, centroid1, "centroid");
+    if (stat)
+        stat = Check::NearMoments (axes0, moment0, axes1, moment1);
+    Check::EndScope ();
+    Check::EndScope ();
+    Check::EndScope ();
+    return stat;
+    }
+
+void CheckMomentMatch (ISolidPrimitivePtr prim0, char const* description0, ISolidPrimitivePtr prim1, char const*description1,
+    bool checkVolumeMoments = true,
+    bool checkAreaMoments = true
+    )
+    {
+    if (checkVolumeMoments && prim0->GetCapped () && prim0->GetCapped ())
+        CheckVolumeMomentMatch_go (prim0, description0, prim1, description1);
+    if (checkAreaMoments)
+        CheckAreaMomentMatch_go (prim0, description0, prim1, description1);
+
+    Check::StartScope ("RotatedPrimitives");
+    static double s_rotationAngle = 0.2;
+    Transform rotation = Transform::FromLineAndRotationAngle (
+                DPoint3d::From (1,2,3),
+                DPoint3d::From (1,2,9),
+                s_rotationAngle);
+    ISolidPrimitivePtr prim0Rotated = prim0->Clone ();
+    prim0Rotated->TransformInPlace (rotation);
+    ISolidPrimitivePtr prim1Rotated = prim1->Clone ();
+    prim1Rotated->TransformInPlace (rotation);
+    if (checkVolumeMoments)
+        CheckVolumeMomentMatch_go (prim0Rotated, description0, prim1Rotated, description1);
+    if (checkAreaMoments)
+        CheckAreaMomentMatch_go (prim0Rotated, description0, prim1Rotated, description1);
+    Check::EndScope ();
+    }
+
+
+void CheckMoments (ISolidPrimitivePtr primitive)
+    {
+    static bool s_checkResults = true;
+    if (!primitive->IsClosedVolume ())
+        return;
+    Check::StartScope ("Moments");
+    RotMatrix axis0, axis1;
+    DVec3d moment0, moment1;
+    DVec3d centroid0, centroid1;
+    double volume0, volume1;
+    // Facet moments really have to work all the time.  Don't expect it for exact moments ...
+    if (
+        (s_checkResults && Check::True (primitive->ComputeFacetedPrincipalMoments (NULL, volume0, centroid0, axis0, moment0), "facet moments"))
+        || (!s_checkResults && primitive->ComputeFacetedPrincipalMoments (NULL, volume0, centroid0, axis0, moment0))
+        )
+        {
+        if (primitive->ComputePrincipalMoments (volume1, centroid1, axis1, moment1))
+            {
+            static double s_relTol[] = {0.05, 0.05, 0.10, 0.15, 0.15, 0.15};
+            double absTol [6];
+            double refLength = 0.5 * sqrt (moment0.x + moment0.y + moment0.z);
+            if (refLength < 1.0)
+                refLength = 1.0;
+            double a = 1.0;
+            // absTol[i] = tolerance for comparing quantities with length appearing to power i
+            for (int i = 0; i < 6; i++)
+                {
+                absTol[i] = a * s_relTol[i];
+                a *= refLength;
+                }
+
+            double centroidDistance = centroid0.Distance (centroid1);
+            if (s_checkResults)
+                {
+                Check::True (DoubleOps::AlmostEqual (volume0, volume1, absTol[3]), "volume");
+                Check::True (DoubleOps::AlmostEqual(moment0.Magnitude (), moment1.Magnitude (), absTol[5]), "moment");
+                //Check::True (axis0, axis1, "axes", axisRef);
+                Check::True (DoubleOps::AlmostEqual (0, centroidDistance, absTol[1]), "centroid distance");
+                }
+            }
+        }
+    Check::EndScope ();
+    }
+    
+void CheckAreaMoments (ISolidPrimitivePtr primitive)
+    {
+    static bool s_checkResults = true;
+    Check::StartScope ("AreaMoments");
+    RotMatrix axis0, axis1;
+    DVec3d moment0, moment1;
+    DVec3d centroid0, centroid1;
+    double area0, area1;
+    // Facet moments really have to work all the time.  Don't expect it for exact moments ...
+    if (
+        (s_checkResults && Check::True (primitive->ComputeFacetedPrincipalAreaMoments (NULL, area0, centroid0, axis0, moment0), "facet moments"))
+        || (!s_checkResults && primitive->ComputeFacetedPrincipalAreaMoments (NULL, area0, centroid0, axis0, moment0))
+        )
+        {
+        if (primitive->ComputePrincipalAreaMoments (area1, centroid1, axis1, moment1))
+            {
+            static double s_relTol[] = {0.05, 0.05, 0.10, 0.15, 0.15, 0.15};
+            double absTol [6];
+            double refLength = 0.5 * sqrt (moment0.x + moment0.y + moment0.z);
+            if (refLength < 1.0)
+                refLength = 1.0;
+            double a = 1.0;
+            // absTol[i] = tolerance for comparing quantities with length appearing to power i
+            for (int i = 0; i < 6; i++)
+                {
+                absTol[i] = a * s_relTol[i];
+                a *= refLength;
+                }
+
+            double centroidDistance = centroid0.Distance (centroid1);
+            if (s_checkResults)
+                {
+                Check::True (DoubleOps::AlmostEqual (area0, area1, absTol[2]), "area");
+                Check::True (DoubleOps::AlmostEqual(moment0.Magnitude (), moment1.Magnitude (), absTol[4]), "moment");
+                //Check::True (axis0, axis1, "axes", axisRef);
+                Check::True (DoubleOps::AlmostEqual (0, centroidDistance, absTol[1]), "centroid distance");
+                }
+            }
+        }
+    Check::EndScope ();
+    }
+    
+    
+    
+void CheckPolyfaceToMTG (ISolidPrimitivePtr primitive, PolyfaceHeaderPtr polyface)
+    {
+    Check::StartScope ("PolyfaceToMTG");
+    MTGFacets* mtgFacets = jmdlMTGFacets_new ();
+    if (Check::True (PolyfaceToMTG_FromPolyfaceConnectivity (mtgFacets, *polyface)))
+        {
+        MTGGraphP graph = jmdlMTGFacets_getGraph (mtgFacets);
+        bool expectClosed = primitive->IsClosedVolume ();
+        size_t numPolar    = graph->CountMask (MTG_POLAR_LOOP_MASK);
+        size_t numBoundary = graph->CountMask (MTG_EXTERIOR_MASK);
+        if (expectClosed)
+            {
+            Check::Size (numBoundary, numPolar, "No boundary for mesh of closed primitive");
+            }
+        else
+            Check::True (numBoundary > 0, "Mesh of closed primitive should have boundary");
+        }
+    jmdlMTGFacets_free (mtgFacets);
+    Check::EndScope ();
+    }
+    
+void CheckFacets (ISolidPrimitivePtr primitive,
+bool expectExactMeshFaceCountMatch  // true to enforce exact match of mesh and SolidPrimitive "faces". (e.g. set false for bsplines that might get interior visible edges)
+)
+    {
+    PolyfaceHeaderPtr facets = PolyfaceHeader::CreateVariableSizeIndexed ();
+    IFacetOptionsPtr options = IFacetOptions::Create ();
+    IPolyfaceConstructionPtr builder = IPolyfaceConstruction::Create (*options);
+    if (!Check::True (builder->AddSolidPrimitive (*primitive), "Builder.AddSolidPrimitive"))
+        return;
+        
+
+    DRange3d range;
+    Check::True (primitive->GetRange (range));
+    DVec3d diagonal = DVec3d::FromStartEnd (range.low, range.high);
+    //double rangeVolume = diagonal.x * diagonal.y * diagonal.z;
+    double rangeArea = 2.0 * (diagonal.x * diagonal.y + diagonal.y * diagonal.z + diagonal.z * diagonal.x);
+    PolyfaceHeaderPtr header = builder->GetClientMeshPtr ();
+    
+    double facetArea = header->SumFacetAreas ();
+    DRange3d facetRange = header->PointRange ();
+    static double s_areaFraction = 0.1;
+    static double s_rangeFraction = 0.8;
+    
+    Check::StartScope ("CheckPrimitiveFacets");
+    if (Check::Contains (FractionalRange (rangeArea, s_areaFraction),
+                    facetArea, "Minimal facet area"))
+        {
+        Check::Contains (FractionalRange (range.low.Distance (range.high), s_rangeFraction),
+                facetRange.low.Distance (facetRange.high), "Minimal facet range");
+        }
+
+    CheckPolyfaceToMTG (primitive, header);
+    Check::EndScope ();
+
+    bvector<SolidLocationDetail::FaceIndices> faces;
+    primitive->GetFaceIndices (faces);
+    bvector<ptrdiff_t> blockedIndices;
+    header->PartitionByConnectivity (2, blockedIndices);
+    size_t numBlocks = 0;
+    for (size_t i = 0; i < blockedIndices.size (); i++)
+        {
+        if (blockedIndices[i] < 0)
+            numBlocks++;
+        }
+#ifdef considerExactMeshFaceCounts
+     if (expectExactMeshFaceCountMatch)
+        Check::Size (faces.size (), numBlocks, "Solid Primitive face count per visibility");            
+    else 
+#endif
+    Check::True (faces.size () <= numBlocks, "Mesh must have at least as many faces as solid primitive");
+    }
+
+void CheckPrimitiveAsTrimmedSurfaces (ISolidPrimitivePtr primitive)
+    {
+    Check::StartScope ("TrimmedSurfaces");
+    bvector<MSBsplineSurfacePtr> surfaces;
+    MSBsplineSurface::CreateTrimmedSurfaces (surfaces, *primitive);
+    Check::EndScope ();
+    }
+    
+void CheckPrimitiveA (ISolidPrimitivePtr primitive, SolidPrimitiveType primitiveType, DSegment3dCP segment = NULL, int numHits = 0)
+    {
+    Check::Int (primitiveType, primitive.get ()->GetSolidPrimitiveType ());
+    CheckTryGet (DgnTorusPipe);
+    CheckTryGet (DgnCone);
+    CheckTryGet (DgnExtrusion);
+    CheckTryGet (DgnBox);
+    CheckTryGet (DgnSphere);
+    CheckTryGet (DgnRuledSweep);
+    CheckTryGet (DgnRotationalSweep);
+
+    DRange3d range;
+    bool rstat = primitive->GetRange (range);
+
+    if (!rstat)
+        {
+        printf ("No range %d\n",
+            (int)primitive.get ()->GetSolidPrimitiveType ());
+        return;
+        }
+#ifdef PrintRangeDetails
+    printf (" (Range (%g,%g,%g) (%g,%g,%g)\n",
+            range.low.x,  range.low.y,  range.low.z,
+            range.high.x, range.high.y, range.high.z);
+#endif
+    // rudimentary uvToXYZ checks (no numerical validation, just prove it can be called
+    // for each cap and for (0,0) side face.
+    {
+    DPoint3d xyz;
+    DVec3d dXdu, dXdv;
+    Check::True (
+        primitive->TryUVFractionToXYZ (
+                SolidLocationDetail::FaceIndices (SolidLocationDetail::PrimaryIdCap, 0, 0),
+                0.5, 0.5, xyz, dXdu, dXdv),
+            "Cap0 @.5,.5");
+    Check::True (
+        primitive->TryUVFractionToXYZ (
+                SolidLocationDetail::FaceIndices (SolidLocationDetail::PrimaryIdCap, 1, 0),
+                0.5, 0.5, xyz, dXdu, dXdv),
+            "Cap1 @.5,.5");
+    Check::True (
+        primitive->TryUVFractionToXYZ (
+                SolidLocationDetail::FaceIndices (0, 0, 0),
+                0.5, 0.5, xyz, dXdu, dXdv),
+            "face00 @.5,.5");
+    }
+    CheckCone (primitive);
+    CheckSphere (primitive);
+    CheckBox (primitive);
+    CheckRotation (primitive);
+    CheckPick (primitive, segment, numHits);
+
+    }
+
+void CheckTransformedCurveInRange (ICurvePrimitivePtr curve, TransformCR worldToLocal, DRange3dCR localRange)
+    {
+    DPoint3d xyzWorld, xyzLocal;
+    if (curve->GetStartPoint (xyzWorld))
+        {
+        worldToLocal.Multiply (xyzLocal, xyzWorld);
+        Check::True (localRange.IsContained (xyzLocal), "CurvePoint in range");
+        }
+    }
+
+void CheckConstructiveFrame (ISolidPrimitiveR primitive, char const*typeName)
+    {
+    char message[1024];
+    sprintf (message, "ConstructiveFrame %s", typeName == NULL ? "" : typeName);
+    Check::StartScope (message);
+    Transform localToWorld, worldToLocal;
+    DRange3d rangeA;
+    static double s_tolerance = 1.0e-8;
+    if (Check::True (primitive.TryGetConstructiveFrame (localToWorld, worldToLocal), "GetConstructiveFrame")
+        && Check::True (primitive.GetRange (rangeA, worldToLocal), "GetRange(T)")
+        )
+        {
+        rangeA.Extend (s_tolerance);
+        bvector<SolidLocationDetail::FaceIndices> faces;
+        primitive.GetFaceIndices (faces);
+        for (size_t i = 0; i < faces.size (); i++)
+            {
+            for (double f = 0.0; f <= 1.0; f += 0.25)
+                {
+                ICurvePrimitivePtr uCut = primitive.GetConstantUSection (faces[i], f);
+                ICurvePrimitivePtr vCut = primitive.GetConstantVSection (faces[i], f);
+                CheckTransformedCurveInRange (uCut, worldToLocal, rangeA);
+                CheckTransformedCurveInRange (vCut, worldToLocal, rangeA);
+                }
+            }
+        }
+    Check::EndScope ();
+    }
+
+#if defined (_WIN32) && !defined(BENTLEY_WINRT)
+
+void CheckPrimitiveB (ISolidPrimitivePtr primitive, char const*typeName, bool expectExactMeshFaceCountMatch)
+    {
+
+    CheckAllFaces (primitive, typeName);
+    CheckFacets (primitive, expectExactMeshFaceCountMatch);
+    
+    CheckConstructiveFrame (*primitive, typeName);
+    if (primitive->GetCapped ())
+        {
+        Check::StartScope ("REMOVE CAP FOR MOMENT CHECK");
+        primitive->SetCapped (false);
+        //CheckMoments (primitive);
+        CheckAreaMoments (primitive);
+        primitive->SetCapped (true);
+        Check::EndScope ();
+        }
+    
+    }
+
+void CheckPrimitive (ISolidPrimitivePtr primitive, SolidPrimitiveType primitiveType, DSegment3dCP segment = NULL, int numHits = 0, bool expectExactMeshFaceCountMatch = true)
+    {
+    static bool s_printNames = false;
+    char const*typeName = "";
+    Check::Int (primitiveType, primitive.get ()->GetSolidPrimitiveType ());
+    CheckTryGet (DgnTorusPipe);
+    CheckTryGet (DgnCone);
+    CheckTryGet (DgnExtrusion);
+    CheckTryGet (DgnBox);
+    CheckTryGet (DgnSphere);
+    CheckTryGet (DgnRuledSweep);
+    CheckTryGet (DgnRotationalSweep);
+
+    if (s_printNames)
+        printf ("(SolidPrimitiveType %d ", primitive.get ()->GetSolidPrimitiveType ());
+    SolidPrimitiveType type1 = primitive.get ()->GetSolidPrimitiveType ();
+    if (type1 == SolidPrimitiveType_DgnBox)
+        typeName = "Box";
+    else if (type1 == SolidPrimitiveType_DgnSphere)
+        typeName = "Sphere";
+    else if (type1 == SolidPrimitiveType_DgnTorusPipe)
+        typeName = "TorusPipe";
+    else if (type1 == SolidPrimitiveType_DgnCone)
+        typeName = "Cone";
+    else if (type1 == SolidPrimitiveType_DgnExtrusion)
+        typeName = "Extrusion";
+    else if (type1 == SolidPrimitiveType_DgnRotationalSweep)
+        typeName = "RotationalSweep";
+    else if (type1 == SolidPrimitiveType_DgnRuledSweep)
+        typeName = "RuledSweep";
+    else
+        typeName = "Unknown";
+    if (s_printNames)
+        printf ("%s (%s)\n", typeName, primitive->GetCapped () ? "Capped" : "NoCap");
+    Check::StartScope (typeName);
+
+    CheckPrimitiveA (primitive, primitiveType, segment, numHits);
+    CheckPrimitiveB (primitive, typeName, expectExactMeshFaceCountMatch);
+
+    CheckMoments (primitive);
+    CheckAreaMoments (primitive);
+    
+    CheckPrimitiveAsTrimmedSurfaces (primitive);
+
+
+    Check::EndScope ();
+    }
+
+/*---------------------------------------------------------------------------------**//**
+* @bsimethod                                                     Earlin.Lutz  10/17
++---------------+---------------+---------------+---------------+---------------+------*/
+TEST(SolidPrimitive, DgnExtrusion)
+    {
+    double ax = 1.0;
+    double ay = 2.0;
+    double bx = 3.0;
+    double by = 4.0;
+    double z0 = 0.5;
+    double dz = 4.0;
+    double z1 = z0 + dz;
+    CurveVectorPtr pathA = CurveVector::CreateRectangle (ax, ay, bx, by, z0, CurveVector::BOUNDARY_TYPE_Outer);
+    CurveVectorPtr pathB = CurveVector::CreateRectangle (ax, ay, bx, by, z1, CurveVector::BOUNDARY_TYPE_Outer);
+    
+    Transform localToWorld, worldToLocal;
+    Check::True (pathA->IsRectangle (localToWorld, worldToLocal));
+ 
+    
+    bvector<CurveVectorPtr> sections;
+    sections.push_back (pathA);
+    sections.push_back (pathB);
+    DgnExtrusionDetail extrusionData (
+            pathA,
+            DVec3d::From (0,0,dz),
+            false
+            );
+
+    ISolidPrimitivePtr extrusion = ISolidPrimitive::CreateDgnExtrusion (extrusionData);
+    CheckPrimitive (extrusion, SolidPrimitiveType_DgnExtrusion);
+
+    DgnRuledSweepDetail ruledDetail (sections, false);
+    ISolidPrimitivePtr ruled = ISolidPrimitive::CreateDgnRuledSweep (ruledDetail);
+    CheckPrimitive (ruled, SolidPrimitiveType_DgnRuledSweep);
+
+    CheckMomentMatch (extrusion, "ExtrudedBox sides", ruled, "RuledBox sides", false, true);
+
+    extrusion->SetCapped (true);
+    ruled->SetCapped (true);
+    CheckPrimitive (extrusion, SolidPrimitiveType_DgnExtrusion);
+    
+    DgnBoxDetail boxData (
+        DPoint3d::From (ax, ay, z0),
+        DPoint3d::From (ax, ay, z1),
+        DVec3d::From (1,0,0),
+        DVec3d::From (0,1,0),
+        bx - ax, by - ay,
+        bx - ax, by - ay,
+        true
+        );
+    ISolidPrimitivePtr box = ISolidPrimitive::CreateDgnBox (boxData);
+    CheckMomentMatch (extrusion, "extruded rectangle", box, "box");
+
+    CheckMomentMatch (extrusion, "ExtrudedBox", ruled, "RuledBox", false, true);
+    
+    }
+
+/*---------------------------------------------------------------------------------**//**
+* @bsimethod                                                     Earlin.Lutz  10/17
++---------------+---------------+---------------+---------------+---------------+------*/
+TEST(SolidPrimitive, CreateTorus0)
+    {
+    double sweep = 0.10;
+    double R = 10.0;
+    double dR = 0.1;
+    double sweepFactor = 2.5;
+    for (;sweep < 3.0; sweep = sweepFactor * sweep, R += dR)
+        {
+        DgnTorusPipeDetail torusData (
+            DPoint3d::From (0,0,0),
+            DVec3d::From (1,0,0),
+            DVec3d::From (0,1,0),
+            R,
+            0.5,
+            sweep,
+            true);
+        DgnTorusPipeDetail torusData1;
+        ISolidPrimitivePtr torus = ISolidPrimitive::CreateDgnTorusPipe (torusData);
+        torus->TryGetDgnTorusPipeDetail (torusData1);
+        CheckPrimitive (torus, SolidPrimitiveType_DgnTorusPipe);
+        }
+    }
+
+/*---------------------------------------------------------------------------------**//**
+* @bsimethod                                                     Earlin.Lutz  10/17
++---------------+---------------+---------------+---------------+---------------+------*/
+TEST(SolidPrimitive, CreateTorus)
+    {
+    DgnTorusPipeDetail torusData (
+        DPoint3d::From (0,0,0),
+        DVec3d::From (1,0,0),
+        DVec3d::From (0,1,0),
+        2,
+        0.5,
+        Angle::PiOver2 (),
+        true);
+    DgnTorusPipeDetail torusData1;
+    ISolidPrimitivePtr torus = ISolidPrimitive::CreateDgnTorusPipe (torusData);
+    torus->TryGetDgnTorusPipeDetail (torusData1);
+    CheckPrimitive (torus, SolidPrimitiveType_DgnTorusPipe);
+    }
+
+/*---------------------------------------------------------------------------------**//**
+* @bsimethod                                                     Earlin.Lutz  10/17
++---------------+---------------+---------------+---------------+---------------+------*/
+TEST(SolidPrimitive, CreateTorus1)
+    {
+    DgnTorusPipeDetail torusData (
+        DPoint3d::From (0,0,0),
+        DVec3d::From (1,0,0),
+        DVec3d::From (0,1,0),
+        2,
+        0.5,
+        Angle::TwoPi (),
+        false);
+    DgnTorusPipeDetail torusData1;
+    ISolidPrimitivePtr torus = ISolidPrimitive::CreateDgnTorusPipe (torusData);
+    torus->TryGetDgnTorusPipeDetail (torusData1);
+    CheckPrimitive (torus, SolidPrimitiveType_DgnTorusPipe);
+    }
+
+/*---------------------------------------------------------------------------------**//**
+* @bsimethod                                                     Earlin.Lutz  10/17
++---------------+---------------+---------------+---------------+---------------+------*/
+TEST(SolidPrimitive, CreateCone)
+    {
+    double rA = 1.3;
+    Transform spinner;
+    double zA = 0.0;
+    double zB = 1.0;
+    spinner = Transform::FromLineAndRotationAngle (DPoint3d::From (1,2,3), DPoint3d::From (2,5,1), 1.0);
+    int n = 0;
+    static int nMax = 5;
+    for (double rB = 0.2; rB < 3.4 && ++n < nMax; rB *= 1.5, zB += 0.2)
+        {
+        DgnConeDetail ConeData (
+            DPoint3d::From (0,0,zA),
+            DPoint3d::From (0,0,zB),
+            //DVec3d::From (1,0,0),
+            //DVec3d::From (0,1,0),
+            rA, rB, true);
+        ISolidPrimitivePtr cone = ISolidPrimitive::CreateDgnCone (ConeData);
+        CheckPrimitive (cone, SolidPrimitiveType_DgnCone);
+        Check::StartScope ("SPIN");
+        cone->TransformInPlace (spinner);
+        CheckPrimitive (cone, SolidPrimitiveType_DgnCone);
+        Check::EndScope ();
+        }
+        
+    double dz = 3.0;
+    double radius = 1.5;
+    DgnConeDetail cylinderDetail (DPoint3d::From (0,0,0), DPoint3d::From (0,0,dz), radius, radius, true);
+    CurveVectorPtr ellipse = CurveVector::CreateDisk (
+                    DEllipse3d::From (0,0,0,   radius, 0,0,   0, radius,0,   0.0, Angle::TwoPi ()));
+    Transform localToWorld, worldToLocal;
+    Check::False (ellipse->IsRectangle (localToWorld, worldToLocal));
+                    
+    DgnExtrusionDetail extrusionDetail (ellipse, DVec3d::From (0,0,dz), true);
+    ISolidPrimitivePtr cylinder = ISolidPrimitive::CreateDgnCone (cylinderDetail);
+    ISolidPrimitivePtr extrusion = ISolidPrimitive::CreateDgnExtrusion (extrusionDetail);
+    
+    CheckMomentMatch (cylinder, "cylinder", extrusion, "extrudedCircle");
+
+    }
+
+/*---------------------------------------------------------------------------------**//**
+* @bsimethod                                                     Earlin.Lutz  10/17
++---------------+---------------+---------------+---------------+---------------+------*/
+TEST (SolidPrimitive,TrueCone)
+    {
+    Check::StartScope ("Cone Tip");
+    DPoint3d centerA = DPoint3d::From(0,0,0);
+    DPoint3d centerB = DPoint3d::From (0,0,1);
+    double rA = 1.0;
+    double rB = 0.0;
+    auto coneA = ISolidPrimitive::CreateDgnCone (DgnConeDetail (centerA, centerB, rA, rB, true));
+    // Same physical surface, ends swapped for definition.
+    auto coneB = ISolidPrimitive::CreateDgnCone (DgnConeDetail (centerB, centerA, rB, rA, true));
+    CheckPrimitive (coneA, SolidPrimitiveType_DgnCone);
+    CheckPrimitive (coneB, SolidPrimitiveType_DgnCone);
+    CheckMomentMatch (coneA, "Cone tip at B", coneB, "Cone tip at A");
+    Check::EndScope ();
+    }
+
+/*---------------------------------------------------------------------------------**//**
+* @bsimethod                                                     Earlin.Lutz  10/17
++---------------+---------------+---------------+---------------+---------------+------*/
+TEST(SolidPrimitive, CreateZeroLengthCone)
+    {
+    double rA = 1.3;
+    double rB = 1.0;
+    double zA = 0.0;
+    double zB = 1.0;
+    DgnConeDetail ConeData(
+        DPoint3d::From(0, 0, zA),
+        DPoint3d::From(0, 0, zB),
+        rA, rB, true);
+    ISolidPrimitivePtr cone = ISolidPrimitive::CreateDgnCone(ConeData);
+    CheckPrimitive(cone, SolidPrimitiveType_DgnCone);
+    }
+
+/*---------------------------------------------------------------------------------**//**
+* @bsimethod                                                     Earlin.Lutz  10/17
++---------------+---------------+---------------+---------------+---------------+------*/
+TEST (SolidPrimitive, ConeAreaMoments)
+    {
+    double dz = 3.0;
+    double rA = 4.0;
+    for (double rB = rA; rB > 1.0; rB *= 0.5)
+        {
+        DPoint3d centerA = DPoint3d::From (0,0,0);
+        DPoint3d centerB = DPoint3d::From (0,0,dz);
+        DgnConeDetail cylinderDetail (centerA, centerB, rA, rB, false);
+        CurveVectorPtr ellipseA = CurveVector::CreateDisk (
+                        DEllipse3d::From (centerA.x, centerA.y, centerA.z,   rA, 0,0,   0, rA,0,   0.0, Angle::TwoPi ()));
+        CurveVectorPtr ellipseB = CurveVector::CreateDisk (
+                        DEllipse3d::From (centerB.x, centerB.y, centerB.z,   rB, 0,0,   0, rB,0,   0.0, Angle::TwoPi ()));
+        bvector<CurveVectorPtr> sections;
+        sections.push_back (ellipseA);
+        sections.push_back (ellipseB);
+        DgnRuledSweepDetail ruledDetail (sections, false);
+        ISolidPrimitivePtr cone = ISolidPrimitive::CreateDgnCone (cylinderDetail);
+        ISolidPrimitivePtr ruled = ISolidPrimitive::CreateDgnRuledSweep (ruledDetail);
+        
+        CheckMomentMatch (cone, "cone", ruled, "ruled", false, true);
+        }
+    }
+
+/*---------------------------------------------------------------------------------**//**
+* @bsimethod                                                     Earlin.Lutz  10/17
++---------------+---------------+---------------+---------------+---------------+------*/
+TEST(SolidPrimitive, CreateSphere)
+    {
+    DgnSphereDetail sphereData;
+    ISolidPrimitivePtr sphere = ISolidPrimitive::CreateDgnSphere (sphereData);
+    CheckPrimitive (sphere, SolidPrimitiveType_DgnSphere);
+
+    sphereData = DgnSphereDetail  (
+                    DPoint3d::From(10,11,9),
+                    DVec3d::From (1,2,3),
+                    DVec3d::From (-2,1,5),
+                    4,3,
+                    0.0, 1.0, true);
+    sphereData = DgnSphereDetail  (
+                    DPoint3d::From(0,0,0),
+                    DVec3d::From (1,0,0),
+                    DVec3d::From (0,1,0),
+                    1,1,
+                    0.0, 0.1, true);
+    sphere = ISolidPrimitive::CreateDgnSphere (sphereData);
+    CheckPrimitive (sphere, SolidPrimitiveType_DgnSphere);
+    }
+
+/*---------------------------------------------------------------------------------**//**
+* @bsimethod                                                     Earlin.Lutz  10/17
++---------------+---------------+---------------+---------------+---------------+------*/
+TEST(SolidPrimitive, CreateBox)
+    {
+    DgnBoxDetail boxData (
+                DPoint3d::From (1,1,1),
+                DPoint3d::From (1,1,2),
+                DVec3d::From (1,0,0), DVec3d::From (0,1,0), 2,2,2,2, true);
+    ISolidPrimitivePtr box = ISolidPrimitive::CreateDgnBox (boxData);
+    CheckPrimitive (box, SolidPrimitiveType_DgnBox);
+    }
+
+/*---------------------------------------------------------------------------------**//**
+* @bsimethod                                                     Earlin.Lutz  10/17
++---------------+---------------+---------------+---------------+---------------+------*/
+TEST(SolidPrimitive, CreateSkewedBox)
+    {
+    DgnBoxDetail boxData (
+                DPoint3d::From (1,1,1),
+                DPoint3d::From (2,3,4),
+                DVec3d::From (1,0,0), DVec3d::From (0,1,0), 1,2,2.5,2.9, true);
+    ISolidPrimitivePtr box = ISolidPrimitive::CreateDgnBox (boxData);
+    CheckPrimitive (box, SolidPrimitiveType_DgnBox);
+    }
+
+/*---------------------------------------------------------------------------------**//**
+* @bsimethod                                                     Earlin.Lutz  10/17
++---------------+---------------+---------------+---------------+---------------+------*/
+TEST(IsRectangle,Test0)
+    {
+    bvector<DPoint3d> points;
+    points.push_back (DPoint3d::From (0,0,0));
+    points.push_back (DPoint3d::From (2,0,0));
+    points.push_back (DPoint3d::From (2,1,0));
+    points.push_back (DPoint3d::From (0,1,0));
+    bvector<DPoint3d> savedPoints = points;
+    Transform A, B;
+    Check::True (PolylineOps::IsRectangle (points, A, B, false));
+
+    points[2].x = 3.0;
+    Check::False(PolylineOps::IsRectangle (points, A, B, false));
+    points = savedPoints;
+    
+    points.push_back (savedPoints[0]);
+    Check::True (PolylineOps::IsRectangle (points, A, B, true));
+
+    points[2].x = 3.0;
+    Check::False(PolylineOps::IsRectangle (points, A, B, true));
+    points = savedPoints;
+    points.push_back (savedPoints[0]);    
+    points[4].x += 1.0;
+    Check::False(PolylineOps::IsRectangle (points, A, B, true));
+    }
+
+/*---------------------------------------------------------------------------------**//**
+* @bsimethod                                                     Earlin.Lutz  10/17
++---------------+---------------+---------------+---------------+---------------+------*/
+TEST(SolidPrimitive, CreateExtrusion)
+    {
+    CurveVectorPtr pathA = CurveVector::Create (CurveVector::BOUNDARY_TYPE_Open);
+    ICurvePrimitivePtr lineA = ICurvePrimitive::CreateLine (
+                    DSegment3d::From (DPoint3d::From (1,1,0), DPoint3d::From (2,1,0)));
+    pathA->push_back (lineA);
+    Transform localToWorld, worldToLocal;
+    Check::False (pathA->IsRectangle (localToWorld, worldToLocal));
+
+
+    CurveVectorPtr pathB = CurveVector::Create (CurveVector::BOUNDARY_TYPE_Open);
+    ICurvePrimitivePtr lineB = ICurvePrimitive::CreateLine (
+                    DSegment3d::From (DPoint3d::From (1,1,1), DPoint3d::From (2,1,1)));
+    pathB->push_back (lineB);
+    
+    DgnExtrusionDetail extrusionData (
+            pathA,
+            DVec3d::From (0,0,2),
+            false
+            );
+
+    ISolidPrimitivePtr extrusion = ISolidPrimitive::CreateDgnExtrusion (extrusionData);
+    CheckPrimitive (extrusion, SolidPrimitiveType_DgnExtrusion);
+
+
+
+    bvector<CurveVectorPtr> ruledSections;
+    ruledSections.push_back (pathA);
+    ruledSections.push_back (pathB);
+    DgnRuledSweepDetail ruledSweepData (ruledSections, false);
+    ISolidPrimitivePtr ruledSweep = ISolidPrimitive::CreateDgnRuledSweep (ruledSweepData);
+    CheckPrimitive (ruledSweep, SolidPrimitiveType_DgnRuledSweep);
+    ruledSweep->SetCapped (false);
+    CheckPrimitive (ruledSweep, SolidPrimitiveType_DgnRuledSweep);
+    }
+
+/*---------------------------------------------------------------------------------**//**
+* @bsimethod                                                     Earlin.Lutz  10/17
++---------------+---------------+---------------+---------------+---------------+------*/
+TEST(SolidPrimitive, CreateRuledBsplines)
+    {
+    bvector<DPoint3d> poleA, poleB;
+    double dTheta = Angle::DegreesToRadians (22.5);
+    static int s_poleCount = 5;
+    double scaleA = 1.0;
+    double scaleB = 2.0;
+    for (int i = 0; i < s_poleCount; i++)
+        {
+        double theta = i * dTheta;
+        poleA.push_back (DPoint3d::From (scaleA * cos(theta), scaleA * sin(theta), 0.0));
+        poleB.push_back (DPoint3d::From (scaleB * cos(theta), scaleB * sin(theta), 1.0));
+        }
+
+
+    MSBsplineCurvePtr curveA = MSBsplineCurve::CreateFromPolesAndOrder (poleA, NULL, NULL, 3, false, false);
+    MSBsplineCurvePtr curveB = MSBsplineCurve::CreateFromPolesAndOrder (poleB, NULL, NULL, 3, false, false);
+
+    CurveVectorPtr pathA = CurveVector::Create (CurveVector::BOUNDARY_TYPE_Open);
+    pathA->push_back (ICurvePrimitive::CreateBsplineCurve (*curveA));
+
+    CurveVectorPtr pathB = CurveVector::Create (CurveVector::BOUNDARY_TYPE_Open);
+    pathB->push_back (ICurvePrimitive::CreateBsplineCurve (*curveB));
+
+    bvector<CurveVectorPtr> ruledSections;
+    ruledSections.push_back (pathA);
+    ruledSections.push_back (pathB);
+    DgnRuledSweepDetail ruledSweepData (ruledSections, false);
+    ISolidPrimitivePtr ruledSweep = ISolidPrimitive::CreateDgnRuledSweep (ruledSweepData);
+    CheckPrimitive (ruledSweep, SolidPrimitiveType_DgnRuledSweep, nullptr, 0, false);
+    }
+
+
+
+void CheckRuledArcs (double b, double scale)
+    {
+    double sweep = 2.0;
+    DEllipse3d ellipseA = DEllipse3d::From (1,1,1,    1,0,0,   0,b,0,   0.0, sweep);
+    DEllipse3d ellipseB = DEllipse3d::FromVectors (
+            DPoint3d::From (1,1,2),
+            DVec3d::FromScale (ellipseA.vector0, scale), 
+            DVec3d::FromScale (ellipseA.vector90, scale),
+            0.0, sweep); 
+    // NEEDS WORK -- ray pick does not work when skewed.
+    //DEllipse3d ellipseB = DEllipse3d::From (1,1,4,    1.3,0,0,   0,1.8,0,   0.0, sweep);
+
+    CurveVectorPtr pathA = CurveVector::Create (CurveVector::BOUNDARY_TYPE_Open);
+    pathA->push_back (ICurvePrimitive::CreateArc (ellipseA));
+
+    CurveVectorPtr pathB = CurveVector::Create (CurveVector::BOUNDARY_TYPE_Open);
+    pathB->push_back (ICurvePrimitive::CreateArc (ellipseB));
+
+    bvector<CurveVectorPtr> ruledSections;
+    ruledSections.push_back (pathA);
+    ruledSections.push_back (pathB);
+    DgnRuledSweepDetail ruledSweepData (ruledSections, false);
+    ISolidPrimitivePtr ruledSweep = ISolidPrimitive::CreateDgnRuledSweep (ruledSweepData);
+    CheckPrimitive (ruledSweep, SolidPrimitiveType_DgnRuledSweep);
+    }
+
+// Fails in rayIntersectRule !!!!!
+// (Newer "closest point" works fine ....
+/*---------------------------------------------------------------------------------**//**
+* @bsimethod                                                     Earlin.Lutz  10/17
++---------------+---------------+---------------+---------------+---------------+------*/
+TEST(SolidPrimitive, CreateRuledArcs)
+    {
+    for (double f = 0.5; f < 3.0; f *= 2.0)
+        {
+        CheckRuledArcs (1.0, f);
+        CheckRuledArcs (2.0, f);
+        CheckRuledArcs (0.5, f);
+        }
+    }
+
+/*---------------------------------------------------------------------------------**//**
+* @bsimethod                                                     Earlin.Lutz  10/17
++---------------+---------------+---------------+---------------+---------------+------*/
+TEST(SolidPrimitive, Rotation)
+    {
+    CurveVectorPtr pathA = CurveVector::Create (CurveVector::BOUNDARY_TYPE_Open);
+
+    //    3               E
+    //    |            
+    //    |            
+    //    2       C>>>D       F   
+    //    |      /
+    //    |     /
+    //    1   B
+    //    |   ^
+    //    |   ^
+    //    0---A---2---3---4---5---6
+    DPoint3d pointA = DPoint3d::From (1,0,0);
+    DPoint3d pointB = DPoint3d::From (1,0,1);
+    DPoint3d pointC = DPoint3d::From (2,0,2);
+    DPoint3d pointD = DPoint3d::From (3,0,2);
+    DPoint3d pointE = DPoint3d::From (4,0,3);
+    DPoint3d pointF = DPoint3d::From (5,0,2);
+    DEllipse3d ellipseDEF = DEllipse3d::FromPointsOnArc (pointD, pointE, pointF);
+
+    // cylinder
+    pathA->push_back (ICurvePrimitive::CreateLine (DSegment3d::From (pointA, pointB)));
+    // cone
+    pathA->push_back (ICurvePrimitive::CreateLine (DSegment3d::From (pointB, pointC)));
+    // annulus
+    pathA->push_back (ICurvePrimitive::CreateLine (DSegment3d::From (pointC, pointD)));
+    pathA->push_back (ICurvePrimitive::CreateArc (ellipseDEF));
+
+    DPoint3d center = DPoint3d::From (0,0,0);
+    DVec3d   axis   = DVec3d::From (0,0,1);
+    DgnRotationalSweepDetail rotationalSweepData (pathA, center, axis, Angle::TwoPi (), false);
+    ISolidPrimitivePtr rotationalSweep = ISolidPrimitive::CreateDgnRotationalSweep (rotationalSweepData);
+    DSegment3d segment = DSegment3d::From (DPoint3d::From (0,0,0), DPoint3d::From (2,0,0.5));
+    CheckPrimitive (rotationalSweep, SolidPrimitiveType_DgnRotationalSweep, &segment, 1);
+
+    rotationalSweepData = DgnRotationalSweepDetail (pathA, DPoint3d::From (0,0,0), DVec3d::From (1,0,0), Angle::TwoPi (), false);
+    rotationalSweep = ISolidPrimitive::CreateDgnRotationalSweep (rotationalSweepData);
+    segment = DSegment3d::From(DPoint3d::From (0,0,1), DPoint3d::From(5,0,3)); // hits x rotation 4 times.
+    CheckPrimitive (rotationalSweep, SolidPrimitiveType_DgnRotationalSweep, &segment, 4);
+#ifdef TestOutOfPlaneRotation
+    rotationalSweepData = DgnRotationalSweepDetail (pathA, DPoint3d::From (1,2,3), DVec3d::From (0.3, 0.4, -0.2), Angle::TwoPi (), false);
+    rotationalSweep = ISolidPrimitive::CreateDgnRotationalSweep (rotationalSweepData);
+    CheckPrimitive (rotationalSweep, SolidPrimitiveType_DgnRotationalSweep);
+#endif
+    }
+
+/*---------------------------------------------------------------------------------**//**
+* @bsimethod                                                     Earlin.Lutz  10/17
++---------------+---------------+---------------+---------------+---------------+------*/
+TEST(TorusSurf,Implicits)
+    {
+    Polynomial::Implicit::Torus surface1 (10, 1, DgnTorusPipeDetail::GetReverseVector90 ());
+    Polynomial::Implicit::Torus  surface2 (10, 2, DgnTorusPipeDetail::GetReverseVector90 ());
+    Polynomial::Implicit::Torus  surface3 (10, 3, DgnTorusPipeDetail::GetReverseVector90 ());
+    Polynomial::Implicit::Torus  surface4 (10,3.1, DgnTorusPipeDetail::GetReverseVector90 ());
+
+    for (double theta = -2.0; theta < 4.0; theta += 1.0)
+        {
+        for (double phi = -3.0; phi < 4.0; phi += 1.0)
+            {
+            DPoint3d point1 = surface1.EvaluateThetaPhi (theta, phi);
+            //DPoint3d point2 = surface2.EvaluateThetaPhi (theta, phi);
+            DPoint3d point3 = surface3.EvaluateThetaPhi (theta, phi);
+            DPoint3d point4 = surface4.EvaluateThetaPhi (theta, phi);
+            double f1 = surface2.EvaluateImplicitFunction (point1);
+            //double f2 = surface2.EvaluateImplicitFunction (point2);
+            double f3 = surface2.EvaluateImplicitFunction (point3);
+            double f4 = surface2.EvaluateImplicitFunction (point4);
+            Check::True (f1 * f3 < 0.0, "torus implicit sign change");
+            Check::True (f3 * f4 > 0.0, "torus implicit no sign change");
+            }
+        }
+    }
+
+/*---------------------------------------------------------------------------------**//**
+* @bsimethod                                                     Earlin.Lutz  10/17
++---------------+---------------+---------------+---------------+---------------+------*/
+TEST(TorusSurf,RayPierce)
+    {
+    Polynomial::Implicit::Torus  surface (10, 1, DgnTorusPipeDetail::GetReverseVector90 ());
+    static double s_fractionTol = 1.0e-8;
+    double thetaShift = 0.0;
+    double phiShift = Angle::Pi ();
+    static double offset = 1;
+    for (double theta0 = 0.0; theta0 < 4.0; theta0 += 1.0)
+        {
+        thetaShift += 0.1;
+        for (double phi0 = 0.0; phi0 < 4.0; phi0 += 1.0)
+            {
+            double theta1 = theta0 + thetaShift;
+            double phi1   = phi0   + phiShift;
+            DPoint3d point0 = surface.EvaluateThetaPhi (theta0, phi0);
+            DPoint3d point1 = surface.EvaluateThetaPhi (theta1, phi1);
+            DRay3d ray = DRay3d::FromOriginAndTarget (point0, point1);
+            double fractions[10];
+            DPoint3d points[10];
+            int numHit = surface.IntersectRay (ray, fractions, points, 10);
+            Check::True (numHit >= 2, "At least two hits");
+            Check::Near (offset, offset + surface.EvaluateImplicitFunction (point0), "ray start");
+            Check::Near (offset, offset + surface.EvaluateImplicitFunction (point1), "ray end");
+            int num0 = 0;
+            int num1 = 0;
+            for (int i = 0; i < numHit; i++)
+                {
+                double s = fractions[i];
+                if (fabs (s) < s_fractionTol)
+                    num0++;
+                if (fabs (1.0 - s) < s_fractionTol)
+                    num1++;
+                double f = surface.EvaluateImplicitFunction (points[i]);
+                Check::Near (offset + f, offset, "pierce point function");
+                }
+
+            Check::Int (num0, 1);
+            Check::Int (num1, 1);
+            
+            }
+        }
+    }
+
+
+
+double CheckRotate90 (DVec3dCR vector)
+    {
+    RotMatrix matrix0 = RotMatrix::FromVectorAndRotationAngle (vector, Angle::PiOver2 ());
+    RotMatrix matrix1 = RotMatrix::FromRotate90 (vector);
+    Check::Near (matrix0, matrix1, "rotate90"); 
+    return matrix0.MaxDiff (matrix1);
+    }
+
+void CheckRotationDerivative (DVec3dCR axis, double angle)
+    {
+    RotMatrix derivative0;    
+    RotMatrix matrix0 = RotMatrix::FromVectorAndRotationAngle (axis, angle, derivative0);
+    DVec3d vector[3];
+    axis.GetNormalizedTriad (vector[0], vector[1], vector[2]);
+    Check::Near (0.0, vector[0].DotProduct (axis), "TriadX");
+    Check::Near (0.0, vector[1].DotProduct (axis), "TriadX");
+    Check::Near (axis.Magnitude (), vector[2].DotProduct (axis), "TriadX");
+    for (int i = 0; i < 2; i++)
+        {
+        DVec3d AX, DX;
+        AX.Multiply (matrix0, vector[i]);
+        DX.Multiply (derivative0, vector[i]);
+        Check::NearPeriodic (angle, vector[i].SignedAngleTo (AX, axis), "rotation by angle");
+        Check::NearPeriodic (angle + Angle::PiOver2 (),
+                vector[i].SignedAngleTo (DX, axis), "rotation by angle derivative");
+        }
+
+    for (double theta = 0.0; theta < 1.0; theta += 0.25)
+        {
+        double c = cos (theta);
+        double s = sin (theta);
+        DRay3d ray = DRay3d::FromOriginAndVector (DPoint3d::From (1,2,3), axis);
+        Transform rotationTransform, derivativeTransform;
+        rotationTransform = Transform::FromAxisAndRotationAngle (ray, angle, derivativeTransform);
+        //DPoint3d xyzOnRay = DPoint3d::FromSumOf (ray.origin, vector[2], 0.729);
+        DPoint3d xyz0 = DPoint3d::FromSumOf (ray.origin, vector[0], c, vector[1], s);
+        DPoint3d xyz1;
+        rotationTransform.Multiply (xyz1, xyz0);
+        DVec3d radialVector0 = DVec3d::FromStartEnd (ray.origin, xyz0);
+        DVec3d radialVector1 = DVec3d::FromStartEnd (ray.origin, xyz1);
+        DVec3d tangentVector1;
+        derivativeTransform.Multiply (tangentVector1, xyz0);
+        Check::Perpendicular (radialVector1, tangentVector1);
+        Check::Perpendicular (radialVector1, axis);
+        }
+    }
+
+/*---------------------------------------------------------------------------------**//**
+* @bsimethod                                                     Earlin.Lutz  10/17
++---------------+---------------+---------------+---------------+---------------+------*/
+TEST(RotMatrix,Rotate90)
+    {
+    double d = 0.0;
+    d = DoubleOps::Max (d, CheckRotate90 (DVec3d::From (2,3,5)));
+    d = DoubleOps::Max (d, CheckRotate90 (DVec3d::From (-2,7,-13)));
+    d = DoubleOps::Max (d, CheckRotate90 (DVec3d::From (2,-3,5)));
+
+    for (double theta = 0.0; theta < 2; theta += 0.5)
+        {
+        CheckRotationDerivative (DVec3d::From (1,0,0), theta);
+        CheckRotationDerivative (DVec3d::From (0,1,0), theta);
+        CheckRotationDerivative (DVec3d::From (0,0,1), theta);
+        }
+
+    double dTheta = 0.1;
+    for (int i = 0; i < 70; i++)
+        {
+        double theta = i * dTheta;
+        double z = 5 * cos (theta);
+        d = DoubleOps::Max (d, CheckRotate90 (DVec3d::From (2,3,z)));
+        CheckRotationDerivative (DVec3d::From (2,3,z), theta);
+        CheckRotationDerivative (DVec3d::From (2,3,z), theta + Angle::PiOver2 ());
+        CheckRotationDerivative (DVec3d::From (2,3,z), theta + 0.6 * Angle::Pi ());
+        }
+    printf ("RotMatrix::FromRotate90 MaxDiff %g\n", d);
+    }
+BEGIN_BENTLEY_GEOMETRY_NAMESPACE
+GEOMDLLIMPEXP DMatrix4d RotateMoments
+(
+DMatrix4dCR baseWedgeIntegrals,
+double theta0,
+double theta1
+);
+
+GEOMDLLIMPEXP DMatrix4d RotateMoments_fast
+(
+DMatrix4dCR baseWedgeIntegrals,
+double theta0,
+double theta1
+);
+END_BENTLEY_GEOMETRY_NAMESPACE
+
+/*---------------------------------------------------------------------------------**//**
+* @bsimethod                                                     Earlin.Lutz  10/17
++---------------+---------------+---------------+---------------+---------------+------*/
+TEST (DMatrix4d, RotateMoments)
+    {
+    DMatrix4d wedgeMoments =
+        {
+        1,2,3,4,
+        2,5,7,11,
+        3,7,13,17,
+        4,11,17,23
+        };
+    double theta0 = 1.0;
+    double theta1 = 1.5;
+    DMatrix4d solid1 = RotateMoments (wedgeMoments, theta0, theta1);
+    DMatrix4d solid2 = RotateMoments_fast (wedgeMoments, theta0, theta1);
+    Check::Near (solid1, solid2, "Rotated Moments");
+
+    }
+    
+/*---------------------------------------------------------------------------------**//**
+* @bsimethod                                                     Earlin.Lutz  10/17
++---------------+---------------+---------------+---------------+---------------+------*/
+TEST (SolidPrimitive,RotationalSolidMoments)
+    {
+    bvector<DPoint3d> trianglePoints;
+    double ax = 10;
+    double bx = 11;
+    double c = 1.0;
+    trianglePoints.push_back (DPoint3d::From (ax, 0, 0));
+    trianglePoints.push_back (DPoint3d::From (bx, 0, 0));
+    trianglePoints.push_back (DPoint3d::From (ax, 0, c));
+    trianglePoints.push_back (DPoint3d::From (ax, 0, 0));
+    CurveVectorPtr triangle = CurveVector::CreateLinear (trianglePoints, CurveVector::BOUNDARY_TYPE_Outer, false);
+    DRay3d rotationAxis;
+    rotationAxis.InitFromOriginAndVector (DPoint3d::From (0,0,0), DVec3d::From (0,0,1));
+                        
+    // Create chiseled frustum.  Its xx,xz,zz,x,z products should match
+    // The chisel plane is x=y
+    PolyfaceHeaderPtr facets = PolyfaceHeader::CreateVariableSizeIndexed ();
+    facets->Point().push_back (DPoint3d::From ( ax, -ax/2.0, 0));
+    facets->Point().push_back (DPoint3d::From ( bx, -bx/2.0, 0));
+    facets->Point().push_back (DPoint3d::From ( ax, -ax/2.0, c));
+    facets->Point().push_back (DPoint3d::From ( ax,  ax/2.0, 0));
+    facets->Point().push_back (DPoint3d::From ( bx,  bx/2.0, 0));
+    facets->Point().push_back (DPoint3d::From ( ax,  ax/2.0, c));
+    int index[] =
+        {
+        1,2,3,0,
+        6,5,4,0,
+        1,3,6,4,0,
+        5,6,3,2,0,
+        5,2,1,4,0, 
+        10000
+        };
+    for (int i = 0; abs (index[i]) <= (int)facets->Point ().size (); i++)
+        facets->PointIndex ().push_back (index[i]);
+
+    Check::StartScope ("Differential Moments");
+    Check::True (facets->IsClosedByEdgePairing (), "Chisel block closed");
+    DMatrix4d differentialProducts;
+    RotMatrix facetProducts;
+    double facetVolume;
+    DVec3d facetMoment;
+    Transform worldToRotation, rotationToWorld;
+    Check::True (triangle->ComputeSecondMomentDifferentialAreaRotationProducts (
+                rotationAxis, rotationToWorld, differentialProducts),
+                "Compute differentials");
+    worldToRotation.InverseOf (rotationToWorld);
+    
+    facets->SumTetrahedralMomentProducts (worldToRotation, facetVolume, facetMoment, facetProducts);
+    DgnRotationalSweepDetail rotationalSweepData (triangle, rotationAxis.origin, rotationAxis.direction, Angle::TwoPi (), true);
+    ISolidPrimitivePtr rotationalSweep = ISolidPrimitive::CreateDgnRotationalSweep (rotationalSweepData);
+    CheckPrimitive (rotationalSweep, SolidPrimitiveType_DgnRotationalSweep);
+
+    Check::EndScope ();
+    }
+    
+
+void CheckBilinearPatch (DBilinearPatch3dCR patch)
+    {
+    DPoint3d xyz;
+    DVec3d U, V;
+    bvector<DPoint2d> uv;
+    for (double u = 0.2; u < 1.0; u += 0.33)
+        {
+        for (double v = 0.1; v < 0.98; v += 0.25)
+            {
+            patch.Evaluate (u, v, xyz, U, V);
+            DVec3d W = DVec3d::FromCrossProduct (U, V);
+            DPoint3d spacePoint = DPoint3d::FromSumOf (xyz, W, 0.4);
+            Check::True (patch.PerpendicularsOnBoundedPatch (spacePoint, uv), "Bilinear projection");
+            if (Check::Size (1, uv.size (), "Simple bilinear projection count"))
+                {
+                Check::Near (u, uv[0].x, "u coordinate");
+                Check::Near (v, uv[0].y, "v coordinate");
+                }
+            }    
+         }
+    }
+
+/*---------------------------------------------------------------------------------**//**
+* @bsimethod                                                     Earlin.Lutz  10/17
++---------------+---------------+---------------+---------------+---------------+------*/
+ TEST (BilinearPatch, Projections)
+    {
+    DPoint3d xyz00 = DPoint3d::From (0,0,0);
+    DPoint3d xyz10 = DPoint3d::From (1,0,0);
+    DPoint3d xyz01 = DPoint3d::From (0,1,0);
+    DPoint3d xyz11 = DPoint3d::From (1,1,0);
+
+
+    Check::StartScope ("BilinearPatchUnitSquare");
+    CheckBilinearPatch (
+        DBilinearPatch3d (xyz00, xyz10, xyz01, xyz11));
+    Check::EndScope ();
+
+    Check::StartScope ("BilinearPatchRectangle");
+    CheckBilinearPatch (
+        DBilinearPatch3d (xyz00, xyz10, DPoint3d::From (0,2,0), DPoint3d::From (1, 2, 0)));
+    Check::EndScope ();
+    
+    
+    Check::StartScope ("BilinearPatchParallelogram");
+    CheckBilinearPatch (
+        DBilinearPatch3d (xyz00, xyz10, DPoint3d::From (1,2,0), DPoint3d::From (2, 2, 0)));
+    Check::EndScope ();
+
+    Check::StartScope ("BilinearPatchPlanarWarped");
+    CheckBilinearPatch (
+        DBilinearPatch3d (xyz00, xyz10, DPoint3d::From (1,2,0), DPoint3d::From (2.2, 2, 0)));
+    Check::EndScope ();
+
+    Check::StartScope ("BilinearPatchNonPlanar");
+    CheckBilinearPatch (
+        DBilinearPatch3d (xyz00, xyz10, DPoint3d::From (1,2,0), DPoint3d::From (2.2, 2, 0.1)));
+    Check::EndScope ();
+
+    }
+
+/*---------------------------------------------------------------------------------**//**
+* @bsimethod                                                     Earlin.Lutz  10/17
++---------------+---------------+---------------+---------------+---------------+------*/
+TEST (SphereNormals, Test1)
+    {
+    static int s_dumpFaces = 0;
+    DPoint3d origin = DPoint3d::From (0,0,0);
+    DgnSphereDetail sphereData = DgnSphereDetail  (
+                    origin,
+                    DVec3d::From (1,0,0),
+                    DVec3d::From (0,1,0),
+                    3,3,
+                    -Angle::PiOver2 (),
+                    Angle::Pi (),
+                    true);
+    ISolidPrimitivePtr sphere = ISolidPrimitive::CreateDgnSphere (sphereData);
+    CheckPrimitive (sphere, SolidPrimitiveType_DgnSphere);
+
+    IFacetOptionsPtr options = IFacetOptions::Create ();
+    options->SetNormalsRequired (true);
+    options->SetParamsRequired (true);
+    options->SetAngleTolerance (Angle::DegreesToRadians (45.0));
+    IPolyfaceConstructionPtr builder = IPolyfaceConstruction::Create (*options);
+    if (!Check::True (builder->AddSolidPrimitive (*sphere), "Builder.AddSolidPrimitive"))
+        return;
+    PolyfaceVisitorPtr  visitor = PolyfaceVisitor::Attach (builder->GetClientMeshR (), true);
+    // Sphere about origin should have normals parallel with vector to point....
+    static double s_normalTol (1.0e-12);
+    bvector <DPoint3d> const &points = visitor->Point ();
+    bvector <DPoint2d> const &params = visitor->Param ();
+    bvector <DVec3d> const &normals = visitor->Normal ();
+    for (visitor->Reset (); visitor->AdvanceToNextFace ();)
+        {
+        for (size_t i = 0; i < visitor->NumEdgesThisFace (); i++)
+            {
+            DPoint3d xyz = points [i];
+            DVec3d   normal = normals [i];
+            DPoint2d param = params[i];
+            if (s_dumpFaces)
+                {
+                Check::PrintIndent (2);
+                Check::Print (param, "PhiTheta");
+                Check::Print (xyz, "xyz");
+                Check::Print (normal, "normal");
+                }
+                
+            DVec3d   radialVector = DVec3d::FromStartEnd (origin, xyz);
+            double dot = radialVector.DotProduct (normal);
+            double theta = radialVector.SmallerUnorientedAngleTo (normal);
+            Check::True (dot > 0.0, "normal outward");
+            Check::True (fabs (theta) < s_normalTol, "normal angle");
+            }
+        }
+    }
+
+/*---------------------------------------------------------------------------------**//**
+* @bsimethod                                                     Earlin.Lutz  10/17
++---------------+---------------+---------------+---------------+---------------+------*/
+TEST(SolidPrimitive,LinestringFaces)
+    {
+    bvector<DPoint3d> points;
+    points.push_back (DPoint3d::From (0,2,0));    
+    points.push_back (DPoint3d::From (0,0,0));
+    points.push_back (DPoint3d::From (1,1,0));
+    points.push_back (DPoint3d::From (0,2,0));
+    DRay3d ray1 = DRay3d::FromOriginAndVector (DPoint3d::From (-1,0, 0.2), DVec3d::From (1,0,0));   // Grazes an edge
+    DRay3d ray2 = DRay3d::FromOriginAndVector (DPoint3d::From (-1,0.2, 0.2), DVec3d::From (1,0,0)); // in and out
+    CurveVectorPtr baseCurve = CurveVector::CreateLinear (points, CurveVector::BOUNDARY_TYPE_Outer);
+    ISolidPrimitivePtr solid = ISolidPrimitive::CreateDgnExtrusion (
+                DgnExtrusionDetail (baseCurve, DVec3d::From (0,0,4), true));
+    bvector <SolidLocationDetail> pickData;
+    pickData.clear ();
+    solid->AddRayIntersections (pickData, ray2, 0, -DBL_MAX);
+    Check::Size (2, pickData.size (), "Multiple hits within swept linestring");
+    pickData.clear ();
+    solid->AddRayIntersections (pickData, ray1, 0, -DBL_MAX);
+    Check::True (pickData.size () >= 1, "Edge pick hits at least once");         
+    }    
+    
+
+/*---------------------------------------------------------------------------------**//**
+* @bsimethod                                                     Earlin.Lutz  10/17
++---------------+---------------+---------------+---------------+---------------+------*/
+TEST(Polyface,SelecteBlockIndices)
+    {
+    size_t numPartition = 15;
+    size_t numPerPartition = 6;
+    size_t partitionBase = 100;
+    bvector<ptrdiff_t> indices;
+    bvector<ptrdiff_t> representativeIndices;
+    // Make some fixed size blocks, and remember one from each block ...
+    for (size_t i = 0; i < numPartition; i++)
+        {
+        ptrdiff_t base = i * partitionBase;
+        for (size_t j = 0; j < numPerPartition; j++)
+            indices.push_back (base + j);
+        indices.push_back (-1);
+        representativeIndices.push_back (base);
+        }
+
+    // put some of the 
+    bvector<ptrdiff_t> selectedIndices;
+    size_t kStep = 2;
+    for (size_t k = 0; k < numPartition; k += kStep)
+        selectedIndices.push_back (representativeIndices[k]);
+    
+    bvector<ptrdiff_t> blockA, blockB;
+    PolyfaceHeader::SelectBlockedIndices (indices, selectedIndices, true, blockA);
+    PolyfaceHeader::SelectBlockedIndices (indices, selectedIndices, false, blockB);
+    size_t numA = (numPerPartition + 1) * selectedIndices.size ();
+    Check::Size (numA, blockA.size (), "selected indices TRUE");
+    Check::Size (indices.size (), blockA.size () + blockB.size (), "selected indices total");
+    bvector<ptrdiff_t> blockA1, blockA2, blockB1, blockB2;
+    PolyfaceHeader::SelectBlockedIndices (blockA, selectedIndices, true, blockA1);
+    PolyfaceHeader::SelectBlockedIndices (blockA, selectedIndices, false, blockA2);
+    PolyfaceHeader::SelectBlockedIndices (blockB, selectedIndices, true, blockB1);
+    PolyfaceHeader::SelectBlockedIndices (blockB, selectedIndices, false, blockB2);
+    Check::Size (blockA.size (), blockA1.size (), "Reselect A true");
+    Check::Size (0, blockA2.size (), "Reselect false");
+    Check::Size (0, blockB1.size (), "Reselect B true");
+    Check::Size (blockB.size (), blockB2.size (), "Reselect B false");
+    
+    }    
+
+void testRotationalMoments (double cx, double cz, double ax, double az)
+    {
+    CurveVectorPtr disk = CurveVector::CreateDisk (
+            DEllipse3d::FromVectors (DPoint3d::From (ax,0,az), DVec3d::From (0.5,0,0), DVec3d::From (0,0, 0.5),
+                            0.0, Angle::TwoPi ()));
+    DgnRotationalSweepDetail rotatedDetail (disk, DPoint3d::From (cx,0,cz), DVec3d::From (0,0,1), Angle::TwoPi (), true);
+    DMatrix4d localProducts;
+    Transform localToWorld;
+    Check::True (rotatedDetail.ComputeSecondMomentVolumeProducts (localToWorld, localProducts), "compute products");
+    DPoint3d expectedCentroid = DPoint3d::From (cx,0, az);   
+    DVec3d centroid;
+    RotMatrix axes;
+    DVec3d moments;
+    double volume;
+    Check::True (localProducts.ConvertInertiaProductsToPrincipalMoments (localToWorld, volume, centroid, axes, moments), "Convert to moments");
+    Check::Near (expectedCentroid, centroid, "centroid");
+    }
+
+/*---------------------------------------------------------------------------------**//**
+* @bsimethod                                                     Earlin.Lutz  10/17
++---------------+---------------+---------------+---------------+---------------+------*/
+TEST(SolidPrimitive,RotateTorusCentroidInMoments)
+    {
+    testRotationalMoments (0,0,    3,0);
+    testRotationalMoments (0,0,    3,7);
+    testRotationalMoments (0,0,    3,13);
+
+    testRotationalMoments (0,2,    3,0);
+    testRotationalMoments (0,2,    3,7);
+    testRotationalMoments (0,2,    3,13);
+
+    testRotationalMoments (1,0,    3,0);
+    testRotationalMoments (1,0,    3,7);
+    testRotationalMoments (1,0,    3,13);
+
+    }    
+
+/*---------------------------------------------------------------------------------**//**
+* @bsimethod                                                     Earlin.Lutz  10/17
++---------------+---------------+---------------+---------------+---------------+------*/
+TEST(SolidPrimitive,DiskNormal)
+    {
+    for (double s = -1.0; s < 2.0; s += 2.0)
+        {
+        DEllipse3d ellipse = DEllipse3d::From (0,0,0, 1,0,0, 0,1,0, 0.0, s * Angle::TwoPi ());
+        DPoint3d centroid;
+        DVec3d normal;
+        double area;
+        CurveVectorPtr disk = CurveVector::CreateDisk (ellipse);
+        disk->CentroidNormalArea (centroid, normal, area);
+
+        }
+
+    }
+
+#endif
+    
+
+static double s_oneThird = 1.0 / 3.0;
+
+// Methods to compute volumes between (a) fragments of triangles split by a cutPlane and (b) a projectionPlane.
+// If the projection plane is the same as the cut plane, these are the volumes between the fragments and the cut plane.
+// If the projection plane is perpendicular to the cut plane, the sum of all such fragmetary volumes from all triangles of a closed volume mesh
+//   are the portions of the mesh volume above and below the cut plane.
+//   It is important that the projection plane be perpendicular to the cut plane for this overall volume split to be correct. 
+//    (Really?  The missing cut faces are on the projection plane -- they would have zero contribution to the sweeps.)
+struct CutVolumeContext
+{
+private:
+DPlane3d m_cutPlane;          // Unit normal !!!
+DPlane3d m_projectionPlane;   // Unit normal !!!
+DPoint3d Centroid (DPoint3dCR point0, DPoint3dCR point1, DPoint3dCR point2)
+    {
+    DPoint3d xyz = {
+        s_oneThird * (point0.x + point1.x + point2.x),
+        s_oneThird * (point0.y + point1.y + point2.y),
+        s_oneThird * (point0.z + point1.z + point2.z)
+        };
+    return xyz;
+    }
+public:
+CutVolumeContext (DPlane3d cutPlane, DPlane3d projectionPlane) : m_cutPlane (cutPlane), m_projectionPlane (projectionPlane){}
+
+// Compute projected volumes with prepared data:
+// point0, altitude0 = point and altitude on "A" side.  Known nonzero.
+// point1, altitude1, point2, altitude2 = point and altitude on the "B" side.
+// (return) volumeA = volume on the A side
+// (return) volumeB = volume on the B side
+void SplitTriangleProjectedVolumes (DPoint3dCR point0, double altitude0, DPoint3dCR point1, double altitude1, DPoint3dCR point2, double altitude2, double &volumeA, double &volumeB)
+    {
+    double fraction01 = (-altitude0) / (altitude1 - altitude0);  // caller guarantees denominator is nonzero !!!
+    double fraction20 = (-altitude2) / (altitude0 - altitude2);  // caller guarantees denominator is nonzero !!!
+    DPoint3d pointC = DPoint3d::FromInterpolate (point0, fraction01, point1);
+    DPoint3d pointD = DPoint3d::FromInterpolate (point2, fraction20, point0);
+    double volume012 = ProjectedVolume (point0, point1, point2);
+    double volume0CD = ProjectedVolume (point0, pointC, pointD);
+    volumeA = volume0CD;
+    volumeB = volume012 - volume0CD;
+    }
+public:
+
+    static CutVolumeContext FromSplitPlaneAndArbitraryPerpendicular (DPlane3dCR plane)
+        {
+        DVec3d unitX, unitY, unitZ;
+        plane.normal.GetNormalizedTriad (unitX, unitY, unitZ);
+        DPlane3d cutPlane = DPlane3d::FromOriginAndNormal (plane.origin, unitZ);
+        DPlane3d projectionPlane = DPlane3d::FromOriginAndNormal (plane.origin, unitX);
+        return CutVolumeContext (cutPlane, projectionPlane);
+        }
+    bool ValidateNormals ()
+        {
+        return m_cutPlane.normal.Normalize () != 0.0 && m_projectionPlane.normal.Normalize ();
+        }
+    // Compute the (signed !!!) volume between this triangle and the projection plane.
+    // The sign has two orientation flips:
+    // For the same triangle, translation above and below the plane reverses sign.
+    // For the same triangle, reversing point order reverses sign.
+    // (A triangle with centroid above and pointing up has positive volume.  Above and pointing down is negative.  Below and down is positive. Below and up is negative.)
+    double ProjectedVolume (DPoint3dCR point0, DPoint3dCR point1, DPoint3dCR point2)
+        {
+        DPoint3d centroid = Centroid (point0, point1, point2);
+        DVec3d normal = DVec3d::FromCrossProductToPoints (point0, point1, point2);
+        double projectedArea = 0.5 * normal.DotProduct (m_projectionPlane.normal);
+        double centroidAltitude = m_projectionPlane.Evaluate (centroid);
+        return projectedArea * centroidAltitude;
+        }        
+    // SPlit the triangle by the cut plane.
+    // Compute the volume when the parts above and below are swept to the projection plane.
+    void ComputeSplitTriangleProjectedVolumes (DPoint3dCR point0, DPoint3dCR point1, DPoint3dCR point2, double &volumeBelow, double &volumeAbove)
+        {
+        double altitudes[6];
+        altitudes[0] = m_cutPlane.Evaluate (point0);
+        altitudes[1] = m_cutPlane.Evaluate (point1);
+        altitudes[2] = m_cutPlane.Evaluate (point2);
+        altitudes[3] = altitudes[0];      // for easy wraparound
+        altitudes[4] = altitudes[1];
+        altitudes[5] = altitudes[2];
+        DPoint3d points[6] = {point0, point1, point2, point0, point1, point2};
+        int numBelow = 0;
+        int numAbove = 0;
+        int lastBelow = -1;
+        int lastAbove = -1;
+        for (int i = 0; i < 3; i++)
+            {
+            if (altitudes[i] < 0.0)
+                {
+                numBelow++;
+                lastBelow = i;
+                }
+            else
+                {
+                numAbove++;
+                lastAbove = i;
+                }
+            }
+        if (numBelow == 1)
+            {
+            SplitTriangleProjectedVolumes (points[lastBelow], altitudes[lastBelow], points[lastBelow+1], altitudes[lastBelow+1], points[lastBelow+2], altitudes[lastBelow+2], volumeBelow, volumeAbove);
+            }
+        else if (numAbove == 1)
+            {
+            SplitTriangleProjectedVolumes (points[lastAbove], altitudes[lastAbove], points[lastAbove+1], altitudes[lastAbove+1], points[lastAbove+2], altitudes[lastAbove+2], volumeAbove, volumeBelow);
+            }
+        else if (numBelow == 3)
+            {
+            volumeBelow = ProjectedVolume (point0, point1, point2);
+            volumeAbove = 0.0;
+            }
+        else // numBelow == 0
+            {
+            volumeAbove = ProjectedVolume (point0, point1, point2);
+            volumeBelow = 0.0;
+            }
+        }        
+
+    void ComputeSplitPolygonProjectedVolumesWithWrapEdge (bvector<DPoint3d> const &points, double &volumeAbove, double &volumeBelow)
+        {
+        double vAbove, vBelow;
+        volumeAbove = 0.0;
+        volumeBelow = 0.0;
+        for (size_t i = 2; i < points.size (); i++)
+            {
+            ComputeSplitTriangleProjectedVolumes (points[0], points[i-1], points[i], vAbove, vBelow);
+            volumeAbove += vAbove;
+            volumeBelow += vBelow;
+            }
+        }
+
+};
+    
+
+/*---------------------------------------------------------------------------------**//**
+* @bsimethod                                                     Earlin.Lutz  10/17
++---------------+---------------+---------------+---------------+---------------+------*/
+TEST(Polyface,SplitTriangle)
+    {
+    double splitZ = 5.0;
+    DPlane3d splitPlane = DPlane3d::FromOriginAndNormal (0,0,splitZ,  0,0, 1);
+    DPlane3d xyPlane = DPlane3d::FromOriginAndNormal (0,0,0, 0,0,1);
+    CutVolumeContext perpendicularContext = CutVolumeContext::FromSplitPlaneAndArbitraryPerpendicular (splitPlane);
+    CutVolumeContext parallelContext (splitPlane, xyPlane);
+    if (Check::True (perpendicularContext.ValidateNormals ())
+        && Check::True (parallelContext.ValidateNormals ())
+        )
+        {
+        double vAbove, vBelow;
+        for (double z = 0.0; z < 10.0; z+= 3.0)
+            {
+            // triangles parallel to the plane ... should get 0 volume to perpendicular plane, simple sweep to parallel
+            DPoint3d points[3] = {DPoint3d::From (0,0,z), DPoint3d::From (1,0,z), DPoint3d::From (0,1,z)};
+            double area = DVec3d::FromCrossProductToPoints (points[0], points[1], points[2]).Magnitude () * 0.5;
+            double altitude = z;
+            perpendicularContext.ComputeSplitTriangleProjectedVolumes (points[0], points[1], points[2], vBelow, vAbove);
+            Check::Near (0.0, vBelow);
+            Check::Near (0.0, vAbove);
+            
+            parallelContext.ComputeSplitTriangleProjectedVolumes (points[0], points[1], points[2], vBelow, vAbove);
+            if (z < splitZ)
+                {
+                Check::Near (altitude * area, vBelow);
+                Check::Near (0.0, vAbove);
+                }
+            else
+                {
+                Check::Near (altitude * area, vAbove);
+                Check::Near (0.0, vBelow);
+                }
+            }
+
+        // tilted triangle
+        CutVolumeContext splitToXYContext (splitPlane, xyPlane);
+        bvector<double>below, above, sum;
+        double a = 10.0;
+        double hz = 4.0;
+        double dz = 1.0;
+        for (double z = 0.0; z < 10.0; z+= dz)
+            {
+            DPoint3d points[3] = {DPoint3d::From (a,0,z), DPoint3d::From (a,2*a,z), DPoint3d::From (0,a,z+hz)};
+            splitToXYContext.ComputeSplitTriangleProjectedVolumes (points[0], points[1], points[2], vBelow, vAbove);
+            below.push_back (vBelow);
+            above.push_back (vAbove);
+            sum.push_back (vAbove + vBelow);
+            }
+        double areaXY = a * a;
+        double slabVolume = areaXY * dz;
+        for (size_t i = 1; i < above.size (); i++)
+            {
+            Check::Near (slabVolume, sum[i] - sum[i-1]);
+            }
+        }
+    }    
+
+
+void ComputeSplitVolumes (PolyfaceQueryCR polyface, bvector<DPlane3d> &splitPlanes, bvector<DPoint2d> &volumes)
+    {
+    bvector<CutVolumeContext> splitters;
+    for (DPlane3dCR plane : splitPlanes)
+        {
+        CutVolumeContext context (plane, plane);
+        context.ValidateNormals ();
+        splitters.push_back (context);
+        volumes.push_back (DPoint2d::From (0,0));
+        }
+
+    PolyfaceVisitorPtr visitor = PolyfaceVisitor::Attach (polyface);
+    bvector<DPoint3d> &facetPoints = visitor->Point ();
+    double vBelow, vAbove;
+    for (visitor->Reset (); visitor->AdvanceToNextFace ();)
+        {
+        for (size_t i = 0; i < splitters.size (); i++)
+            {
+            splitters[i].ComputeSplitPolygonProjectedVolumesWithWrapEdge (facetPoints, vBelow, vAbove);
+            volumes[i].x += vBelow;
+            volumes[i].y += vAbove;
+            }
+        }
+    }
+
+/*---------------------------------------------------------------------------------**//**
+* @bsimethod                                                     Earlin.Lutz  10/17
++---------------+---------------+---------------+---------------+---------------+------*/
+TEST (Polyface,SplitVolumesA)
+    {
+    IFacetOptionsPtr options = IFacetOptions::Create ();
+
+    for (size_t numGon = 4; numGon < 65; numGon *= 2)
+        {
+        IPolyfaceConstructionPtr builder =  IPolyfaceConstruction::Create (*options);
+        builder->AddSweptNGon (numGon, 1.0, 0.0, 2.0, true, true);
+        PolyfaceHeaderPtr mesh = builder->GetClientMeshPtr ();
+        double volume = mesh->SumTetrahedralVolumes (DPoint3d::From (2,3,4));
+        bvector<DPlane3d> planes;
+        planes.push_back (DPlane3d::FromOriginAndNormal (0,0,0, 0,0,1));
+        planes.push_back (DPlane3d::FromOriginAndNormal (0,0,1, 0,0,1));
+        planes.push_back (DPlane3d::FromOriginAndNormal (0,0,1, 0,1,0));
+        planes.push_back (DPlane3d::FromOriginAndNormal (0.5,0,1, 1,1,0));
+        planes.push_back (DPlane3d::FromOriginAndNormal (0.5,0,0.234, 1,1,0.3));
+        DVec3d normal = DVec3d::From (1,2,3);
+        normal.Normalize ();
+        DPoint3d origin = DPoint3d::From (-2,-2,-2);
+        static double originStep = 1.0;
+        for (size_t i = 0; i < 10; i++)
+            {
+            planes.push_back (DPlane3d::FromOriginAndNormal (origin, normal));
+            origin = DPoint3d::FromSumOf (origin, normal, originStep);
+            }
+        bvector<DPoint2d> volumes;
+        ComputeSplitVolumes (*mesh, planes, volumes);
+        for (size_t i = 0; i < volumes.size (); i++)
+            {
+            Check::Near (volume, volumes[i].x + volumes[i].y);
+            }
+        }
+    }
+
+
+void TestTwoSidedMeshConstruction (IGeometry& g)
+    {
+    static double shiftFactor = 1.5;
+    ISolidPrimitivePtr s = g.GetAsISolidPrimitive ();
+    if (s.IsValid ())
+        {
+        auto baseTransform = Check::GetTransform ();
+        Check::SaveTransformed (&g);
+        DRange3d range;
+        if (g.TryGetRange (range))
+            Check::Shift (shiftFactor * range.XLength (), 0, 0);
+
+        IFacetOptionsPtr options = IFacetOptions::Create ();
+        options->SetParamsRequired (true);
+        options->SetNormalsRequired (true);
+        IPolyfaceConstructionPtr builder = IPolyfaceConstruction::Create (*options);
+
+        if (Check::True (builder->AddSolidPrimitive (*s), "Builder.AddSolidPrimitive"))
+            {
+            PolyfaceHeaderPtr header = builder->GetClientMeshPtr ();
+            if (header.IsValid ())
+                Check::SaveTransformed (*header);
+            if (Check::True (header.IsValid ()) && s->GetCapped ())
+                {
+                // We expect a capped primitive to generate a closed, onesided mesh.
+                Check::True (header->IsClosedByEdgePairing ());
+                double volume;
+                DPoint3d centroid;
+                DVec3d momentxyz;
+                RotMatrix axes;
+                Check::True (header->ComputePrincipalMomentsAllowMissingSideFacets (volume, centroid, axes, momentxyz, false),
+                      "valid volume of capped primitive");
+                Check::True (volume > 0.0, "Mesher should produce postive volumes");
+                Check::False (header->GetTwoSided (), "Mesher should produce 1-sided mesh on closed solid primitive");
+                }
+            }
+        Check::SetTransform (baseTransform);
+        Check::Shift (0.0, shiftFactor * range.YLength (), 0.0);
+        }
+    }
+
+/*---------------------------------------------------------------------------------**//**
+* @bsimethod                                                     Earlin.Lutz  10/17
++---------------+---------------+---------------+---------------+---------------+------*/
+TEST(TwoSidedMesh,Test1)
+    {
+    Check::QuietFailureScope scoper;
+
+    bvector<IGeometryPtr> geometry;
+    SampleGeometryCreator::AddSimplestSolidPrimitives (geometry, true);
+    SampleGeometryCreator::AddAllSolidTypes (geometry);
+    for (size_t i = 0; i < geometry.size (); i++)
+        TestTwoSidedMeshConstruction (*geometry[i]);
+    Check::ClearGeometry ("SolidPrimitive.TwoSidedMesh");
+    }
+
+/*---------------------------------------------------------------------------------**//**
+* @bsimethod                                                     Earlin.Lutz  10/17
++---------------+---------------+---------------+---------------+---------------+------*/
+TEST(TwoSidedMesh,Test2)
+    {
+    Check::QuietFailureScope scoper;
+
+    bvector<IGeometryPtr> basePaths;
+    SampleGeometryCreator::AddXYOpenPaths (basePaths);
+    }
+
+void CreateAllSolidsAroundOrigin (bvector<ISolidPrimitivePtr> &solids, bool doVariations)
+    {
+    solids.clear ();
+    double zA = -1.0;
+    double zB = 1.0;
+    double dz = zB - zA;
+    double rA = 2.0;
+    double rB = 1.0;
+    static double s_zPipeCenter = 0.0;
+
+
+    solids.push_back(
+        ISolidPrimitive::CreateDgnCone (
+            DgnConeDetail (
+            DPoint3d::From (zA,0,zA),
+            DPoint3d::From (zB, 0,0),
+            rA, rB, true)));
+
+    solids.push_back (ISolidPrimitive::CreateDgnTorusPipe (DgnTorusPipeDetail (
+                DPoint3d::From (0,0,s_zPipeCenter),
+                DVec3d::From (1,0,0),
+                DVec3d::From (0,1,0),
+                0.75 * rA,
+                0.25 * rA,
+                Angle::DegreesToRadians (30.0),//Angle::TwoPi (),
+                false
+                )));
+
+    solids.push_back (ISolidPrimitive::CreateDgnTorusPipe (DgnTorusPipeDetail (
+                DPoint3d::From (0,0,0.0),
+                DVec3d::From (1,0,0),
+                DVec3d::From (0,1,0),
+                0.75 * rA,
+                0.25 * rA,
+                Angle::DegreesToRadians (30.0),//Angle::TwoPi (),
+                false
+                )));
+    bvector<DPoint3d> uPoints
+        {
+        DPoint3d::From (-1,-1,zA),
+        DPoint3d::From (-1, 1,zA),
+        DPoint3d::From ( 1, 1,zA)
+        };
+
+    auto pathA = CurveVector::CreateLinear (uPoints);
+    pathA->push_back (ICurvePrimitive::CreateLine (
+                    DSegment3d::From (DPoint3d::From (1,1,zA), DPoint3d::From (1,-1,zA))));
+
+    DgnExtrusionDetail extrusionData (
+                pathA,
+                DVec3d::From (0,0,dz),
+                false
+                );
+
+    auto extrusion = ISolidPrimitive::CreateDgnExtrusion (extrusionData);
+    solids.push_back (extrusion); 
+
+
+    solids.push_back(
+        ISolidPrimitive::CreateDgnCone (
+            DgnConeDetail (
+            DPoint3d::From (0,0,zA),
+            DPoint3d::From (0,0,zB),
+            rA, rB, true)));
+
+    if (doVariations)
+        {
+        solids.push_back(
+            ISolidPrimitive::CreateDgnCone (
+                DgnConeDetail (
+                DPoint3d::From (0,0,zA),
+                DPoint3d::From (0,0,zB),
+                rA, 0.0, true)));
+
+        solids.push_back(
+            ISolidPrimitive::CreateDgnCone (
+                DgnConeDetail (
+                DPoint3d::From (0,0,zA),
+                DPoint3d::From (0,0,zB),
+                0.0, rB, true)));
+        }
+    
+    solids.push_back (ISolidPrimitive::CreateDgnSphere (DgnSphereDetail (DPoint3d::From (0,0,0), rA)));
+
+    auto lineA = ICurvePrimitive::CreateLine (DSegment3d::From (1,0,-2,    1,0,2));
+    auto baseCurve = CurveVector::Create (CurveVector::BOUNDARY_TYPE_Open);
+    baseCurve->push_back (lineA);
+    solids.push_back (ISolidPrimitive::CreateDgnRotationalSweep (
+       DgnRotationalSweepDetail (
+            baseCurve,
+            DPoint3d::From (0,0,0),
+            DVec3d::From (0,0,1),
+            Angle::DegreesToRadians (270.0),
+            false
+            )));
+
+    solids.push_back (ISolidPrimitive::CreateDgnBox (
+       DgnBoxDetail::InitFromCenterAndSize (
+            DPoint3d::From (0,0,0),
+            DPoint3d::From (2,2,3),
+            false
+            )));
+   
+
+    }
+
+
+#if defined (_WIN32) && !defined(BENTLEY_WINRT)
+
+void CheckMessages (MeshAnnotationVector &messages, ISolidPrimitivePtr &solid, ICurvePrimitivePtr curve)
+    {
+    CGWriter writer (stdout);
+    if (messages.size () > 0 || messages.GetTotalFail () > 0)
+        {
+        printf ("\nMessages");
+        for (auto &message : messages)
+            {
+            Check::PrintIndent (2);
+            printf ("%s", message.m_description.c_str());
+            Check::Print ((int)message.m_fail, "failures");
+            }
+        Check::PrintStructure (curve.get ());
+        Check::PrintStructure (solid.get ());
+        }
+    }
+
+/*---------------------------------------------------------------------------------**//**
+* @bsimethod                                                     Earlin.Lutz  10/17
++---------------+---------------+---------------+---------------+---------------+------*/
+TEST(SolidPrimitive, LineSegmentIntersection)
+    {
+    auto segment = ICurvePrimitive::CreateLine (DSegment3d::From (-4,0,0, 2,0,0));
+    bvector<ISolidPrimitivePtr> solids;
+    CreateAllSolidsAroundOrigin (solids, false);
+    for (ISolidPrimitivePtr &solid : solids)
+        {
+        bvector<CurveLocationDetail> curvePoints;
+        bvector<SolidLocationDetail> solidPoints;
+        MeshAnnotationVector messages (false);
+        solid->AddCurveIntersections (*segment, curvePoints, solidPoints, messages);
+        CheckMessages (messages, solid, segment);
+        CheckConsistency (curvePoints, solidPoints);
+        CheckConsistency (*solid, solidPoints);
+    // What's right?  Enforce "one or the other"
+        Check::True ((messages.GetTotalFail () > 0) != (curvePoints.size () > 0), "AppendCurveIntersections");
+        }
+    }    
+
+/*---------------------------------------------------------------------------------**//**
+* @bsimethod                                                     Earlin.Lutz  10/17
++---------------+---------------+---------------+---------------+---------------+------*/
+TEST(SolidPrimitive, LineStringIntersection)
+    {
+    bvector<DPoint3d> points
+        {
+        DPoint3d::From (-4,0.5,0),
+        DPoint3d::From (-0.5,0.5,0),
+        DPoint3d::From (2,0.5,0)
+        };
+    auto segment = ICurvePrimitive::CreateLineString (points);
+    bvector<ISolidPrimitivePtr> solids;
+    CreateAllSolidsAroundOrigin (solids, false);
+    for (ISolidPrimitivePtr &solid : solids)
+        {
+        bvector<CurveLocationDetail> curvePoints;
+        bvector<SolidLocationDetail> solidPoints;
+        MeshAnnotationVector messages (false);
+        solid->AddCurveIntersections (*segment, curvePoints, solidPoints, messages);
+        CheckMessages (messages, solid, segment);
+        CheckConsistency (curvePoints, solidPoints);
+        CheckConsistency (*solid, solidPoints);
+    // What's right?  Enforce "one or the other"
+        Check::True ((messages.GetTotalFail () > 0) != (curvePoints.size () > 0), "AppendCurveIntersections");
+        }
+    }
+
+/*---------------------------------------------------------------------------------**//**
+* @bsimethod                                                     Earlin.Lutz  10/17
++---------------+---------------+---------------+---------------+---------------+------*/
+TEST(SolidPrimitive, ArcIntersection)
+    {
+    auto segment = ICurvePrimitive::CreateArc (DEllipse3d::From (0,0,0,    4,0,0, 0,0.1,0,   0.0, Angle::TwoPi ()));
+    bvector<ISolidPrimitivePtr> solids;
+    CreateAllSolidsAroundOrigin (solids, false);
+    for (ISolidPrimitivePtr &solid : solids)
+        {
+        for (double dz0 : bvector<double> {0,0.2, 1})
+            {
+            auto segment = ICurvePrimitive::CreateArc (DEllipse3d::From (0,0,0,    4,0,dz0, 0,0.1,0,   0.0, Angle::TwoPi ()));
+            bvector<CurveLocationDetail> curvePoints;
+            bvector<SolidLocationDetail> solidPoints;
+            MeshAnnotationVector messages (false);
+            solid->AddCurveIntersections (*segment, curvePoints, solidPoints, messages);
+            CheckMessages (messages, solid, segment);
+            CheckConsistency (curvePoints, solidPoints);
+            CheckConsistency (*solid, solidPoints);
+                    // What's right?  Enforce "one or the other"
+            Check::True ((messages.GetTotalFail () > 0) != (curvePoints.size () > 0), "AppendCurveIntersections");
+            }
+        }
+    }    
+
+/*---------------------------------------------------------------------------------**//**
+* @bsimethod                                                     Earlin.Lutz  10/17
++---------------+---------------+---------------+---------------+---------------+------*/
+TEST(SolidPrimitive, BCurveIntersection)
+    {
+    bvector<DPoint3d> poles
+        {
+        DPoint3d::From (0,2.5,0),
+        DPoint3d::From (0,0.5,0),
+        DPoint3d::From (0.5,0.5,0),
+        DPoint3d::From (2.5,0,0),
+        };
+
+    auto bcurve = MSBsplineCurve::CreateFromPolesAndOrder (poles, nullptr, nullptr, 3, false, true);
+    auto segment = ICurvePrimitive::CreateBsplineCurve (bcurve);
+
+    bvector<ISolidPrimitivePtr> solids;
+    CreateAllSolidsAroundOrigin (solids, false);
+    for (ISolidPrimitivePtr &solid : solids)
+        {
+        bvector<CurveLocationDetail> curvePoints;
+        bvector<SolidLocationDetail> solidPoints;
+        MeshAnnotationVector messages (false);
+        solid->AddCurveIntersections (*segment, curvePoints, solidPoints, messages);
+        CheckMessages (messages, solid, segment);
+        CheckConsistency (curvePoints, solidPoints);
+        CheckConsistency (*solid, solidPoints);
+    // What's right?  Enforce "one or the other"
+        Check::True ((messages.GetTotalFail () > 0) != (curvePoints.size () > 0), "AppendCurveIntersections");
+        }
+    }    
+#endif
+
+/*---------------------------------------------------------------------------------**//**
+* @bsimethod                                                     Earlin.Lutz  10/17
++---------------+---------------+---------------+---------------+---------------+------*/
+TEST(SolidPrimitive,CurveVectorIntersection)
+    {
+    auto segment = ICurvePrimitive::CreateLine (DSegment3d::From (-2,0,0, 2,0,0));
+    auto cv = CurveVector::Create (CurveVector::BOUNDARY_TYPE_None);
+    cv->push_back (segment);
+    bvector<ISolidPrimitivePtr> solids;
+    CreateAllSolidsAroundOrigin (solids, false);
+    for (ISolidPrimitivePtr &solid : solids)
+        {
+        bvector<CurveLocationDetail> curvePoints;
+        bvector<SolidLocationDetail> solidPoints;
+        MeshAnnotationVector messages (false);
+        solid->AddCurveIntersections (*cv, curvePoints, solidPoints, messages);
+        CheckConsistency (curvePoints, solidPoints);
+        CheckConsistency (*solid, solidPoints);
+        // What's right?  Enforce "one or the other"
+        Check::True ((messages.GetTotalFail () > 0) != (curvePoints.size () > 0), "AppendCurveIntersections");
+        }
+    }    
+
+/*---------------------------------------------------------------------------------**//**
+* @bsimethod                                                     Earlin.Lutz  10/17
++---------------+---------------+---------------+---------------+---------------+------*/
+TEST(CurveCurve,IntersectRotatedCurveLine)
+    {
+    auto spaceCurve = ICurvePrimitive::CreateLine (DSegment3d::From (1,0,0, 3,0,3));
+    auto contour = CurveVector::Create (CurveVector::BOUNDARY_TYPE_Open);
+    auto cylinderSide = ICurvePrimitive::CreateLine (DSegment3d::From (2,0,0, 2,0,5));
+    contour->push_back (cylinderSide);
+    Transform worldToLocal = Transform::FromIdentity ();
+    bvector<CurveLocationDetail> intersectionA, intersectionB;
+    CurveCurve::IntersectRotatedCurveSpaceCurve (worldToLocal, *contour, *spaceCurve, intersectionA, intersectionB);
+    Check::True (intersectionA.size () == 1 && intersectionB.size () == 1);
+    }
+
+/*---------------------------------------------------------------------------------**//**
+* @bsimethod                                                     Earlin.Lutz  10/17
++---------------+---------------+---------------+---------------+---------------+------*/
+TEST(CurveCurve,IntersectRotatedCurveArc)
+    {
+    auto spaceCurve = ICurvePrimitive::CreateArc (DEllipse3d::From (1,0,0,    2,0,0,  0,0,2, 0.0, Angle::DegreesToRadians (90.0)));
+    auto contour = CurveVector::Create (CurveVector::BOUNDARY_TYPE_Open);
+    auto cylinderSide = ICurvePrimitive::CreateLine (DSegment3d::From (2,0,0, 2,0,5.4));
+    contour->push_back (cylinderSide);
+    Transform worldToLocal = Transform::FromIdentity ();
+    bvector<CurveLocationDetail> intersectionA, intersectionB;
+    CurveCurve::IntersectRotatedCurveSpaceCurve (worldToLocal, *contour, *spaceCurve, intersectionA, intersectionB);
+    Check::True (intersectionA.size () == 1 && intersectionB.size () == 1);
+    }
+
+/*---------------------------------------------------------------------------------**//**
+* @bsimethod                                                     Earlin.Lutz  10/17
++---------------+---------------+---------------+---------------+---------------+------*/
+TEST(Polynomials,Torus)
+    {
+    Polynomial::Implicit::Torus torus (1.5, 0.5, DgnTorusPipeDetail::GetReverseVector90 ());
+    for (double theta : bvector<double>{0, 0.1})
+        {
+        Check::StartScope ("theta", theta);
+        for (double phi : bvector<double>{0, 0.1})
+            {
+            Check::StartScope ("phi", phi);
+            DPoint3d xyz1;
+            double theta1, phi1, distance1, rho1;
+            DPoint3d xyz = torus.EvaluateThetaPhi (theta, phi);
+            torus.XYZToThetaPhiDistance (xyz, theta1, phi1, distance1, rho1);
+            Check::Near (phi, phi1, "phi roundtrip");
+            Check::Near (theta, theta1, "theta roundtrip");
+            xyz1 = torus.EvaluateThetaPhi (theta1, phi1);
+            Check::Near (xyz, xyz1, "xyz round trip");
+            Check::EndScope ();
+            }
+        Check::EndScope ();
+        }
+    }
+
+bool ShowFrame (ISolidPrimitivePtr &solid, SolidLocationDetail::FaceIndices &indices, double u, double v, double frameScale = 0.10)
+    {
+    DPoint3d X;
+    DVec3d dXdu, dXdv;
+    if (Check::True (solid->TryUVFractionToXYZ (indices, u, v, X, dXdu, dXdv)))
+        {
+        DVec3d normal;
+        normal.GeometricMeanCrossProduct (dXdu, dXdv);
+        bvector<DPoint3d> points
+            {
+            X + frameScale * dXdv,
+            X,
+            X + frameScale * dXdu,
+            X + (0.1 * frameScale * dXdv),
+            X,
+            X + frameScale * normal
+            };
+        Check::SaveTransformed (points);
+        return true;
+        }
+    return false;
+    }
+
+void TestFaceUV (IGeometryPtr const& geometry)
+    {
+    auto solid = geometry->GetAsISolidPrimitive ();
+    if (!solid.IsValid ())
+        return;
+    Check::SaveTransformed (*solid);
+    bvector<DPoint2d> allUV
+        {
+        DPoint2d::From (0.25, 0.25),
+        DPoint2d::From (0.5, 0.25),
+        DPoint2d::From (0.25, 0.5),
+        DPoint2d::From (0.5, 0.5)
+        };
+    bvector<SolidLocationDetail::FaceIndices> allFaces;
+    solid->GetFaceIndices (allFaces);
+    for (auto &f : allFaces)
+        {
+        for (auto uv : allUV)
+            {
+            ShowFrame (solid, f, uv.x, uv.y);
+            }
+        }
+    }
+
+bool IsSameTopType (IGeometryPtr &g0, IGeometryPtr &g1)
+    {
+    if (g0.IsNull () || g1.IsNull ())
+        return false;
+    if (g0->GetGeometryType () != g1->GetGeometryType ())
+        return false;
+    if (g0->GetGeometryType () == IGeometry::GeometryType::SolidPrimitive)
+        {
+        auto s0 = g0->GetAsISolidPrimitive ();
+        auto s1 = g1->GetAsISolidPrimitive ();
+        if (s0.IsValid () && s1.IsValid ())
+            return s0->GetSolidPrimitiveType () == s1->GetSolidPrimitiveType ();
+        }
+    return true;
+    }
+
+
+void ShowFrames (bvector<IGeometryPtr> &geometry)
+    {
+    auto baseFrame = Check::GetTransform ();
+    DRange3d range0;
+    range0.Init ();
+    for (size_t i = 0; i < geometry.size (); i++)
+        {
+        IGeometryPtr g = geometry[i];
+        DRange3d range;
+        if (g->TryGetRange (range))
+            {
+            SaveAndRestoreCheckTransform shifter (3.0 * range.XLength (), 0,0);
+            range0.Extend (range.low);
+            range0.Extend (range.high);
+            TestFaceUV (g);
+            }
+        }
+    Check::SetTransform (baseFrame);
+    Check::Shift (0, 3.0 * range0.YLength (), 0);
+    }
+
+void ShowFacets (bvector<IGeometryPtr> &geometry)
+    {
+    auto baseFrame = Check::GetTransform ();
+    DRange3d range0;
+    range0.Init ();
+    for (size_t i = 0; i < geometry.size (); i++)
+        {
+        IGeometryPtr g = geometry[i];
+        DRange3d range;
+        ISolidPrimitivePtr primitive = g->GetAsISolidPrimitive ();
+        if (primitive.IsValid () && g->TryGetRange (range) )
+            {
+            SaveAndRestoreCheckTransform shifter (4.0 * range.XLength (), 0,0);
+            range0.Extend (range.low);
+            range0.Extend (range.high);
+            PolyfaceHeaderPtr facets = PolyfaceHeader::CreateVariableSizeIndexed ();
+            IFacetOptionsPtr options = IFacetOptions::Create ();
+            IPolyfaceConstructionPtr builder = IPolyfaceConstruction::Create (*options);
+            builder->AddSolidPrimitive (*primitive);
+            Check::SaveTransformed (*primitive);            
+            Check::Shift (1.5 * range.XLength (), 0,0);
+            Check::SaveTransformed (*builder->GetClientMeshPtr ());
+            }
+        }
+    Check::SetTransform (baseFrame);
+    Check::Shift (0, 3.0 * range0.YLength (), 0);
+    }
+
+void ShowEdgeChains (bvector<IGeometryPtr> &geometry)
+    {
+    auto baseFrame = Check::GetTransform ();
+    DRange3d range0;
+    range0.Init ();
+    double shift = 10.0;
+    for (size_t i = 0; i < geometry.size (); i++)
+        {
+        IGeometryPtr g = geometry[i];
+        DRange3d range;
+        ISolidPrimitivePtr primitive = g->GetAsISolidPrimitive ();
+        if (primitive.IsValid () && g->TryGetRange (range) )
+            {
+            SaveAndRestoreCheckTransform shifter (4.0 * DoubleOps::Max (range.XLength (), shift), 0,0);
+            range0.Extend (range.low);
+            range0.Extend (range.high);
+            IFacetOptionsPtr options = IFacetOptions::Create ();
+            options->SetEdgeChainsRequired (true);
+            IPolyfaceConstructionPtr builder = IPolyfaceConstruction::Create (*options);
+            builder->AddSolidPrimitive (*primitive);
+            Check::SaveTransformed (*primitive);            
+            Check::Shift (1.5 * DoubleOps::Max (range.XLength (), shift), 0,0);
+            auto facets = builder->GetClientMeshPtr ();
+            Check::SaveTransformed (*facets);
+            Check::Shift (0.0, 1.5 * DoubleOps::Max (range.YLength (), shift), 0);
+            SaveEdgeChains (*facets, true);
+            }
+        }
+    Check::SetTransform (baseFrame);
+    Check::Shift (0, 5.0 * DoubleOps::Max (range0.YLength (), shift), 0);
+    }
+
+
+void AnnounceAllSolids (void (*function)(bvector<IGeometryPtr> &))
+    {
+    Check::QuietFailureScope scoper;
+    //SampleGeometryCreator::AddAllSolidTypes (geometry);
+
+    bvector<IGeometryPtr> geometry;
+    for (bool capped : bvector<bool>{false, true})
+        {
+        SampleGeometryCreator::AddAllCones (geometry, capped);
+        function (geometry);
+        geometry.clear ();
+
+        SampleGeometryCreator::AddSpheres (geometry, capped);
+        function (geometry);
+        geometry.clear ();
+
+        SampleGeometryCreator::AddExtrusions (geometry, capped);
+        function (geometry);
+        geometry.clear ();
+ 
+        SampleGeometryCreator::AddRotations (geometry, capped);
+        function (geometry);
+        geometry.clear ();
+
+        SampleGeometryCreator::AddBoxes (geometry, 3,2,1, capped);
+        function (geometry);
+        geometry.clear ();
+
+        SampleGeometryCreator::AddTorusPipes (geometry, 3, 1, capped);
+        function (geometry);
+        geometry.clear ();
+
+        SampleGeometryCreator::AddRuled (geometry, capped);
+        function (geometry);
+        geometry.clear ();
+        }
+    }
+
+/*---------------------------------------------------------------------------------**//**
+* @bsimethod                                                     Earlin.Lutz  10/17
++---------------+---------------+---------------+---------------+---------------+------*/
+TEST(SolidPrimitive,FaceUV)
+    {
+    Check::QuietFailureScope scoper;
+    //SampleGeometryCreator::AddAllSolidTypes (geometry);
+
+    AnnounceAllSolids (ShowFrames);
+    Check::ClearGeometry ("SolidPrimitive.FaceUV");
+    }
+
+/*---------------------------------------------------------------------------------**//**
+* @bsimethod                                                     Earlin.Lutz  10/17
++---------------+---------------+---------------+---------------+---------------+------*/
+TEST(SolidPrimitive,Facets)
+    {
+    Check::QuietFailureScope scoper;
+    //SampleGeometryCreator::AddAllSolidTypes (geometry);
+
+    AnnounceAllSolids (ShowFacets);
+    Check::ClearGeometry ("SolidPrimitive.Facets");
+
+    }
+
+/*---------------------------------------------------------------------------------**//**
+* @bsimethod                                                     Earlin.Lutz  10/17
++---------------+---------------+---------------+---------------+---------------+------*/
+TEST(SolidPrimitive,EdgeChains)
+    {
+    Check::QuietFailureScope scoper;
+    //SampleGeometryCreator::AddAllSolidTypes (geometry);
+
+    AnnounceAllSolids (ShowEdgeChains);
+    Check::ClearGeometry ("SolidPrimitive.EdgeChains");
+
+    }
+
+void showEyePoint (DPoint4dCR eyePoint)
+    {
+    static double s_vectorScale = 20.0;
+    auto w = eyePoint.w;
+    if (w == 0.0)
+        Check::SaveTransformed (DSegment3d::From (0,0,0, s_vectorScale * eyePoint.x, s_vectorScale * eyePoint.y, s_vectorScale * eyePoint.z));
+    else
+        {
+
+        Check::SaveTransformed (DSegment3d::From (0,0,0, eyePoint.x / w, eyePoint.y / w , eyePoint.z / w));
+        }
+    }
+
+void testSilhouette (IGeometryPtr &g, DPoint4dCR eyePoint)
+    {
+    static bool s_doFlat = true;
+    static bool s_doEye = true;
+    ISolidPrimitivePtr s = g->GetAsISolidPrimitive ();
+    DPoint4d eyePoint0 = eyePoint;
+    eyePoint0.w = 0.0;
+    if (s.IsValid ())
+        {
+        Check::SaveTransformed (*s);
+        showEyePoint (eyePoint);
+        CurveVectorPtr silhouettes, silhouettes0;
+
+
+        if (s_doFlat && s->SilhouetteCurves (eyePoint0, silhouettes0))
+            if (silhouettes0.IsValid ())
+                Check::SaveTransformed (*silhouettes0);
+
+        if (s_doEye && s->SilhouetteCurves (eyePoint, silhouettes))
+            if (silhouettes.IsValid ())
+                Check::SaveTransformed (*silhouettes);
+
+        }
+    }
+/*---------------------------------------------------------------------------------**//**
+* @bsimethod                                                     Earlin.Lutz  11/17
++---------------+---------------+---------------+---------------+---------------+------*/
+TEST(SolidPrimitive,Silhouette)
+    {
+    Check::QuietFailureScope scoper;
+    DPoint4d eyePointA = DPoint4d::From (0,-1,2, 1);
+    DPoint4d eyePointB = DPoint4d::From (0,-3,2, 1);
+    DPoint4d eyePointC = DPoint4d::From (0,0,20, 1);
+    DPoint4d eyePointD = DPoint4d::From (20,0,0, 1);
+
+
+    bvector<IGeometryPtr> geometry;
+//    SampleGeometryCreator::AddSimplestSolidPrimitives (geometry, true);
+//    SampleGeometryCreator::AddAllSolidTypes (geometry);
+    SampleGeometryCreator::AddTorusPipes (geometry, 1, 0.1, true);
+    for (size_t i = 0; i < geometry.size (); i++)
+        {
+        SaveAndRestoreCheckTransform shifter (30,0,0);
+        testSilhouette (geometry[i], eyePointA);
+        Check::Shift (0,40,0);
+        testSilhouette (geometry[i], eyePointB);
+        Check::Shift (0,40,0);
+        testSilhouette (geometry[i], eyePointC);
+        Check::Shift (0,40,0);
+        testSilhouette (geometry[i], eyePointD);
+        }
+    Check::ClearGeometry ("SolidPrimitive.Silhouette");
+    }
+
+static void facetAndSave (ISolidPrimitivePtr solid)
+    {
+    IFacetOptionsPtr options = IFacetOptions::Create ();
+    options->SetAngleTolerance (0.23);
+    IPolyfaceConstructionPtr builder = IPolyfaceConstruction::Create (*options);
+    if (Check::True (builder->AddSolidPrimitive (*solid), "Builder.AddSolidPrimitive.RotationalSweep"))
+        {
+        Check::SaveTransformed (builder->GetClientMeshR ());
+        }
+
+    }
+/*---------------------------------------------------------------------------------**//**
+* @bsimethod                                                     Earlin.Lutz  01/18
++---------------+---------------+---------------+---------------+---------------+------*/
+TEST(SolidPrimitive,Seams)
+    {
+    Check::QuietFailureScope scoper;
+    bvector<CurveVectorPtr> paths;
+    SampleGeometryCreator::AddMultiPrimitiveXYOpenPaths (paths, true, true);
+    // We expect ...
+    // * The paths include linestring, line, arc, bspline
+    // * Joints are "tangent" to exercise curve-curve transition marking.
+    // * Curves ar in the xy plane -- so z is good direction for sweep
+    for (auto &path : paths)
+        {
+        // each path is in the xy plane.
+        SaveAndRestoreCheckTransform shifter (15,0,0);
+        Check::SaveTransformed (*path);
+        Check::Shift (0,15,0);
+        // extrude in z direction ..
+        facetAndSave (ISolidPrimitive::CreateDgnExtrusion (
+            DgnExtrusionDetail(path, DVec3d::From (0,0,3), false)));
+        Check::Shift (0,15,0);
+
+        // rotate about a line in the x directionabove the y top of the range.
+        DRange3d range;
+        path->GetRange (range);
+        DPoint3d axisOrigin = range.LocalToGlobal (0, 2.0, 0);
+        auto rotationalSweepData = DgnRotationalSweepDetail (path, axisOrigin, DVec3d::From (1,0,0), 0.4 * Angle::Pi (), false);
+        facetAndSave (ISolidPrimitive::CreateDgnRotationalSweep (rotationalSweepData));
+
+
+        Check::Shift (0,15,0);
+        auto shiftZ = Transform::From (0,0,3);
+        auto scale = Transform::FromMatrixAndFixedPoint (RotMatrix::FromScaleFactors (1.1, 2, 1), range.low);
+        auto path0 = path->Clone ();
+        auto path1 = path->Clone ();
+        auto path2 = path->Clone ();
+        path1->TransformInPlace (shiftZ);
+        path2->TransformInPlace (scale);
+        path2->TransformInPlace (shiftZ);
+        path2->TransformInPlace (shiftZ);
+        auto path3 = path2->Clone (shiftZ);
+        bvector<CurveVectorPtr> contours {path0, path1, path2, path3};
+        DgnRuledSweepDetail ruledDetail (contours, false);
+        ISolidPrimitivePtr ruled = ISolidPrimitive::CreateDgnRuledSweep (ruledDetail);
+        facetAndSave (ruled);
+        }
+    Check::ClearGeometry ("SolidPrimitive.Seams");
+    }
+
+//!
+//! Create a curve vector for an elliptic disk.
+//! This should be an single arc primitive in a loop.
+//! But microstation is aggressive about converting that to an ellipse element whose start point
+//!   might be shifted to a major axis point.
+//! To prevent that, split the arc in two pieces.
+CurveVectorPtr CreateSplitDisk (DEllipse3dCR arc, bool closed = true)
+    {
+    auto cv = CurveVector::Create (closed ? CurveVector::BOUNDARY_TYPE_Outer : CurveVector::BOUNDARY_TYPE_Open);
+    auto arc0 = arc;
+    auto arc1 = arc;
+    arc0.sweep *= 0.5;
+    arc1.sweep *= 0.5;
+    arc1.start = arc0.start + arc0.sweep;
+    cv->push_back (ICurvePrimitive::CreateArc (arc0));
+    cv->push_back (ICurvePrimitive::CreateArc (arc1));
+    return cv;
+    }
+
+// find s such that (vectorR + s * vectorV) DOT planeNormal = 0.
+DVec3d MoveVectorToPlane (DVec3dCR vectorR, DVec3dCR vectorV, DVec3dCR planeNormal)
+    {
+    double dotRN = vectorR.DotProduct (planeNormal);
+    double dotVN = vectorV.DotProduct (planeNormal);
+    auto s = DoubleOps::ValidatedDivideDistance ( -dotRN, dotVN, 0.0);
+    return vectorR + s.Value () * vectorV;
+    }
+
+// Create Chiseled pipe surfaces for a string of centerlines.
+// At each end of each pipe, the pipe is cut by the plane that bisects the angle between successive pipe centerlines.
+// 
+void CreateChiseledPipes (
+bvector<DPoint3d> &centerline,  //!< [in] points on pipe centerlines.
+double radius,                      //!< [in] pipe radius.
+bool combineAllPipesToSingleSolid,  //!< [in] if true, combine all pipes into a single DgnRuledSweep with many contours.
+                                    //! If false, create an array of single pipes.
+bvector<DEllipse3d>   &sectionArcs,    //!< [out] elliptic sections at the successive centerline points.
+bvector<IGeometryPtr> &pipes       //!< [out] constructed geometry
+)
+    {
+    pipes.clear ();
+    sectionArcs.clear ();
+    if (centerline.size () < 2)
+        return;
+    // establish coordinate system on first section . . .
+    DVec3d axis0 = centerline[1] - centerline[0];
+    DVec3d unitX, unitY, unitZ;
+    axis0.GetNormalizedTriad (unitX, unitY, unitZ);
+    // circular section on base plane ....
+    auto ellipseA = DEllipse3d::FromVectors (centerline[0], radius * unitX, radius * unitY, 0.0, Angle::TwoPi ());
+    DEllipse3d ellipseB = ellipseA;
+    sectionArcs.push_back (ellipseA);
+    for (auto i = 1; i < centerline.size (); i++, ellipseA = ellipseB)
+        {
+        ellipseB.center = centerline[i];
+        DVec3d vectorAB = ellipseB.center - ellipseA.center;
+        DVec3d vectorBC = i + 1 < centerline.size () ? centerline[i+1] - ellipseB.center : vectorAB;
+        // The bisector plane normal is the average of the unit normals along incoming and outgoing centerlines . ..
+        auto unitAB = vectorAB.ValidatedNormalize ();
+        auto unitBC = vectorBC.ValidatedNormalize ();
+        if (unitAB.IsValid () && unitBC.IsValid ())
+            {
+            auto bisector = 0.5 * (unitAB.Value () + unitBC.Value ());
+            // On the end ellipse for this pipe section. ..
+            // center comes directly from centerline[i]
+            // vector0 and vector90 are obtained by sweeping the corresponding vectors of the start ellipse to the split plane.
+            ellipseB.center = centerline[i];
+            ellipseB.vector0 = MoveVectorToPlane (ellipseA.vector0, vectorAB, bisector);
+            ellipseB.vector90 = MoveVectorToPlane (ellipseA.vector90, vectorAB, bisector);
+            sectionArcs.push_back (ellipseB);
+            if (!combineAllPipesToSingleSolid){
+                auto cvA = CreateSplitDisk (ellipseA);
+                auto cvB = CreateSplitDisk (ellipseB);
+                auto sections = bvector<CurveVectorPtr> { cvA, cvB};
+                auto pipeSurface = ISolidPrimitive::CreateDgnRuledSweep (DgnRuledSweepDetail (sections, false));
+                pipes.push_back (IGeometry::Create (pipeSurface));
+                }
+            }
+        }
+
+    if (combineAllPipesToSingleSolid)
+        {
+        bvector<CurveVectorPtr> sections;
+        for (auto &arc : sectionArcs)
+            sections.push_back (CreateSplitDisk (arc));
+        auto pipeSurface = ISolidPrimitive::CreateDgnRuledSweep (DgnRuledSweepDetail (sections, false));
+        pipes.push_back (IGeometry::Create (pipeSurface));
+        }
+    }
+* @bsimethod                                                     Earlin.Lutz  10/17
+TEST(RuledSurface,ChiseledPipes)
+    {
+    bvector<DPoint3d> centerline {
+        DPoint3d::From (0,0,0),
+        DPoint3d::From (10,0,5),
+        DPoint3d::From (20, 10, 0),
+        DPoint3d::From (30, 10, 0),
+        DPoint3d::From (30,10, 5),
+        DPoint3d::From (30,15,7),
+        DPoint3d::From (35,5,3)
+        };
+    double r = 0.5;
+    bvector<IGeometryPtr> pipes;
+    bvector<DEllipse3d> sectionArcs;
+
+    // construct separate pipes ...
+    CreateChiseledPipes (centerline, r, false, sectionArcs, pipes);
+    Check::SaveTransformed (centerline);
+    for (auto &arc : sectionArcs)
+        Check::SaveTransformed (arc);
+        
+    Check::Shift (0,10,0);
+    Check::SaveTransformed (pipes);
+
+    // consturct a single welded pipe...
+    CreateChiseledPipes (centerline, r, true, sectionArcs, pipes);
+    Check::Shift (0,10,0);
+    Check::SaveTransformed (pipes);
+
+    Check::ClearGeometry ("RuledSurface.ChiseledPipes");
+    }
+
+void SaveEllipseWithDefiningLines (DEllipse3dCR arc)
+    {
+    Check::SaveTransformed (arc);
+    Check::SaveTransformed (
+        bvector<DPoint3d>{
+            arc.center + arc.vector0,
+            arc.center,
+            arc.center + arc.vector90
+            });
+    }
+
+// GIVEN ... vectorA from centerA to any point on one section ellipse for a cone.
+//           (Note that pointA = centerA + vectorA is on both (a) the ellipse at section A and (b) a particular
+//                rule line of the cone.)
+// AND   ... the defining vectors (usually major/minor vectors) of the other ellipse . . .
+// COMPUTE A vector from centerB to that is (a) on ellipseB and (b) on the same cone rule line as vectorA
+//
+DVec3d ConstructCorrespondingEllipseVector
+(
+DPoint3dCR centerA,         // center of ellipse A
+DVec3dCR   vectorA,         // any vector from centerA to a point on ellipseA
+DPoint3dCR centerB,         // center of ellipseB
+DVec3dCR   vectorB0,        // 0 degree vector (e.g. major axis)
+DVec3dCR   vectorB90        // 90 degree vector (e.g. minor axis
+)
+    {
+    DVec3d vectorAB = centerB - centerA;
+    DVec3d planeNormal = DVec3d::FromCrossProduct (vectorA, vectorAB);
+    // The centerA, centerB, and vectorA are in a plane, with planeNormal perpendicular to all vectors in that plane.
+    // Find the intersections of ellipseB with that plane.
+    // There are two intersections, 180 degrees apart in the parameter space of ellipseB.
+    // A vector from centerB to a point "at parameter space angle theta" on ellipseB
+    //     vectorB0 * cos(theta) + vectorB90 * sin(theta)
+    // To make that vector "in plane", it must be perpendicular to the planeNormal:
+    //     planeNormal DOT (vectorB0 * cos(theta) + vectorB90 * sin(theta)) = 0
+    double dot0 = planeNormal.DotProduct (vectorB0);
+    double dot90 = planeNormal.DotProduct (vectorB90);
+    // we need         dot0 * cos(theta) + dot90 * sin(theta) = 0
+    //      i.e.    sin(theta)/cos(theta) = tan (theta) = - dot0 / dot90
+    // There are two such angles.  The angles are 180 degrees apart and define vectors that are opposite of each other.
+    double theta = atan2 (-dot0, dot90);
+    DVec3d candidateVector = vectorB0 * cos (theta) + vectorB90 * sin (theta);
+    if (candidateVector.DotProduct (vectorA) < 0.0)
+        candidateVector = candidateVector * -1.0;
+    return candidateVector;  
+    }
+
+// When a cone (or cylinder) is cut but unrelated planes at two ends, the "Major and minor axis" points commonly
+// used to define the ellipse are determined inedpendently on each plane, and are not on the same rule lines of the cone.
+//
+// This logic takes ellipseA and ellipseB from any two sections and constructs replacement for ellipseB, such that
+// the parameterizations agree and thus preserve rule lines of the (possibly skewed) cone.
+//
+// Typically both inputs will be "major minor" ellipse form.
+// But the "top ellipse" of the ruled surface will have non-perpendicular defining vectors.
+ISolidPrimitivePtr ConstructChiseledConeFromSectionsWithUnrelatedEllipseDefinitions
+(
+DEllipse3d ellipseA,     // Ellipse from cross section A
+DEllipse3d ellipseB     // Ellipse from cross section B
+)
+    {
+    // vectorC0 and vectorC90 are defining vectors for the same ellipse points as ellipseB.
+    // But they are shifted so that they are in the same rule lines as vectorA0 and vectorA90.
+    DVec3d vectorC0 = ConstructCorrespondingEllipseVector (ellipseA.center, ellipseA.vector0, ellipseB.center, ellipseB.vector0, ellipseB.vector90);
+    DVec3d vectorC90 = ConstructCorrespondingEllipseVector (ellipseA.center, ellipseA.vector90, ellipseB.center, ellipseB.vector0, ellipseB.vector90);
+    DEllipse3d ellipseC = DEllipse3d::FromVectors (ellipseB.center, vectorC0, vectorC90, 0.0, Angle::TwoPi ());
+
+    auto cvA = CreateSplitDisk (ellipseA);
+    auto cvC = CreateSplitDisk (ellipseC);
+    auto sections = bvector<CurveVectorPtr> { cvA, cvC};
+    auto pipeSurface = ISolidPrimitive::CreateDgnRuledSweep (DgnRuledSweepDetail (sections, false));
+    return pipeSurface;
+    }
+
+
+/*---------------------------------------------------------------------------------**//**
+* @bsimethod                                                     Earlin.Lutz  04/18
++---------------+---------------+---------------+---------------+---------------+------*/
+TEST(RuledSurface,ChiseledPipesFromArbitrarySectionEllipses)
+    {
+
+    for (double majorAxis : {1.0, 2.0})
+        {
+        // First cone tip is one the z axis, second is skewed off
+        for (DPoint3d coneTip : {DPoint3d::From (0,0,10), DPoint3d::From (1,2,10)})
+            {
+            SaveAndRestoreCheckTransform shifter (0.0, 10.0, 0.0);
+            // Construct an elliptic base with obvious major/minor vectors ...
+            DEllipse3d ellipseA = DEllipse3d::FromVectors (
+                        DPoint3d::From (0,0,0),
+                        DVec3d::From (majorAxis, 0,0),
+                        DVec3d::From (0.0, 1.0, 0),
+                        0.0, Angle::TwoPi ());
+
+            // These are the major/minor axis points ...
+            DPoint3d majorA = ellipseA.center + ellipseA.vector0;
+            DPoint3d minorA = ellipseA.center + ellipseA.vector90;
+
+
+            // Make points on the axis and the 0 and 90 degree rule lines.  These are at unrelated fractional positions,
+            //  so the plane through these three points is pretty random ..
+            DPoint3d majorRulePointB = DPoint3d::FromInterpolate (majorA, 0.3835, coneTip);
+            DPoint3d minorRulePointB = DPoint3d::FromInterpolate (minorA, 0.4, coneTip);
+            DPoint3d centerB = DPoint3d::FromInterpolate (ellipseA.center, 0.378, coneTip);
+
+            // Assemble these into an ellipse where they are 90 degrees apart parametrically but not physically (they are NOT on its major and minor axes)
+            // (This is actually the ellipse we want to end up with, but we're going to make a major/minor version and back the skewed one out)
+            DEllipse3d skewedEllipseB = DEllipse3d::FromPoints (centerB, majorRulePointB, minorRulePointB,
+                            0.0, Angle::TwoPi ());
+            // Get a major/minor ellipse that goes through all the points of ellipseB.   This is the major/minor ellipse
+            //   for the cut plane that independent of ellipseA other than having the rule points 90 degrees apart
+            //   in its parameterization.
+            DEllipse3d majorMinorB = DEllipse3d::FromPerpendicularAxes (skewedEllipseB);
+
+
+            auto ruledSurface = ConstructChiseledConeFromSectionsWithUnrelatedEllipseDefinitions (ellipseA, majorMinorB);
+
+            // Save the major/minor base and skewed top -- note that the linework from cone tip to the 0 and 90 degree points of the
+            // base hits the 0 and 90 degree points of the skewed ellipse.
+            SaveEllipseWithDefiningLines (ellipseA);
+            SaveEllipseWithDefiningLines (skewedEllipseB);
+            Check::SaveTransformed (bvector<DPoint3d> {majorA, coneTip, minorA});
+            // Now draw the same base and cone tip, but use the major minor form of the section cut.
+            // Note that the rule lines do NOT hit the major and minor axis points of the upper cut.
+            Check::Shift (3,0,0);
+            SaveEllipseWithDefiningLines (ellipseA);
+            SaveEllipseWithDefiningLines (majorMinorB);
+            Check::SaveTransformed (bvector<DPoint3d> {majorA, coneTip, minorA});
+
+            Check::Shift (10,0,0);
+            Check::SaveTransformed (*ruledSurface);
+            SaveEllipseWithDefiningLines (skewedEllipseB);
+            Check::SaveTransformed (bvector<DPoint3d> {majorA, coneTip, minorA});
+            }
+        }
+    Check::ClearGeometry ("RuledSurface.ChiseledPipesAnyEllipsePair");
     }