#include "testHarness.h"

typedef VuSpringModel<uint64_t> BCSSpringModel;


void SaveZones (bvector<DPoint3d> &wall, BCSSpringModel &sm)
    {
    Check::ShiftToLowerRight (10.0);
    Check::SaveTransformed (wall);
    bvector<BCSSpringModel::StationPolygon> zones;
    sm.CollectStationAreas (zones, false, 0.01, 0.10);
    for (auto &zone : zones)
        Check::SaveTransformed (zone.m_xyz);
    Check::ShiftToLowerRight (10.0);
    sm.CollectStationAreas (zones, true, 0.01, 0.10);
    for (auto &zone : zones)
        Check::SaveTransformed (zone.m_xyz);

    }

TEST(BCS,SpringModelA)
    {
    BCSSpringModel sm;

    auto wall = bvector<DPoint3d>
        {
        DPoint3d::From (0,0),
        DPoint3d::From (20,0),
        DPoint3d::From (20,10),
        DPoint3d::From ( 0,10),
        DPoint3d::From (0,0)
        };

    sm.AddWall (wall, 10.0);
    sm.AddStation (DPoint3d::From (8,5),  20.0);  // big blob
    sm.AddStation (DPoint3d::From (12,5), 1.0); // small blob

    Check::SaveTransformed (wall);
    sm.SolveSprings ();
    SaveZones (wall, sm);
    Check::SaveTransformed (wall);
    Check::ClearGeometry ("BCS.SpringModelA");
    }

TEST(BCS,SpringModelB)
    {
    BCSSpringModel sm;
    auto wall = bvector<DPoint3d>
        {
        DPoint3d::From (0,0),
        DPoint3d::From (80,0),
        DPoint3d::From (80,30),
        DPoint3d::From (30,30),
        DPoint3d::From (30,35),
        DPoint3d::From (50,35),
        DPoint3d::From (50,53),
        DPoint3d::From (0,53),
        DPoint3d::From (0,30),
        DPoint3d::From (10,30),
        DPoint3d::From (10,23),
        DPoint3d::From (0,23),
        DPoint3d::From (0,0)
        };

    Check::SaveTransformed (wall);


    sm.AddWall (wall, 10.0);

    // Along lower wall
    sm.AddStation (DPoint3d::From (10,5), 15.0);
    sm.AddStation (DPoint3d::From (25,5), 5.0);
    sm.AddStation (DPoint3d::From (35,5), 5.0);
    sm.AddStation (DPoint3d::From (45,5), 5.0);
    sm.AddStation (DPoint3d::From (55,5), 5.0);
    sm.AddStation (DPoint3d::From (65,5), 5.0);
    sm.AddStation (DPoint3d::From (75,5), 5.0);

    sm.AddStation (DPoint3d::From (15,20), 15); // lobby/reception
    sm.AddStation (DPoint3d::From (28,28), 7); // musuc lounge stage

    // below upper wall of large section
    sm.AddStation (DPoint3d::From (45,25), 5);
    sm.AddStation (DPoint3d::From (55,25), 5);
    sm.AddStation (DPoint3d::From (65,25), 5);
    sm.AddStation (DPoint3d::From (75,25), 5);
    sm.AddStation (DPoint3d::From (10,38), 15);  // restaurant

    sm.AddStation (DPoint3d::From (30,38), 3);  // upper alcove restrooms
    sm.AddStation (DPoint3d::From (35,38), 3);

    sm.AddStation (DPoint3d::From (40, 42), 5);    // upper alcove seating
    sm.AddStation (DPoint3d::From (30, 48), 5);
    sm.AddStation (DPoint3d::From (40, 48), 8);     // kitchen

    // Walkway. These need to be coupled
    sm.AddStation (DPoint3d::From (35,15), 8.0);
    sm.AddStation (DPoint3d::From (45,15), 8.0);
    sm.AddStation (DPoint3d::From (55,15), 8.0);
    sm.AddStation (DPoint3d::From (65,15), 8.0);

    sm.SolveSprings (true);
    Check::SaveTransformed (wall);
    SaveZones (wall, sm);
    Check::ClearGeometry ("BCS.SpringModelB");
    }




static bvector<bvector <DPoint3d>> s_testFloorPlanParityLoops
    {
    bvector<DPoint3d>
        {
        DPoint3d::From (0,0),
        DPoint3d::From (10,0),
        DPoint3d::From (10,10),
        DPoint3d::From (20,10),
        DPoint3d::From (20,30),
        DPoint3d::From (0,30),
        DPoint3d::From (0,0)
        },
    bvector<DPoint3d>
        {
        DPoint3d::From (5,5),
        DPoint3d::From (8,5),
        DPoint3d::From (8,11),
        DPoint3d::From (5,11),
        DPoint3d::From (5,5)
        }
    };

bvector<bvector <DPoint3d>> s_testFloorPlanOpenChains
    {
    bvector<DPoint3d>
        {
        DPoint3d::From (2,15),
        DPoint3d::From (11,15),
        DPoint3d::From (15,12)
        }
    };

bool TryLoadTestFloorPlan (GriddedSpaceManager &manager, double meshSize)
    {
    //bvector<DPoint3d> isolatedPoints;
    //bvector<double> uBreaks;
    //bvector<double> vBreaks;
    return manager.TryLoad (s_testFloorPlanParityLoops, s_testFloorPlanOpenChains);
    }

void TestGriddedSpaceManager (double meshSize, bool isoGrid, bool smoothGrid)
    {
    GriddedSpaceManager manager;
    GriddedSpaceQueries queries (manager);
    GriddedSpace_FloodFromSingleNode flooder (manager);
    double ax = 35.0;
    double ay = 35.0;
    SaveAndRestoreCheckTransform shifter (0, ay, 0);

    manager.SetMeshParams (meshSize, isoGrid, smoothGrid);
    if (TryLoadTestFloorPlan (manager, 1.0))
        {
        // output the raw grid ...
        TaggedPolygonVector polygons;
        VuOps::CollectLoopsWithMaskSummary (manager.Graph (), polygons, VU_EXTERIOR_EDGE, true);
        for (auto &loop : polygons)
            {
            if (!((int)loop.GetIndexA () & VU_EXTERIOR_EDGE))
                Check::SaveTransformed (loop.GetPointsCR ());
            }
        Check::Shift (ax, 0,0);
        bvector<int> spaceIds;
        bvector<double> baseAreas;
        // create spaces with minimal area ..
        baseAreas.push_back (20.0);
        spaceIds.push_back (manager.CreateSpace (DPoint3d::From (15,16,0), baseAreas.back ()));
        baseAreas.push_back (15.0);
        spaceIds.push_back (manager.CreateSpace (DPoint3d::From (10,21,0), baseAreas.back ()));

        baseAreas.push_back (20.0);
        spaceIds.push_back (manager.CreateSpace (DPoint3d::From (5,18,0), baseAreas.back ()));
        baseAreas.push_back (15.0);
        spaceIds.push_back (manager.CreateSpace (DPoint3d::From (5,24,0), baseAreas.back ()));


        // successively grow each space to larger and larger multiples of the original ....
        queries.SaveWalls ();
        double dz = 0.2;
        Check::Shift (0,0,10.0 * dz);
        queries.SaveSpaceBoundaries ();
        Check::Shift (0,0,-dz);     // smallest area comes out at top for downward code effect.
        bvector<double> spaceFactors {1.0, 1.5, 2.0, 2.5, 3.0, 3.5, 4.0};
        for (size_t k = 0; k < spaceFactors.size (); k++)
            {
            double spaceFactor = spaceFactors[k];
            for (size_t i = 0; i < baseAreas.size (); i++)
                {
                flooder.ExpandSingleSpaceIdToTargetArea (spaceIds[i], spaceFactor * baseAreas[i]);
                }
            queries.SaveSpaceBoundaries (k + 1 == spaceFactors.size ());
            Check::Shift (0,0,-dz);     // smallest area comes out at top for downward code effect.
            }
        }
    }

TEST(GriddedSpaceManager,VaryMeshSizeWithSquareGrid)
    {
    for (double meshSize : bvector<double>{1,2,3,4})
        TestGriddedSpaceManager (meshSize, false, false);
    Check::ClearGeometry ("GriddedSpaceManager.VaryMeshSizeWithSquareGrid");
    }

TEST(GriddedSpaceManager,VaryMeshSizeWithIsoGrid)
    {
    // Preshift to be friends with peers ...
    Check::Shift (100,0,0);
    for (double meshSize : bvector<double>{1,2,3,4})
        TestGriddedSpaceManager (meshSize, true, false);
    Check::ClearGeometry ("GriddedSpaceManager.VaryMeshSizeWithIsoGrid");
    }

TEST(GriddedSpaceManager,VaryMeshSizeWithSmoothGrid)
    {
    // Preshift to be friends with peers ...
    Check::Shift (200,0,0);
    for (double meshSize : bvector<double>{1,2,3,4})
        TestGriddedSpaceManager (meshSize, true, true);
    Check::ClearGeometry ("GriddedSpaceManager.VaryMeshSizeWithSmoothGrid");
    }




//---------------------------------------------------------------------------------------------------------------------------------

ValidatedDVec3d SinglePointAreaShift
(
DPoint3dCR xyz,
bvector<DPoint3d> const &neighborXYZ,
bvector<double> const &sectorArea,
bvector<double> const &sectorTargetArea
)
    {
// Let U and V be outbound vectors from A to neighbors B and C in an area.
//     C
//     |\R
//     |\
//     |  \
//     |   \
//     |    \
// W<--A-----B      (W is an arbitrary displacement vector from A)
//
// U = A-B
// R = C-B
// W is an additional vector of offset from A.
// The area is a(W) = R cross (U+W) = (R cross U + R cross W) / 2
// da(W) / dwx = -Ry/2
// da(W) / dwy = Rx/2
// Note that a second derivative wrt either var is identically 0.
// We are given a target area for each sector around A.
// Let EE(W) = sum of squared differences from the target = SUM (ee(W)) over all ee
//  ee(W) = ( a(w) -  targetArea) ^2
//  d ee(W) / dx = 2 da(W)/dx   * (a(w) - targetArea)
//  d ee(w) / dx dx = 2 [ da(W)/dx * da(w)/dx ]
//  d ee(w) / dx dy = 2 [ da(W)/dx * da(w)/dy ]
// etc.
// This is a 2-var newton raphson with analytic derivatives.
// No, its easier.  da(S) /dwx is a constant function.
// d ee(W)/dx is linear in W.
// So it solves in one step !!!
    BeAssert (neighborXYZ.size () == sectorArea.size ());
    BeAssert (neighborXYZ.size () == sectorTargetArea.size ());
    DVec3d F, dFdx, dFdy;
    F.Zero ();
    dFdx.Zero ();
    dFdy.Zero ();
    for (size_t i = 0, n = neighborXYZ.size (); i < n; i++)
        {
        size_t j = i + 1;
        if (j >= n)
            j = 0;
        double e0 = sectorArea[i] - sectorTargetArea[i];// Assume R cross U is included in current sectorArea !!!
        DVec3d R = neighborXYZ[j] - neighborXYZ[i];
        DVec3d dRcrossW = DVec3d::From (-0.5 * R.y, 0.5 * R.x );
        F = F + e0 * dRcrossW;
        dFdx.x += dRcrossW.x * dRcrossW.x;
        dFdx.y += dRcrossW.x * dRcrossW.y;
        dFdy.x += dRcrossW.y * dRcrossW.x;
        dFdy.y += dRcrossW.y * dRcrossW.y;
        }
    double dx, dy;
    if (bsiSVD_solve2x2 (&dx, &dy,
            dFdx.x, dFdx.y,
            dFdy.x, dFdy.y,
            F.x, F.y
            ))
        {
        return ValidatedDVec3d (DVec3d::From (dx, dy, 0.0), true);
        }
    return ValidatedDVec3d (DVec3d::From (0.0, 0.0, 0.0), true);
    }

// return each area[i] = additionalArea + area of triangle xyz0 to 2 neighbors.
void FillAreasFromNeighbors (bvector<double> &areas, DPoint3dCR xyz0, bvector<DPoint3d> &neighborXYZ, double additionalArea)
    {
    size_t n = neighborXYZ.size ();
    areas.clear ();
    for (size_t i = 0; i < n; i++)
        {
        size_t i1 = (i + 1) % n;
        areas.push_back (additionalArea + 0.5 * xyz0.CrossProductToPointsXY (neighborXYZ[i], neighborXYZ[i1]));
        }
    }

void RunSinglePointAreaShiftTest (
bvector<DPoint3d> &neighbors,
double spreadAreaFraction = 0.0,   // In area targets, this fraction of area0 is subtracted from area0 and equal parts added to others.
                        // This creates area distributions that do not have exact solution.
                        // (Expected values are smallish fractions == maybe up to .25 in extreme?)
double areaLossFactor = 0.0     // This fraction of the spreadArea is lost.
)
    {
    auto loop = neighbors;
    loop.push_back (neighbors.front ());
    bvector<DPoint3d> path;
    DPoint3d xyz0;
    xyz0.Zero ();
    
    double additionalArea = 0.0;
    double relaxationFactor = 1.0;
    SaveAndRestoreCheckTransform shifter (4.0, 0,0);
    Check::SaveTransformed (loop);
    // additionalArea = 0 ==> true diamond.
    // additionalArea = a ==> each quadrant has additional area a beyond its diagonal.
    bvector<double> sectorTargetArea, sectorArea;
    double b = 0.1;
    FillAreasFromNeighbors (sectorTargetArea, xyz0, neighbors, additionalArea);
    if (spreadAreaFraction != 0.0)
        {
        double shiftedArea = spreadAreaFraction * sectorTargetArea[0];
        sectorTargetArea[0] -= shiftedArea;
        double dA = shiftedArea * (1.0 - areaLossFactor) / (sectorTargetArea.size () - 1.0);
        for (size_t i = 1; i < sectorTargetArea.size (); i++)
            sectorTargetArea[i] +=dA;
        }

    // To acheive area A in a triangle with base b, the altitude is 2*A/b.
    // Draw parallel lines at target altitude.   Their failure to intersect makes the problem an optimization rather than exact solution.
    bvector<DSegment3d> segments;
    size_t n = sectorTargetArea.size ();
    static double s_displayFraction0 = 0.25;
    for (size_t i0 = 0; i0 < n; i0++)
        {
        size_t i1 = (i0 + 1) % n;
        DVec3d edgeVector = neighbors[i1] - neighbors[i0];
        double b = edgeVector.Normalize ();     // normalie in place, return prior length.
        double h = sectorTargetArea[i0] * 2.0 / b;
        DVec3d perpVector;
        perpVector.UnitPerpendicularXY (edgeVector);
        DPoint3d xyzA = DPoint3d::FromInterpolate (neighbors[i0], s_displayFraction0, neighbors[i1]);
        DPoint3d xyzB = DPoint3d::FromInterpolate (neighbors[i1], s_displayFraction0, neighbors[i0]);
        segments.push_back (DSegment3d::From (
                            xyzA + h * perpVector,
                            xyzB + h * perpVector
                            ));
        }
    Check::SaveTransformed (segments);

    static double s_expectedConvergenceFactor = 0.8;
    static double s_distanceTol = 1.0e-8;
    for (auto theta : bvector<Angle> {
                Angle::FromDegrees (0),
                Angle::FromDegrees (90),
                Angle::FromDegrees (45),
                Angle::FromDegrees (135.0),
                Angle::FromDegrees (108.0),
                Angle::FromDegrees (200.0),
                Angle::FromDegrees (270.0),
                Angle::FromDegrees (345.0),

                })
        {
        path.clear ();
        auto xyz = DPoint3d::From (b * theta.Cos (), b * theta.Sin (), 0.0);
        path.push_back (xyz);
#define IterativeCalls
#ifdef IterativeCalls
        double d0 = xyz0.Distance (xyz);
        double d1 = d0;
        double f = 1.5;
        size_t iteration = 0;
        for (iteration = 0; iteration < 8; iteration++)
            {
            FillAreasFromNeighbors (sectorArea, xyz, neighbors, additionalArea);
            auto delta = SinglePointAreaShift (xyz, neighbors, sectorArea, sectorTargetArea);
            if (!delta.IsValid ())
                break;
            xyz = xyz - delta * relaxationFactor;
            path.push_back (xyz);
            d1 = delta.Value ().Magnitude ();
            if (d1 < s_distanceTol)
                break;
            f *= s_expectedConvergenceFactor;
            }
        Check::True (d1 < f * d0, "Area shift converging?");
#else
    FillAreasFromNeighbors (sectorArea, xyz, neighbors, additionalArea);
    auto delta = SinglePointAreaShift (xyz, neighbors, sectorArea, sectorTargetArea);
    if (Check::True (delta.IsValid ()))
        {
        auto xyz1 = xyz - delta;
        Check::Near (xyz0, xyz1);
        path.push_back (xyz1);
        }
#endif
        Check::SaveTransformed (path);
        }
    }
TEST(SinglePointAreaShift,Diamond)
    {
    for (double shiftFactor : bvector<double> {0.0, 0.05, 0.10, -0.5, -0.10})
        {
        SaveAndRestoreCheckTransform shifter (0.0, 2.5,0.0);
        bvector<DPoint3d> neighbors
            {
            DPoint3d::From (1,0,0),
            DPoint3d::From (0,1,0),
            DPoint3d::From (-1,0,0),
            DPoint3d::From (0,-1,0),
            };
        RunSinglePointAreaShiftTest (neighbors, shiftFactor);
        neighbors[0].x += 0.25;
        RunSinglePointAreaShiftTest (neighbors, shiftFactor);
        neighbors[1].x -= 0.15;
        RunSinglePointAreaShiftTest (neighbors, shiftFactor);
        neighbors[2].y += 0.45;
        RunSinglePointAreaShiftTest (neighbors, shiftFactor);
        }
    Check::ClearGeometry ("SinglePointAreaShift.Diamond");
    }

TEST(SinglePointAreaShift,RegularNGon)
    {
    for (int numEdge : bvector<int> {3, 4, 5, 8})
        {
        SaveAndRestoreCheckTransform shifter (3.0, 0.0, 0.0);
        auto cv = CurveVector::CreateRegularPolygonXY (DPoint3d::From (0,0,0), 1.0, numEdge, true, CurveVector::BOUNDARY_TYPE_Outer);
        for (double shiftFactor : bvector<double> {0.0, 0.05, 0.10, -0.5, -0.10})
            {
            SaveAndRestoreCheckTransform shifter (0.0, 2.5,0.0);
            bvector<DPoint3d> points = *cv->at (0)->GetLineStringCP ();
            points.pop_back ();     // eliminate the closure point
            RunSinglePointAreaShiftTest (points, shiftFactor, 0.0);
            }
        }
    Check::ClearGeometry ("SinglePointAreaShift.RegularNgon");
    }

TEST(SinglePointAreaShift,RegularNGonAreaImbalance)
    {
    int numEdge = 5;
    for (double areaLossFactor : bvector<double> {0, -0.5, 0.5, 0.1, 0.2})
        {
        SaveAndRestoreCheckTransform shifter (3.0, 0.0, 0.0);
        auto cv = CurveVector::CreateRegularPolygonXY (DPoint3d::From (0,0,0), 1.0, numEdge, true, CurveVector::BOUNDARY_TYPE_Outer);
        for (double shiftFactor : bvector<double> {0.0, 0.05, 0.10, -0.5, -0.10})
            {
            SaveAndRestoreCheckTransform shifter (0.0, 2.5,0.0);
            bvector<DPoint3d> points = *cv->at (0)->GetLineStringCP ();
            points.pop_back ();     // eliminate the closure point
            RunSinglePointAreaShiftTest (points, shiftFactor, areaLossFactor);
            }
        }
    Check::ClearGeometry ("SinglePointAreaShift.RegularNGonAreaImbalance");
    }

struct BubblePhysics
{
// m_lambda = 0 is dry -- favors close packing, spheres distort to polyhedra.
// m_lambda = 1 is wet -- favors undeformed spheres.
double m_lambda;
double m_wetnessFactor; // (3.0 * m_wetnessfactor - 1)

BubblePhysics (double lambda)
    : m_lambda (lambda), m_wetnessFactor (3.0 * lambda - 1.0)
    {
    }

// nominal distance between bubbles of radius ri and rj with wetness factor lambda.
double Lij (double ri, double rj)
    {
    double a = ri * ri + rj * rj + m_wetnessFactor * ri * rj;
    return a >= 0.0? sqrt (a) : 0.0;
    }
// Return force vector between two bubble centers 
DVec3d Fij (DPoint3dCR Xi, DPoint3dCR Xj, double ri, double rj)
    {
    DVec3d delta = Xi - Xj;
    delta.Normalize ();
    return (1.0 - Lij (ri, rj)) * delta;
    }
};
<<<<<<< HEAD

//! Create a triangulation of points.
//! 
VuSetP CreateDelauney
(
bvector<DPoint3d> const points
)
    {
    if (points.size () < 3)
        return nullptr;

    VuSetP graph = vu_newVuSet (0);
    DRange3d worldRange = DRange3d::From (points);
    double localAbsTol = 1.0e-8;
    auto localRange = DRange3d::From (-1,-1,-1,1,1,1);
    BentleyApi::Transform localToWorld, worldToLocal;

    if (!Transform::TryUniformScaleXYRangeFit (worldRange, localRange, worldToLocal, localToWorld))
        return nullptr;

    bvector<DPoint3d> localPoints;
    worldToLocal.Multiply (localPoints, points);

    // Trivial triangulation of the convex hull.
    bvector<DPoint3d> xyzHull (points.size () + 2);
    int numOut;
    bsiDPoint3dArray_convexHullXY (&xyzHull[0], &numOut, (DPoint3d*)&localPoints[0], (int)localPoints.size ());    
    xyzHull.resize (numOut);
    vu_addEdgesXYTol (graph, nullptr, xyzHull, true, localAbsTol, VU_BOUNDARY_EDGE, VU_BOUNDARY_EDGE);

    vu_mergeOrUnionLoops (graph, VUUNION_UNION);
    vu_regularizeGraph (graph);
    vu_parityFloodFromNegativeAreaFaces (graph, VU_BOUNDARY_EDGE, VU_EXTERIOR_EDGE);
    vu_splitMonotoneFacesToEdgeLimit (graph, 3);
    // final flip for true delauney condition . . .
    vu_flipTrianglesForIncircle (graph);
    
    vu_insertAndRetriangulate (graph, &localPoints[0], (int)localPoints.size (), false);
    // this should not be needed ... but retriangulate seems wrong..
    vu_flipTrianglesForIncircle (graph);

    PolyfaceHeaderPtr polyface = vu_toPolyface (graph, VU_EXTERIOR_EDGE);
    //bvector<DPoint3d> &outputPoints = polyface->Point ();
    vu_transform (graph, &localToWorld);
    return graph;
    }

=======
>>>>>>> 55f177b5
void AddPoints (bvector<DPoint3d> &points, DEllipse3dCR arc, size_t numEdge)
    {
    double df = 1.0 / (double)numEdge;
    for (size_t i = 0; i < numEdge; i++)
        points.push_back (arc.FractionToPoint (i * df));
    }

TEST(Vu,CreateDelauney)
    {
    double dy = 50.0;
    bvector<DPoint3d> points;
    bvector<DEllipse3d> arcs 
        {
        DEllipse3d::From (0,0,0,    10,0,0,  0,10,0,   0, Angle::TwoPi ()),
        DEllipse3d::From (5,4,0,    11,0,0,  0,3,0,   0, Angle::TwoPi ()),
        DEllipse3d::From (1,3,0,   6,6,0,   -2,-3,0,  0, Angle::Pi ()),
        DEllipse3d::From (-2,1,0,   4,6,0,   -2,-3,0,  0, Angle::DegreesToRadians (75.0)),
        DEllipse3d::From (4,-1,0,   1,2,0,   -2,3,0,  0, Angle::DegreesToRadians (355.0))
        };

    bvector<size_t> edgeCount {7,9,12, 6, 11};

    for (size_t i = 0; i < arcs.size (); i++)
        {
        SaveAndRestoreCheckTransform shifter (80.0,0,0);
        AddPoints (points, arcs[i], i< edgeCount.size () ? edgeCount[i] : 9);
        Check::SaveTransformed (points);
        PolyfaceHeaderPtr delauney, voronoi;
        if (Check::True (PolyfaceHeader::CreateDelauneyTriangulationAndVoronoiRegionsXY (points, delauney, voronoi)))
            {
            Check::Shift (0,dy,0);
            Check::SaveTransformed (*delauney);
            Check::SaveTransformed (*voronoi);
            }
        }
    Check::ClearGeometry ("Vu.CreateDelauney");
    }


TEST(Vu,CreateDelauneySkew)
    {
    //double dy = 30.0;
    double a = 1.0;
    size_t numX = 7;
    size_t numY = 5;
    for (double degrees : bvector<double> {60.0, 90.0, 80.0, 50.0, 40.0, 30.0, 100.0, 130.0})
        {
        Angle theta = Angle::FromDegrees (degrees);
        DPoint3dDVec3dDVec3d frame (0,0,0, a,0,0,  a * theta.Cos (), a * theta.Sin (), 0);
        bvector<DPoint3d> points;
        for (size_t j = 0; j <= numY; j++)
            for (size_t i = 0; i <= numX; i++)
                points.push_back (frame.Evaluate ((double) i, (double) j));

        SaveAndRestoreCheckTransform shifter (points.back ().x + 3.0 * a,0,0);
        Check::SaveTransformed (points);
        PolyfaceHeaderPtr delauney, voronoi;
        if (Check::True (PolyfaceHeader::CreateDelauneyTriangulationAndVoronoiRegionsXY (points, delauney, voronoi)))
            {
            Check::Shift (0,dy,0);
            Check::SaveTransformed (*delauney);
            Check::SaveTransformed (*voronoi);
            }
        }
    Check::ClearGeometry ("Vu.CreateDelauneySkew");
    }


TEST(Vu,CreateDelauneyCircle)
    {
    auto ellipse0 = DEllipse3d::From (0,0,0,    10,0,0,  0,10,0,   0, Angle::TwoPi ());
    // put points on a circle. This is inherently bad for delauney !!!
    for (size_t numPoints : bvector<size_t> { 5,7,11,16,32})
        {
        bvector<DPoint3d> points;
        AddPoints (points, ellipse0, numPoints);
        auto range = DRange3d::From (points);
        double delta = 3.0 * range.XLength () + 5.0;
        SaveAndRestoreCheckTransform shifter (delta,0,0);
        Check::SaveTransformed (points);
        Check::Shift (0,delta,0);
        PolyfaceHeaderPtr delauney, voronoi;
        if (Check::True (PolyfaceHeader::CreateDelauneyTriangulationAndVoronoiRegionsXY (points, delauney, voronoi)))
            {
            Check::SaveTransformed (*delauney);
            Check::SaveTransformed (*voronoi);
            }
        }
    Check::ClearGeometry ("Vu.CreateDelauneyCircle");
    }

TEST(Vu,IncircleFlipProblem)
    {
    bvector<DPoint3d> points
        {
        DPoint3d::From (-78.00884047, 35.92836283), 
        DPoint3d::From (-84.52519939, 36.95442326),
        DPoint3d::From (-84.52519939, 31.04557674),
        DPoint3d::From (-81.43532935, 30.00000000) 
        };
    PolyfaceHeaderPtr delauney, voronoi;
    if (Check::True (PolyfaceHeader::CreateDelauneyTriangulationAndVoronoiRegionsXY (points, delauney, voronoi)))
        {
        Check::SaveTransformed (*delauney);
        Check::SaveTransformed (*voronoi);
        }
    Check::ClearGeometry ("Vu.IncircleFlipProblem");
    
    }
<|MERGE_RESOLUTION|>--- conflicted
+++ resolved
@@ -1,661 +1,612 @@
-#include "testHarness.h"
-
-typedef VuSpringModel<uint64_t> BCSSpringModel;
-
-
-void SaveZones (bvector<DPoint3d> &wall, BCSSpringModel &sm)
-    {
-    Check::ShiftToLowerRight (10.0);
-    Check::SaveTransformed (wall);
-    bvector<BCSSpringModel::StationPolygon> zones;
-    sm.CollectStationAreas (zones, false, 0.01, 0.10);
-    for (auto &zone : zones)
-        Check::SaveTransformed (zone.m_xyz);
-    Check::ShiftToLowerRight (10.0);
-    sm.CollectStationAreas (zones, true, 0.01, 0.10);
-    for (auto &zone : zones)
-        Check::SaveTransformed (zone.m_xyz);
-
-    }
-
-TEST(BCS,SpringModelA)
-    {
-    BCSSpringModel sm;
-
-    auto wall = bvector<DPoint3d>
-        {
-        DPoint3d::From (0,0),
-        DPoint3d::From (20,0),
-        DPoint3d::From (20,10),
-        DPoint3d::From ( 0,10),
-        DPoint3d::From (0,0)
-        };
-
-    sm.AddWall (wall, 10.0);
-    sm.AddStation (DPoint3d::From (8,5),  20.0);  // big blob
-    sm.AddStation (DPoint3d::From (12,5), 1.0); // small blob
-
-    Check::SaveTransformed (wall);
-    sm.SolveSprings ();
-    SaveZones (wall, sm);
-    Check::SaveTransformed (wall);
-    Check::ClearGeometry ("BCS.SpringModelA");
-    }
-
-TEST(BCS,SpringModelB)
-    {
-    BCSSpringModel sm;
-    auto wall = bvector<DPoint3d>
-        {
-        DPoint3d::From (0,0),
-        DPoint3d::From (80,0),
-        DPoint3d::From (80,30),
-        DPoint3d::From (30,30),
-        DPoint3d::From (30,35),
-        DPoint3d::From (50,35),
-        DPoint3d::From (50,53),
-        DPoint3d::From (0,53),
-        DPoint3d::From (0,30),
-        DPoint3d::From (10,30),
-        DPoint3d::From (10,23),
-        DPoint3d::From (0,23),
-        DPoint3d::From (0,0)
-        };
-
-    Check::SaveTransformed (wall);
-
-
-    sm.AddWall (wall, 10.0);
-
-    // Along lower wall
-    sm.AddStation (DPoint3d::From (10,5), 15.0);
-    sm.AddStation (DPoint3d::From (25,5), 5.0);
-    sm.AddStation (DPoint3d::From (35,5), 5.0);
-    sm.AddStation (DPoint3d::From (45,5), 5.0);
-    sm.AddStation (DPoint3d::From (55,5), 5.0);
-    sm.AddStation (DPoint3d::From (65,5), 5.0);
-    sm.AddStation (DPoint3d::From (75,5), 5.0);
-
-    sm.AddStation (DPoint3d::From (15,20), 15); // lobby/reception
-    sm.AddStation (DPoint3d::From (28,28), 7); // musuc lounge stage
-
-    // below upper wall of large section
-    sm.AddStation (DPoint3d::From (45,25), 5);
-    sm.AddStation (DPoint3d::From (55,25), 5);
-    sm.AddStation (DPoint3d::From (65,25), 5);
-    sm.AddStation (DPoint3d::From (75,25), 5);
-    sm.AddStation (DPoint3d::From (10,38), 15);  // restaurant
-
-    sm.AddStation (DPoint3d::From (30,38), 3);  // upper alcove restrooms
-    sm.AddStation (DPoint3d::From (35,38), 3);
-
-    sm.AddStation (DPoint3d::From (40, 42), 5);    // upper alcove seating
-    sm.AddStation (DPoint3d::From (30, 48), 5);
-    sm.AddStation (DPoint3d::From (40, 48), 8);     // kitchen
-
-    // Walkway. These need to be coupled
-    sm.AddStation (DPoint3d::From (35,15), 8.0);
-    sm.AddStation (DPoint3d::From (45,15), 8.0);
-    sm.AddStation (DPoint3d::From (55,15), 8.0);
-    sm.AddStation (DPoint3d::From (65,15), 8.0);
-
-    sm.SolveSprings (true);
-    Check::SaveTransformed (wall);
-    SaveZones (wall, sm);
-    Check::ClearGeometry ("BCS.SpringModelB");
-    }
-
-
-
-
-static bvector<bvector <DPoint3d>> s_testFloorPlanParityLoops
-    {
-    bvector<DPoint3d>
-        {
-        DPoint3d::From (0,0),
-        DPoint3d::From (10,0),
-        DPoint3d::From (10,10),
-        DPoint3d::From (20,10),
-        DPoint3d::From (20,30),
-        DPoint3d::From (0,30),
-        DPoint3d::From (0,0)
-        },
-    bvector<DPoint3d>
-        {
-        DPoint3d::From (5,5),
-        DPoint3d::From (8,5),
-        DPoint3d::From (8,11),
-        DPoint3d::From (5,11),
-        DPoint3d::From (5,5)
-        }
-    };
-
-bvector<bvector <DPoint3d>> s_testFloorPlanOpenChains
-    {
-    bvector<DPoint3d>
-        {
-        DPoint3d::From (2,15),
-        DPoint3d::From (11,15),
-        DPoint3d::From (15,12)
-        }
-    };
-
-bool TryLoadTestFloorPlan (GriddedSpaceManager &manager, double meshSize)
-    {
-    //bvector<DPoint3d> isolatedPoints;
-    //bvector<double> uBreaks;
-    //bvector<double> vBreaks;
-    return manager.TryLoad (s_testFloorPlanParityLoops, s_testFloorPlanOpenChains);
-    }
-
-void TestGriddedSpaceManager (double meshSize, bool isoGrid, bool smoothGrid)
-    {
-    GriddedSpaceManager manager;
-    GriddedSpaceQueries queries (manager);
-    GriddedSpace_FloodFromSingleNode flooder (manager);
-    double ax = 35.0;
-    double ay = 35.0;
-    SaveAndRestoreCheckTransform shifter (0, ay, 0);
-
-    manager.SetMeshParams (meshSize, isoGrid, smoothGrid);
-    if (TryLoadTestFloorPlan (manager, 1.0))
-        {
-        // output the raw grid ...
-        TaggedPolygonVector polygons;
-        VuOps::CollectLoopsWithMaskSummary (manager.Graph (), polygons, VU_EXTERIOR_EDGE, true);
-        for (auto &loop : polygons)
-            {
-            if (!((int)loop.GetIndexA () & VU_EXTERIOR_EDGE))
-                Check::SaveTransformed (loop.GetPointsCR ());
-            }
-        Check::Shift (ax, 0,0);
-        bvector<int> spaceIds;
-        bvector<double> baseAreas;
-        // create spaces with minimal area ..
-        baseAreas.push_back (20.0);
-        spaceIds.push_back (manager.CreateSpace (DPoint3d::From (15,16,0), baseAreas.back ()));
-        baseAreas.push_back (15.0);
-        spaceIds.push_back (manager.CreateSpace (DPoint3d::From (10,21,0), baseAreas.back ()));
-
-        baseAreas.push_back (20.0);
-        spaceIds.push_back (manager.CreateSpace (DPoint3d::From (5,18,0), baseAreas.back ()));
-        baseAreas.push_back (15.0);
-        spaceIds.push_back (manager.CreateSpace (DPoint3d::From (5,24,0), baseAreas.back ()));
-
-
-        // successively grow each space to larger and larger multiples of the original ....
-        queries.SaveWalls ();
-        double dz = 0.2;
-        Check::Shift (0,0,10.0 * dz);
-        queries.SaveSpaceBoundaries ();
-        Check::Shift (0,0,-dz);     // smallest area comes out at top for downward code effect.
-        bvector<double> spaceFactors {1.0, 1.5, 2.0, 2.5, 3.0, 3.5, 4.0};
-        for (size_t k = 0; k < spaceFactors.size (); k++)
-            {
-            double spaceFactor = spaceFactors[k];
-            for (size_t i = 0; i < baseAreas.size (); i++)
-                {
-                flooder.ExpandSingleSpaceIdToTargetArea (spaceIds[i], spaceFactor * baseAreas[i]);
-                }
-            queries.SaveSpaceBoundaries (k + 1 == spaceFactors.size ());
-            Check::Shift (0,0,-dz);     // smallest area comes out at top for downward code effect.
-            }
-        }
-    }
-
-TEST(GriddedSpaceManager,VaryMeshSizeWithSquareGrid)
-    {
-    for (double meshSize : bvector<double>{1,2,3,4})
-        TestGriddedSpaceManager (meshSize, false, false);
-    Check::ClearGeometry ("GriddedSpaceManager.VaryMeshSizeWithSquareGrid");
-    }
-
-TEST(GriddedSpaceManager,VaryMeshSizeWithIsoGrid)
-    {
-    // Preshift to be friends with peers ...
-    Check::Shift (100,0,0);
-    for (double meshSize : bvector<double>{1,2,3,4})
-        TestGriddedSpaceManager (meshSize, true, false);
-    Check::ClearGeometry ("GriddedSpaceManager.VaryMeshSizeWithIsoGrid");
-    }
-
-TEST(GriddedSpaceManager,VaryMeshSizeWithSmoothGrid)
-    {
-    // Preshift to be friends with peers ...
-    Check::Shift (200,0,0);
-    for (double meshSize : bvector<double>{1,2,3,4})
-        TestGriddedSpaceManager (meshSize, true, true);
-    Check::ClearGeometry ("GriddedSpaceManager.VaryMeshSizeWithSmoothGrid");
-    }
-
-
-
-
-//---------------------------------------------------------------------------------------------------------------------------------
-
-ValidatedDVec3d SinglePointAreaShift
-(
-DPoint3dCR xyz,
-bvector<DPoint3d> const &neighborXYZ,
-bvector<double> const &sectorArea,
-bvector<double> const &sectorTargetArea
-)
-    {
-// Let U and V be outbound vectors from A to neighbors B and C in an area.
-//     C
-//     |\R
-//     |\
-//     |  \
-//     |   \
-//     |    \
-// W<--A-----B      (W is an arbitrary displacement vector from A)
-//
-// U = A-B
-// R = C-B
-// W is an additional vector of offset from A.
-// The area is a(W) = R cross (U+W) = (R cross U + R cross W) / 2
-// da(W) / dwx = -Ry/2
-// da(W) / dwy = Rx/2
-// Note that a second derivative wrt either var is identically 0.
-// We are given a target area for each sector around A.
-// Let EE(W) = sum of squared differences from the target = SUM (ee(W)) over all ee
-//  ee(W) = ( a(w) -  targetArea) ^2
-//  d ee(W) / dx = 2 da(W)/dx   * (a(w) - targetArea)
-//  d ee(w) / dx dx = 2 [ da(W)/dx * da(w)/dx ]
-//  d ee(w) / dx dy = 2 [ da(W)/dx * da(w)/dy ]
-// etc.
-// This is a 2-var newton raphson with analytic derivatives.
-// No, its easier.  da(S) /dwx is a constant function.
-// d ee(W)/dx is linear in W.
-// So it solves in one step !!!
-    BeAssert (neighborXYZ.size () == sectorArea.size ());
-    BeAssert (neighborXYZ.size () == sectorTargetArea.size ());
-    DVec3d F, dFdx, dFdy;
-    F.Zero ();
-    dFdx.Zero ();
-    dFdy.Zero ();
-    for (size_t i = 0, n = neighborXYZ.size (); i < n; i++)
-        {
-        size_t j = i + 1;
-        if (j >= n)
-            j = 0;
-        double e0 = sectorArea[i] - sectorTargetArea[i];// Assume R cross U is included in current sectorArea !!!
-        DVec3d R = neighborXYZ[j] - neighborXYZ[i];
-        DVec3d dRcrossW = DVec3d::From (-0.5 * R.y, 0.5 * R.x );
-        F = F + e0 * dRcrossW;
-        dFdx.x += dRcrossW.x * dRcrossW.x;
-        dFdx.y += dRcrossW.x * dRcrossW.y;
-        dFdy.x += dRcrossW.y * dRcrossW.x;
-        dFdy.y += dRcrossW.y * dRcrossW.y;
-        }
-    double dx, dy;
-    if (bsiSVD_solve2x2 (&dx, &dy,
-            dFdx.x, dFdx.y,
-            dFdy.x, dFdy.y,
-            F.x, F.y
-            ))
-        {
-        return ValidatedDVec3d (DVec3d::From (dx, dy, 0.0), true);
-        }
-    return ValidatedDVec3d (DVec3d::From (0.0, 0.0, 0.0), true);
-    }
-
-// return each area[i] = additionalArea + area of triangle xyz0 to 2 neighbors.
-void FillAreasFromNeighbors (bvector<double> &areas, DPoint3dCR xyz0, bvector<DPoint3d> &neighborXYZ, double additionalArea)
-    {
-    size_t n = neighborXYZ.size ();
-    areas.clear ();
-    for (size_t i = 0; i < n; i++)
-        {
-        size_t i1 = (i + 1) % n;
-        areas.push_back (additionalArea + 0.5 * xyz0.CrossProductToPointsXY (neighborXYZ[i], neighborXYZ[i1]));
-        }
-    }
-
-void RunSinglePointAreaShiftTest (
-bvector<DPoint3d> &neighbors,
-double spreadAreaFraction = 0.0,   // In area targets, this fraction of area0 is subtracted from area0 and equal parts added to others.
-                        // This creates area distributions that do not have exact solution.
-                        // (Expected values are smallish fractions == maybe up to .25 in extreme?)
-double areaLossFactor = 0.0     // This fraction of the spreadArea is lost.
-)
-    {
-    auto loop = neighbors;
-    loop.push_back (neighbors.front ());
-    bvector<DPoint3d> path;
-    DPoint3d xyz0;
-    xyz0.Zero ();
-    
-    double additionalArea = 0.0;
-    double relaxationFactor = 1.0;
-    SaveAndRestoreCheckTransform shifter (4.0, 0,0);
-    Check::SaveTransformed (loop);
-    // additionalArea = 0 ==> true diamond.
-    // additionalArea = a ==> each quadrant has additional area a beyond its diagonal.
-    bvector<double> sectorTargetArea, sectorArea;
-    double b = 0.1;
-    FillAreasFromNeighbors (sectorTargetArea, xyz0, neighbors, additionalArea);
-    if (spreadAreaFraction != 0.0)
-        {
-        double shiftedArea = spreadAreaFraction * sectorTargetArea[0];
-        sectorTargetArea[0] -= shiftedArea;
-        double dA = shiftedArea * (1.0 - areaLossFactor) / (sectorTargetArea.size () - 1.0);
-        for (size_t i = 1; i < sectorTargetArea.size (); i++)
-            sectorTargetArea[i] +=dA;
-        }
-
-    // To acheive area A in a triangle with base b, the altitude is 2*A/b.
-    // Draw parallel lines at target altitude.   Their failure to intersect makes the problem an optimization rather than exact solution.
-    bvector<DSegment3d> segments;
-    size_t n = sectorTargetArea.size ();
-    static double s_displayFraction0 = 0.25;
-    for (size_t i0 = 0; i0 < n; i0++)
-        {
-        size_t i1 = (i0 + 1) % n;
-        DVec3d edgeVector = neighbors[i1] - neighbors[i0];
-        double b = edgeVector.Normalize ();     // normalie in place, return prior length.
-        double h = sectorTargetArea[i0] * 2.0 / b;
-        DVec3d perpVector;
-        perpVector.UnitPerpendicularXY (edgeVector);
-        DPoint3d xyzA = DPoint3d::FromInterpolate (neighbors[i0], s_displayFraction0, neighbors[i1]);
-        DPoint3d xyzB = DPoint3d::FromInterpolate (neighbors[i1], s_displayFraction0, neighbors[i0]);
-        segments.push_back (DSegment3d::From (
-                            xyzA + h * perpVector,
-                            xyzB + h * perpVector
-                            ));
-        }
-    Check::SaveTransformed (segments);
-
-    static double s_expectedConvergenceFactor = 0.8;
-    static double s_distanceTol = 1.0e-8;
-    for (auto theta : bvector<Angle> {
-                Angle::FromDegrees (0),
-                Angle::FromDegrees (90),
-                Angle::FromDegrees (45),
-                Angle::FromDegrees (135.0),
-                Angle::FromDegrees (108.0),
-                Angle::FromDegrees (200.0),
-                Angle::FromDegrees (270.0),
-                Angle::FromDegrees (345.0),
-
-                })
-        {
-        path.clear ();
-        auto xyz = DPoint3d::From (b * theta.Cos (), b * theta.Sin (), 0.0);
-        path.push_back (xyz);
-#define IterativeCalls
-#ifdef IterativeCalls
-        double d0 = xyz0.Distance (xyz);
-        double d1 = d0;
-        double f = 1.5;
-        size_t iteration = 0;
-        for (iteration = 0; iteration < 8; iteration++)
-            {
-            FillAreasFromNeighbors (sectorArea, xyz, neighbors, additionalArea);
-            auto delta = SinglePointAreaShift (xyz, neighbors, sectorArea, sectorTargetArea);
-            if (!delta.IsValid ())
-                break;
-            xyz = xyz - delta * relaxationFactor;
-            path.push_back (xyz);
-            d1 = delta.Value ().Magnitude ();
-            if (d1 < s_distanceTol)
-                break;
-            f *= s_expectedConvergenceFactor;
-            }
-        Check::True (d1 < f * d0, "Area shift converging?");
-#else
-    FillAreasFromNeighbors (sectorArea, xyz, neighbors, additionalArea);
-    auto delta = SinglePointAreaShift (xyz, neighbors, sectorArea, sectorTargetArea);
-    if (Check::True (delta.IsValid ()))
-        {
-        auto xyz1 = xyz - delta;
-        Check::Near (xyz0, xyz1);
-        path.push_back (xyz1);
-        }
-#endif
-        Check::SaveTransformed (path);
-        }
-    }
-TEST(SinglePointAreaShift,Diamond)
-    {
-    for (double shiftFactor : bvector<double> {0.0, 0.05, 0.10, -0.5, -0.10})
-        {
-        SaveAndRestoreCheckTransform shifter (0.0, 2.5,0.0);
-        bvector<DPoint3d> neighbors
-            {
-            DPoint3d::From (1,0,0),
-            DPoint3d::From (0,1,0),
-            DPoint3d::From (-1,0,0),
-            DPoint3d::From (0,-1,0),
-            };
-        RunSinglePointAreaShiftTest (neighbors, shiftFactor);
-        neighbors[0].x += 0.25;
-        RunSinglePointAreaShiftTest (neighbors, shiftFactor);
-        neighbors[1].x -= 0.15;
-        RunSinglePointAreaShiftTest (neighbors, shiftFactor);
-        neighbors[2].y += 0.45;
-        RunSinglePointAreaShiftTest (neighbors, shiftFactor);
-        }
-    Check::ClearGeometry ("SinglePointAreaShift.Diamond");
-    }
-
-TEST(SinglePointAreaShift,RegularNGon)
-    {
-    for (int numEdge : bvector<int> {3, 4, 5, 8})
-        {
-        SaveAndRestoreCheckTransform shifter (3.0, 0.0, 0.0);
-        auto cv = CurveVector::CreateRegularPolygonXY (DPoint3d::From (0,0,0), 1.0, numEdge, true, CurveVector::BOUNDARY_TYPE_Outer);
-        for (double shiftFactor : bvector<double> {0.0, 0.05, 0.10, -0.5, -0.10})
-            {
-            SaveAndRestoreCheckTransform shifter (0.0, 2.5,0.0);
-            bvector<DPoint3d> points = *cv->at (0)->GetLineStringCP ();
-            points.pop_back ();     // eliminate the closure point
-            RunSinglePointAreaShiftTest (points, shiftFactor, 0.0);
-            }
-        }
-    Check::ClearGeometry ("SinglePointAreaShift.RegularNgon");
-    }
-
-TEST(SinglePointAreaShift,RegularNGonAreaImbalance)
-    {
-    int numEdge = 5;
-    for (double areaLossFactor : bvector<double> {0, -0.5, 0.5, 0.1, 0.2})
-        {
-        SaveAndRestoreCheckTransform shifter (3.0, 0.0, 0.0);
-        auto cv = CurveVector::CreateRegularPolygonXY (DPoint3d::From (0,0,0), 1.0, numEdge, true, CurveVector::BOUNDARY_TYPE_Outer);
-        for (double shiftFactor : bvector<double> {0.0, 0.05, 0.10, -0.5, -0.10})
-            {
-            SaveAndRestoreCheckTransform shifter (0.0, 2.5,0.0);
-            bvector<DPoint3d> points = *cv->at (0)->GetLineStringCP ();
-            points.pop_back ();     // eliminate the closure point
-            RunSinglePointAreaShiftTest (points, shiftFactor, areaLossFactor);
-            }
-        }
-    Check::ClearGeometry ("SinglePointAreaShift.RegularNGonAreaImbalance");
-    }
-
-struct BubblePhysics
-{
-// m_lambda = 0 is dry -- favors close packing, spheres distort to polyhedra.
-// m_lambda = 1 is wet -- favors undeformed spheres.
-double m_lambda;
-double m_wetnessFactor; // (3.0 * m_wetnessfactor - 1)
-
-BubblePhysics (double lambda)
-    : m_lambda (lambda), m_wetnessFactor (3.0 * lambda - 1.0)
-    {
-    }
-
-// nominal distance between bubbles of radius ri and rj with wetness factor lambda.
-double Lij (double ri, double rj)
-    {
-    double a = ri * ri + rj * rj + m_wetnessFactor * ri * rj;
-    return a >= 0.0? sqrt (a) : 0.0;
-    }
-// Return force vector between two bubble centers 
-DVec3d Fij (DPoint3dCR Xi, DPoint3dCR Xj, double ri, double rj)
-    {
-    DVec3d delta = Xi - Xj;
-    delta.Normalize ();
-    return (1.0 - Lij (ri, rj)) * delta;
-    }
-};
-<<<<<<< HEAD
-
-//! Create a triangulation of points.
-//! 
-VuSetP CreateDelauney
-(
-bvector<DPoint3d> const points
-)
-    {
-    if (points.size () < 3)
-        return nullptr;
-
-    VuSetP graph = vu_newVuSet (0);
-    DRange3d worldRange = DRange3d::From (points);
-    double localAbsTol = 1.0e-8;
-    auto localRange = DRange3d::From (-1,-1,-1,1,1,1);
-    BentleyApi::Transform localToWorld, worldToLocal;
-
-    if (!Transform::TryUniformScaleXYRangeFit (worldRange, localRange, worldToLocal, localToWorld))
-        return nullptr;
-
-    bvector<DPoint3d> localPoints;
-    worldToLocal.Multiply (localPoints, points);
-
-    // Trivial triangulation of the convex hull.
-    bvector<DPoint3d> xyzHull (points.size () + 2);
-    int numOut;
-    bsiDPoint3dArray_convexHullXY (&xyzHull[0], &numOut, (DPoint3d*)&localPoints[0], (int)localPoints.size ());    
-    xyzHull.resize (numOut);
-    vu_addEdgesXYTol (graph, nullptr, xyzHull, true, localAbsTol, VU_BOUNDARY_EDGE, VU_BOUNDARY_EDGE);
-
-    vu_mergeOrUnionLoops (graph, VUUNION_UNION);
-    vu_regularizeGraph (graph);
-    vu_parityFloodFromNegativeAreaFaces (graph, VU_BOUNDARY_EDGE, VU_EXTERIOR_EDGE);
-    vu_splitMonotoneFacesToEdgeLimit (graph, 3);
-    // final flip for true delauney condition . . .
-    vu_flipTrianglesForIncircle (graph);
-    
-    vu_insertAndRetriangulate (graph, &localPoints[0], (int)localPoints.size (), false);
-    // this should not be needed ... but retriangulate seems wrong..
-    vu_flipTrianglesForIncircle (graph);
-
-    PolyfaceHeaderPtr polyface = vu_toPolyface (graph, VU_EXTERIOR_EDGE);
-    //bvector<DPoint3d> &outputPoints = polyface->Point ();
-    vu_transform (graph, &localToWorld);
-    return graph;
-    }
-
-=======
->>>>>>> 55f177b5
-void AddPoints (bvector<DPoint3d> &points, DEllipse3dCR arc, size_t numEdge)
-    {
-    double df = 1.0 / (double)numEdge;
-    for (size_t i = 0; i < numEdge; i++)
-        points.push_back (arc.FractionToPoint (i * df));
-    }
-
-TEST(Vu,CreateDelauney)
-    {
-    double dy = 50.0;
-    bvector<DPoint3d> points;
-    bvector<DEllipse3d> arcs 
-        {
-        DEllipse3d::From (0,0,0,    10,0,0,  0,10,0,   0, Angle::TwoPi ()),
-        DEllipse3d::From (5,4,0,    11,0,0,  0,3,0,   0, Angle::TwoPi ()),
-        DEllipse3d::From (1,3,0,   6,6,0,   -2,-3,0,  0, Angle::Pi ()),
-        DEllipse3d::From (-2,1,0,   4,6,0,   -2,-3,0,  0, Angle::DegreesToRadians (75.0)),
-        DEllipse3d::From (4,-1,0,   1,2,0,   -2,3,0,  0, Angle::DegreesToRadians (355.0))
-        };
-
-    bvector<size_t> edgeCount {7,9,12, 6, 11};
-
-    for (size_t i = 0; i < arcs.size (); i++)
-        {
-        SaveAndRestoreCheckTransform shifter (80.0,0,0);
-        AddPoints (points, arcs[i], i< edgeCount.size () ? edgeCount[i] : 9);
-        Check::SaveTransformed (points);
-        PolyfaceHeaderPtr delauney, voronoi;
-        if (Check::True (PolyfaceHeader::CreateDelauneyTriangulationAndVoronoiRegionsXY (points, delauney, voronoi)))
-            {
-            Check::Shift (0,dy,0);
-            Check::SaveTransformed (*delauney);
-            Check::SaveTransformed (*voronoi);
-            }
-        }
-    Check::ClearGeometry ("Vu.CreateDelauney");
-    }
-
-
-TEST(Vu,CreateDelauneySkew)
-    {
-    //double dy = 30.0;
-    double a = 1.0;
-    size_t numX = 7;
-    size_t numY = 5;
-    for (double degrees : bvector<double> {60.0, 90.0, 80.0, 50.0, 40.0, 30.0, 100.0, 130.0})
-        {
-        Angle theta = Angle::FromDegrees (degrees);
-        DPoint3dDVec3dDVec3d frame (0,0,0, a,0,0,  a * theta.Cos (), a * theta.Sin (), 0);
-        bvector<DPoint3d> points;
-        for (size_t j = 0; j <= numY; j++)
-            for (size_t i = 0; i <= numX; i++)
-                points.push_back (frame.Evaluate ((double) i, (double) j));
-
-        SaveAndRestoreCheckTransform shifter (points.back ().x + 3.0 * a,0,0);
-        Check::SaveTransformed (points);
-        PolyfaceHeaderPtr delauney, voronoi;
-        if (Check::True (PolyfaceHeader::CreateDelauneyTriangulationAndVoronoiRegionsXY (points, delauney, voronoi)))
-            {
-            Check::Shift (0,dy,0);
-            Check::SaveTransformed (*delauney);
-            Check::SaveTransformed (*voronoi);
-            }
-        }
-    Check::ClearGeometry ("Vu.CreateDelauneySkew");
-    }
-
-
-TEST(Vu,CreateDelauneyCircle)
-    {
-    auto ellipse0 = DEllipse3d::From (0,0,0,    10,0,0,  0,10,0,   0, Angle::TwoPi ());
-    // put points on a circle. This is inherently bad for delauney !!!
-    for (size_t numPoints : bvector<size_t> { 5,7,11,16,32})
-        {
-        bvector<DPoint3d> points;
-        AddPoints (points, ellipse0, numPoints);
-        auto range = DRange3d::From (points);
-        double delta = 3.0 * range.XLength () + 5.0;
-        SaveAndRestoreCheckTransform shifter (delta,0,0);
-        Check::SaveTransformed (points);
-        Check::Shift (0,delta,0);
-        PolyfaceHeaderPtr delauney, voronoi;
-        if (Check::True (PolyfaceHeader::CreateDelauneyTriangulationAndVoronoiRegionsXY (points, delauney, voronoi)))
-            {
-            Check::SaveTransformed (*delauney);
-            Check::SaveTransformed (*voronoi);
-            }
-        }
-    Check::ClearGeometry ("Vu.CreateDelauneyCircle");
-    }
-
-TEST(Vu,IncircleFlipProblem)
-    {
-    bvector<DPoint3d> points
-        {
-        DPoint3d::From (-78.00884047, 35.92836283), 
-        DPoint3d::From (-84.52519939, 36.95442326),
-        DPoint3d::From (-84.52519939, 31.04557674),
-        DPoint3d::From (-81.43532935, 30.00000000) 
-        };
-    PolyfaceHeaderPtr delauney, voronoi;
-    if (Check::True (PolyfaceHeader::CreateDelauneyTriangulationAndVoronoiRegionsXY (points, delauney, voronoi)))
-        {
-        Check::SaveTransformed (*delauney);
-        Check::SaveTransformed (*voronoi);
-        }
-    Check::ClearGeometry ("Vu.IncircleFlipProblem");
-    
-    }
+#include "testHarness.h"
+
+typedef VuSpringModel<uint64_t> BCSSpringModel;
+
+
+void SaveZones (bvector<DPoint3d> &wall, BCSSpringModel &sm)
+    {
+    Check::ShiftToLowerRight (10.0);
+    Check::SaveTransformed (wall);
+    bvector<BCSSpringModel::StationPolygon> zones;
+    sm.CollectStationAreas (zones, false, 0.01, 0.10);
+    for (auto &zone : zones)
+        Check::SaveTransformed (zone.m_xyz);
+    Check::ShiftToLowerRight (10.0);
+    sm.CollectStationAreas (zones, true, 0.01, 0.10);
+    for (auto &zone : zones)
+        Check::SaveTransformed (zone.m_xyz);
+
+    }
+
+TEST(BCS,SpringModelA)
+    {
+    BCSSpringModel sm;
+
+    auto wall = bvector<DPoint3d>
+        {
+        DPoint3d::From (0,0),
+        DPoint3d::From (20,0),
+        DPoint3d::From (20,10),
+        DPoint3d::From ( 0,10),
+        DPoint3d::From (0,0)
+        };
+
+    sm.AddWall (wall, 10.0);
+    sm.AddStation (DPoint3d::From (8,5),  20.0);  // big blob
+    sm.AddStation (DPoint3d::From (12,5), 1.0); // small blob
+
+    Check::SaveTransformed (wall);
+    sm.SolveSprings ();
+    SaveZones (wall, sm);
+    Check::SaveTransformed (wall);
+    Check::ClearGeometry ("BCS.SpringModelA");
+    }
+
+TEST(BCS,SpringModelB)
+    {
+    BCSSpringModel sm;
+    auto wall = bvector<DPoint3d>
+        {
+        DPoint3d::From (0,0),
+        DPoint3d::From (80,0),
+        DPoint3d::From (80,30),
+        DPoint3d::From (30,30),
+        DPoint3d::From (30,35),
+        DPoint3d::From (50,35),
+        DPoint3d::From (50,53),
+        DPoint3d::From (0,53),
+        DPoint3d::From (0,30),
+        DPoint3d::From (10,30),
+        DPoint3d::From (10,23),
+        DPoint3d::From (0,23),
+        DPoint3d::From (0,0)
+        };
+
+    Check::SaveTransformed (wall);
+
+
+    sm.AddWall (wall, 10.0);
+
+    // Along lower wall
+    sm.AddStation (DPoint3d::From (10,5), 15.0);
+    sm.AddStation (DPoint3d::From (25,5), 5.0);
+    sm.AddStation (DPoint3d::From (35,5), 5.0);
+    sm.AddStation (DPoint3d::From (45,5), 5.0);
+    sm.AddStation (DPoint3d::From (55,5), 5.0);
+    sm.AddStation (DPoint3d::From (65,5), 5.0);
+    sm.AddStation (DPoint3d::From (75,5), 5.0);
+
+    sm.AddStation (DPoint3d::From (15,20), 15); // lobby/reception
+    sm.AddStation (DPoint3d::From (28,28), 7); // musuc lounge stage
+
+    // below upper wall of large section
+    sm.AddStation (DPoint3d::From (45,25), 5);
+    sm.AddStation (DPoint3d::From (55,25), 5);
+    sm.AddStation (DPoint3d::From (65,25), 5);
+    sm.AddStation (DPoint3d::From (75,25), 5);
+    sm.AddStation (DPoint3d::From (10,38), 15);  // restaurant
+
+    sm.AddStation (DPoint3d::From (30,38), 3);  // upper alcove restrooms
+    sm.AddStation (DPoint3d::From (35,38), 3);
+
+    sm.AddStation (DPoint3d::From (40, 42), 5);    // upper alcove seating
+    sm.AddStation (DPoint3d::From (30, 48), 5);
+    sm.AddStation (DPoint3d::From (40, 48), 8);     // kitchen
+
+    // Walkway. These need to be coupled
+    sm.AddStation (DPoint3d::From (35,15), 8.0);
+    sm.AddStation (DPoint3d::From (45,15), 8.0);
+    sm.AddStation (DPoint3d::From (55,15), 8.0);
+    sm.AddStation (DPoint3d::From (65,15), 8.0);
+
+    sm.SolveSprings (true);
+    Check::SaveTransformed (wall);
+    SaveZones (wall, sm);
+    Check::ClearGeometry ("BCS.SpringModelB");
+    }
+
+
+
+
+static bvector<bvector <DPoint3d>> s_testFloorPlanParityLoops
+    {
+    bvector<DPoint3d>
+        {
+        DPoint3d::From (0,0),
+        DPoint3d::From (10,0),
+        DPoint3d::From (10,10),
+        DPoint3d::From (20,10),
+        DPoint3d::From (20,30),
+        DPoint3d::From (0,30),
+        DPoint3d::From (0,0)
+        },
+    bvector<DPoint3d>
+        {
+        DPoint3d::From (5,5),
+        DPoint3d::From (8,5),
+        DPoint3d::From (8,11),
+        DPoint3d::From (5,11),
+        DPoint3d::From (5,5)
+        }
+    };
+
+bvector<bvector <DPoint3d>> s_testFloorPlanOpenChains
+    {
+    bvector<DPoint3d>
+        {
+        DPoint3d::From (2,15),
+        DPoint3d::From (11,15),
+        DPoint3d::From (15,12)
+        }
+    };
+
+bool TryLoadTestFloorPlan (GriddedSpaceManager &manager, double meshSize)
+    {
+    //bvector<DPoint3d> isolatedPoints;
+    //bvector<double> uBreaks;
+    //bvector<double> vBreaks;
+    return manager.TryLoad (s_testFloorPlanParityLoops, s_testFloorPlanOpenChains);
+    }
+
+void TestGriddedSpaceManager (double meshSize, bool isoGrid, bool smoothGrid)
+    {
+    GriddedSpaceManager manager;
+    GriddedSpaceQueries queries (manager);
+    GriddedSpace_FloodFromSingleNode flooder (manager);
+    double ax = 35.0;
+    double ay = 35.0;
+    SaveAndRestoreCheckTransform shifter (0, ay, 0);
+
+    manager.SetMeshParams (meshSize, isoGrid, smoothGrid);
+    if (TryLoadTestFloorPlan (manager, 1.0))
+        {
+        // output the raw grid ...
+        TaggedPolygonVector polygons;
+        VuOps::CollectLoopsWithMaskSummary (manager.Graph (), polygons, VU_EXTERIOR_EDGE, true);
+        for (auto &loop : polygons)
+            {
+            if (!((int)loop.GetIndexA () & VU_EXTERIOR_EDGE))
+                Check::SaveTransformed (loop.GetPointsCR ());
+            }
+        Check::Shift (ax, 0,0);
+        bvector<int> spaceIds;
+        bvector<double> baseAreas;
+        // create spaces with minimal area ..
+        baseAreas.push_back (20.0);
+        spaceIds.push_back (manager.CreateSpace (DPoint3d::From (15,16,0), baseAreas.back ()));
+        baseAreas.push_back (15.0);
+        spaceIds.push_back (manager.CreateSpace (DPoint3d::From (10,21,0), baseAreas.back ()));
+
+        baseAreas.push_back (20.0);
+        spaceIds.push_back (manager.CreateSpace (DPoint3d::From (5,18,0), baseAreas.back ()));
+        baseAreas.push_back (15.0);
+        spaceIds.push_back (manager.CreateSpace (DPoint3d::From (5,24,0), baseAreas.back ()));
+
+
+        // successively grow each space to larger and larger multiples of the original ....
+        queries.SaveWalls ();
+        double dz = 0.2;
+        Check::Shift (0,0,10.0 * dz);
+        queries.SaveSpaceBoundaries ();
+        Check::Shift (0,0,-dz);     // smallest area comes out at top for downward code effect.
+        bvector<double> spaceFactors {1.0, 1.5, 2.0, 2.5, 3.0, 3.5, 4.0};
+        for (size_t k = 0; k < spaceFactors.size (); k++)
+            {
+            double spaceFactor = spaceFactors[k];
+            for (size_t i = 0; i < baseAreas.size (); i++)
+                {
+                flooder.ExpandSingleSpaceIdToTargetArea (spaceIds[i], spaceFactor * baseAreas[i]);
+                }
+            queries.SaveSpaceBoundaries (k + 1 == spaceFactors.size ());
+            Check::Shift (0,0,-dz);     // smallest area comes out at top for downward code effect.
+            }
+        }
+    }
+
+TEST(GriddedSpaceManager,VaryMeshSizeWithSquareGrid)
+    {
+    for (double meshSize : bvector<double>{1,2,3,4})
+        TestGriddedSpaceManager (meshSize, false, false);
+    Check::ClearGeometry ("GriddedSpaceManager.VaryMeshSizeWithSquareGrid");
+    }
+
+TEST(GriddedSpaceManager,VaryMeshSizeWithIsoGrid)
+    {
+    // Preshift to be friends with peers ...
+    Check::Shift (100,0,0);
+    for (double meshSize : bvector<double>{1,2,3,4})
+        TestGriddedSpaceManager (meshSize, true, false);
+    Check::ClearGeometry ("GriddedSpaceManager.VaryMeshSizeWithIsoGrid");
+    }
+
+TEST(GriddedSpaceManager,VaryMeshSizeWithSmoothGrid)
+    {
+    // Preshift to be friends with peers ...
+    Check::Shift (200,0,0);
+    for (double meshSize : bvector<double>{1,2,3,4})
+        TestGriddedSpaceManager (meshSize, true, true);
+    Check::ClearGeometry ("GriddedSpaceManager.VaryMeshSizeWithSmoothGrid");
+    }
+
+
+
+
+//---------------------------------------------------------------------------------------------------------------------------------
+
+ValidatedDVec3d SinglePointAreaShift
+(
+DPoint3dCR xyz,
+bvector<DPoint3d> const &neighborXYZ,
+bvector<double> const &sectorArea,
+bvector<double> const &sectorTargetArea
+)
+    {
+// Let U and V be outbound vectors from A to neighbors B and C in an area.
+//     C
+//     |\R
+//     |\
+//     |  \
+//     |   \
+//     |    \
+// W<--A-----B      (W is an arbitrary displacement vector from A)
+//
+// U = A-B
+// R = C-B
+// W is an additional vector of offset from A.
+// The area is a(W) = R cross (U+W) = (R cross U + R cross W) / 2
+// da(W) / dwx = -Ry/2
+// da(W) / dwy = Rx/2
+// Note that a second derivative wrt either var is identically 0.
+// We are given a target area for each sector around A.
+// Let EE(W) = sum of squared differences from the target = SUM (ee(W)) over all ee
+//  ee(W) = ( a(w) -  targetArea) ^2
+//  d ee(W) / dx = 2 da(W)/dx   * (a(w) - targetArea)
+//  d ee(w) / dx dx = 2 [ da(W)/dx * da(w)/dx ]
+//  d ee(w) / dx dy = 2 [ da(W)/dx * da(w)/dy ]
+// etc.
+// This is a 2-var newton raphson with analytic derivatives.
+// No, its easier.  da(S) /dwx is a constant function.
+// d ee(W)/dx is linear in W.
+// So it solves in one step !!!
+    BeAssert (neighborXYZ.size () == sectorArea.size ());
+    BeAssert (neighborXYZ.size () == sectorTargetArea.size ());
+    DVec3d F, dFdx, dFdy;
+    F.Zero ();
+    dFdx.Zero ();
+    dFdy.Zero ();
+    for (size_t i = 0, n = neighborXYZ.size (); i < n; i++)
+        {
+        size_t j = i + 1;
+        if (j >= n)
+            j = 0;
+        double e0 = sectorArea[i] - sectorTargetArea[i];// Assume R cross U is included in current sectorArea !!!
+        DVec3d R = neighborXYZ[j] - neighborXYZ[i];
+        DVec3d dRcrossW = DVec3d::From (-0.5 * R.y, 0.5 * R.x );
+        F = F + e0 * dRcrossW;
+        dFdx.x += dRcrossW.x * dRcrossW.x;
+        dFdx.y += dRcrossW.x * dRcrossW.y;
+        dFdy.x += dRcrossW.y * dRcrossW.x;
+        dFdy.y += dRcrossW.y * dRcrossW.y;
+        }
+    double dx, dy;
+    if (bsiSVD_solve2x2 (&dx, &dy,
+            dFdx.x, dFdx.y,
+            dFdy.x, dFdy.y,
+            F.x, F.y
+            ))
+        {
+        return ValidatedDVec3d (DVec3d::From (dx, dy, 0.0), true);
+        }
+    return ValidatedDVec3d (DVec3d::From (0.0, 0.0, 0.0), true);
+    }
+
+// return each area[i] = additionalArea + area of triangle xyz0 to 2 neighbors.
+void FillAreasFromNeighbors (bvector<double> &areas, DPoint3dCR xyz0, bvector<DPoint3d> &neighborXYZ, double additionalArea)
+    {
+    size_t n = neighborXYZ.size ();
+    areas.clear ();
+    for (size_t i = 0; i < n; i++)
+        {
+        size_t i1 = (i + 1) % n;
+        areas.push_back (additionalArea + 0.5 * xyz0.CrossProductToPointsXY (neighborXYZ[i], neighborXYZ[i1]));
+        }
+    }
+
+void RunSinglePointAreaShiftTest (
+bvector<DPoint3d> &neighbors,
+double spreadAreaFraction = 0.0,   // In area targets, this fraction of area0 is subtracted from area0 and equal parts added to others.
+                        // This creates area distributions that do not have exact solution.
+                        // (Expected values are smallish fractions == maybe up to .25 in extreme?)
+double areaLossFactor = 0.0     // This fraction of the spreadArea is lost.
+)
+    {
+    auto loop = neighbors;
+    loop.push_back (neighbors.front ());
+    bvector<DPoint3d> path;
+    DPoint3d xyz0;
+    xyz0.Zero ();
+    
+    double additionalArea = 0.0;
+    double relaxationFactor = 1.0;
+    SaveAndRestoreCheckTransform shifter (4.0, 0,0);
+    Check::SaveTransformed (loop);
+    // additionalArea = 0 ==> true diamond.
+    // additionalArea = a ==> each quadrant has additional area a beyond its diagonal.
+    bvector<double> sectorTargetArea, sectorArea;
+    double b = 0.1;
+    FillAreasFromNeighbors (sectorTargetArea, xyz0, neighbors, additionalArea);
+    if (spreadAreaFraction != 0.0)
+        {
+        double shiftedArea = spreadAreaFraction * sectorTargetArea[0];
+        sectorTargetArea[0] -= shiftedArea;
+        double dA = shiftedArea * (1.0 - areaLossFactor) / (sectorTargetArea.size () - 1.0);
+        for (size_t i = 1; i < sectorTargetArea.size (); i++)
+            sectorTargetArea[i] +=dA;
+        }
+
+    // To acheive area A in a triangle with base b, the altitude is 2*A/b.
+    // Draw parallel lines at target altitude.   Their failure to intersect makes the problem an optimization rather than exact solution.
+    bvector<DSegment3d> segments;
+    size_t n = sectorTargetArea.size ();
+    static double s_displayFraction0 = 0.25;
+    for (size_t i0 = 0; i0 < n; i0++)
+        {
+        size_t i1 = (i0 + 1) % n;
+        DVec3d edgeVector = neighbors[i1] - neighbors[i0];
+        double b = edgeVector.Normalize ();     // normalie in place, return prior length.
+        double h = sectorTargetArea[i0] * 2.0 / b;
+        DVec3d perpVector;
+        perpVector.UnitPerpendicularXY (edgeVector);
+        DPoint3d xyzA = DPoint3d::FromInterpolate (neighbors[i0], s_displayFraction0, neighbors[i1]);
+        DPoint3d xyzB = DPoint3d::FromInterpolate (neighbors[i1], s_displayFraction0, neighbors[i0]);
+        segments.push_back (DSegment3d::From (
+                            xyzA + h * perpVector,
+                            xyzB + h * perpVector
+                            ));
+        }
+    Check::SaveTransformed (segments);
+
+    static double s_expectedConvergenceFactor = 0.8;
+    static double s_distanceTol = 1.0e-8;
+    for (auto theta : bvector<Angle> {
+                Angle::FromDegrees (0),
+                Angle::FromDegrees (90),
+                Angle::FromDegrees (45),
+                Angle::FromDegrees (135.0),
+                Angle::FromDegrees (108.0),
+                Angle::FromDegrees (200.0),
+                Angle::FromDegrees (270.0),
+                Angle::FromDegrees (345.0),
+
+                })
+        {
+        path.clear ();
+        auto xyz = DPoint3d::From (b * theta.Cos (), b * theta.Sin (), 0.0);
+        path.push_back (xyz);
+#define IterativeCalls
+#ifdef IterativeCalls
+        double d0 = xyz0.Distance (xyz);
+        double d1 = d0;
+        double f = 1.5;
+        size_t iteration = 0;
+        for (iteration = 0; iteration < 8; iteration++)
+            {
+            FillAreasFromNeighbors (sectorArea, xyz, neighbors, additionalArea);
+            auto delta = SinglePointAreaShift (xyz, neighbors, sectorArea, sectorTargetArea);
+            if (!delta.IsValid ())
+                break;
+            xyz = xyz - delta * relaxationFactor;
+            path.push_back (xyz);
+            d1 = delta.Value ().Magnitude ();
+            if (d1 < s_distanceTol)
+                break;
+            f *= s_expectedConvergenceFactor;
+            }
+        Check::True (d1 < f * d0, "Area shift converging?");
+#else
+    FillAreasFromNeighbors (sectorArea, xyz, neighbors, additionalArea);
+    auto delta = SinglePointAreaShift (xyz, neighbors, sectorArea, sectorTargetArea);
+    if (Check::True (delta.IsValid ()))
+        {
+        auto xyz1 = xyz - delta;
+        Check::Near (xyz0, xyz1);
+        path.push_back (xyz1);
+        }
+#endif
+        Check::SaveTransformed (path);
+        }
+    }
+TEST(SinglePointAreaShift,Diamond)
+    {
+    for (double shiftFactor : bvector<double> {0.0, 0.05, 0.10, -0.5, -0.10})
+        {
+        SaveAndRestoreCheckTransform shifter (0.0, 2.5,0.0);
+        bvector<DPoint3d> neighbors
+            {
+            DPoint3d::From (1,0,0),
+            DPoint3d::From (0,1,0),
+            DPoint3d::From (-1,0,0),
+            DPoint3d::From (0,-1,0),
+            };
+        RunSinglePointAreaShiftTest (neighbors, shiftFactor);
+        neighbors[0].x += 0.25;
+        RunSinglePointAreaShiftTest (neighbors, shiftFactor);
+        neighbors[1].x -= 0.15;
+        RunSinglePointAreaShiftTest (neighbors, shiftFactor);
+        neighbors[2].y += 0.45;
+        RunSinglePointAreaShiftTest (neighbors, shiftFactor);
+        }
+    Check::ClearGeometry ("SinglePointAreaShift.Diamond");
+    }
+
+TEST(SinglePointAreaShift,RegularNGon)
+    {
+    for (int numEdge : bvector<int> {3, 4, 5, 8})
+        {
+        SaveAndRestoreCheckTransform shifter (3.0, 0.0, 0.0);
+        auto cv = CurveVector::CreateRegularPolygonXY (DPoint3d::From (0,0,0), 1.0, numEdge, true, CurveVector::BOUNDARY_TYPE_Outer);
+        for (double shiftFactor : bvector<double> {0.0, 0.05, 0.10, -0.5, -0.10})
+            {
+            SaveAndRestoreCheckTransform shifter (0.0, 2.5,0.0);
+            bvector<DPoint3d> points = *cv->at (0)->GetLineStringCP ();
+            points.pop_back ();     // eliminate the closure point
+            RunSinglePointAreaShiftTest (points, shiftFactor, 0.0);
+            }
+        }
+    Check::ClearGeometry ("SinglePointAreaShift.RegularNgon");
+    }
+
+TEST(SinglePointAreaShift,RegularNGonAreaImbalance)
+    {
+    int numEdge = 5;
+    for (double areaLossFactor : bvector<double> {0, -0.5, 0.5, 0.1, 0.2})
+        {
+        SaveAndRestoreCheckTransform shifter (3.0, 0.0, 0.0);
+        auto cv = CurveVector::CreateRegularPolygonXY (DPoint3d::From (0,0,0), 1.0, numEdge, true, CurveVector::BOUNDARY_TYPE_Outer);
+        for (double shiftFactor : bvector<double> {0.0, 0.05, 0.10, -0.5, -0.10})
+            {
+            SaveAndRestoreCheckTransform shifter (0.0, 2.5,0.0);
+            bvector<DPoint3d> points = *cv->at (0)->GetLineStringCP ();
+            points.pop_back ();     // eliminate the closure point
+            RunSinglePointAreaShiftTest (points, shiftFactor, areaLossFactor);
+            }
+        }
+    Check::ClearGeometry ("SinglePointAreaShift.RegularNGonAreaImbalance");
+    }
+
+struct BubblePhysics
+{
+// m_lambda = 0 is dry -- favors close packing, spheres distort to polyhedra.
+// m_lambda = 1 is wet -- favors undeformed spheres.
+double m_lambda;
+double m_wetnessFactor; // (3.0 * m_wetnessfactor - 1)
+
+BubblePhysics (double lambda)
+    : m_lambda (lambda), m_wetnessFactor (3.0 * lambda - 1.0)
+    {
+    }
+
+// nominal distance between bubbles of radius ri and rj with wetness factor lambda.
+double Lij (double ri, double rj)
+    {
+    double a = ri * ri + rj * rj + m_wetnessFactor * ri * rj;
+    return a >= 0.0? sqrt (a) : 0.0;
+    }
+// Return force vector between two bubble centers 
+DVec3d Fij (DPoint3dCR Xi, DPoint3dCR Xj, double ri, double rj)
+    {
+    DVec3d delta = Xi - Xj;
+    delta.Normalize ();
+    return (1.0 - Lij (ri, rj)) * delta;
+    }
+};
+void AddPoints (bvector<DPoint3d> &points, DEllipse3dCR arc, size_t numEdge)
+    {
+    double df = 1.0 / (double)numEdge;
+    for (size_t i = 0; i < numEdge; i++)
+        points.push_back (arc.FractionToPoint (i * df));
+    }
+
+TEST(Vu,CreateDelauney)
+    {
+    double dy = 50.0;
+    bvector<DPoint3d> points;
+    bvector<DEllipse3d> arcs 
+        {
+        DEllipse3d::From (0,0,0,    10,0,0,  0,10,0,   0, Angle::TwoPi ()),
+        DEllipse3d::From (5,4,0,    11,0,0,  0,3,0,   0, Angle::TwoPi ()),
+        DEllipse3d::From (1,3,0,   6,6,0,   -2,-3,0,  0, Angle::Pi ()),
+        DEllipse3d::From (-2,1,0,   4,6,0,   -2,-3,0,  0, Angle::DegreesToRadians (75.0)),
+        DEllipse3d::From (4,-1,0,   1,2,0,   -2,3,0,  0, Angle::DegreesToRadians (355.0))
+        };
+
+    bvector<size_t> edgeCount {7,9,12, 6, 11};
+
+    for (size_t i = 0; i < arcs.size (); i++)
+        {
+        SaveAndRestoreCheckTransform shifter (80.0,0,0);
+        AddPoints (points, arcs[i], i< edgeCount.size () ? edgeCount[i] : 9);
+        Check::SaveTransformed (points);
+        PolyfaceHeaderPtr delauney, voronoi;
+        if (Check::True (PolyfaceHeader::CreateDelauneyTriangulationAndVoronoiRegionsXY (points, delauney, voronoi)))
+            {
+            Check::Shift (0,dy,0);
+            Check::SaveTransformed (*delauney);
+            Check::SaveTransformed (*voronoi);
+            }
+        }
+    Check::ClearGeometry ("Vu.CreateDelauney");
+    }
+
+
+TEST(Vu,CreateDelauneySkew)
+    {
+
+    double dy = 30.0;
+    double a = 1.0;
+    size_t numX = 7;
+    size_t numY = 5;
+    for (double degrees : bvector<double> {60.0, 90.0, 80.0, 50.0, 40.0, 30.0, 100.0, 130.0})
+        {
+        Angle theta = Angle::FromDegrees (degrees);
+        DPoint3dDVec3dDVec3d frame (0,0,0, a,0,0,  a * theta.Cos (), a * theta.Sin (), 0);
+        bvector<DPoint3d> points;
+        for (size_t j = 0; j <= numY; j++)
+            for (size_t i = 0; i <= numX; i++)
+                points.push_back (frame.Evaluate ((double) i, (double) j));
+
+        SaveAndRestoreCheckTransform shifter (points.back ().x + 3.0 * a,0,0);
+        Check::SaveTransformed (points);
+        PolyfaceHeaderPtr delauney, voronoi;
+        if (Check::True (PolyfaceHeader::CreateDelauneyTriangulationAndVoronoiRegionsXY (points, delauney, voronoi)))
+            {
+            Check::Shift (0,dy,0);
+            Check::SaveTransformed (*delauney);
+            Check::SaveTransformed (*voronoi);
+            }
+        }
+    Check::ClearGeometry ("Vu.CreateDelauneySkew");
+    }
+
+
+TEST(Vu,CreateDelauneyCircle)
+    {
+    auto ellipse0 = DEllipse3d::From (0,0,0,    10,0,0,  0,10,0,   0, Angle::TwoPi ());
+    // put points on a circle. This is inherently bad for delauney !!!
+    for (size_t numPoints : bvector<size_t> { 5,7,11,16,32})
+        {
+        bvector<DPoint3d> points;
+        AddPoints (points, ellipse0, numPoints);
+        auto range = DRange3d::From (points);
+        double delta = 3.0 * range.XLength () + 5.0;
+        SaveAndRestoreCheckTransform shifter (delta,0,0);
+        Check::SaveTransformed (points);
+        Check::Shift (0,delta,0);
+        PolyfaceHeaderPtr delauney, voronoi;
+        if (Check::True (PolyfaceHeader::CreateDelauneyTriangulationAndVoronoiRegionsXY (points, delauney, voronoi)))
+            {
+            Check::SaveTransformed (*delauney);
+            Check::SaveTransformed (*voronoi);
+            }
+        }
+    Check::ClearGeometry ("Vu.CreateDelauneyCircle");
+    }
+
+TEST(Vu,IncircleFlipProblem)
+    {
+    bvector<DPoint3d> points
+        {
+        DPoint3d::From (-78.00884047, 35.92836283), 
+        DPoint3d::From (-84.52519939, 36.95442326),
+        DPoint3d::From (-84.52519939, 31.04557674),
+        DPoint3d::From (-81.43532935, 30.00000000) 
+        };
+    PolyfaceHeaderPtr delauney, voronoi;
+    if (Check::True (PolyfaceHeader::CreateDelauneyTriangulationAndVoronoiRegionsXY (points, delauney, voronoi)))
+        {
+        Check::SaveTransformed (*delauney);
+        Check::SaveTransformed (*voronoi);
+        }
+    Check::ClearGeometry ("Vu.IncircleFlipProblem");
+    
+    }