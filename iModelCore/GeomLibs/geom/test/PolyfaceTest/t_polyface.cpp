--- conflicted
+++ resolved
@@ -4605,7 +4605,6 @@
     Check::ClearGeometry("PolyfaceQuery.FacetOrientation");
     }
 
-<<<<<<< HEAD
 // lexicographical order, with slop for equality
 static bool lexicalXYZLessThanTol(double x0, double y0, double z0, double x1, double y1, double z1, double tol = DoubleOps::SmallMetricDistance())
     {
@@ -4643,7 +4642,7 @@
         }
     };
 
-TEST (Polyface, SphereMeshSanity)
+TEST(Polyface, SphereMeshSanity)
     {
     auto center = DPoint3d::FromZero();
     auto mesh = SphereMesh(center, 10);
@@ -4724,7 +4723,7 @@
                 }
             }
         }
-=======
+
 TEST(Polyface, DegenerateTriangulation)
     {
     auto oldVolume = Check::SetMaxVolume(PRIMITIVE_PRINT_VOLUME);
@@ -4811,5 +4810,4 @@
         }
     Check::SetMaxVolume(oldVolume);
     Check::ClearGeometry("Polyface.DegenerateTriangulation");
->>>>>>> 87347cb1
     }