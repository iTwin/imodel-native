--- conflicted
+++ resolved
@@ -1,3441 +1,3435 @@
-/*--------------------------------------------------------------------------------------+
-|
-|     $Source: PublicAPI/Geom/Polyface.h $
-|
-|  $Copyright: (c) 2017 Bentley Systems, Incorporated. All rights reserved. $
-|
-+--------------------------------------------------------------------------------------*/
-#pragma once
-/*__PUBLISH_SECTION_START__*/
-//! @file Polyface.h  Data for face containing facets: FacetFaceData, DSegment3dOnFacets, BlockedVectorInt, FacetLocationDetail, FacetLocationDetailPair, PolyfaceEdgeChain, DirectionalVolumeData, PolyfaceQuery,    PolyfaceQuery::IClipToPlaneSetOutput, PolyfaceQueryCarrier, PolyfaceVectors, PolyfaceHeader, PolyfaceVisitor, PolyfaceCoordinateMap
-#if defined (__cplusplus)
-#include <Bentley/bmap.h>
-#include <Bentley/bvector.h>
-#include <Bentley/WString.h>
-#include <Bentley/RefCounted.h>
-#include <Bentley/NonCopyableClass.h>
-#include <limits.h>
-#include <cstdlib> // for std::abs
-/*__PUBLISH_SECTION_END__*/
-#include <Geom/BinaryRangeHeap.h>
-/*__PUBLISH_SECTION_START__*/
-BEGIN_BENTLEY_GEOMETRY_NAMESPACE
-
-typedef RefCountedPtr<PolyfaceHeader>  PolyfaceHeaderPtr;               //!< @ingroup BentleyGeom_Mesh
-typedef RefCountedPtr<PolyfaceVisitor> PolyfaceVisitorPtr;              //!< @ingroup BentleyGeom_Mesh
-typedef RefCountedPtr<PolyfaceCoordinateMap> PolyfaceCoordinateMapPtr;  //!< @ingroup BentleyGeom_Mesh
-
-typedef PolyfaceCoordinateMap *PolyfaceCoordinateMapP;
-typedef PolyfaceCoordinateMap &PolyfaceCoordinateMapR;
-
-
-
-
-//=======================================================================================
-//! 
-//! Data for face containing facets.
-//!  This is built up cooperatively by the IPolyfaceConstruction and its callers, and stored as FaceData array in PolyfaceHeader.
-//!
-//=======================================================================================
-struct FacetFaceData
-{
-DRange2d m_paramDistanceRange;
-//! Range that parameters actually span in their stored form.
-DRange2d m_paramRange;
-//! xyz data range in vertices of the face.
-DRange3d m_xyzRange;
-//! normal range in normals referenced by the face.
-DRange3d m_normalRange;
-
-//! Defined only by CALLER of IPolyfaceConstruction.
-size_t m_sourceIndex;
-//! Defined SolidPrimitive faceters
-SolidLocationDetail::FaceIndices m_faceIndices;
-//! Maintained modally by IPolyfaceConstruction.
-//! range that parameters would span if scaled as distances.
-
-//! construct with null ranges, 0 indices.
-GEOMDLLIMPEXP FacetFaceData ();
-//! restore to constructor state.
-GEOMDLLIMPEXP void Init ();
-
-//! convert parameter from stored value to distance-based parameter.
-GEOMDLLIMPEXP void ConvertParamToDistance (DPoint2dR distanceParam, DPoint2dCR param) const;
-
-//! convert parameter from stored value to normalized (0-1) parameter.
-GEOMDLLIMPEXP void ConvertParamToNormalized (DPoint2dR normalizedParam, DPoint2dCR param) const;
-
-
-//! Scale distance parameters
-GEOMDLLIMPEXP void ScaleDistances (double distanceScale); 
-//! To be called just after one or more "one-based, zero terminated" facets have been added to the polyface.
-//! The new facets are identified as a "face" and the face size data is recorded.
-//! Face size is tied to parameter range by scale factors from simple triangulation of all facets.
-GEOMDLLIMPEXP void SetParamDistanceRangeFromNewFaceData (PolyfaceHeaderR polyface, size_t endIndex = 0);
-};
-
-//! Struct to carry a DSegment3d with construction history (in facet merge)
-struct DSegment3dOnFacets : DSegment3d
-{
-enum class HistoryBit
-    {
-    Null = 0,
-    Transverse  = 1,
-    EdgeOfA     = 2,
-    EdgeOfB     = 4
-    };
-uint32_t m_history;
-
-// Constructor from just a DSegement3d with no history . . .
-DSegment3dOnFacets (DSegment3dCR segment)
-    : DSegment3d(segment), m_history((uint32_t)HistoryBit::Null){}
-DSegment3dOnFacets (DSegment3dCR segment, HistoryBit bit)
-    : DSegment3d(segment), m_history((uint32_t)bit){}
-
-DSegment3dOnFacets (DPoint3dCR xyzA, DPoint3dCR xyzB, HistoryBit bit)
-    : m_history((uint32_t)bit)
-    {
-    point[0] = xyzA;
-    point[1] = xyzB;
-    }
-
-void SetBit (HistoryBit bit){m_history |= (uint32_t)bit;}
-bool HasBit (HistoryBit bit){return 0 != (m_history & (uint32_t)bit);}
-};
-
-typedef ValueSizeSize <DSegment3dOnFacets> DSegment3dSizeSize;
-
-
-
-
-
-END_BENTLEY_GEOMETRY_NAMESPACE
-
-#include <Geom/FacetOptions.h>
-
-BEGIN_BENTLEY_GEOMETRY_NAMESPACE
-
-/**
-@ingroup BentleyGeom_MeshSupport
-   A BlockedVector<T> is an in-memory bvector<T> augmented with blocking and context information corresponding to a DGN file "MATRIX_ELM".
-  
-   <p>The following information in the BlockedVector directly matches what is stored in a DGN file MATRIX_HEADER_ELM:
-   <TABLE BORDER="1">
-   <TR><TD>NumPerStruct</TD> <TD>Number of machine primitives (int or double) in the template structure T.</TD>
-   </TR>
-   <TR><TD>StructsPerRow</TD> <TD>For coordinate-grid meshes, this is the number of points in a grid row.</TD>
-   </TR>
-   <TR><TD>Tag</TD> <TD>Tag to identify the role of this array.</TD>
-   </TR>
-   <TR><TD>IndexFamily</TD> <TD>Describes interpretation of the index data</TD>
-   </TR>
-   <TR><TD>IndexedBy</TD> <TD>Tag of the index array that references data in this array.</TD>
-   </TR>
-   </TD>
-   </TR>
-   </TABLE>
-   </p>
-  
-   <p>In addition, the BlockedVector has a boolean Active.  In a runtime PolyfaceVectors structure, all possible arrays are present, and those not in use
-   for a particular mesh instance have the Active property false.
-  
-   The NumPerStruct values for common arrayed type T are:
-   <TABLE BORDER="1">
-   <TR>
-   <TH>typename T
-   </TH> 
-   <TH>matrix primitive
-   </TH>   
-   <TH>NumPerStruct
-   </TH>
-   </TR>
-   <TR><TD>DPoint3d</TD> <TD>double</TD>   <TD>3</TD>   
-   </TR>
-   <TR><TD>DPoint2d</TD> <TD>double</TD>   <TD>2</TD>   
-   </TR>
-   <TR><TD>DVec3d</TD> <TD>double</TD>   <TD>3</TD>     
-   </TR>
-   <TR><TD>RgbFactor</TD> <TD>double</TD>   <TD>3</TD>  
-   </TR>
-   <TR><TD>int</TD> <TD>int</TD>   <TD>1</TD>        
-   </TR>
-   <TR><TD>double</TD> <TD>double</TD>   <TD>1</TD>   
-   </TR>
-   </TABLE>
-*/   
-template <typename T>
-struct BlockedVector : bvector <T>
-{
-protected:
-    //! Number of primitive values (ints or doubles) in a single struct.
-    uint32_t m_numPerStruct;
-    //! Number of structs considered as a single row.
-    uint32_t m_structsPerRow;
-    //! Application tag.
-    uint32_t m_tag;              // application tag
-    uint32_t m_indexFamily; 
-    //! Tag of the blocked vector that indexes into this one.
-    uint32_t m_indexedBy;
-    //! Indicates if this blocked vector is to be filled.
-    //! (A Polyface header declares all possible blocked vectors (e.g. multiple color representations) but does not have them all in use for all meshes.)
-    bool m_active;
-public:
-    //! Constructor with optional tag values.
-    GEOMDLLIMPEXP BlockedVector (uint32_t numPerStruct,
-        uint32_t structsPerRow = 0, uint32_t tag = 0, uint32_t indexFamily = 0, uint32_t indexedBy = 0, bool active = false);
-    //! Constructor, fills all tags with zero.
-    GEOMDLLIMPEXP BlockedVector ();
-
-public:
-//! Query the number of machine primitves (ints or doubles, depending on the MATRIX_ELM type) that constitute a single struct of the BlockedVector.
-    GEOMDLLIMPEXP uint32_t NumPerStruct () const;
-//! Query the number of structs considered a "row".
-    GEOMDLLIMPEXP uint32_t StructsPerRow () const;
-//! Set the number of structs considered a "row".
-    GEOMDLLIMPEXP void   SetStructsPerRow (uint32_t num);
-//! Return the context tag.
-    GEOMDLLIMPEXP uint32_t Tag () const;
-//! Return the IndexFamily.
-    GEOMDLLIMPEXP uint32_t IndexFamily () const;
-//! Return the IndexedBy 
-    GEOMDLLIMPEXP uint32_t IndexedBy () const;
-//! Set all blocking and tag data at once
-    GEOMDLLIMPEXP void SetTags (uint32_t numPeStruct, uint32_t structsPerRow, uint32_t tag, uint32_t IndexFamily, uint32_t IndexedBy, bool active);
-//! Query if the BlockedVector has been marked active.  (In memory mesh objects will have empty, inactive arrays.)
-    bool Active () const {return this->m_active;}
-//! Mark the BlockedVector active.
-    void SetActive (bool active) {this->m_active=active;}
-//! clear the bvector, then append (push_back) from source vector.  Leave blocking data alone.
-    GEOMDLLIMPEXP void CopyVectorFrom (bvector<T>&source);
-
-//! Clear this vector.   Append up to n values from source, with first source index i0.   Replicate leading numWrap values at end.
-    GEOMDLLIMPEXP uint32_t ClearAndAppendBlock (BlockedVector<T> &source, uint32_t i0, uint32_t numWrap, uint32_t n);
-//! Clear this vector.   Append up to n values from source, with first source index i0.   Replicate leading numWrap values at end.
-    GEOMDLLIMPEXP uint32_t ClearAndAppendBlock (T const *source, size_t sourceSize, uint32_t i0, uint32_t numWrap, uint32_t n);
-
-//! Clear this vector.   Append all data from source 
-    GEOMDLLIMPEXP void ClearAndAppend (bvector<T> const &source);
-
-//! clear the bvector, then append (push_back) {numItem+numWrap} source values identified by contiguous indices in index array.
-    //! Fill zeroBasedIndices vector to record source index
-    //! Optionally record sign in oneBasedIndices vector.
-    //! Return the number actually copied, whether delimited by end of array, 0 terminator, or invalid index.
-    GEOMDLLIMPEXP uint32_t ClearAndAppendByOneBasedIndices
-            (
-            bvector<int> &zeroBasedIndices,
-            bvector<bool> *positive,
-            bvector<T> &source,
-            bvector<int> &oneBasedIndices,
-            uint32_t i0,
-            uint32_t numItem,
-            uint32_t numWrap
-            );
-
-//! clear the bvector, then append (push_back) {numItem+numWrap} source values identified by contiguous indices in index array.
-    //! Fill zeroBasedIndices vector to record source index
-    //! Optionally record sign in oneBasedIndices vector.
-    //! No actions if source pointers are null.
-    //! Return the number actually copied, whether delimited by end of array, 0 terminator, or invalid index.
-    GEOMDLLIMPEXP uint32_t ClearAndAppendByOneBasedIndices
-            (
-            bvector<int> &zeroBasedIndices,
-            bvector<bool> *positive,
-            T const *pSource,
-            size_t sourceCount,
-            int const *oneBasedIndices,
-            size_t oneBasedIndexCount,
-            uint32_t i0,
-            uint32_t numItem,
-            uint32_t numWrap
-            );
-
-//! Simple append from array.  SetActive and return new size.
-    GEOMDLLIMPEXP size_t Append
-            (
-            T const *pBuffer,
-            size_t count
-            );
-//! Simple append from array.  SetActive and return new size.
-    GEOMDLLIMPEXP size_t Append
-            (
-            BlockedVector<T> const &source
-            );
-
-//! Simple append one value.   SetActive and return new size.
-    GEOMDLLIMPEXP size_t Append (T const &source);
-
-//! Simple append one value.   SetActive and return index where the new item appears.
-    GEOMDLLIMPEXP size_t AppendAndReturnIndex (T const &source);
-
-//! Return the number of complete rows, based on StructsPerRow ad actual size.
-    GEOMDLLIMPEXP size_t NumCompleteRows ();
-
-//! Return pointer to the flat buffer.  Illicit in std, but ....
-    GEOMDLLIMPEXP T* GetPtr ();
-
-//! Return pointer to the flat buffer.  Illicit in std, but ....
-    GEOMDLLIMPEXP T const * GetCP () const;
-
-//! Reverse entries iFirst < i < iLast 
-
-    GEOMDLLIMPEXP void ReverseInRange (size_t iFirst, size_t iLast);
-
-//! Copy (or quietly ignore range errors) from one place to another 
-
-    GEOMDLLIMPEXP void CopyData (size_t fromIndex, size_t toIndex);
-
-//! Copy {count} values (or quietly ignore range errors) from index0 to 0.
-//!        Trim all others. 
-
-    GEOMDLLIMPEXP void Trim (size_t index0, size_t count);
-
-//! Checked access ..
-    GEOMDLLIMPEXP bool TryGetAt (size_t index, T const &defaultValue, T &value) const;
-};
-
-//=======================================================================================
-//! A BlockedVectorInt specialized BlockedVector<int> with services for manipulating the int values as mesh indices.
-struct BlockedVectorInt : BlockedVector<int>
-{
-/*__PUBLISH_SECTION_END__*/
-//! Constructor with all auxilliary data 0.
-BlockedVectorInt () : BlockedVector<int> () {}
-
-//! Constructor with optional tag valus.
-BlockedVectorInt (uint32_t numPerStruct,
-        uint32_t structsPerRow = 0, uint32_t tag = 0, uint32_t indexFamily = 0, uint32_t indexedBy = 0, bool active = false)
-    : BlockedVector<int> (numPerStruct, structsPerRow, tag, indexFamily, indexedBy, active)
-    {}
-/*__PUBLISH_SECTION_START__*/
-//!
-//! If the current array has blocked structsPerRow, expand to variable length 0-terminated form. (ASSUMES all zeros in blocked form are placeholders.)
-//!
-GEOMDLLIMPEXP void ConvertBlockedToZeroTerminated ();
-
-//!
-//! Count zeros in the vector.
-//!
-GEOMDLLIMPEXP size_t CountZeros ();
-
-//!
-//! Add numRow blocks of numPerRow sequential values with terminator after each row.
-//!
-GEOMDLLIMPEXP void AddTerminatedSequentialBlocks
-(
-size_t numRow,
-size_t numPerRow,
-bool clearFirst = false,
-int firstValue = 1,
-int terminator = 0
-);
-
-//!
-//! Add one row with wraparound, optional terminator.   NO ACTION if the array is not active !!!!
-//!
-GEOMDLLIMPEXP void AddSequentialBlock
-(
-int firstValue,
-size_t numValue,
-size_t numWrap,
-size_t numTrailingZero = 0,
-bool clearFirst = false
-);
-
-//!
-//! Add one row with terminator or pad.
-//!
-GEOMDLLIMPEXP bool AddAndTerminate
-(
-int *pValues,
-size_t numValues
-);
-//!
-//! Create indices for a rectangular grid.
-//!
-GEOMDLLIMPEXP void AddTerminatedGridBlocks
-(
-size_t numRow,
-size_t numPerRow,
-size_t rowStep,
-size_t colStep,
-bool triangulated,
-bool clearFirst,
-int firstValue,
-int terminator);
-
-//! Negate a portion of the array. 
-
-GEOMDLLIMPEXP void NegateInRange (size_t iFirst, size_t iLast);
-//! Shift signs from (cyclic) predecessors. 
-
-//! for each k in the inclusive range kFirst<=k<=kLast, set the sign to the prior value from its
-GEOMDLLIMPEXP void ShiftSignsFromCyclicPredecessorsInRange (size_t kFirst, size_t kLast);
-//! for each k in the inclusive range kFirst<=k<=kLast, set the entry to its absolute value.
-GEOMDLLIMPEXP void AbsInRange (size_t iFirst, size_t iLast);
-//! Set each entry to its absolute value
-GEOMDLLIMPEXP void Abs ();
-//! return true if all entries in the inclusive range kFirst<=k<=kLast are negative.
-GEOMDLLIMPEXP bool AllNegativeInRange (size_t iFirst, size_t iLast);
-//! for each k in the inclusive range kFirst<=k<=kLast, set the entry to the negative of its absolute value.
-GEOMDLLIMPEXP void NegativeAbsInRange (size_t iFirst, size_t iLast);
-//! From given start position, find final (inclusive) position and position for next start search.
-//!  Initialize iFirst to zero before first call.
-//!  Return false if no more faces. 
-GEOMDLLIMPEXP bool DelimitFace (int numPerFace, size_t iFirst, size_t &iLast, size_t &iNext);
-
-//! Return min and max values in entire vector.
-//! @param [out] minValue smallest value, INT_MAX if empty array.
-//! @param [out] maxValue largest value, INT_MIN if empty array.
-GEOMDLLIMPEXP bool MinMax (int &minValue, int &maxValue) const;
-
-//! Append from source array, shifting each nonzero index by signed shift 
-
-GEOMDLLIMPEXP void AppendShifted (BlockedVectorInt const & source, int shift);
-
-//! enumeration for sign change effects on indices after reversal by ReverseIndicesOneFace and ReverseIndicesAllFaces
-enum IndexAction
-    {
-    None,
-    ForcePositive,
-    ForceNegative,
-    Negate
-    };
-};
-
-
-typedef BlockedVector<DPoint3d>&            BlockedVectorDPoint3dR;
-typedef BlockedVector<DPoint3d> const &     BlockedVectorDPoint3dCR;
-typedef BlockedVector<DPoint3d> const *     BlockedVectorDPoint3dCP;
-
-typedef BlockedVector<DPoint2d>&            BlockedVectorDPoint2dR;
-typedef BlockedVector<DPoint2d> const&      BlockedVectorDPoint2dCR;
-typedef BlockedVector<DPoint2d>*            BlockedVectorDPoint2dP;
-typedef BlockedVector<DPoint2d> const *     BlockedVectorDPoint2dCP;
-
-typedef BlockedVector<DVec3d>&              BlockedVectorDVec3dR;
-typedef BlockedVector<DVec3d> const&        BlockedVectorDVec3dCR;
-typedef BlockedVector<DVec3d>*              BlockedVectorDVec3dP;
-typedef BlockedVector<DVec3d> const*        BlockedVectorDVec3dCP;
-
-typedef BlockedVectorInt&                   BlockedVectorIntR;
-typedef BlockedVectorInt const&             BlockedVectorIntCR;
-typedef BlockedVectorInt*                   BlockedVectorIntP;
-typedef BlockedVectorInt const*             BlockedVectorIntCP;
-
-typedef BlockedVector<uint32_t>&              BlockedVectorUInt32R;
-typedef BlockedVector<uint32_t> const&        BlockedVectorUInt32CR;
-typedef BlockedVector<uint32_t>*              BlockedVectorUInt32P;
-typedef BlockedVector<uint32_t> const*        BlockedVectorUInt32CP;
-
-typedef BlockedVector<double>&              BlockedVectorDoubledR;
-typedef BlockedVector<double> const&        BlockedVectorDoubledCR;
-typedef BlockedVector<double>   *           BlockedVectorDoubledP;
-typedef BlockedVector<double> const*        BlockedVectorDoubledCP;
-
-typedef BlockedVector<RgbFactor>&           BlockedVectorRgbFactorR;
-typedef BlockedVector<RgbFactor> const &    BlockedVectorRgbFactorCR;
-typedef BlockedVector<RgbFactor>*           BlockedVectorRgbFactorP;
-typedef BlockedVector<RgbFactor> const *    BlockedVectorRgbFactorCP;
-
-typedef BlockedVector<FloatRgb>&            BlockedVectorFloatRgbR;
-
-typedef BlockedVector<CurveTopologyId>&     BlockedVectorCurveTopologyIdR;
-
-
-
-
-//! Complete data for a point "within a facet"
-struct FacetLocationDetail
-{
-bool isInteriorPoint;
-size_t   activeMask;
-size_t readIndex;
-
-DPoint3d point; // interpolated
-DPoint2d param; // interpolated
-DVec3d   normal;    // interpolated
-
-#define MAX_FACET_LOCATION_INDEX 4
-size_t sourceIndex[MAX_FACET_LOCATION_INDEX];
-double sourceFraction[MAX_FACET_LOCATION_INDEX];
-uint32_t intColor[MAX_FACET_LOCATION_INDEX];
-int    numSourceIndex;
-
-double a;
-DVec3d dXdu;
-DVec3d dXdv;
-//! Zero all contents.
-GEOMDLLIMPEXP void Zero ();
-//! Default constructor -- zeros all contents.
-GEOMDLLIMPEXP FacetLocationDetail ();
-//! Constructor assigning read index and optional "a" value
-GEOMDLLIMPEXP FacetLocationDetail (size_t readIndex, double a = 0.0);
-
-//! accumulate a scaled multiple of all numeric data from source.
-//! append index data and fraction arrays to arrays (if possible within space restrictions).
-//!    Fractions from the source are scaled by the new fraction.
-GEOMDLLIMPEXP void AccumulateScaledData (FacetLocationDetailCR source, double fraction);
-//! Copy point data. Return false if not available.
-GEOMDLLIMPEXP bool TryGetPoint (DPoint3dR data) const;
-//! Copy parameter data. Return false if not available.
-GEOMDLLIMPEXP bool TryGetParam (DPoint2dR data) const;
-//! Copy normal data. Return false if not available.
-GEOMDLLIMPEXP bool TryGetNormal (DVec3dR data) const;
-
-//! Return the number of vertices that are weighted together for the computed
-//! values.   This (along with the weight fractions and intColor)
-//! can be used compute additional data accessed through the indices.
-//! At most 4 weights can be stored.
-//! The possible data is:
-//! <ul>
-//! <li>vertex index -- the index of the vertex (numbered within the facet)
-//! <li>fraction -- (double) the weight used for data at this indexed vertex.
-//! <li>intColor -- integer color data.
-//! </ul>
-GEOMDLLIMPEXP size_t GetNumWeights () const;
-//! Access (for an index into the tables within the detail) a weight
-//!    for contributing data.
-GEOMDLLIMPEXP bool TryGetWeight (size_t index, double &weight) const;
-//! Access (for an index into the tables within the detail) the vertex index
-//!    (numbered within the facet)
-GEOMDLLIMPEXP bool TryGetVertexIndex (size_t index, size_t &data) const;
-//! Access (for an index into the tables within the detail) the int color
-GEOMDLLIMPEXP bool TryGetIntColor (size_t index, uint32_t &data) const;
-//! Set flag as interior point
-GEOMDLLIMPEXP void SetIsInterior (bool value);
-//! Get interior point flag
-GEOMDLLIMPEXP bool GetIsInterior () const;
-//! Get read index
-GEOMDLLIMPEXP size_t GetReadIndex () const;
-//! Set read index
-GEOMDLLIMPEXP void SetReadIndex (size_t readIndex);
-//! Get next read index
-GEOMDLLIMPEXP size_t GetNextReadIndex () const;
-
-//! Set the normal and record that it is valid.
-GEOMDLLIMPEXP void SetNormal (DVec3dCR data);
-GEOMDLLIMPEXP void SetParam (DPoint2dCR data);
-
-//! lexical compare in u,v coordinates.
-GEOMDLLIMPEXP bool CompareUV (FacetLocationDetail const &other) const;
-//! Sort an array based by CompareUV ...
-static GEOMDLLIMPEXP void SortUV (bvector<FacetLocationDetail> &data);
-
-//! compare by "a" coordinate
-GEOMDLLIMPEXP bool CompareA (FacetLocationDetail const &other) const;
-//! Sort an array based by CompareA
-static GEOMDLLIMPEXP void SortA (bvector<FacetLocationDetail> &data);
-
-};
-
-//! Pair of FacetLocationDetail, e.g. scan line hits before and after a pick point.
-struct FacetLocationDetailPair
-{
-FacetLocationDetail detailA;
-FacetLocationDetail detailB;
-};
-
-struct FacetFractionDetail
-{
-size_t readIndex;
-double fraction;
-};
-
-//=======================================================================================
-//! 
-//! Data for describing a polyface edge.
-//! @ingroup BentleyGeom_MeshMarkup
-//!
-
-//=======================================================================================
-// @bsistruct                                                   Ray.Bentley     05/2017
-//=======================================================================================
-struct  PolyfaceEdge
-    {
-    int32_t                m_indices[2];
-
-    PolyfaceEdge() { }
-    GEOMDLLIMPEXP PolyfaceEdge(uint32_t index0, uint32_t index1);
-
-    GEOMDLLIMPEXP bool operator < (PolyfaceEdge const& rhs) const;
-    };                 
-
-
-//=======================================================================================
-//! 
-//! Data for describing a set of connected edges of a polyface and their source.
-//! @ingroup BentleyGeom_MeshMarkup
-//!
-struct PolyfaceEdgeChain
-{
-private:
-    CurveTopologyId                 m_id;
-    bvector<int32_t>                m_vertexIndices;
-    
-    void Build(bvector<PolyfaceEdge>&& edges);
-public:
-//! Construct an empty chain with default CurveTopologyId.
-GEOMDLLIMPEXP                   PolyfaceEdgeChain ();
-//! Construct an empty chain with CurveTopologyId.
-GEOMDLLIMPEXP                   PolyfaceEdgeChain (CurveTopologyIdCR id);
-//! construct a chain with two initial indices.
-GEOMDLLIMPEXP                   PolyfaceEdgeChain (CurveTopologyIdCR id, int32_t index0, int32_t index1);
-<<<<<<< HEAD
-//! constra a chain with indices;
-GEOMDLLIMPEXP                   PolyfaceEdgeChain (CurveTopologyIdCR id, bvector<int32_t>&& indices);
-//! construct a chain with potentially connected set of edges.;
-GEOMDLLIMPEXP                   PolyfaceEdgeChain (CurveTopologyIdCR id, bvector<PolyfaceEdge>&& edges);
-//! construct a chain containing all polyface edges (connected at random).
-GEOMDLLIMPEXP                   PolyfaceEdgeChain (CurveTopologyIdCR id, PolyfaceQueryCR polyface);
-//! add an index.
-=======
-//! add an index, caller responsible for 1-based shift
->>>>>>> c673db84
-GEOMDLLIMPEXP void              AddIndex (int32_t index);
-//! add an index.
-GEOMDLLIMPEXP void              AddZeroBasedIndex (uint32_t index);
-//! add indices
-GEOMDLLIMPEXP void              AddZeroBasedIndices (bvector<size_t> const &indices);
-//! query the CurveTopologyId
-GEOMDLLIMPEXP CurveTopologyIdCR GetId () const;
-//! Get pointer to the contiguous indices.
-GEOMDLLIMPEXP int32_t const*    GetIndexCP() const;
-//! Query the number of indices.
-GEOMDLLIMPEXP size_t            GetIndexCount () const;
-//! extract coordinates from points.
-//! @return false if any indices out of bounds.
-GEOMDLLIMPEXP bool GetXYZ (bvector<DPoint3d> &dest, bvector<DPoint3d> const &source) const;
-
-
-
-};
-
-typedef PolyfaceEdgeChain const*    PolyfaceEdgeChainCP;
-
-//! integration data for directional volume calculation (and assessing validity from cancelation of moments)
-struct DirectionalVolumeData
-{
-double volume;
-DMatrix4d areaProducts;
-};
-
-
-//! base interface with virtuals for announcements to cutFill callers.
-//!Typical implementation of this would be
-//! <ul>
-//! <li>For fast volume calculation
-//!    <ul>
-//!    <li>compute xyz centroid and xy area of each facet. (The two loops will have identical xy area)
-//!    <li>volume is the product of the xy area and the z difference at the centroids.
-//!    </ul>
-//! <li>For saving meshes
-//!    <ul>
-//!    <li>Create polyface construction objects in the constructor for the handler.
-//!    <li>Distribute facets as desired.
-//!    <li>Be sure to observe facet orientation -- "bottom facing" facets will need to be reversed from the top-facing inputs
-//!    </ul>
-//! </ul>
-
-struct FacetCutFillHandler
-{
-//! Test if the handler object is still interested in the calls.
-//! This is not normally implemented
-GEOMAPI_VIRTUAL bool ContinueSearch (){ return true;}
-
-//! Announce coordinates in paired dtm and road loops.
-//! <ul>
-//! <li>both loops are oriented CCW.
-//! <li>Hence when building closed meshes, the lower of the two must be reversed to get the downward directed surface properly oriented
-//! <li>points are in corresponding order -- dtm[i] and road[i] have identical xy coordinates, different z
-//! <li>isCut is true when the dtm is above the road
-//! <li>isCut is false for road above dtm.
-//! <li>isCut (or comparison of corresponding z coordinates) is consistent around the entire facet.
-//! </ul>
-GEOMAPI_VIRTUAL void ProcessCutFillFacet (
-bvector<DPoint3d> &dtm,             //!< [in] points around the dtm loop
-size_t dtmReadIndex,                //!< [in] read index for the dtm facet this came from.
-bvector<DPoint3d> &road,            //!< [in] points around the road loop.
-size_t roadReadIndex,               //!< [in] read index for the road facet this came freom.
-bvector<bool> &roadBoundaryFlag,    //!< [in] true if the succeeding edge is a boundary of the cutFill component.
-bool isCut                          //!< [in] true if this is a "cut" -- road below dtm.  false if this is "fill" -- dtm below road
-) {}
-
-//! Called to reset the computation.
-//! This is important:  The FastCutFill caller may decide to throw away partially completed results
-//!    and restart.
-GEOMAPI_VIRTUAL void Reset (){}
-
-//! compute the volume between the two loops (in z direction)
-//! This may be applied to the loops received by ProcessCutFillFacet
-//! volume is {area * (centroidB.z - centroidA.z)}
-//! loopA, loopB area assumed to have identical xy coordinates but different z.
-static GEOMDLLIMPEXP ValidatedDouble ZVolumeBetweenFacets (bvector<DPoint3d> const &loopA, bvector<DPoint3d> const &loopB);
-};
-
-
-
-
-//=======================================================================================
-//! "Read only" facet interface.
-//!    These queries require "flat array" data layout, but do not specify how the
-//!      flat memory is managed.
-//! @ingroup BentleyGeom_Mesh
-//!
-struct PolyfaceQuery
-{
-
-
-
-GEOMAPI_VIRTUAL size_t                       _GetPointCount () const = 0;
-GEOMAPI_VIRTUAL size_t                       _GetNormalCount () const = 0;
-GEOMAPI_VIRTUAL size_t                       _GetParamCount () const = 0;
-GEOMAPI_VIRTUAL size_t                       _GetColorCount () const = 0;
-GEOMAPI_VIRTUAL size_t                       _GetFaceCount () const = 0;
-GEOMAPI_VIRTUAL size_t                       _GetPointIndexCount () const = 0;
-GEOMAPI_VIRTUAL size_t                       _GetFaceIndexCount () const = 0;
-GEOMAPI_VIRTUAL size_t                       _GetEdgeChainCount () const = 0;
-GEOMAPI_VIRTUAL DPoint3dCP                   _GetPointCP () const = 0;
-GEOMAPI_VIRTUAL DVec3dCP                     _GetNormalCP () const = 0;
-GEOMAPI_VIRTUAL DPoint2dCP                   _GetParamCP () const = 0;
-GEOMAPI_VIRTUAL uint32_t const *             _GetIntColorCP () const = 0; 
-GEOMAPI_VIRTUAL FacetFaceDataCP              _GetFaceDataCP () const = 0;
-GEOMAPI_VIRTUAL int32_t const*               _GetPointIndexCP () const = 0;
-GEOMAPI_VIRTUAL int32_t const*               _GetColorIndexCP () const = 0;
-GEOMAPI_VIRTUAL int32_t const*               _GetParamIndexCP () const = 0;
-GEOMAPI_VIRTUAL int32_t const*               _GetNormalIndexCP () const = 0;
-GEOMAPI_VIRTUAL int32_t const*               _GetFaceIndexCP () const = 0;
-GEOMAPI_VIRTUAL wchar_t const*               _GetIlluminationNameCP () const = 0;
-GEOMAPI_VIRTUAL uintptr_t                    _GetTextureId () const = 0;
-GEOMAPI_VIRTUAL bool                         _GetTwoSided () const = 0;
-GEOMAPI_VIRTUAL uint32_t                     _GetNumPerFace () const = 0;
-GEOMAPI_VIRTUAL uint32_t                     _GetNumPerRow () const = 0;
-GEOMAPI_VIRTUAL uint32_t                     _GetMeshStyle () const = 0;
-GEOMAPI_VIRTUAL PolyfaceEdgeChainCP          _GetEdgeChainCP () const = 0;
-GEOMAPI_VIRTUAL PolyfaceVectors *            _AsPolyfaceVectorsP() const; // Default implementation returns nullptr.  Only PolyfaceVectors overrides.
-
-                                            PolyfaceQuery () { }
-
-public:
-
-//! Test if this mesh is vaiable sized indexed.
-GEOMDLLIMPEXP bool IsVariableSizeIndexed () const;
-
-//! Return the number of points.
-GEOMDLLIMPEXP size_t                        GetPointCount () const;
-//! Return the number of normals.
-GEOMDLLIMPEXP size_t                        GetNormalCount () const;
-//! Return the number of parameters.
-GEOMDLLIMPEXP size_t                        GetParamCount () const;
-//! Return the number of colors.
-GEOMDLLIMPEXP size_t                        GetColorCount () const;
-//! Return the number of faces.  Note that this is not a "facet" count -- many facets can reference the same
-//! containing face in the parent geometry.
-GEOMDLLIMPEXP size_t                        GetFaceCount () const;
-//! Return the number of point indices.
-GEOMDLLIMPEXP size_t                        GetPointIndexCount () const;
-//! Return the number of face data indices
-GEOMDLLIMPEXP size_t                        GetFaceIndexCount () const;
-//! Return the number of edge chains.
-GEOMDLLIMPEXP size_t                        GetEdgeChainCount () const;
-//! Return a pointer to contiguous point memory.
-GEOMDLLIMPEXP DPoint3dCP                    GetPointCP () const;
-//! Return a pointer to contiguous normal memory.
-GEOMDLLIMPEXP DVec3dCP                      GetNormalCP () const;
-//! Return a pointer to contiguous parameter memory.
-GEOMDLLIMPEXP DPoint2dCP                    GetParamCP () const;
-//! Return a pointer to contiguous int color structs.
-GEOMDLLIMPEXP uint32_t const*               GetIntColorCP () const;
-//! Return a pointer to contiguous face FacetFaceData structs.
-GEOMDLLIMPEXP FacetFaceDataCP               GetFaceDataCP () const;
-//! Return a pointer to an illumination name.
-GEOMDLLIMPEXP wchar_t const*                GetIlluminationNameCP () const;
-//! Return a pointer to contiguous edge chain structs
-GEOMDLLIMPEXP PolyfaceEdgeChainCP           GetEdgeChainCP () const;
-//! Return a pointer to contiguous texture id.
-GEOMDLLIMPEXP uintptr_t                     GetTextureId () const;
-
-
-//! For Color, Param, and normal indices, resolveToDefaults allows caller to request using
-//! PointIndex (or other default decision) if respective index is same as PointIndex. 
-
-//! Return pointer to contiguous point indices.
-GEOMDLLIMPEXP int32_t const*                  GetPointIndexCP () const;
-//! Return pointer to contiguous color indices.  Optionally use default indices (points)
-GEOMDLLIMPEXP int32_t const*                  GetColorIndexCP  (bool resolveToDefaults = false) const;
-//! Return pointer to contiguous param indices.  Optionally use default indices (points)
-GEOMDLLIMPEXP int32_t const*                  GetParamIndexCP  (bool resolveToDefaults = false) const;
-//! Return pointer to contiguous normal indices.  Optionally use default indices (points)
-GEOMDLLIMPEXP int32_t const*                  GetNormalIndexCP (bool resolveToDefaults = false) const;
-//! Return pointer to contiguous face indices.  Optionally use default indices (points)
-GEOMDLLIMPEXP int32_t const*                  GetFaceIndexCP   (bool resolveToDefaults = false) const;
-
-//! Query if facets are considered two sided. (If not, outward normal can be used to cull backfaces)
-GEOMDLLIMPEXP bool                          GetTwoSided () const;
-//! Query the nominal number of facets per face.  If this is 0 or 1, facets are variable size and separated by 0 as terminator.
-//! If larger the indices are blocked (with 0 as pad if needed)
-GEOMDLLIMPEXP uint32_t                      GetNumPerFace () const;
-//! Query the row size for gridded mesh (quad or triangular)
-GEOMDLLIMPEXP uint32_t                      GetNumPerRow () const;
-//! Query the mesh style (MESH_ELM_STYLE_INDEXED_FACE_LOOPS etc)
-GEOMDLLIMPEXP uint32_t                      GetMeshStyle () const;
-//! Try to access point coordinates through a readIndex in the pointIndex array.
-GEOMDLLIMPEXP bool                          TryGetPointAtReadIndex (size_t readIndex, DPoint3dR data) const;
-//! Try to access normal coordinates through a readIndex in the normalIndex array.
-GEOMDLLIMPEXP bool                          TryGetNormalAtReadIndex (size_t readIndex, DVec3dR data) const;
-//! Try to access param coordinates through a readIndex in the paramIndex array.
-GEOMDLLIMPEXP bool                          TryGetParamAtReadIndex (size_t readIndex, DPoint2dR data) const;
-//! Try to access color coordinates through a readIndex in the colorIndex array.
-GEOMDLLIMPEXP bool                          TryGetFacetFaceDataAtReadIndex (size_t readIndex, FacetFaceDataR data, size_t& zeroBasedIndex) const;
-
-//! Return a PolyfaceHeader with the same contents.
-GEOMDLLIMPEXP PolyfaceHeaderPtr Clone () const;
-
-//! Return a PolyfaceHeader, with variable length faces.
-GEOMDLLIMPEXP PolyfaceHeaderPtr CloneAsVariableSizeIndexed (PolyfaceQueryCR source) const;
-
-//!
-//! Collect information about faces in the mesh.
-//! @param [out] numLoop number of faces.
-//! @param [out] minPerLoop smallest point count on any loop.
-//! @param [out] maxPerLoop largest point count on any loop.
-//! @param [out] hasNonPlanarFaces true if any non-planar face is found
-//! @param [out] hasNonConvexFaces true if any non-convex face is found
-//!
-GEOMDLLIMPEXP void InspectFaces
-(
-size_t &numLoop,
-size_t &minPerLoop,
-size_t &maxPerLoop,
-bool   &hasNonPlanarFaces,
-bool   &hasNonConvexFaces
-) const;
-
-//! Test if the mesh passes IsClosedByEdgePairing, and compute volume if so.
-GEOMDLLIMPEXP ValidatedDouble ValidatedVolume () const;
-
-
-//! Return the sum of tetrahedral volumes from the specified origin.
-//!        If the mesh is closed and all facets are simply connected planar, this is the signed enclosed volume.
-//!        (The facets and volume are not require to be convex.)
-//!    
-GEOMDLLIMPEXP double SumTetrahedralVolumes (DPoint3dCR origin) const;
-
-//! Return the sum of areas as viewed with given direction toward the eye.
-//! @param [in] vectorToEye vector towards eye.
-//! @param [out] numPositive number of facets that face the eye.
-//! @param [out] numPerpendicular number of facets that are perpendicular to the eye.
-//! @param [out] numNegative number of facets that face away from the eye.
-//! @returns sum of (signed !!!) projected areas -- should be zero for closed mesh.
-GEOMDLLIMPEXP double SumDirectedAreas (DVec3dCR vectorToEye, size_t &numPositive, size_t &numPerpendicular, size_t &numNegative) const;
-
-
-//! Return the sum of areas as viewed with given direction toward the eye.
-//! @param [in] vectorToEye vector towards eye.
-//! @param [out] numPositive number of facets that face the eye.
-//! @param [out] numPerpendicular number of facets that are perpendicular to the eye.
-//! @param [out] numNegative number of facets that face away from the eye.
-//! @param [out] forwardProjectedSum sum of forward facing areas (positive)
-//! @param [out] reverseProjectedSum sum of rear facing areas (positive)
-//! @param [out] forwardAbsoluteSum sum of absolute area of forward facing facets.
-//! @param [out] reverseAbsoluteSum sum of absolute area of rear facing facets.
-//! @param [out] perpendicularAbsoluteSum sum of side facing areas.
-//! @returns difference of forward and reverse projected areas.  Should be zero for closed mesh.
-GEOMDLLIMPEXP double SumDirectedAreas
-(
-DVec3dCR vectorToEye,
-size_t &numPositive,
-size_t &numPerpendicular,
-size_t &numNegative,
-double &forwardProjectedSum,
-double &reverseProjectedSum,
-double &forwardAbsoluteSum,
-double &reverseAbsoluteSum,
-double &perpendicularAbsoluteSum
-) const;
-
-//! Return the sum of areas as viewed with given direction toward the eye.
-//! @param [in] vectorToEye vector towards eye.
-//! @param [out] numPositive number of facets that face the eye.
-//! @param [out] numPerpendicular number of facets that are perpendicular to the eye.
-//! @param [out] numNegative number of facets that face away from the eye.
-//! @param [out] forwardProjectedSum sum of forward facing areas (positive)
-//! @param [out] reverseProjectedSum sum of rear facing areas (positive)
-//! @param [out] forwardAbsoluteSum sum of absolute area of forward facing facets.
-//! @param [out] reverseAbsoluteSum sum of absolute area of rear facing facets.
-//! @param [out] perpendicularAbsoluteSum sum of side facing areas.
-//! @param [out] volume  Use the first point as origin.   Form volumes swept to plane through this point and perpendicular to vectorToEye
-//! @returns difference of forward and reverse projected areas.  Should be zero for closed mesh.
-GEOMDLLIMPEXP double SumDirectedAreas
-(
-DVec3dCR vectorToEye,
-size_t &numPositive,
-size_t &numPerpendicular,
-size_t &numNegative,
-double &forwardProjectedSum,
-double &reverseProjectedSum,
-double &forwardAbsoluteSum,
-double &reverseAbsoluteSum,
-double &perpendicularAbsoluteSum,
-double &volume
-) const;
-
-
-//! Return the sum of tetrahedral moments from the specified origin.
-//!        If the mesh is closed and all facets are simply connected planar, this is the moment around the origin.
-//!        (The facets and volume are not require to be convex.)
-//! @param [in] origin origin for tetrahedra.
-//! @param [out] moments sum of (x,y,z) dV
-//! @return summed volume 
-GEOMDLLIMPEXP double SumTetrahedralFirstMoments (DPoint3dCR origin, DVec3dR moments) const;
-
-
-//! Return the sum (integrated) products within tetrahedra from local origin to all facets.
-//! @param [in] worldToLocal transform to apply to move polyface vertices to local system of product accumulation;
-//! @param [out] volume summed volume.
-//! @param [out] moment1 first moments
-//! @param [out] products product integrals [xx xy xz; yx yy yz; zx xy zz].    Note that this is the products; inertial tensor can be computed from the diagonals.
-//!    
-GEOMDLLIMPEXP void SumTetrahedralMomentProducts (TransformCR worldToLocal, double &volume, DVec3dR moment1, RotMatrixR products) const;
-
-//! Return the volume, centroid, orientation, and principal moments
-//! This is only valid if the mesh is closed and consistently oriented.  This method only checks for superficial verification of the closure conditions.
-//! @return false if (a) no points in the mesh or (b) apparent volume swept from 000 and from centroid are different.
-GEOMDLLIMPEXP bool ComputePrincipalMoments
-(
-double &volume,         //!< [out] mesh volume.
-DPoint3dR centroid,     //!< [out] centroid of the mesh.
-RotMatrixR axes,        //!< [out] columns of this matrix are the principal directions.
-DVec3dR momentxyz,       //!< [out] moments (yy+zz,xx+zz,xx+yy) around the principal directions.
-bool forcePositiveVolume = false    //!< [in] if true, the volume and moments are reversed if volume is negative.
-) const;
-
-//! Return the sum of facet areas. There is no check for planarity. 
-GEOMDLLIMPEXP double SumFacetAreas () const;
-
-//! Return the sum of facet areas.  Return moment with respect to origin.
-GEOMDLLIMPEXP double SumFacetFirstAreaMoments (DPoint3dCR origin, DVec3dR moment1) const;
-
-//! Return the sum of facet areas.  Return moment products with respect to origin.
-GEOMDLLIMPEXP double SumFacetSecondAreaMomentProducts (DPoint3d origin, DMatrix4dR products) const;
-
-//! Return the volume, centroid, orientation, and principal moments of the facets understood as a thin surface (NOT a volume!!!!)
-//! @param [out] area mesh area.
-//! @param [out] centroid area centroid of the mesh.
-//! @param [out] axes columns of this matrix are the principal directions.
-//! @param [out] momentxyz moments (yy+zz,xx+zz,xx+yy) around the principal directions.
-//! @return false if (a) no points in the mesh or (b) apparent volume swept from 000 and from centroid are different.
-GEOMDLLIMPEXP bool ComputePrincipalAreaMoments (double &area, DPoint3dR centroid, RotMatrixR axes, DVec3dR momentxyz) const;
-
-//! Return range of the points.
-GEOMDLLIMPEXP DRange3d PointRange () const;
-
-//! Return a tolerance appropriate for high accuracy calculations (12 or more digits relative)
-GEOMDLLIMPEXP double GetTightTolerance () const;
-
-//! Return a tolerance appropriate for medium accuracy calculations (8 digits relative)
-GEOMDLLIMPEXP double GetMediumTolerance () const;
-
-//! Return range of the parameters.
-GEOMDLLIMPEXP DRange2d ParamRange () const;
-
-//!
-//! Reverse a single face loop in parallel index arrays.
-//! @remarks A face loop is reversed after the 1st index: the 2nd/last indices are swapped, the 3rd/penultimate indices are swapped, etc.
-//! @param [in] iFirst       0-based offset to the first index in the face loop
-//! @param [in] iLast       0-based offset to the last index of the face loop.
-//! @param [in] normalArrayIndexAction  selects action in normal array. This can be
-//! <ul>
-//! <li>IndexAction::None -- leave the index value unchanged
-//! <li>IndexAction::ForcePositive -- change to positive
-//! <li>IndexAction::ForceNegative -- change to negative
-//! <li>IndexAction::Negate -- change to negative of its current sign
-//! </ul>
-//!
-//!
-GEOMDLLIMPEXP void ReverseIndicesOneFace
-(
-size_t        iFirst,
-size_t        iLast,
-BlockedVectorInt::IndexAction           normalArrayIndexAction = BlockedVectorInt::None
-);
-
-//!
-//! Reverse index orientations in place, optionally restricting by sign of indices in NormalIndex()
-//! @remarks The only coordinate data array that is changed by this function is the normal matrix, and then
-//!       only if it is present and negateNormals is true.
-//! @param [in] flipMarked  true to flip when marked by negative indices in NormalIndex()
-//! @param [in] flipUnMarked  true to flip when not marked by negative indices in NormalIndex()
-//! @param [in] normalIndexAction  selects final form of indices in NormalIndex()
-//! @param [in] negateNormals      true to negate normal vectors.
-//!
-//! return SUCCESS if face loops are successfully reversed
-//!
-GEOMDLLIMPEXP bool ReverseIndicesAllFaces
-(
-bool           negateNormals = true,
-bool           flipMarked = true,
-bool           flipUnMarked = true,
-BlockedVectorInt::IndexAction normalIndexAction = BlockedVectorInt::None
-);
-
-
-
-
-
-//!
-//! Inspect edge-to-face incidence.
-//! @param [out] numPolygonEdge Total number of sides on all polygons. (i.e. each interior edge is counted twice in the usual case of an edge shared by two polygons.)
-//! @param [out] numMatedPair number of edges with exactly two incident faces, with the faces in the properly opposing orientation.
-//! @param [out] num1 Number of edges with 1 incident face.
-//! @param [out] num2 Number of edges with 2 incident faces.
-//! @param [out] num3 Number of edges with 3 incident faces.
-//! @param [out] num4 Number of edges with 4 incident faces.
-//! @param [out] numMore Number of edges with 5 or more incident faces.
-//! @param [out] numCollapsed Number of polygon sides collapsed to points.
-//! @param [out] ignoreSliverFaces supresses counting edges on sliver faces
-//! @param [out] numWith0Visible number of edge clusters with none visible
-//! @param [out] numwith1OrMoreVisible number of edge clusters with 1 or more visible.
-//!
-GEOMDLLIMPEXP void CountSharedEdges (size_t &numPolygonEdge, size_t &numMatedPair,
-    size_t &num1, size_t &num2, size_t &num3, size_t &num4, size_t &numMore, size_t &numCollapsed,
-    bool ignoreSliverFaces,
-    size_t &numWith0Visible,
-    size_t &numwith1OrMoreVisible) const;
-
-GEOMDLLIMPEXP void CountSharedEdges (size_t &numPolygonEdge, size_t &numMatedPair,
-    size_t &num1, size_t &num2, size_t &num3, size_t &num4, size_t &numMore, size_t &numCollapsed,
-    bool ignoreSliverFaces) const;
-
-
-GEOMDLLIMPEXP void CountSharedEdges (size_t &numPolygonEdge, size_t &numMatedPair,
-    size_t &num1, size_t &num2, size_t &num3, size_t &num4, size_t &numMore, size_t &numCollapsed) const;
-//! @param [out] numVertex number of vertices
-//! @param [out] numFacet number of facets
-//! @param [out] numQuad number of 4-sided facets.
-//! @param [out] numTriangle number of 3-sided facets
-//! @param [out] numImplicitTriangle number of triangles if the mesh is triangulated.
-//! @param [out] numVisibleEdges number of visible edges.
-//! @param [out] numInvisibleEdges number of hidden edges.
-GEOMDLLIMPEXP void CollectCounts
-(
-size_t &numVertex,
-size_t &numFacet,
-size_t &numQuad,
-size_t &numTriangle,
-size_t &numImplicitTriangle,
-size_t &numVisibleEdges,
-size_t &numInvisibleEdges
-) const;
-
-
-//! @param [out] minPerFace smallest count.
-//! @param [out] maxPerFace largest count.
-GEOMDLLIMPEXP void CollectPerFaceCounts (size_t &minPerFace, size_t &maxPerFace) const;
-
-//! Collect individual segments for each distinct edge.
-//! @param [out] segments array to receive segments.
-//! @param [in] omitInvisibles true to hide segments that are not visible (due to negated indices)
-GEOMDLLIMPEXP void CollectSegments (bvector<DSegment3d> &segments, bool omitInvisibles) const;
-
-//! Cut with a plane. (Prototype)
-//! Return as a curve vector. Optionally structure as area-bounding loops.
-//! @param [in] sectionPlane plane to cut the mesh.
-//! @param [in] formRegions true to look for closed loops and structure the return as a loop or parity CurveVector.
-//! @param [in] markEdgeFractions true to attache FacetEdgeLocationDetailVector to the linestrings.
-GEOMDLLIMPEXP CurveVectorPtr PlaneSlice (DPlane3dCR sectionPlane, bool formRegions, bool markEdgeFractions = false) const;
-
-//! Project linestring in given direction to intersection with facets.
-//! Return as a curve vector.
-//! @param [in] spacePoints points to project onto the polyface
-//! @param [in] direction direction to project.
-GEOMDLLIMPEXP CurveVectorPtr DrapeLinestring (bvector<DPoint3d> &spacePoints, DVec3dCR direction) const;
-
-//! Project linestring in given direction to intersection with facets.
-//! Return as array of detailed intersection data.
-//! @param [in] spacePoints
-//! @param [in] direction
-//! @param [out] drapeSegments
-GEOMDLLIMPEXP void DrapeLinestring (bvector<DPoint3d> const &spacePoints, DVec3dCR direction, bvector<DrapeSegment> &drapeSegments) const;
-
-//! Pick facets with points dropped in xy direction.  In returned array:
-//!<ul>
-//!<li>Each point is a hit point on a facet.
-//!<li>GetTagA() is the facet read index.
-//!<li>GetTagB() is the spacePointIndex.
-//!</ul>
-//! The points in the returned array, the points are sorted by GetTagB () (i.e. line index), then z coordinate of the facet point.
-GEOMDLLIMPEXP void DrapePointsXY (bvector<DPoint3d> const &spacePoints, bvector<DPoint3dSizeSize> &drapePoints) const;
-
-//! Test if vertex indices around faces indicate watertight closure.
-GEOMDLLIMPEXP bool IsClosedByEdgePairing () const;
-
-//! Test if any facets are defined (Specifically, true if the point index set is nonempty).
-GEOMDLLIMPEXP bool HasFacets () const;
-
-//! Test if all facets are 3 sided
-GEOMDLLIMPEXP bool IsTriangulated () const;
-
-//! Count facets
-GEOMDLLIMPEXP size_t GetNumFacet () const;
-
-//! Count facets
-GEOMDLLIMPEXP size_t GetNumFacet (size_t &maxVertexPerFacet) const;
-
-//! Check convexity
-GEOMDLLIMPEXP bool HasConvexFacets () const;
-
-//! Query largest absolute coordinate
-GEOMDLLIMPEXP double LargestCoordinate () const;
-
-//! Try to convert the index and edge fraction of a FacetEdgeLocationDetail to a point.
-GEOMDLLIMPEXP bool TryEvaluateEdge (FacetEdgeLocationDetailCR position, DPoint3dR xyz) const;
-
-//--------------------------------------------------------------------------------
-//! @description Compute intersections (line strings) of this mesh with a swept linestring
-//! @param [out] xyzOut array of points on the intersection linestrings.  DISCONNECTS separate multiple linestrings.
-//! @param [out] linestringIndexOut for each xyzOut[i], the index of the input segment that it came from.
-//! @param [out] meshIndexOut for each xyzOut[i], the mesh read index it came from.
-//! @param [in] linestringPoints points to sweep.
-//! @param [in] sweepDirection sweep direction
-GEOMDLLIMPEXP void  SweepLinestringToMesh
-(
-bvector<DPoint3d> &xyzOut,
-bvector<int> &linestringIndexOut,
-bvector<int> &meshIndexOut,
-bvector <DPoint3d> const &linestringPoints,
-        DVec3dCR                sweepDirection
-);
-
-//!  Output processor for ClipToPlaneSetIntersection.
-struct IClipToPlaneSetOutput
-{
-GEOMAPI_VIRTUAL StatusInt   _ProcessUnclippedPolyface (PolyfaceQueryCR polyfaceQuery) = 0;
-GEOMAPI_VIRTUAL StatusInt   _ProcessClippedPolyface (PolyfaceHeaderR polyfaceHeader) = 0;
-};
-
- //! @description Clip polyface to intersection of an array of plane sets.
-GEOMDLLIMPEXP StatusInt   ClipToPlaneSetIntersection (T_ClipPlaneSets const& planeSets, IClipToPlaneSetOutput& output, bool triangulateOutput) const;
-
-//! @description add all facets to a TaggedPolygonVectorR.
-//! indexB is set to the read index in the PolyfaceQuery
-//! @param [out] polygons growing polygon collection.
-//! @param [in] indexA value for indexA of all polygons.
-//! @param [in] numWrap number of wraparound points to have on each polygon.
-//! @param [in] selectRange optional range to restrict facets.
-GEOMDLLIMPEXP void AddToTaggedPolygons
-(
-TaggedPolygonVectorR polygons,
-ptrdiff_t indexA,
-size_t numWrap,
-DRange3dCP selectRange = NULL
-) const;
-
-//! @description add all facets to a TaggedPolygonVectorR.
-//! indexB is set to the read index in the PolyfaceQuery
-//! @param [out] polygons growing polygon collection.
-//! @param [in] indexA value for indexA of all polygons.
-//! @param [in] numWrap number of wraparound points to have on each polygon.
-//! @param [in] filter object
-GEOMDLLIMPEXP void AddToTaggedPolygons
-(
-TaggedPolygonVectorR polygons,
-ptrdiff_t indexA,
-size_t numWrap,
-IPolyfaceVisitorFilter *filter
-) const;
-
-
-//! @description Compute volumes "between" primary and barrier facets
-//! @param [in] polyfaceA first facet set (e.g. road surface)
-//! @param [in] polyfaceB second facet set (e.g. ground dtm)
-//! @param [out] resultAaboveB volume where polyfaceA is above polyfaceB 
-//! @param [out] resultBaboveA volume where polyfaceB is above polyfaceA
-static GEOMDLLIMPEXP void ComputeCutAndFill
-(
-PolyfaceHeaderCR polyfaceA,
-PolyfaceHeaderCR polyfaceB,
-bvector<PolyfaceHeaderPtr> &resultAaboveB,
-bvector<PolyfaceHeaderPtr> &resultBaboveA
-);
-//! @description Compute volumes where polyfaceB undercuts polyfaceA
-static GEOMDLLIMPEXP void ComputeUndercut
-(
-PolyfaceHeaderCR polyfaceA,             //!< [in] upper surface of lower geometry(for instance, upward facing facets of road, all shifted upwards by clearance)
-IPolyfaceVisitorFilter *filterA,        //!< [in] optional filter object
-PolyfaceHeaderCR polyfaceB,             //!< [in] lower surface of upper geometry (for instance, downward facing facets of bridge)
-IPolyfaceVisitorFilter *filterB,        //!< [in] optional filter object
-PolyfaceHeaderPtr &undercutPolyface     //!< [in] undercut results
-);
-
-template <typename T>
-struct AnnotatedMesh
-{
-PolyfaceHeaderPtr mesh;
-T data;
-};
-
-//! @description Compute volumes "between" two meshes.
-//! <ul>
-//! <li> The "dtm" mesh is assumed to be completely z as a function of x and y (no cutbacks)
-//! <li> The "imposed" is assumed to be completely z as a function of x andy (no cutbacks)
-//! <li> the imposedMesh is assumed to be defined completely "within" the dtm.
-//! <li> If the bool flags are all false, the output contains only the volumes (i.e. no meshes constructed)
-//! </ul>
-//! @param [in] dtmMesh 
-//! @param [in] imposedMesh
-//! @param [in] buildTop true to build the upward facing parts of output meshes
-//! @param [in] buildBottom true to build the downward facing parts of output meshes
-//! @param [in] buildSides true to build facets on the side of the output meshes (i.e. closed volumes)
-//! @param [out] output array of meshes with volumess as their annotation data.
-static GEOMDLLIMPEXP bool ComputeSimpleSurfaceCutAndFill
-(
-PolyfaceHeaderCR dtmMesh,
-PolyfaceHeaderCR imposedMesh,
-bool buildTop,
-bool buildBottom,
-bool buildSides,
-bvector<AnnotatedMesh<double>> &output
-);
-
-
-//! @description Compute volumes "between" primary and barrier facets
-//! @param [in] polyfaceA first facet set (e.g. road surface)
-//! @param [in] polyfaceB second facet set (e.g. ground dtm)
-//! @param [out] resultAaboveB volume where polyfaceA is above polyfaceB 
-//! @param [out] resultBaboveA volume where polyfaceB is above polyfaceA
-static GEOMDLLIMPEXP void ComputeCutAndFill
-(
-bvector<PolyfaceHeaderPtr> polyfaceA,
-bvector<PolyfaceHeaderPtr> polyfaceB,
-bvector<PolyfaceHeaderPtr> &resultAaboveB,
-bvector<PolyfaceHeaderPtr> &resultBaboveA
-);
-
-
-
-//! @description "Punch" through target polygons.
-//! @param [in] punch punch polygons
-//! @param [in] target target polygons
-//! @param [in] keepInside true to return the target mesh parts that are inside the punch, false to return outside parts.
-//! @param [out] result punched mesh
-static GEOMDLLIMPEXP void ComputePunch
-(
-PolyfaceQueryCR punch,
-PolyfaceQueryCR target,
-bool keepInside,
-bvector<PolyfaceHeaderPtr> &result
-);
-
-
-static GEOMDLLIMPEXP void ComputePunchXYByPlaneSets
-(
-PolyfaceQueryCR punch,  //!< [in] each facet of this is used as a "punch" 
-PolyfaceQueryCR target, //!< [in] facets to be split by the punch.
-PolyfaceHeaderPtr *inside,  //!< [out] (target intersect punch)
-PolyfaceHeaderPtr *outside,  //!< [out] (target outsideOf punch)
-PolyfaceHeaderPtr *debugMesh = nullptr //!< [in] debugMesh
-);
-
-//! Attempt to heal vertical gaps in a mesh.
-//! @param [in] polyface original polyface
-//! @param [in] tryVerticalPanels true to seek pure vertical panels
-//! @param [in] trySpaceTriangulation true to seek triangulation of any missing faces, as viewed from any direction found useful.
-//! @param [out] healedPolyface modified polyface.  This is NOT constructed if no panels can be added.
-//! @returns number of facets added
-static GEOMDLLIMPEXP size_t HealVerticalPanels
-(
-PolyfaceQueryCR polyface,
-bool tryVerticalPanels,
-bool trySpaceTriangulation,
-PolyfaceHeaderPtr &healedPolyface
-);
-
-//!<ul>
-//!<li> Create a plane for each facet.
-//!<li> Assemble the planes as a single clip plane set.
-//!<li> If the facets are closed by edge pairing, use the volume to control plane orientation.
-//!<li> If the facets are not closed, the facet orientation determines plane orientation.
-//!<li> The implication of this is that if the facets are a convex volume the clip plane set is convex.
-//!</ul>
-//! @return the computed volume (if closed), 0 if not closed.
-GEOMDLLIMPEXP double BuildConvexClipPlaneSet (ConvexClipPlaneSetR planes);
-
-//! @description Compute (many) integrals of volume properties, using directional
-//!    formulas that will give correct results (and confidence indicators) when "some" facets are missing
-//! @param [in] polyface facets for integration
-//! @param [out] pData array (allocated by caller) of various integrals:
-//!<pre>
-//! <ul>
-//!    <li>pData[0], pData[1], pData[2] = view along respective axes.   Use signed area, so result should be zero
-//!              if all facets are present to cancel.
-//!    <li>pData[0], pData[1], pData[2] = view along respective axes.   Use absolute area, so result should be useful for 
-//!             setting tolerances.
-//!    <li>pData[6] = full 3d area.
-//! </ul>
-//!</pre>
-//! @param [out] directionalProducts array of products integrals wrt origin.  Allocated by caller.
-//! @param [out] origin origin used for directonal integrals.    (Directional integrals are "from the principal" planes through this origin.)
-GEOMDLLIMPEXP void DirectionalVolumeIntegrals
-(
-PolyfaceQueryCR       polyface,
-DirectionalVolumeData pData[7],
-DMatrix4d             directionalProducts[3],
-DPoint3dR             origin
-) const;
-
-//! Return the volume, centroid, orientation, and principal moments, using an algorithm that tolerates missing
-//!  "side"facets.
-GEOMDLLIMPEXP bool ComputePrincipalMomentsAllowMissingSideFacets
-(
-double &volume,         //!< [out] mesh volume.
-DPoint3dR centroid,     //!< [out] centroid of the mesh.
-RotMatrixR axes,        //!< [out] columns of this matrix are the principal directions.
-DVec3dR momentxyz,       //!< [out] moments (yy+zz,xx+zz,xx+yy) around the principal directions.
-bool forcePositiveVolume , //!< [in] if true, the volume and moments are reversed if volume is negative.
-double relativeTolerance = 1.0e-8  //!< [in] relative tolerance for assessing the checksums.  (Suggested value: 1e-8 or tighter)
-) const;
-
-//! Compute areas, centroids, volumes of projections onto principal planes.
-GEOMDLLIMPEXP void DirectionalAreaAndVolume
-(
-DPoint3dCR origin,  //!<  [in] common point of principal planes.   When adding volumes from multiple meshes, use the same origing for all meshes.
-DVec3dR areaXYZ,    //!<  [out] signed area of projection in the respective directions
-DVec3dR volumeXYZ, //!<  [out] signed volume of the projections
-DVec3dR centroidX, //!<  [out] vector from origin to x projection centroid.
-DVec3dR centroidY, //!<  [out] vector from origin to y projection centroid.
-DVec3dR centroidZ //! <  [out] vector from origin to z projection centroid.
-) const;
-
-
-//! Search for facets that are touched by a stroke.
-//! returns true if valid point data and one or more facets selected.
-GEOMDLLIMPEXP bool PickFacetsByStroke
-(
-DPoint4dCR eyePoint,    //!< [in] eyepoint for stroke (e.g. weight 1 for camera point, weight 0 for flat view vector.
-DPoint3dCR point0,      //!< [in] start point of stroke
-DPoint3dCR point1,      //!< [in] end point of stroke
-bvector<FacetLocationDetail> &pickDetail, //!< [out] pairs of (readIndex, u,v, xyz) for the crossings.  u is along the stroke edge.  v is positive towards the eye. xyz are on the facet plane.
-
-bool exitAfterFirstPick     //!< [in] true to quit as soon as a single pick is found.
-);
-
-//! Search for facets that are touched by a box
-//! returns true if valid point data and one or more facets selected.
-GEOMDLLIMPEXP bool PickFacetsByRectangle
-(
-DPoint4dCR eyePoint,    //!< [in] eyepoint for stroke (e.g. weight 1 for camera point, weight 0 for flat view vector.
-DPoint3dCR point0,      //!< [in] corner of rectangle
-DPoint3dCR point1,      //!< [in] opposite corner of rectangle
-bvector<FacetLocationDetail> &pickDetail, //!< [out] pairs of (readIndex, u,v, xyz) for the crossings.  u is along the stroke edge.  v is positive towards the eye. xyz are on the facet plane.
-
-bool exitAfterFirstPick     //!< [in] true to quit as soon as a single pick is found.
-);
-
-
-
-//! Search for intersection edges, tagged with readIndex of affected facets.
-static GEOMDLLIMPEXP bool SearchIntersectionSegments (
-PolyfaceQueryR polyfaceA,           //!< first polyface
-PolyfaceQueryR polyfaceB,           //!< second polyface
-struct PolyfaceIndexedHeapRangeTree &treeA,    //!< optional range tree for polyfaceA
-struct PolyfaceIndexedHeapRangeTree &treeB,     //!< optional range tree for polyfaceB
-bvector<DSegment3dSizeSize> &segments           //!< intersection segments
-);
-
-//! Search for intersection edges, tagged with readIndex of affected facets.
-static GEOMDLLIMPEXP bool SearchIntersectionSegments (
-PolyfaceQueryR polyfaceA,               //!< first polyface
-PolyfaceQueryR polyfaceB,               //!< second polyface
-bvector<DSegment3dSizeSize> &segments   //!< intersection segments
-);
-
-//! Copy facets from the source to builder, splitting those facets for which there
-//! are segments in the segments array.
-static GEOMDLLIMPEXP bool CopyFacetsWithSegmentSplitImprint
-(
-IPolyfaceConstructionR builder, //!< facets are added here.
-PolyfaceQueryR source,          //!< facets being split
-bvector<DSegment3dSizeSize> &segments,  //!< Segment coordinates, with tag A or B as readIndex into source
-bool byTagA     //!< true to use tagA as read index, false for tagB.
-);
-
-
-
-//! Return the outer volumes bounded by facets in two facet sets.
-//! (If each is a simple volume, this is a union.  If they are unstructured but collectively enclose one or more volumes,
-//!   this is the enclosed volume or volumes.)
-static GEOMDLLIMPEXP void MergeAndCollectVolumes
-(
-PolyfaceQueryR meshA,
-PolyfaceQueryR meshB,
-bvector<PolyfaceHeaderPtr> &enclosedVolumes
-);
-
-//! Return volumes bounded by facets in multiple facet sets.
-//! Each set is assumed to be well formed (no intersections among facets within a set, other than their edges)
-//! (If each is a simple volume, this is a union.  If they are unstructured but collectively enclose one or more volumes,
-//!   this is the enclosed volume or volumes.)
-static GEOMDLLIMPEXP void MergeAndCollectVolumes
-(
-bvector<PolyfaceHeaderPtr> &inputMesh,
-bvector<PolyfaceHeaderPtr> &enclosedVolumes
-);
-
-//! Compute total absolute volume as reference.
-//! Classify each volume as negative, zero, or positive.
-//! collect the pointers in the respective outputarrays
-//! Remark there is no test to confirm closure.  Volume computed for a ragged mesh is unpredictable.
-static GEOMDLLIMPEXP void SelectMeshesByVolumeSign
-(
-bvector<PolyfaceHeaderPtr> &inputVolumes,
-bvector<PolyfaceHeaderPtr> *negativeVolumeMeshes,
-bvector<PolyfaceHeaderPtr> *zeroVolumeMeshes,
-bvector<PolyfaceHeaderPtr> *positiveVolumeMeshes
-);
-
-//! Search for closest approach between two meshes.
-static GEOMDLLIMPEXP bool SearchClosestApproach (
-PolyfaceQueryR polyfaceA,           //!< first polyface
-PolyfaceQueryR polyfaceB,           //!< second polyface
-double maxDistance,                 //!< ignore larger distances.  Send 0 to consider all pairs.
-DSegment3dR segment                 //!< shortest segment.
-);
-
-//! Search for closest approach between two meshes.
-static GEOMDLLIMPEXP bool SearchClosestApproach (
-PolyfaceQueryR polyfaceA,           //!< first polyface
-PolyfaceQueryR polyfaceB,           //!< second polyface
-double maxDistance,                 //!< ignore larger distances.  Send 0 to consider all pairs.
-DSegment3dR segment,                 //!< shortest segment.
-struct PolyfaceIndexedHeapRangeTree *treeA,    //!< optional range tree for polyfaceA
-struct PolyfaceIndexedHeapRangeTree *treeB     //!< optional range tree for polyfaceB
-);
-
-//! Search for smallest distance between any two facets that have no shared vertices.
-//! The filter normalTestRadians is used as follows to filter out facets that are close but "off to the side" instead of "above".
-//!<pre>
-//!<ul>
-//!<li> Compute the vector between two close points.
-//!<li> Compute the angles between that vector and the normals.
-//!<li> Subtract 90 degrees from each angle -- i.e. adjust the angle so it is the angle between the vector and the facet plane.
-//!<li> If this deviation angle is small, don't consider this proximity.
-//!</ul>
-static GEOMDLLIMPEXP bool SearchClosestApproach (
-PolyfaceQueryR polyfaceA,           //!< polyface
-double maxDistance,                 //!< ignore larger distances.  Send 0 to consider all pairs.
-DSegment3dR segment,                //!< shortest segment
-double normalTestRadians            //!< filter angle. 0.0 means do not do this test.
-);
-
-//! Calls long form with normalTestRadians = 0
-static GEOMDLLIMPEXP bool SearchClosestApproach (
-PolyfaceQueryR polyfaceA,           //!< first polyface
-double maxDistance,                 //!< ignore larger distances.  Send 0 to consider all pairs.
-DSegment3dR segment                 //!< shortest segment
-);
-
-
-static GEOMDLLIMPEXP bool SearchClosestApproachToLinestring (
-PolyfaceQueryR polyfaceA,           //!< polyface
-bvector<DPoint3d> const &points,    //!< linestring
-DSegment3dR segment                 //!< shortest segment
-);
-
-//! Test for AlmostEqual () conditions.
-GEOMDLLIMPEXP bool IsSameStructureAndGeometry (PolyfaceQueryCR other, double tolerance) const;
-//! Apply various checks for indexing structure.
-//! @return true if any errors were found.
-GEOMDLLIMPEXP bool HasIndexErrors
-(
-MeshAnnotationVector &description    //!< array to receive error descriptions.
-);
-//! Apply various tests for indexing structure (but with no returned descriptions.)
-GEOMDLLIMPEXP bool HasIndexErrors ();
-
-//! Compute CutFill volumes for strict single surface, road-within-dtm.
-//! Send individual facet messages to a handler.
-//!<ul>
-//!<li> dtm and road must be strictly single-valued Z
-//!<!li> dtm must be strictly larger than road
-//!<li> both must be convex facets.
-//!</ul>
-static GEOMDLLIMPEXP void ComputeSingleSheetCutFill
-(
-PolyfaceQueryCR dtm,            //!< [in] dtm mesh
-PolyfaceQueryCR road,           //!< [in] road mesh
-FacetCutFillHandler &handler,   //!< [in] caller's handler object to receive coordinates top & bottom pairs of facets.
-MeshAnnotationVector &messages,     //!< [out] messages about errors.
-IPolyfaceVisitorFilter *dtmFilter = nullptr,  //!< [in] optional filter for dtm
-IPolyfaceVisitorFilter *roadFilter = nullptr  //!< [in] optional filter for road  //!< [in,out] message logging structure.
-);
-
-//! Compute CutFill volumes for strict single surface, road-within-dtm.
-//! Return as closed volume meshes.
-//!<ul>
-//!<li> dtm and road must be strictly single-valued Z
-//!<!li> dtm must be strictly larger than road
-//!<li> both must be convex facets.
-//!</ul>
-static GEOMDLLIMPEXP void ComputeSingleSheetCutFillMeshes
-(
-PolyfaceQueryCR dtm,                //!< [in] dtm mesh
-PolyfaceQueryCR road,               //!< [in] "road" mesh.  Must be contained in dtm mesh in xy
-PolyfaceHeaderPtr &cutMesh,         //!< [out] facets for cut volumes (road below dtm)
-PolyfaceHeaderPtr &fillMesh,        //!< [out] facets for fill volumes (road above dtm)
-MeshAnnotationVector &messages,     //!< [out] messages about errors.
-IPolyfaceVisitorFilter *dtmFilter = nullptr,  //!< [in] optional filter for dtm
-IPolyfaceVisitorFilter *roadFilter = nullptr  //!< [in] optional filter for road  //!< [in,out] message logging structure.
-);
-
-//! Compute CutFill volumes for strict single surface, road-within-dtm.
-//! Return just the volumes sums (no Polyface is constructed)
-//!<ul>
-//!<li> dtm and road must be strictly single-valued Z
-//!<!li> dtm must be strictly larger than road
-//!<li> both must be convex facets.
-//!</ul>
-static GEOMDLLIMPEXP void ComputeSingleSheetCutFillVolumes
-(
-PolyfaceQueryCR dtm,            //!< [in] dtm mesh
-PolyfaceQueryCR road,           //!< [in] "road" mesh.  Must be contained in dtm mesh in xy
-double &cutVolume,              //!< [out] sum of all cut volumes
-double &fillVolume,             //!< [out] sum of all fill volumes
-MeshAnnotationVector &messages,     //!< [out] messages about errors.
-IPolyfaceVisitorFilter *dtmFilter = nullptr,  //!< [in] optional filter for dtm
-IPolyfaceVisitorFilter *roadFilter = nullptr  //!< [in] optional filter for road  //!< [in,out] message logging structure.
-);
-
-//! Return blocks of read indices for grouping components with vertex connectivity
-//! @param [out] blockedReadIndexArray read indices for individual faces, separated by (-1).
-//! @param [in] connectivityType 0 for vertex connectivity, 1 for edge connectivity, 2 for connectity across non-drawn edges
-GEOMDLLIMPEXP bool PartitionByConnectivity (int connectivityType, bvector<ptrdiff_t> &blockedReadIndexArray) const;
-
-//! Spread data from this mesh to many new meshes according to partition.  This method is to be used following
-//!    PartitionMaintainFaceOrder or PartitionByRange
-//! @param [in] blockedReadIndex Array of read indices with -1 as terminator between blocks that are to go to the same destination mesh.
-//! @param [out] submeshArray This is initially cleared, then filled with as many (smartpointers to) new arrays as needed
-//!     for the blocking.  Each new array receives data from a block.
-GEOMDLLIMPEXP bool CopyPartitions 
-(
-bvector<ptrdiff_t> const& blockedReadIndex,
-bvector<PolyfaceHeaderPtr> &submeshArray
-) const;
-
-//! Spread data from this mesh to many new meshes according to partition.  This method is to be used following
-//!    PartitionMaintainFaceOrder or PartitionByRange
-//! @param [in] blockedReadIndex Array arrays of read indices.
-//! @param [out] submeshArray This is initially cleared, then filled with as many (smartpointers to) new arrays as needed
-//!     for the blocking.  Each new array receives data from a block.
-GEOMDLLIMPEXP bool CopyPartitions
-(
-bvector<bvector<ptrdiff_t>> &blockedReadIndex,
-bvector<PolyfaceHeaderPtr> &submeshArray
-) const;
-
-
-//! Return connected meshes.
-//! @param [in] connectivityType 0 for vertex connectivity, 1 for invisible edge connectivity (any shared visible edge is a barrier), 2 for connectivity across any edge (no visibility test)
-//! @param [out] submeshArray This is initially cleared, then filled with as many (smartpointers to) new arrays as needed
-//!     for the blocking.  Each new array receives data from a block.
-GEOMDLLIMPEXP bool PartitionByConnectivity (int connectivityType, bvector<PolyfaceHeaderPtr> &submeshArray) const;
-
-//! Return indices of subsets with consistent forward and reverse visibility for given vector.
-//! @param [in] vector viewing direction vector
-//! @param [out] readIndices read indices for forward, reverse, and perpendicular facets 
-//! @return false if vector is 000.
-GEOMDLLIMPEXP bool PartitionReadIndicesByNormal(DVec3dCR vector, bvector<bvector<ptrdiff_t>> &readIndices);
-
-};
-
-
-//=======================================================================================
-//! Implement PolyfaceQuery with directly-stored pointers.
-//! Intended for use by callers that have data strewn in memory rather than as an object and just
-//! need to package arguments for a call.
-//!
-//! @DotNetClassExclude
-struct PolyfaceQueryCarrier : PolyfaceQuery
-{
-private:
-    DPoint3dCP          m_pointPtr;
-    DVec3dCP            m_normalPtr;
-    DPoint2dCP          m_paramPtr;
-    uint32_t const*     m_intColorPtr;
-    int32_t const*      m_pointIndexPtr;
-    int32_t const*      m_normalIndexPtr;
-    int32_t const*      m_paramIndexPtr;
-    int32_t const*      m_colorIndexPtr;
-    int32_t const*      m_faceIndexPtr;
-    FacetFaceDataP      m_faceDataPtr;
-    wchar_t const*      m_illuminationNamePtr;
-    PolyfaceEdgeChainCP m_edgeChainsPtr;
-
-    //bool              m_twoSided;
-    size_t              m_pointCount;
-    size_t              m_paramCount;
-    size_t              m_normalCount;
-    size_t              m_colorCount;
-    size_t              m_indexCount;
-    size_t              m_faceCount;
-    size_t              m_edgeChainCount;
-
-    uintptr_t           m_textureId;
-                                          
-    uint32_t            m_numPerFace;
-    bool                m_twoSided;
-
-    uint32_t            m_meshStyle;
-    uint32_t            m_numPerRow;
-public:
-
-//! Constructor with parameters for all the data storable in a mesh element 
-
-GEOMDLLIMPEXP PolyfaceQueryCarrier (
-    uint32_t numPerFace,
-    bool   twoSided,
-    size_t indexCount,
-    size_t pointCount,      DPoint3dCP pPoint, int32_t const* pPointIndex,
-    size_t normalCount = 0, DVec3dCP  pNormal = NULL, int32_t const* pNormalIndex = NULL,
-    size_t paramCount = 0,  DPoint2dCP pParam = NULL, int32_t const* pParamIndex = NULL,
-    size_t colorCount = 0,  int32_t const* pColorIndex = NULL, uint32_t const* pIntColor = NULL,
-    wchar_t const*          pIlluminationName = NULL,
-    uint32_t                meshStyle = 1,       // MESH_ELM_STYLE_INDEXED_FACE_LOOPS
-    uint32_t                numPerRow = 0       // only needed for QUAD_GRID and TRIANGLE_GRID
-    );
-
-GEOMDLLIMPEXP void SetIlluminationName (wchar_t const *name);
-GEOMDLLIMPEXP void SetTextureId (uintptr_t id);
-
-public:
-
-
-size_t              _GetPointCount       ()     const override { return m_pointCount;}
-size_t              _GetNormalCount      ()     const override { return m_normalCount;}
-size_t              _GetParamCount       ()     const override { return m_paramCount;}
-size_t              _GetFaceCount        ()     const override { return m_faceCount; }
-size_t              _GetColorCount       ()     const override { return m_colorCount;}
-size_t              _GetPointIndexCount  ()     const override { return m_indexCount;}
-size_t              _GetFaceIndexCount   ()     const override { return m_indexCount;}
-size_t              _GetEdgeChainCount   ()     const override { return m_edgeChainCount;}
-
-DPoint3dCP          _GetPointCP      ()         const override { return m_pointPtr;}
-DVec3dCP            _GetNormalCP     ()         const override { return m_normalPtr;}
-DPoint2dCP          _GetParamCP      ()         const override { return m_paramPtr;}
-
-uint32_t const*     _GetIntColorCP   ()         const override { return m_intColorPtr;}
-FacetFaceDataCP     _GetFaceDataCP()            const override { return m_faceDataPtr; }
-PolyfaceEdgeChainCP _GetEdgeChainCP()           const override { return m_edgeChainsPtr;}
-
-//! For Color, Param, and normal indices, resolveToDefaults allows caller to request using
-//! PointIndex (or other default decision) if respective index is same as PointIndex. 
-
-int32_t const*      _GetPointIndexCP ()         const override { return m_pointIndexPtr;}
-int32_t const*      _GetColorIndexCP ()         const override { return m_colorIndexPtr;}
-int32_t const*      _GetParamIndexCP ()         const override { return m_paramIndexPtr;}
-int32_t const*      _GetNormalIndexCP ()        const override { return m_normalIndexPtr;}
-int32_t const*      _GetFaceIndexCP ()          const override { return m_faceIndexPtr;}
-uintptr_t           _GetTextureId ()            const override { return m_textureId;}
-wchar_t const*      _GetIlluminationNameCP ()   const override { return m_illuminationNamePtr;}
-bool                _GetTwoSided ()             const override { return m_twoSided; }
-uint32_t            _GetNumPerFace ()           const override { return m_numPerFace; }
-uint32_t            _GetNumPerRow ()            const override { return m_numPerRow; }
-uint32_t            _GetMeshStyle()             const override { return m_meshStyle; }
-
-
-};
-
-// Facet Factoids:
-// Facets have 9 potential data vectors:
-//      Point,Normal,Param,RgbFactor,IntColor
-//      PointIndex, NormalIndex, ParamIndex, ColorIndex
-// There are two interpretations of intColor:
-//     GetIntColorStyle () == 0:  byte style RGBx (Red,Green,Blue,unused)
-//     GetIntColorStyle () == 1:  table inex
-
-
-//! In-memory form of polyface mesh data.
-//! The query methods are supported by two levels of implementation:
-//! <ul>
-//! <li> PolyfaceHeader -- complete collection of facets.  Counts and indices are in the "global" sense
-//! <li> PolyfaceVisitor -- individual face.  Counts and indices are for "current face only".
-//! </ul>
-//! The methods in PolyfaceVectors return references to the various arrays of a polyface mesh.
-//! These methods do not implement policy for filling and traversing the arrays.
-//! @ingroup BentleyGeom_Mesh
-//!
-//=======================================================================================
-//! @bsiclass                                                     Bentley Systems
-//=======================================================================================
-
-struct PolyfaceVectors : PolyfaceQuery
-{
-friend PolyfaceQuery;
-///@cond
-#ifdef __clang__
-    #pragma clang diagnostic push
-    #pragma clang diagnostic ignored "-Wunused-private-field"
-#endif // __clang__
-
-private:    bool                m_dummy;    // published base class must have at least one member
-
-#ifdef __clang__
-    #pragma clang diagnostic pop
-#endif // __clang__
-///@endcond
-protected:
-    BlockedVector<DPoint3d>             m_point;
-    BlockedVector<DPoint2d>             m_param;
-    BlockedVector<DVec3d>               m_normal;
-    BlockedVector<uint32_t>             m_intColor;
-    BlockedVector<FacetFaceData>        m_faceData;
-    BlockedVector<PolyfaceEdgeChain>    m_edgeChain;
-    BlockedVectorInt                    m_pointIndex;
-    BlockedVectorInt                    m_paramIndex;
-    BlockedVectorInt                    m_normalIndex;
-    BlockedVectorInt                    m_colorIndex;
-    uintptr_t                           m_textureId;
-    WString                             m_illuminationName;
-    BlockedVectorInt                    m_faceIndex;
-    uint32_t                            m_numPerFace;
-    bool                                m_twoSided;
-    uint32_t                            m_meshStyle;
-    uint32_t                            m_numPerRow;
-
-protected:
-size_t                  _GetPointCount ()       const override;
-size_t                  _GetNormalCount ()      const override;
-size_t                  _GetParamCount ()       const override;
-size_t                  _GetColorCount ()       const override;
-size_t                  _GetFaceCount ()        const override;
-size_t                  _GetPointIndexCount ()  const override;
-size_t                  _GetFaceIndexCount ()   const override;
-size_t                  _GetEdgeChainCount ()   const override;
-DPoint3dCP              _GetPointCP ()          const override;
-DVec3dCP                _GetNormalCP ()         const override;
-DPoint2dCP              _GetParamCP ()          const override;
-uint32_t const*         _GetIntColorCP ()       const override;
-FacetFaceDataCP         _GetFaceDataCP ()       const override;
-PolyfaceEdgeChainCP     _GetEdgeChainCP ()      const override;
-
-
-//! These virtuals are called by plain methods with additional argument for default control.
-//!    The defualt logic is implemented by the plain methods.  The virtuals are simple queries, 
-//!    return null if no specific array provided.
-//!
-int32_t const*          _GetPointIndexCP  ()     const override;
-int32_t const*          _GetColorIndexCP  ()     const override;
-int32_t const*          _GetParamIndexCP  ()     const override;
-int32_t const*          _GetNormalIndexCP ()     const override;
-int32_t const*          _GetFaceIndexCP   ()     const override;
-wchar_t const*          _GetIlluminationNameCP ()const override;
-uintptr_t               _GetTextureId ()         const override;
-bool                    _GetTwoSided ()          const override;
-uint32_t                _GetNumPerFace ()        const override;
-uint32_t                _GetMeshStyle ()         const override;
-uint32_t                _GetNumPerRow ()         const override;
-PolyfaceVectors *       _AsPolyfaceVectorsP() const override; // fast upcast
-
-    PolyfaceVectors ();
-    GEOMAPI_VIRTUAL ~PolyfaceVectors () { }  // Virtual destructor needed when there are virtual methods
-    //! Reset all BlockedVector tags to constructor defaults.
-
-
-public:
-    //! Copy active flags from the various arrays of the source.
-    GEOMDLLIMPEXP void CopyAllActiveFlagsFrom (PolyfaceVectors const& source);
-    //! clear all arrays (but flags stay unchanged)
-    GEOMDLLIMPEXP void ClearAllArrays ();
-    //! In PolyfaceQuery, determine active status from pointers.
-    //! This is only valid if the PolyfaceQuery has already been filled !!!
-    GEOMDLLIMPEXP void CopyAllActiveFlagsFromQuery (PolyfaceQueryCR source);
-    //! Set the flag for twosided facets
-    GEOMDLLIMPEXP void  SetTwoSided (bool twoSided);
-    //! Set the index blocking count
-    GEOMDLLIMPEXP void  SetNumPerFace (uint32_t numPerFace);
-    //! Set the row count for gridded facets.
-    GEOMDLLIMPEXP void  SetNumPerRow (uint32_t numPerRow);
-    //! Set the facet data style.
-    GEOMDLLIMPEXP void  SetMeshStyle (uint32_t meshStyle); 
-
-
-//! Given signed, one-based indices to a (large) data array.
-//! Copy out the data entries that are actually used, and revise indices in place.
-//! Return false if data array is empty.  In this case indices are left alone.
-template<typename T>
-static bool ReindexOneBasedData
-(
-bvector<T> const &data,                 //!< [in] source data
-int invalidIndexReplacement,                   //!< [in] index to replace invalid index
-bvector<int> &indices,                  //!< [inout] indices
-bvector<T> &newData,                    //!< [out] new data
-bvector<size_t> &oldDataToNewData,        //!< [out] array mapping old 0-based data index to new 0-based data index
-size_t &numRangeError                   //!< [out] number of indices out of range (replaced by invalidIndexReplacement)
-)
-    {
-    newData.clear ();
-    size_t numData = data.size ();
-    oldDataToNewData.clear ();
-    if (numData == 0)
-        {
-        numRangeError = indices.size ();
-        return false;
-        }
-    for (size_t i = 0; i < numData; i++)
-        oldDataToNewData.push_back (SIZE_MAX);
-    numRangeError = 0;
-    for (int &index1 : indices)  // ONE BASED
-        {
-        if (index1 != 0)
-            {
-            size_t index0 = std::abs (index1) - 1;  // 0 BASED
-            if (index0 >= numData)
-                {
-                index1 = invalidIndexReplacement;     // PANIC
-                numRangeError++;
-                }
-            else
-                {
-                size_t newIndex0 = oldDataToNewData[index0];
-                if (newIndex0 == SIZE_MAX)
-                    {
-                    newIndex0 = oldDataToNewData[index0] = newData.size ();
-                    newData.push_back (data[index0]);
-                    }
-                int newIndex1 = (int)newIndex0+ 1;
-                index1 = index1 > 0 ? (int)newIndex1 : -(int)newIndex1;
-                }
-            }
-        }
-    return true;
-    }
-};
-
-
-//=======================================================================================
-//! return Access queries for header of polyface mesh.
-//!    The combination of PolyfaceVectors base class with summary information.
-//! @ingroup BentleyGeom_Mesh
-//!
-struct PolyfaceHeader : public RefCountedBase, PolyfaceVectors
-{
-protected:
-    PolyfaceHeader ();
-
-
-public:
-//! Compress duplicate coordinate data 
-GEOMDLLIMPEXP void Compress ();                                             
-
-//! Initial setup for tag data in blocked vectors.
-//! Points are active.
-//! Point indices are active if style is MESH_ELM_STYLE_INDEXED_FACE_LOOPS
-//! All other coordinate and index arrays are NOT active.
-//! TwoSided is true.
-GEOMDLLIMPEXP void ClearTags (uint32_t numPerFace, uint32_t meshStyle);
-                                                                                                                                                                                                 
-//! Add data to index arrays.
-GEOMDLLIMPEXP bool AddIndexedFacet
-    (
-    size_t  numIndex,
-    int     *pointIndices,
-    int     *normalIndices = NULL,
-    int     *paramIndices = NULL,
-    int     *colorIndices = NULL
-    );
-
-//! Add data to index arrays.
-GEOMDLLIMPEXP bool AddIndexedFacet
-    (
-    bvector<int> &pointIndices,
-    bvector<int> *normalIndices = NULL,
-    bvector<int> *paramIndices = NULL,
-    bvector<int> *colorIndices = NULL
-    );
-
-//! Set the illumination name string
-GEOMDLLIMPEXP void SetIlluminationName (wchar_t const *name);
-//! Set the texture id.
-GEOMDLLIMPEXP void SetTextureId(uintptr_t id);
-
-public:
-//! Copy all contents to destination vectors
-//GEOMDLLIMPEXP void CopyTo (PolyfaceVectors& dest);
-//! Return a reference to the point (vertex) coordinate vector.
-GEOMDLLIMPEXP BlockedVectorDPoint3dR Point ();
-//! Return a reference to the param (texture space) coordinate vector.
-GEOMDLLIMPEXP BlockedVectorDPoint2dR Param ();
-//! Return a reference to the normal vector.
-GEOMDLLIMPEXP BlockedVectorDVec3dR   Normal();
-//! Return a reference to the array of color as integers.
-GEOMDLLIMPEXP BlockedVectorUInt32R   IntColor ();
-//! Return a reference to the point (vertex) index vector.
-GEOMDLLIMPEXP BlockedVectorIntR   PointIndex  ();
-//! Return a reference to the param index vector.
-GEOMDLLIMPEXP BlockedVectorIntR   ParamIndex  ();
-//! Return a reference to the normal index vector.
-GEOMDLLIMPEXP BlockedVectorIntR   NormalIndex ();
-//! Return a reference to the color index vector.   Completion of color dereference depends on additional data in IntColor.
-GEOMDLLIMPEXP BlockedVectorIntR   ColorIndex  ();
-//! Return a reference to the illumination name string.
-GEOMDLLIMPEXP WString  & IlluminationName ();
-//! Return a reference to the face index vector.
-GEOMDLLIMPEXP BlockedVectorIntR   FaceIndex ();
-//! Return a reference to the face information.
-GEOMDLLIMPEXP BlockedVector<FacetFaceData> & FaceData ();
-//! Return a reference to the edge chain index vector.
-GEOMDLLIMPEXP BlockedVector<PolyfaceEdgeChain>& EdgeChain();
-
-//! Clear all index vectors.
-GEOMDLLIMPEXP void ClearAllIndexVectors ();
-//! Clear all facets.
-GEOMDLLIMPEXP void ClearAllVectors ();
-
-//! Add terminator to all active index vectors.
-GEOMDLLIMPEXP void TerminateAllActiveIndexVectors ();
-
-//! Set active flags so this polyface carries data and indices for all the data in source.
-GEOMDLLIMPEXP void ActivateVectorsForIndexing (PolyfaceQueryR source);
-
-//! Set active flags so this polyface carries data and indices for polylines compatible with source.
-GEOMDLLIMPEXP void ActivateVectorsForPolylineIndexing (PolyfaceQueryR source);
-
-//! Make each active flag true/false according to available data.
-//! Point, Normal, Param, IntColor, FaceIndex, FaceData
-//!     look only at their own data.
-//! Indices look at their own size and that of respective indexed arrays.
-GEOMDLLIMPEXP void SetActiveFlagsByAvailableData ();
-
-//! Convert the mesh indexing to signed, one-based, variable size face loops.
-GEOMDLLIMPEXP bool ConvertToVariableSizeSignedOneBasedIndexedFaceLoops ();
-
-//! Find and remove faces with 2 or fewer edges.  This operates only on VariableSizeOneBasedMeshes -- caller responsible for converting to that if needed.
-GEOMDLLIMPEXP void RemoveTwoEdgeFacesFromVariableSizeOneBasedMesh ();
-
-//! Create a (smart pointer to a) new (empty) PolyfaceHeader, with variable length faces.
-//! This is the most common mesh style.
-GEOMDLLIMPEXP static PolyfaceHeaderPtr CreateVariableSizeIndexed ();
-
-//! Create a (smart pointer to a) new (empty) PolyfaceHeader, with fixed number of indices per face
-//! @returns invalid if numPerBlock is less than 3.
-GEOMDLLIMPEXP static PolyfaceHeaderPtr CreateFixedBlockIndexed (int numPerBlock);
-
-//! Create a (smart pointer to a) new (empty) PolyfaceHeader, with quadrilaterals defined by points in a grid.
-//! @returns invalid if numPerRow < 2.
-GEOMDLLIMPEXP static PolyfaceHeaderPtr CreateQuadGrid (int numPerRow);
-
-//! Create a (smart pointer to a) new (empty) PolyfaceHeader, with quadrilaterals defined by points in a grid, and then each quad is split to triangle.
-//! @returns invalid if numPerRow < 2.
-GEOMDLLIMPEXP static PolyfaceHeaderPtr CreateTriangleGrid (int numPerRow);
-
-//! Create a triangulation of points as viewed in xy.  Add the triangles to the polyface.
-//! @param [in] points candidate points
-//! @param [in] fringeExpansionFactor fractional factor (usually 0.10 to 0.20) for defining a surrounding rectangle.  The z of this triangle is
-//!     at the low z of all the points.
-//! @param [in] retainFringeTriangles true to keep the fringe triangles.  If false, any edge that reaches the outer rectangle is deleted.
-GEOMDLLIMPEXP static PolyfaceHeaderPtr CreateXYTriangulation (bvector <DPoint3d> const &points, double fringeExpansionFactor = 0.10, bool retainFringeTriangles = false);
-
-//! Create a Delauney triangulation of points as viewed in xy.  Return the triangulation and its Voronoi dual as separate polyfaces.
-//! @return true if meshes created.
-GEOMDLLIMPEXP static bool CreateDelauneyTriangulationAndVoronoiRegionsXY
-(
-bvector <DPoint3d> const &points,   //!< [in] points to triangulate
-PolyfaceHeaderPtr &delauney,        //!< [out] delauney triangulation of the points.
-PolyfaceHeaderPtr &voronoi          //!< [out] voronoi regions around the points.
-);
-
-//! Create a Delauney triangulation of points as viewed in xy.  Return the triangulation and its Voronoi dual as separate polyfaces, using optional non-euclidean metric for distance in the voronoi.
-//! The voronoiMetric selects the assignment of "bisectors"
-//!<ul>
-//!<li>0 is simple bisector
-//!<li>1 is split the distance between circles of specified radii.
-//!<li>2 is ratio of radii.
-//!<li>3 is the power method (https://en.wikipedia.org/wiki/Power_diagram).  This produces the best intersection points !!!
-//!</ul>
-//! @return true if meshes created.
-GEOMDLLIMPEXP static bool CreateDelauneyTriangulationAndVoronoiRegionsXY
-(
-bvector<DPoint3d> const &points, //!< [in] points to triangulate
-bvector<double> const &radii,    //!< [in] point radii, for use in metric function
-int voronoiMetric,               //!< [in] 0 for euclidean distance, 1 for effectiveDistance = euclideanDistance - radius.
-PolyfaceHeaderPtr &delauney,    //!< [out] delauney triangulation of the points.
-PolyfaceHeaderPtr &voronoi      //!< [out] voronoi regions around the points.
-);
-//! Create a triangulation of regions as viewed in xy
-GEOMDLLIMPEXP static PolyfaceHeaderPtr CreateConstrainedTriangulation
-(
-bvector<bvector <DPoint3d>> const &parityLoops,     //!< [in] inputs treated as loops with parity rules for inside/outisde
-bvector<bvector <DPoint3d>> const *paths,            //!< [in] additional constraint lines.
-bvector<DPoint3d> const *isolatedPoints             //!< [in] isolated points to insert
-);
-
-//! Create a triangulation of regions as viewed in xy
-GEOMDLLIMPEXP static PolyfaceHeaderPtr CreateConstrainedTriangulation
-(
-CurveVectorCR loops,           //!< [in] inputs treated as loops with parity rules for inside/outisde
-CurveVectorCP paths,            //!< [in] optional additional constraint lines.
-bvector<DPoint3d> const *isolatedPoints,   //!< [in] optional additional isolated points to add to triangulation
-IFacetOptionsP strokeOptions = nullptr //!< [in] options for stroking curves
-);
-//! Create a (smart pointer to a) new (empty) PolyfaceHeader, with each facet defined 
-//! by 3 or 4 unindexed points as indicated by the arg.
-//! @returns invalid if numPerFace is other than 3 or 4.
-GEOMDLLIMPEXP static PolyfaceHeaderPtr CreateFixedBlockCoordinates (int numPerFace);
-
-//! Create a mesh with (just) point and index data.
-GEOMDLLIMPEXP static PolyfaceHeaderPtr CreateIndexedMesh (int numPerFace, bvector<DPoint3d> const &points, bvector<int> const &indexData);
-
-
-//! Create a (indexed) polyface containing all polygons from a TaggedPolygonVector
-GEOMDLLIMPEXP PolyfaceHeaderPtr static CreateFromTaggedPolygons
-(
-TaggedPolygonVectorCR polygons  //!< [in] tagged polygons to place in polyface
-);
-
-//! Create a polyface from (a subset of) polygons.
-GEOMDLLIMPEXP PolyfaceHeaderPtr static CreateFromTaggedPolygons
-(
-TaggedPolygonVectorCR polygons,     //!< [in] source polygons
-Acceptor<TaggedPolygon> &acceptor,   //!< [in] object with Accept () method to be called to test each polygon in the TaggedPolygonsVector
-bvector<SizeSize> *destToSource = nullptr    //!< [inout] optional array.  In each entry, dataA is a readIndex in the output facets, and dataB is the index of its soruce in polygons.
-);
-
-//! Create a polyface containing all visible parts for a flat view of among multiple meshes.
-GEOMDLLIMPEXP void static VisibleParts
-(
-bvector<PolyfaceHeaderPtr> &source, //!< [in] multiple meshes for viewing
-DVec3dCR vectorToEye,               //!< [in] vector towards the eye
-PolyfaceHeaderPtr &dest,            //!< [out] new mesh, containing only the visible portions of the inputs
-TransformR localToWorld,            //!< [out] axes whose xy plane is the xy plane for viewing along local z axis.
-TransformR worldToLocal             //!< [out] transform used to put the polygons in xy viewing position.
-);
-
-//! Find visible parts from facets in multiple input polygons.
-//! 
-GEOMDLLIMPEXP void static VisibleParts
-(
-bvector<PolyfaceHeaderPtr> &source, //!< [in] multiple meshes for viewing
-DVec3dCR vectorToEye,               //!< [in] vector towards the eye
-bvector<PolyfaceHeaderPtr> &dest,            //!< [out] array of new mesh, containing only the visible portions of the inputs.  If a particular mesh source[i] has no visible parts, its corresponding dest[i] is a null pointer.
-bvector<bvector<SizeSize>> *destReadIndexToSourceReadIndex,  //!< [out] array connecting destMesh readIndex to its corresponsding readIndex in the corresponding source mesh
-TransformR localToWorld,            //!< [out] axes whose xy plane is the xy plane for viewing along local z axis.
-TransformR worldToLocal             //!< [out] transform used to put the polygons in xy viewing position.
-);
-
-//! DEPRECATED -- Use PolyfaceHeader::CreateVariableSizeIndexed ();
-GEOMDLLIMPEXP static PolyfaceHeaderPtr New ();
-
-/*__PUBLISH_SECTION_END__*/
-GEOMDLLIMPEXP bool HasAuxiliaryColors (bool &colorsAreByVertex, bool &colorsAreByFace, bool &colorsAreBySector);
-/*__PUBLISH_SECTION_START__*/
-
-//! Copy all data to another header.
-GEOMDLLIMPEXP void CopyTo (PolyfaceHeader& dest) const;
-
-//!  Set face data for all facets added since last call to SetNewFaceData. (endIndex = 0 for all facets).
-GEOMDLLIMPEXP void SetNewFaceData (FacetFaceData* faceData, size_t endIndex = 0);
-
-//! Triangulate faces.
-//! return SUCCESS if all faces triangulated.
-//! @remark this should return bool.
-GEOMDLLIMPEXP BentleyStatus Triangulate ();
-
-//! Copy all data to a new mesh, reorganizing so that all data arrays have the same index structure.
-//! This is a memory-efficient structure ONLY for smooth surfaces such as bspline, cylinder, sphere.
-//! This is a highly inefficent structure for any mesh with interior edges.
-//! Unfortunately it is a common mesh structure in exchange formats.
-GEOMDLLIMPEXP static PolyfaceHeaderPtr CreateUnifiedIndexMesh (PolyfaceQueryCR source);
-
-//! Inspect and correct the direction of "at vertex" normals relative to the ordering of vertices around facets.
-//! Returns true if any changes were made.
-//! The summary vector will contain entries indicating:
-//!<pre>
-//!<ul>
-//!<li>Early exit if fails assertion "Mesh should (but does not) have both NormalIndex and Normal () data"
-//!<li>Quiet warning, not a change trigger: "Ignoring facet whose facet normal cannot be computed from vertex coordinates"
-//!<li>Quiet warning, not a change trigger: "Ignoring out of range normal index"
-//!<li>Quiet warning of change trigger: "vertex normal has both positive and negative incident facets.  A new negated normal is introduced"
-//!<li>Quiet warning of change trigger: "All incident facets normals are reverse of vertex normal -- normal is negated"
-//!<li>Quiet warning, not a change trigger: "unused normal coordinates"
-//!<li>
-//!</ul>
-GEOMDLLIMPEXP bool FixupVertexNormalDirectionToFaceOrientation
-(
-MeshAnnotationVector &summary,  //!< [out] array of status messages
-bool makeChanges                //!< [in] if false, just build up the status messages.   If true also make changes.
-);
-//! Find subsets of facets, considered connected if two adjacent facets share an edge with opposing orientation
-GEOMDLLIMPEXP bool OrientAndCollectManifoldComponents
-(
-bvector<bvector<size_t>> &componentReadIndices, //!< [out] arrays of read indices gathered per component
-MeshAnnotationVector &messages  //!< [out] array of status messages
-);
-
-//! Add Edge Chains
-GEOMDLLIMPEXP BentleyStatus AddEdgeChains (size_t drawMethodIndex);
-
-//! Triangulate faces that are nonplanar or have too many edges.
-//! return true if all triangulated or within restrictions.
-GEOMDLLIMPEXP bool Triangulate (size_t maxEdge);
-//! Triangulate selected facets
-GEOMDLLIMPEXP bool Triangulate
-(
-size_t maxEdge,                //!< [in] target edges per facet.
-bool hideNewEdges,              //!< [in] true to mark triangle edges invisible.
-IPolyfaceVisitorFilter *filter  //!< [in] optional object to ask if current facet of visitor is to be triangulated.
-);
-//! Revise index structure to minimize array lengths.
-//! @returns true if any changes were made.
-GEOMDLLIMPEXP bool CompactIndexArrays ();
-
-
-//! Apply a transform to all coordinates. Optionally reverse index order (to maintain cross product relationships) 
-
-GEOMDLLIMPEXP void Transform
-(
-TransformCR transform,
-bool        reverseIndicesIfMirrored = true
-);
-
-//! Apply a transform to all coordinates of an array of meshes. Optionally reverse index order (to maintain cross product relationships) 
-
-static GEOMDLLIMPEXP void Transform
-(
-bvector<PolyfaceHeaderPtr> &data,
-TransformCR transform,
-bool        reverseIndicesIfMirrored = true
-);
-
-
-//!
-//! Reverse (negate) all stored normals.  Note that this does NOT change index order.
-GEOMDLLIMPEXP void ReverseNormals ();
-
-//!
-//! Normalize parameters.
-GEOMDLLIMPEXP void  NormalizeParameters ();
-
-//!
-//! Collect indices of (1) adjacent facets and (2) points within the active facets.
-GEOMDLLIMPEXP void CollectAdjacentFacetAndPointIndices
-(
-bvector<size_t> &activeReadIndex,     //!< [in,out] readIndices of active facets.  This is sorted in place.
-bvector<size_t> &fringeReadIndex, //!< [out] readIndices of facets that have a least one vertex indicent to the activeFacets.
-bvector<size_t> &activePointIndex        //!< [out] indices of points incident to any active facet.
-);
-
-enum FacetTranslationMode
-{
-JustTranslatePoints,                        //!< just translate points. In a non-triangulated mesh, this may create nonplanar facets.
-TranslatePointsAndAddSweepFaces,            //!< translate points and create new facets to fill the space.
-TranslatePointsAndTriangulateFringeFaces    //!< triangulate adjacent facets before translating the active points.
-};
-//! Apply a translation to a subset of facets.
-GEOMDLLIMPEXP void TranslateSelectedFacets
-(
-bvector<size_t> &activeReadIndex,     //!< [in,out] readIndices of active facets.  This is sorted in place.
-DVec3dCR vector,            //!< [in] translation vector
-FacetTranslationMode mode   //!< [in] selector for deforming or adding facets
-);
-
-GEOMDLLIMPEXP PolyfaceHeaderPtr CloneWithTranslatedFacets (bvector<size_t> &activeReadIndex, DVec3dCR vector, PolyfaceHeader::FacetTranslationMode mode);
-
-//! Search the mesh for facets that identical sets of point indices.
-//! Return a clone with only one copy of each.
-GEOMDLLIMPEXP PolyfaceHeaderPtr CloneWithIndexedDuplicatesRemoved () const;
-//! Search for adjacent, coplanar facets.
-//! Merge to get maximual planar facets.
-//! Optionally remove vertices that have only two incident and colinear edges.
-GEOMDLLIMPEXP PolyfaceHeaderPtr CloneWithMaximalPlanarFacets
-(
-bool mergeCoplanarFacets,   //!< [in] true to merge coplanar facets
-bool mergeColinearEdges     //!< [in] true to eliminate vertices splitting simple line edges.
-);
-//! Decimate (in place) by simple rules that aggressively collapse short edges.
-//! This is the fastest decimation, but it does not protect boundary points.
-//! @return number of collapses.
-GEOMDLLIMPEXP size_t DecimateByEdgeCollapse
-(
-double abstol,  //!< [in] absolute tolerance for collapsing vertices
-double rangeFractionTol //!< [in] tolerance as fraction of range of the mesh points
-);
-
-//! Examine vertex indices within each facet.
-//! If consecutive indices are identical, that is a short edge.
-//! if
-size_t RemoveCollapsedFacetsByPointIndexComparison ();
-#ifdef CompileDecimateByEdgeCollapseWithBoundaryControl
-//! Decimate (in place) by edge collapse, protecting boundary points when possible.//! @return number of collapses.
-GEOMDLLIMPEXP size_t DecimateByEdgeCollapseWithBoundaryControl
-(
-double abstol,  //!< [in] absolute tolerance for collapsing vertices
-double rangeFractionTol //!< [in] tolerance as fraction of range of the mesh points
-);
-#endif
-//! Search the mesh for facets that have identical sets of point indices.
-//! Return read indices separated by counts.
-//! Suppose
-//! <ul>
-//! <li>facets at read index 0,5 appear only once.
-//! <li>facets at read index 10,15 are identical
-//! <li>facets at read index 20,25 are identical
-//! <li>facets at read index 30,35,40,45 are identical
-//! </ul>
-//! Then the contents of the various arrays are:
-//! <ul>
-//! <li>nonduplicatedFacetReadIndex: 0,5
-//! <li>duplicatedFacetFirstReadIndex: 10,20,30
-//! <li>duplicatedFacetAdditionalReadIndex: 15,25,35,40,45
-//! <li>baseIndexForAdditionalReadIndex: 10,20,30,30,30
-//! </ul>
-//! Note that
-//! <ul>
-//! <li>The duplicatedFacetAdditionalReadIndex and baseIndexForAdditionalReadIndex vectors are the same length.
-//! <li>All vectors are passed by pointer.
-//! <li>Passing nullptr indicates the caller is no interested in that vector's contents.
-//! <li>A vector address may be passed in two positions to combine those categories.
-//! <li>A common usage is to pass call IdentifyDuplicates (&readIndices, &readIndices, nullptr, nullptr), i.e. get the nonduplicated facets and one representative from
-//!      each set of duplicates.  Then pass that one vector to copyPartitions to get a cloned facet set with duplicates removed.
-//! </ul>
-GEOMDLLIMPEXP void IdentifyDuplicates
-(
-bvector<ptrdiff_t> *nonduplicatedFacetReadIndex,       //!< [out] (optional) vector of read indices of facets that appear only once
-bvector<ptrdiff_t> *duplicatedFacetFirstReadIndex,     //!< [out] (optional) vector with one read index representing each set of duplicated facets.
-bvector<ptrdiff_t> *duplicatedFacetAdditionalReadIndex,    //!< [out] (optional) vector with read indices of duplications whose first representative is already in duplicatedFacetFirstIndex
-bvector<ptrdiff_t> *baseIndexForAdditionalReadIndex    //!< [out] (optional) vector where baseIndexForAdditionalReadIndex[i] entries tell the first representative of duplicatedFacetAdditionalReadIndex[i]
-) const;
-
-
-//! Add a polygon directly to the arrays. Indices created as needed.
-GEOMDLLIMPEXP bool AddPolygon (DPoint3dCP xyz, size_t n, DVec3dCP normal = NULL, DPoint2dCP param = NULL);
-//! Add a polygon directly to the arrays.  Indices created as needed.
-GEOMDLLIMPEXP bool AddPolygon (bvector<DPoint3d> const &xyz, bvector<DVec3d> const *normal = NULL, bvector<DPoint2d> const *param = NULL);
-
-//! Sweep the existing mesh promote to a solid
-//! @returns false if the input mesh has inconsistent visibility -- i.e. side or mixture of forward and back facing facets.
-GEOMDLLIMPEXP bool SweepToSolid (DVec3dCR sweepVector, bool triangulateSides);
-
-//! Clear current data, append data from (readonly) source
-GEOMDLLIMPEXP void CopyFrom (PolyfaceQueryCR source);
-
-//! Add all content of source to this polyface.
-//! This does NOT attempt to recognize duplicate coordinate data.
-//! @returns false if mismatched data -- e.g. arrays present on one but not the other.
-GEOMDLLIMPEXP bool AddIfMatchedLayout (PolyfaceQueryCR source);
-
-
-//! Compute average normals by averaging local facet normals.
-//! @param [in] maxSingleEdgeAngle dihedral angle considered "smooth" for a single edge.
-//! @param [in] maxAccumulatedAngle max accumualted dihedral angle change over multiple edges.
-//! @param [in] markAllTransitionsVisible if true, edges are marked visible if adjoining facet sectors to each side do not share normals.
-//! @return true if normals computed.
-GEOMDLLIMPEXP bool BuildApproximateNormals (double maxSingleEdgeAngle = 0.2, double maxAccumulatedAngle = 0.3, bool markAllTransitionsVisible = true);
-
-//! Compute local coordinates within each facet.
-//! @return true if parameters computed.
-GEOMDLLIMPEXP bool BuildPerFaceParameters (LocalCoordinateSelect selector);
-//! Compute parameters from xy parts of point coordinates.
-//! Transformations are computed by PolygonOps::CoordinateFrame for the bottom rectangle of the world bounding box
-GEOMDLLIMPEXP bool BuildXYParameters
-(
-LocalCoordinateSelect selector, //!< [in] selects range of params
-TransformR localToWorld,        //!< [out] transform from params to world.
-TransformR worldToLocal         //!< [out] transform from world to params
-);
-
-//! Compute parameters from caller-supplied transform from world to parameter space
-GEOMDLLIMPEXP bool BuildParametersFromTransformedPoints
-(
-TransformCR worldToLocal         //!< [in] transform from world to params
-);
-
-
-//! Clear current normal data. 
-//! @param [in] active active state (true/false) to be applied after clearing.
-GEOMDLLIMPEXP void ClearNormals (bool active);
-
-//! Clear current param data. 
-//! @param [in] active active state (true/false) to be applied after clearing.
-GEOMDLLIMPEXP void ClearParameters (bool active);
-
-//! Compute a normal vector for each faceet.   Install indices.
-GEOMDLLIMPEXP bool BuildPerFaceNormals ();
-
-//! Compute face data for each facet.
-GEOMDLLIMPEXP bool BuildPerFaceFaceData ();
-
-//! Mark edges invisible (negative index) if dihedral angle between normals is small.
-//! If normals are present they are used.  If not present, per-face normals are computed and used (but then removed)
-GEOMDLLIMPEXP bool MarkInvisibleEdges
-(
-double smoothAngle,                 //!< [in] angle (in radians) for smooth angle markup.
-DVec3dCP silhouetteVector           //!< [in] optional vector for silhouette markup.
-);
-
-//! Mark edges invisible (negative index) if dihedral angle between normals is small.
-//! If normals are present they are used.  If not present, per-face normals are computed and used (but then removed)
-GEOMDLLIMPEXP bool MarkInvisibleEdges (double smoothAngle) { return MarkInvisibleEdges (smoothAngle, nullptr);}
-
-
-//! Expose topological boundaries
-//! @param [in] preserveOtherVisibility if false, all others are marked in invisible.  If true, others remain as currently marked.
-//! @return true if any edges were changed.
-GEOMDLLIMPEXP bool MarkTopologicalBoundariesVisible (bool preserveOtherVisibility);
-//! Mark all edges visible.
-GEOMDLLIMPEXP void MarkAllEdgesVisible ();
-
-
-
-//! Partition this mesh with target face counds and component count, using facet xy range to (roughly) maintain
-//!   geometric proximity within components.
-//! @param [in] targetFaceCount target number of faces per mesh.
-//! @param [in] targetMeshCount target number of meshes.
-//! @param [out] submeshArray This is initially cleared, then filled with as many (smartpointers to) new arrays as needed
-//!     for the blocking.  Each new array receives data from a block.
-GEOMDLLIMPEXP bool PartitionByXYRange
-(
-size_t targetFaceCount,
-size_t targetMeshCount,
-bvector<PolyfaceHeaderPtr> &submeshArray
-);
-
-//! Partition this mesh with target face counds and component count, maintaining current order of facets.
-//! @param [in] targetFaceCount target number of faces per mesh.
-//! @param [in] targetMeshCount target number of meshes.
-//! @param [out] submeshArray This is initially cleared, then filled with as many (smartpointers to) new arrays as needed
-//!     for the blocking.  Each new array receives data from a block.
-GEOMDLLIMPEXP bool PartitionMaintainFaceOrder
-(
-size_t targetFaceCount,
-size_t targetMeshCount,
-bvector<PolyfaceHeaderPtr> &submeshArray
-);
-
-
-//! Return blocks of read indices for grouping with targets for number of faces and partitions.
-//! @param [in] targetFaceCount target number of faces per mesh.
-//! @param [in] targetMeshCount target number of meshes.
-//! @param [out] blockedReadIndexArray read indices for individual faces, separated by (-1).
-GEOMDLLIMPEXP bool PartitionByXYRange
-(
-size_t targetFaceCount,
-size_t targetMeshCount,
-bvector<ptrdiff_t> &blockedReadIndexArray
-);
-
-//! Return blocks of read indices for grouping with targets for number of faces and partitions.
-//! @param [in] targetFaceCount target number of faces per mesh.
-//! @param [in] targetMeshCount target number of meshes.
-//! @param [out] blockedReadIndexArray read indices for individual faces, separated by (-1).
-GEOMDLLIMPEXP bool PartitionMaintainFaceOrder
-(
-size_t targetFaceCount,
-size_t targetMeshCount,
-bvector<ptrdiff_t> &blockedReadIndexArray
-);
-
-
-
-//! Copy selected blocks of read indices to a new blocked index array.
-//! @param [in] blockedReadIndex Array of read indices with -1 as terminator between blocks that are to go to the same destination mesh.
-//! @param [in] selectedReadIndex Array of read indices for choosing blocks.
-//! @param [in] keepIfSelected indicates what to do with a block when it contains an index that is in the selectedReadIndexArray.
-//!        <ul>
-//!        <li>true means when a block contains a selected read index it is copied.
-//!        <li>false means when a block contains a selected read indexc it is ignored.
-//!        </ul>
-//! @param [out] blockedReadIndexOut array containing only the accepted blocks
-static GEOMDLLIMPEXP void SelectBlockedIndices
-(
-bvector<ptrdiff_t> const &blockedReadIndex,
-bvector<ptrdiff_t> const &selectedReadIndex,
-bool keepIfSelected,
-bvector<ptrdiff_t> &blockedReadIndexOut
-);
-
-
-
-//! Compute the lengths of the longest u and v direction size of any single facet, looking only at the stored param.
-//! @param [out] uvLength sizes in u, v directions.
-//! @return false if the facets do not have params
-GEOMDLLIMPEXP bool TryGetMaxSingleFacetParamLength (DVec2dR uvLength);
-
-//! Compute the lengths of the longest horizontal and vertical direction size of any single facet, using the
-//! local coordinate system along the first edge of the facet for directions.
-//! @param [out] xySize sizes in u, v directions.
-GEOMDLLIMPEXP bool TryGetMaxSingleFacetLocalXYLength (DVec2dR xySize);
-
-//! Create linestrings containing only the visible edges of this polyface.
-//! @param [out] numOpen number of open faces.
-//! @param [out] numClosed number of closed faces.
-GEOMDLLIMPEXP CurveVectorPtr ExtractBoundaryStrings (size_t &numOpen, size_t &numClosed);
-
-
-//! If (1) param, normal, or color indices are missing and (2) their respective data arrays have size match with points,
-//!    fill up the index array as duplicate of the pointIndex
-GEOMDLLIMPEXP void  ReplicateMissingIndexArrays (); 
-};
-
-/*__PUBLISH_SECTION_END__*/
-struct PolyfaceIndexedHeapRangeTree;
-typedef RefCountedPtr<PolyfaceIndexedHeapRangeTree>  PolyfaceIndexedHeapRangeTreePtr;
-
-// Range-based search with indexed range heap.
-// This is wraps a binaryRangeHeap for either polyface or TaggedPolygonVector.
-// It's hierarchical search tree has indices back to the indices of the source.
-struct PolyfaceIndexedHeapRangeTree : public RefCountedBase
-{
-private:
-BENTLEY_GEOMETRY_INTERNAL_NAMESPACE_NAME::IndexedRangeHeap m_heap;
-bvector<size_t>  m_heapIndexToReadIndex;
-PolyfaceIndexedHeapRangeTree ();
-~PolyfaceIndexedHeapRangeTree ();
-
-size_t LoadPolyface (PolyfaceQueryCR source, bool sortX, bool sortY, bool sortZ);
-size_t LoadPolygons (TaggedPolygonVectorCR source, bool sortX, bool sortY, bool sortZ);
-
-public:
-// Create a searcher for facets in their existing order.
-GEOMDLLIMPEXP static PolyfaceIndexedHeapRangeTreePtr CreateForPolyface (PolyfaceQueryCR source);
-// Create a searcher for the facets using an xy sort
-GEOMDLLIMPEXP static PolyfaceIndexedHeapRangeTreePtr CreateForPolyfaceXYSort (PolyfaceQueryCR source);
-// Create a searcher for the facets using a combination of x,y,z sorts.
-GEOMDLLIMPEXP static PolyfaceIndexedHeapRangeTreePtr CreateForPolyface
-    (PolyfaceQueryCR source, bool sortX, bool sortY, bool sortZ);
-GEOMDLLIMPEXP static PolyfaceIndexedHeapRangeTreePtr CreateForPolygons
-    (TaggedPolygonVectorCR source, bool sortX, bool sortY, bool sortZ);
-
-GEOMDLLIMPEXP bool TryGetReadIndex (size_t facetIndex, size_t &readIndex) const;
-// Find all facets in specified search range (with optional expansion)
-GEOMDLLIMPEXP void CollectInRange (bvector<size_t> &hits, DRange3dCR range, double expansion = 0);
-// Return a reference to the heap itself.
-GEOMDLLIMPEXP BENTLEY_GEOMETRY_INTERNAL_NAMESPACE_NAME::IndexedRangeHeap &GetHeapR();
-
-// Collect read indices of each node at specified depth.
-GEOMDLLIMPEXP bool CollectReadIndicesByTreeDepth (bvector<bvector<size_t>> &readIndices, int depth) const;
-// return the number of ranges.
-GEOMDLLIMPEXP size_t GetNumRanges () const;
-// get a range by index.
-GEOMDLLIMPEXP bool TryGetRange (size_t index, DRange3dR range) const;
-};
-
-
-/*=================================================================================**//**
-* Filter class for searching facets for edge hits.
-+===============+===============+===============+===============+===============+======*/
-struct PolyfaceEdgeSearcher
-{
-private:
-PolyfaceVisitorPtr m_visitor;
-DMatrix4d m_worldToLocal;
-double    m_localAperture;
-/* unused - DPoint3d  m_worldPickPoint;*/
-/* unused - DPoint3d  m_localPickPoint;*/
-bool      m_ignoreInvisibleEdges;
-
-/* unused - bool m_searchComplete;*/
-
-public:
-//! itemization of cause for return from searches.
-enum class SearchState
-    {
-    Complete,
-    SuspendByMaxTest,
-    SuspendByMaxNewHit
-    };
-
-//! Initialize for search 
-GEOMDLLIMPEXP PolyfaceEdgeSearcher (PolyfaceQueryCR polyface, DMatrix4dCR worldToLocal, double localAperture, bool ignoreInvisibleEdges);
-//! Reset for further search.
-GEOMDLLIMPEXP void Reset ();
-//! continue search.
-//! @param [in] hits array of hits.  In order to allow interrupted search, this is NOT cleared.
-//! @param [in] maxTest maximum number of facets to test
-//! @param [in] maxNewHit maximum number of new hits to collect
-//! @return indicator of reason for end of search.
-//! @remarks
-//! <ul>
-//! <li>Caller can determine the number of new hits by comparing before-and-after size of the hits array.
-//! <li>FacetLocationDetail contents are:
-//!   <ul>
-//!   <li>>readIndex = readIndex for entire facet.
-//!   <li>point = closest point on edge
-//!   <li>param.x = fractional coordinate on edge
-//!   <li>dXdU = edge start point
-//!   <li>dXdV = edge end point
-//!   <li>sourceFraction[0] = fractional coordinate on edge
-//!   <li>sourceIndex[0] = edge index within the facet
-//!   <li>a = xy distance from space point (after transform)
-//!   </ul>
-//! </ul>
-GEOMDLLIMPEXP SearchState AppendHits
-(
-DPoint3dCR localPick,               //!< [in] local (most worldToLocal) pick coordinates for edge hits
-bvector<FacetLocationDetail> *edgeHits, //!< [inout] growing array of hits.
-bvector<FacetLocationDetail> *facetHits, //!< [inout] growing array of hits.
-size_t maxTest = SIZE_MAX,          //!< [in] maximum number of new facets to test
-size_t maxNewHit = SIZE_MAX         //!< [in] maximum number of new hits to record
-);
-};
-
-/*=================================================================================**//**
-* Filter class for selecting facets by a polygon in view.
-+===============+===============+===============+===============+===============+======*/
-struct PolyfacePolygonPicker
-{
-//! Results class for pick-by-stroke
-struct StrokePick
-{
-double u0;
-double u1;
-double z0;
-double z1;
-size_t index;
-bool isVisible;
-bool isHidden;
-
-
-//! Interpolate (possibly multivalued) Z at U
-//!<ul>
-//!<li> if u is a simple interior coordinate in the pick, interpolate to its z as a valid result
-//!<li> if u exactly matches both u0 and u1, return the z0..z1 range sorted as a valid result
-//!<li> if u is outside and u0==u1, return the z0..z1 range sorted but not valid
-//!<li> if u is outside and u0 differs from u1 return the nearer z but not valid
-//!<li> i.e. IsValid means "strictly in the interval"
-//!</ul>
-ValidatedDSegment1d InteriorZAtU (double u) const;
-};
-
-// Determine u and z range for given pick data (presumably coming from stroke pick). Save in strokePick array.
-void AppendStrokePick
-(
-bvector<StrokePick> &data,
-uint32_t axisSelect,
-bvector<DPoint3d> const &points,
-size_t readIndex
-);
-
-// analyze overlaps among picks to set visibility flags isHidden and isVisible.
-GEOMDLLIMPEXP void SetVisibilityBits (bvector<StrokePick> &picks);
-
-private:
-PolyfaceVisitorPtr m_visitor;
-DMatrix4d m_worldToLocal;
-double m_shiftFactor;
-
-
-
-public:
-//! itemization of cause for return from searches.
-enum class SearchState
-    {
-    Complete,
-    SuspendByMaxTest,
-    SuspendByMaxNewHit
-    };
-
-//! Initialize for search 
-GEOMDLLIMPEXP PolyfacePolygonPicker (PolyfaceQueryCR polyface, DMatrix4dCR worldToLocal);
-//! Reset for further search.
-GEOMDLLIMPEXP void Reset ();
-GEOMDLLIMPEXP SearchState AppendHitsByStroke
-(
-DPoint3dCR strokeStart,             //!< [in] local coordinates of stroke start
-DPoint3dCR strokeEnd,               //< [in] local coordinates of stroke end
-bvector<size_t> *facets,            //!< [inout] growing array of readIndices of facets touched by the edge.
-bvector<StrokePick> *strokePicks = nullptr,   // [inout] growing array of readIndices and sort data for facets touched by the edge
-size_t maxTest = SIZE_MAX,          //!< [in] maximum number of new facets to test
-size_t maxNewHit = SIZE_MAX         //!< [in] maximum number of new hits to record
-);
-
-GEOMDLLIMPEXP SearchState AppendHitsByBox
-(
-DRange2dCR pickBox,                //!< [in] local coordinates of pick box
-bvector<size_t> *allIn,            //!< [inout] (optional) growing array of readIndices of facets completely inside
-bvector<size_t> *allOut,            //!< [inout] (optional) growing array of readIndices of facets completely outside
-bvector<size_t> *crossing,            //!< [inout] (optional) growing array of readIndices of facets that have both inside and outside portions.
-size_t maxTest = SIZE_MAX,          //!< [in] maximum number of new facets to test
-size_t maxNewHit = SIZE_MAX         //!< [in] maximum number of new hits to record
-);
-
-//! Among the candidateReadIndex, select those that are visible
-GEOMDLLIMPEXP void SelectVisibleFacets
-(
-bvector<size_t> *candidateReadIndex,  //!< [inout] (optional) read indices of candidates.  This will be sorted !!!
-bvector<size_t> &visibleReadIndex     //!< [out] read indices of visible candidates.
-);
-
-};
-
-
-
-
-
-struct TaggedPolygonVectorIndexedRangeHeap
-{
-BENTLEY_GEOMETRY_INTERNAL_NAMESPACE_NAME::IndexedRangeHeap m_heap;
-GEOMDLLIMPEXP TaggedPolygonVectorIndexedRangeHeap (TaggedPolygonVectorCR polygons, bool sortX, bool sortY, bool sortZ);
-GEOMDLLIMPEXP void Search (DRange3dCR range, bvector<size_t> &indices);
-
-};
-
-/// context for multiple polyface serach operations (drape and facet search)
-/// The context maintains a range tree for fast selection of candidate facets.
-///
-struct PolyfaceSearchContext
-{
-private:
-
-PolyfaceHeaderPtr m_mesh;
-PolyfaceIndexedHeapRangeTreePtr m_rangeTree;
-PolyfaceVisitorPtr m_visitor;
-
-public:
-/// Capture a reference to a mesh.
-GEOMDLLIMPEXP PolyfaceSearchContext (PolyfaceHeaderPtr &mesh, bool sortX, bool sortY, bool sortZ);
-
-/// compute drape for a single line segment.
-/// the drape results are deposited in the m_segments vector.  Repeated calls will reuse the memory allocations.
-GEOMDLLIMPEXP void DoDrapeXY (DSegment3dCR segment, bvector<DrapeSegment> &drapeSegments);
-
-/// find facets under a space point.
-/// the drape results are deposited in the m_facetPoints .  (Repeated calls will reuse the memory allocations)
-GEOMDLLIMPEXP void SelectFacetsXY (DPoint3dCR spacePoint, size_t pointIndex, bvector<DPoint3dSizeSize> &pickPoints);
-
-};
-
-/*__PUBLISH_SECTION_START__*/
-
-
-//! @description Helper object to assist visiting each face of a polyface mesh.
-//!  Access queries for header of polyface mesh.
-//! A PolyfaceVisitor is a PolyfaceHeader which at any time contains (only) one face of a client Polyface.
-//!  The various indexed, flat array, and bvector members are the the "current" face of the traversal.
-//!  These are "like" the face as found in the full header except for:
-//! <ul>
-//! <li>The various vertex data (point, normal, parameter, colors) for the n vertices of the face
-//!        are found starting at index 0 in the respective arrays.
-//! <li> There is an additional array (Visible) indicating the visibility of outgoing edge
-//!        at the vertex.
-//! <li> Data is optionally "wrapped" with copies of leading points
-//! <li> Index arrays are ZERO BASED indices into the arrays of the parent PolyfaceHeader
-//! </ul>
-//! @ingroup BentleyGeom_Traversal
-//!
-struct PolyfaceVisitor : public RefCountedBase, protected PolyfaceVectors
-{
-friend struct PolyfaceHeader;
-friend struct PolyfaceQuery;
-protected:
-
-friend struct PolyfaceCoordinateAverageContext;
-GEOMAPI_VIRTUAL void             _Reset () = 0;
-GEOMAPI_VIRTUAL bool             _AdvanceToNextFace () = 0;
-GEOMAPI_VIRTUAL bool             _MoveToFacetByReadIndex (size_t readIndex) = 0;
-GEOMAPI_VIRTUAL size_t           _GetReadIndex () const = 0;
-GEOMAPI_VIRTUAL PolyfaceQueryCR  _GetClientPolyfaceQueryCR () const = 0;
-GEOMAPI_VIRTUAL bool _AddVertexByReadIndex (size_t readIndex);
-
-// To be established by each implementation during AdvanceToNextFace ....
-    uint32_t            m_numEdgesThisFace;
-    uint32_t            m_numWrap;
-    bvector<bool>       m_visible;
-    bvector<size_t>     m_indexPosition;
-    bool                m_allData;
-
-protected:
-PolyfaceVisitor (uint32_t numWrap = 0);
-public:
-//! Get pointer to contiguous points.
-GEOMDLLIMPEXP DPoint3dCP                        GetPointCP () const;
-//! Get pointer to contiguous normals.
-GEOMDLLIMPEXP DVec3dCP                          GetNormalCP () const;
-//! Get pointer to contiguous params
-GEOMDLLIMPEXP DPoint2dCP                        GetParamCP () const;
-//! Get pointer to contiguous integer colors
-GEOMDLLIMPEXP uint32_t const*                   GetIntColorCP () const;
-//! Get pointer to contiguous FaceData structs
-GEOMDLLIMPEXP FacetFaceDataCP                   GetFaceDataCP () const;
-//! Query two-sided flag
-GEOMDLLIMPEXP bool                              GetTwoSided () const;
-//! Query number of indices per face block.  0 or 1 means 0-terminated variable size blocks.
-GEOMDLLIMPEXP uint32_t                          GetNumPerFace () const;
-//! Query the mesh style
-GEOMDLLIMPEXP uint32_t                          GetMeshStyle () const;
-//! Get reference to the Point array with blocking data.
-GEOMDLLIMPEXP BlockedVectorDPoint3dR            Point ();
-//! Get reference to the param array with blocking data.
-GEOMDLLIMPEXP BlockedVectorDPoint2dR            Param ();
-//! Get reference to the normal array with blocking data.
-GEOMDLLIMPEXP BlockedVectorDVec3dR              Normal();
-//! Get reference to the integer color array with blocking data.
-GEOMDLLIMPEXP BlockedVectorUInt32R              IntColor ();
-//! Get reference to the illumination name
-GEOMDLLIMPEXP WString&                          IlluminationName ();
-
-//! The client indices are zero-based indices into the client mesh data.
-//! Get reference to the blocked array of zero-based indices into client mesh points.
-GEOMDLLIMPEXP BlockedVectorIntR                 ClientPointIndex  ();
-//! Get reference to the blocked array of zero-based indices into client mesh params.
-GEOMDLLIMPEXP BlockedVectorIntR                 ClientParamIndex  ();
-//! Get reference to the blocked array of zero-based indices into client mesh normals.
-GEOMDLLIMPEXP BlockedVectorIntR                 ClientNormalIndex ();
-//! Get reference to the blocked array of zero-based indices into client mesh colors
-GEOMDLLIMPEXP BlockedVectorIntR                 ClientColorIndex  ();
-//! Get reference to the blocked array of zero-based indices into client mesh faces.
-GEOMDLLIMPEXP BlockedVectorIntR                 ClientFaceIndex  ();
-
-//! Get reference to the contiguous array of zero-based indices into client mesh points.
-GEOMDLLIMPEXP int32_t const*                      GetClientPointIndexCP () const;
-//! Get reference to the contiguous array of zero-based indices into client mesh colors.
-GEOMDLLIMPEXP int32_t const*                      GetClientColorIndexCP() const;
-//! Get reference to the contiguous array of zero-based indices into client mesh params.
-GEOMDLLIMPEXP int32_t const*                      GetClientParamIndexCP() const;
-//! Get reference to the contiguous array of zero-based indices into client mesh normals.
-GEOMDLLIMPEXP int32_t const*                      GetClientNormalIndexCP() const;
-//! Get reference to the contiguous array of zero-based indices into client mesh faces.
-GEOMDLLIMPEXP int32_t const*                      GetClientFaceIndexCP() const;
-
-//! access zero-based point index and visibility flag for an vertex within the current face.
-GEOMDLLIMPEXP bool TryGetClientZeroBasedPointIndex (int zeroBasedVisitorIndex, int &zeroBasedIndex, bool &visible);
-
-//! access zero-based normal index for an vertex within the curent face.
-GEOMDLLIMPEXP bool TryGetClientZeroBasedNormalIndex (int zeroBasedVisitorIndex, int &zeroBasedIndex);
-
-//! access zero-based param index for an vertex within the curent face.
-GEOMDLLIMPEXP bool TryGetClientZeroBasedParamIndex (int zeroBasedVisitorIndex, int &zeroBasedIndex);
-
-//! access zero-based color index for an vertex within the curent face.
-GEOMDLLIMPEXP bool TryGetClientZeroBasedColorIndex (int zeroBasedVisitorIndex, int &zeroBasedIndex);
-
-
-//! Reset to beginning of attached mesh, i.e. to read facets again.
-GEOMDLLIMPEXP void      Reset ();
-//! Read the next face from the attached mesh.
-//! return false if all faces have been visited.
-GEOMDLLIMPEXP bool      AdvanceToNextFace ();
-
-//! Call AdvanceToNextFace repeatedly, returning when a face is found within tolerance of search point.
-//! @param [in] xyz search point
-//! @param [in] tolerance proximity tolerance.
-//! @param [out] facetPoint nearest point on facet
-//!
-//! return false if all faces have been visited.
-GEOMDLLIMPEXP bool AdvanceToFacetBySearchPoint (DPoint3dCR xyz, double tolerance, DPoint3dR facetPoint);
-
-//! Call AdvanceToNextFace repeatedly, returning when a face is found within tolerance of search point.
-//! @param [in] xyz search point
-//! @param [in] tolerance proximity tolerance.
-//! @param [out] facetPoint nearest point on facet
-//! @param [out] edgeIndex if facetPoint is a true interior point, edgeIndex is -1.
-//!      If facetPoint is a vertex, edgeFraction is 0.0 and edgeIndex is the index of the vertex in the visitor arrays
-//!      If facetPoint is along an edge, edgeFraction is the fractional position and edgeIndex is the index of the base vertex in the visitor arrays.
-//! @param [out] edgeFraction see edgeIndex.
-//!
-//! return false if all faces have been visited.
-GEOMDLLIMPEXP bool AdvanceToFacetBySearchPoint (DPoint3dCR xyz, double tolerance, DPoint3dR facetPoint, ptrdiff_t &edgeIndex, double &edgeFraction);
-
-
-//! Call AdvanceToNextFace repeatedly, returning when a face is found within tolerance of a pick ray.
-//! @param [in] ray ray
-//! @param [in] tolerance proximity tolerance.
-//! @param [out] facetPoint pierce point on facet.
-//! @param [out] rayFraction parameter along ray.
-//! return false if all faces have been visited.
-GEOMDLLIMPEXP bool AdvanceToFacetBySearchRay (DRay3dCR ray, double tolerance, DPoint3dR facetPoint, double &rayFraction);
-
-//! Call AdvanceToNextFace repeatedly, returning when a face is found within tolerance of search point.
-//! @param [in] ray ray
-//! @param [in] tolerance proximity tolerance.
-//! @param [out] facetPoint pierce point on facet.
-//! @param [out] rayFraction fraction along search ray.
-//! @param [out] edgeIndex if facetPoint is a true interior point, edgeIndex is -1.
-//!      If facetPoint is a vertex, edgeFraction is 0.0 and edgeIndex is the index of the vertex in the visitor arrays
-//!      If facetPoint is along an edge, edgeFraction is the fractional position and edgeIndex is the index of the base vertex in the visitor arrays.
-//! @param [out] edgePoint closest point on edge
-//! @param [out] edgeFraction see edgeIndex.
-//! @param [out] edgeDistance distance from ray to closest edge.
-//! return false if all faces have been visited.
-GEOMDLLIMPEXP bool AdvanceToFacetBySearchRay (DRay3d ray, double tolerance, DPoint3dR facetPoint, double &rayFraction, ptrdiff_t &edgeIndex, double &edgeFraction, DPoint3dR edgePoint, double &edgeDistance);
-
-//! Call AdvanceToNextFace repeatedly, returning when a face is found within tolerance of search point.
-//! @param [in] ray ray
-//! @param [out] detail facet hit detail.
-GEOMDLLIMPEXP bool AdvanceToFacetBySearchRay (DRay3dCR ray, FacetLocationDetail& detail);
-//! Try to locate facet edges before and after a specified param in a facet.
-//! returns false if the facet does not have params or if there are not edges on both sides along the scan lines.
-//! @param [in] uvParam pick parameter.
-//! @param [in] horizontalScanBracket edge crossing data to left and right of uv.
-//! @param [in] verticalScanBracket edge crossign data below and above.
-GEOMDLLIMPEXP bool TryParamToScanBrackets
-    (
-    DPoint2dCR uvParam,
-    FacetLocationDetailPairP horizontalScanBracket,
-    FacetLocationDetailPairP verticalScanBracket
-    );
-
-//! Copy all data from a particular vertex (indexed within the visitor)
-//! into a facet location detail.
-//! @param [out] detail destination for copied data.
-//! @param [in] index index within data arrays for the visitor.
-GEOMDLLIMPEXP bool LoadVertexData (FacetLocationDetailR detail, size_t index);
-
-//! Find a uv location within the facet.  Compute all available data there.
-//! returns false if the facet does not have params or if there are not edges on both sides along the scan lines.
-//! @param [in] uvParam pick parameter.
-//! @param [in] detail all coordinate data at this parametric coordinate.
-GEOMDLLIMPEXP bool TryParamToFacetLocationDetail (DPoint2d uvParam, FacetLocationDetailR detail);
-
-// Compute point and normal at uvParam wrt the triangle on (locally numbered) vertices 0,i1,(i1+1),
-// Return an invalid ValidatedDRay3d if i0,i1,i2 not a valid triangle with non-colinear points
-GEOMDLLIMPEXP ValidatedDRay3d TryTriangleParamToPerpendicularRay
-(
-DPoint2d uvParam,   //!< [in] fractional coordinates along vector from [0] to [i1] and [0] to [i1+1].
-size_t i1           //!< [in] index of first target point.
-) const;
-//! Find a uv location within the facet.  Compute all available data there.
-//! returns false if the facet does not have params or if there are not edges on both sides along the scan lines.
-//! @param [in] ray ray to intersect with facet.
-//! @param [in] detail all coordinate data at this parametric coordinate.
-GEOMDLLIMPEXP bool TryDRay3dIntersectionToFacetLocationDetail (DRay3dCR ray, FacetLocationDetailR detail);
-
-//! interpolate all possible data along an edge of the current facet.
-GEOMDLLIMPEXP bool IntepolateDataOnEdge (FacetLocationDetailR detail, size_t vertexIndex, double edgeFraction = 0.0, double a = 0.0);
-
-//! accumualted a (multiple of) all numeric data to a detail.  Copy integer color and table number unchanged.
-GEOMDLLIMPEXP bool AccumulateScaledData (FacetLocationDetailR detail, size_t vertexIndex, double fraction);
-
-//! Interogate the xy coordinates (NOT THE STORED Param() ARRAY !!!) to determine
-//! a local coordinate frame for the current facet.
-//! This is the same logic used for CurveVector::CloneInLocalCoordinates and
-//!   PolygonOps::CoordinateFrame.  That is:
-//!<ul>
-//!<li>The prefered x axis direction is parallel to the first edge.
-//!<li>The prefered z direction is the outward normal of the xyz loop with CCW direction.
-//!<li>The selector parameter chooses among 4 options:
-//!   <ul>
-//!   <li>LOCAL_COORDINATE_SCALE_UnitAxesAtStart -- origin at first point (even if not lower left!!), local axes have unit length, so 
-//!        local coordinates are real distances.
-//!   <li>LOCAL_COORDINATE_SCALE_UnitAxesAtLowerLeft -- origin at lower left.  All xy local coordinates are 0 or positive, and local coordinates
-//!         are real distances along the local directions
-//!   <li>LOCAL_COORDINATE_SCALE_01RangeBothAxes -- Shift to lower left and scale to both directions go 0 to 1
-//!   <li>LOCAL_COORDINATE_SCALE_01RangeBothAxes -- Shift to lower left and scale so one direction goes 0 to 1, the other direction has same scale and
-//!         its largest coordinate  is positive and 1 or less.
-//!   </ul>
-//!</ul>
-//! Prefered x axis is parallel to the first edge.
-//! @param [out] localToWorld transform from local to world
-//! @param [out] worldToLocal transform from world to local
-//! @param [in] selector indicates preference for origin and scaling.
-GEOMDLLIMPEXP bool TryGetLocalFrame
-(
-TransformR localToWorld,
-TransformR worldToLocal,
-LocalCoordinateSelect selector = LOCAL_COORDINATE_SCALE_01RangeBothAxes
-);
-
-//! Return the readIndex (current position within client facets).  This value can be used to return
-//!    here via MoveToFacetByReadIndex
-//! @return readIndex in facet.
-GEOMDLLIMPEXP size_t GetReadIndex () const;
-//! Focus on facet with specified readIndex.
-//! @param [in] readIndex readIndex in facet.
-GEOMDLLIMPEXP bool MoveToFacetByReadIndex (size_t readIndex);
-
-
-//! return the number of edges on the current face.
-GEOMDLLIMPEXP uint32_t  NumEdgesThisFace() const;
-//! return the number or wraparound vertices that are added to the arrays.
-GEOMDLLIMPEXP uint32_t  GetNumWrap () const;
-//! Set the number of wraparound vertices to be added to faces when they are read.
-GEOMDLLIMPEXP void      SetNumWrap (uint32_t numWrap);
-//!return const pointer to array of per-edge visiblity flags
-GEOMDLLIMPEXP bool const* GetVisibleCP() const;
-//! return the (reference to) the array of per-edge visibility flags.
-GEOMDLLIMPEXP bvector<bool> &Visible ();
-//!  return the (reference to) the array indicating where vertex indices were read from the attached mesh.
-GEOMDLLIMPEXP bvector<size_t>& IndexPosition ();
-//!  Save data for traversing the given parentMesh
-GEOMDLLIMPEXP static PolyfaceVisitorPtr Attach (PolyfaceQueryCR  parentMesh, bool allData = true);
-//!  return reference to the attached mesh as a PolyfaceQuery
-GEOMDLLIMPEXP PolyfaceQueryCR GetClientPolyfaceQueryCR () const;
-
-//! Copy all data from one index to another.
-GEOMDLLIMPEXP void CopyData (size_t fromIndex, size_t toIndex);
-//! Trim all arrays to newSize.
-GEOMDLLIMPEXP void TrimData (size_t newSize);
-
-//! Compress adjacent points (including last/first) within tolerance.
-GEOMDLLIMPEXP void      CompressClosePoints (double tolerance);
-
-// The following methods are used for manipulating the visitor face "pseudo in place", usually with the source and instance as the same object.
-//     Manipulations copy and interpolate points "to the end" and then pack back to the beginning.
-//! Copy face data (point, normal, param, color, visible) from specified index of source.
-//! Active state is checked in receiver. Index is not checked.
-//!
-//! return the index of new point.
-GEOMDLLIMPEXP size_t PushFaceData (PolyfaceVisitor &source, size_t i0);
-//! In source, copy index data (point, normal, param, color) from specified index of source.
-//! Active state is checked in receiver. Index is not checked.
-GEOMDLLIMPEXP void PushIndexData (PolyfaceVisitor &source, size_t i0);
-
-//! In source, interpolate between specified indices of face data. 
-//! Active state is checked in receiver. Index is not checked.
-//!
-//! return the index of new point.
-GEOMDLLIMPEXP size_t PushInterpolatedFaceData (PolyfaceVisitor &source, size_t i0, double fraction, size_t i1, bool suppressVisibility = false);
-
-
-//! Trim all face data arrays, retaining {count} values starting at {index0}
-GEOMDLLIMPEXP void TrimFaceData (size_t index0, size_t count);
-
-//! Test if ray pierces facet or come close to an edge or vertex.
-//! @param [in] ray test ray.
-//! @param [in] tolerance tolerance for edge/vertex passby
-//! @param [out] facetPoint point on facet.
-//! @param [out] rayFraction parameter along ray
-//!
-//! return true if a hit was found.
-GEOMDLLIMPEXP bool TryFindFacetRayIntersection (DRay3dCR ray, double tolerance, DPoint3dR facetPoint, double &rayFraction) const;
-
-//! Test if a point is close to a facet.
-//! @param [in] spacePoint test point.
-//! @param [in] tolerance tolerance for identifying a hit.
-//! @param [out] facetPoint point on facet.
-//!
-//! return true if a hit was found.
-GEOMDLLIMPEXP bool TryFindCloseFacetPoint (DPoint3dCR spacePoint, double tolerance, DPoint3dR facetPoint) const;
-
-//! return true if centroid, area, and normal can be calculated for the current facet.
-GEOMDLLIMPEXP bool TryGetFacetCentroidNormalAndArea (DPoint3dR centroid, DVec3dR normal, double &area) const;
-//! return true if products of inertia for an AREA integral over the facet can be computed.
-GEOMDLLIMPEXP bool TryGetFacetAreaMomentProducts (DPoint3dCR origin, DMatrix4dR products) const;
-//! interpolate a point on an edge.  Edge index is interpretted cyclically (within the current face)
-GEOMDLLIMPEXP bool TryGetEdgePoint (size_t edgeIndex, double f, DPoint3dR xyz) const;
-//! get a normalized (0-1) parameter at an index within the current facet
-GEOMDLLIMPEXP bool TryGetNormalizedParameter (size_t index, DPoint2dR normalizedParam)  const;
-//! get a distance based parameter at an index within the current facet
-GEOMDLLIMPEXP bool TryGetDistanceParameter (size_t index, DPoint2dR distanceParam) const;
-//! gather all read indices.
-GEOMDLLIMPEXP void CollectReadIndices (bvector<size_t> &indices);
-
-//! Clear all arrays in the visitor.   This is used before AddVertexByReadIndex.
-GEOMDLLIMPEXP void ClearFacet ();
-//! Go to the source mesh at specified readIndex.  Bring all it's data into a new vertex in the visitor.
-//! @return false if not a valid readIndex for the client array, or if the client array has a zero (terminator) there, or if the client is not fully indexed.
-GEOMDLLIMPEXP bool TryAddVertexByReadIndex (size_t readIndex);
-//! Recompute the (coordinate) normal data based on the point coordinates.
-GEOMDLLIMPEXP bool TryRecomputeNormals ();
-
-};
-
-/*=================================================================================**//**
-* Filter class for selecting facets presented by a visitor.
-+===============+===============+===============+===============+===============+======*/
-//! Interface with callbacks to test PolyfaceVisitor contents.
-struct IPolyfaceVisitorFilter
-{
-// Function to test a face.
-GEOMAPI_VIRTUAL bool TestFacet (PolyfaceVisitorCR visitor) {return true;}
-};
-//! Object to accept/reject the visitor facet based on orientation of the facet normal.
-struct PolyfaceVisitorNormalOrientationFilter : IPolyfaceVisitorFilter
-{
-double m_normalTolerance;
-bool m_acceptNegative;
-bool m_acceptSide;
-bool m_acceptPositive;
-DVec3d m_positiveDirectionVector;
-//! Tester constructor.
-//! default positive direction vector is (001)
-GEOMDLLIMPEXP PolyfaceVisitorNormalOrientationFilter
-(
-bool acceptPositive = true,     //!< [in] true to accept facets with positive normal direction
-bool acceptNegative = false,    //!< [in] true to accept faces with negative normal direction.
-bool acceptSide = false,        //!< [in] true to accept facets with side normal direction.
-double normalTolerance = 1.0e-8 //!< [in] tolerance for normal test.
-);
-//! Set the positive direction vector.
-//! @return false if vector is 000
-GEOMDLLIMPEXP bool SetPositiveDirectionVector (DVec3dCR vector);
-
-//! Test the face.  Accept/Reject according to face normal dotted with the direction vector.
-GEOMDLLIMPEXP bool TestFacet (PolyfaceVisitorCR visitor) override;
-};
-
-/*=================================================================================**//**
-* Toleranced comparison class for map searches...
-+===============+===============+===============+===============+===============+======*/
-struct DPoint3dZYXTolerancedSortComparison
-{
-double m_absTol;
-double m_relTol;
-GEOMDLLIMPEXP DPoint3dZYXTolerancedSortComparison(double absTol, double relTol);
-GEOMDLLIMPEXP bool operator() (const DPoint3d& pointA, const DPoint3d &pointB) const;
-};
-
-/*--------------------------------------------------------------------------------**//**
-+--------------------------------------------------------------------------------------*/
-struct PolyfaceZYXMap : bmap <DPoint3d, size_t, DPoint3dZYXTolerancedSortComparison>
-{
-PolyfaceZYXMap (DPoint3dZYXTolerancedSortComparison const &compare);
-};
-
-
-struct DPoint3dZYXSortComparison
-    : public std::binary_function <DPoint3d, DPoint3d, bool> 
-{
-bool operator () (const DPoint3d& pointA, const DPoint3d &pointB) const;
-};
-
-struct DVec3dZYXSortComparison
-    : public std::binary_function <DVec3d, DVec3d, bool> 
-{
-bool operator () (const DVec3d& vecA, const DVec3d &vecB) const;
-};
-
-struct DPoint2dYXSortComparison
-    : public std::binary_function <DPoint2d, DPoint2d, bool> 
-{
-bool operator () (const DPoint2d& pointA, const DPoint2d &pointB) const;
-};
-
-struct UInt32SortComparison
-    : public std::binary_function <uint32_t, uint32_t, bool> 
-{
-bool operator () (const uint32_t & pointA, const uint32_t &pointB) const;
-};
-
-
-
-//! Support class for constructing meshes.
-//! Maintains lookup structures to assist indexing as points, parameters, normals are added to a mesh.
-//! The client mesh is owned by the caller.
-//! @remarks
-//! <ul>
-//! <li>Parameters in the PolyfaceCoordinateMap are xyz, with the z coordinate used as a face index.
-//! <li>The coordinate map has a modal variable for the face index.
-//! <li>Coordianates transfered to the PolyfaceHeader are "just" xy
-//! <li>As params are added to the PolyfaceCoordinateMap, a current face range is updated.
-//! </ul>
-//! @ingroup BentleyGeom_Construction
-//! @DotNetClassExclude
-struct PolyfaceCoordinateMap: public RefCountedBase, NonCopyableClass
-{
-protected:
-    PolyfaceHeader &m_polyface;
-    struct PolyfaceZYXMap *m_pointMap;
-    bmap <DVec3d, size_t, DVec3dZYXSortComparison> m_normalMap;
-    struct PolyfaceZYXMap * m_paramMap;
-    bmap <uint32_t, size_t, UInt32SortComparison> m_intColorMap;
-
-    double m_currentParamZ;
-public:
-//! Construct a new coordinate map, with caller supplied client mesh.
-PolyfaceCoordinateMap (PolyfaceHeader &referencedPolyface);
-
-//! Construct with specific tolerances for duplicate points and params.
-//! @param [in] referencedPolyface client to receive facets.
-//! @param [in] xyzAbsTol absolute tolerance for point comparisons.
-//! @param [in] xyzRelTol relative tolerance for point comparisons.
-//! @param [in] paramAbsTol absolute tolerance for param comparisons.
-//! @param [in] paramRelTol relative tolerance for param comparisons.
-PolyfaceCoordinateMap (PolyfaceHeader &referencedPolyface,
-    double xyzAbsTol, double xyzRelTol,
-    double paramAbsTol, double paramRelTol
-    );
-
-~PolyfaceCoordinateMap ();
-public:
-//! Query the client mesh.
-    GEOMDLLIMPEXP PolyfaceHeader& GetPolyfaceHeaderR ();
-
-//! Clear both the client mesh and the coordinate indexing.
-    GEOMDLLIMPEXP void ClearData ();
-    //! Assign a z value that is attached parameter values entered into the map.
-    //! Setting a different Z for facets from different faces ensures that parameters "with a face" get unique entries from numerically
-    //!   identical parameters of other faces.
-    GEOMDLLIMPEXP void SetCurrentParamZ (double data);
-    //! Query the current z assigned to parameters in the mapping.
-    GEOMDLLIMPEXP double GetCurrentParamZ () const;
-    
-    //! set range data to null range.
-    GEOMDLLIMPEXP void ResetCurrentFaceData ();
-//! (Find or) Add a point.  Return its (0 based) index.
-    //! @param [in] point point coordinates.
-    GEOMDLLIMPEXP size_t AddPoint  (DPoint3dCR point);
-//! Find a point by coordinates.
-    //! return true if this point is already present.
-    //! @param [in] point coordinates to look up.
-    //! @param [out] index 0-based index within the client mesh.
-    GEOMDLLIMPEXP bool   FindPoint (DPoint3dCR point, size_t &index);
-
-//! (Find or) Add a normal.  Return its (0 based) index.
-    //! @param [in] normal normal coordinates.
-    GEOMDLLIMPEXP size_t AddNormal  (DVec3dCR normal);
-    //! Find a normal by coordinates.
-    //! return true if this normal is already present.
-    //! @param [in] normal coordinates to look up.
-    //! @param [out] index 0-based index within the client mesh.
-    GEOMDLLIMPEXP bool   FindNormal (DVec3dCR normal, size_t &index);
-
-//! (Find or) Add a param in the current face.  Return its (0 based) index.
-    //! @param [in] param normal coordinates.
-    GEOMDLLIMPEXP size_t AddParam  (DPoint2dCR param);
-//! Find a param by coordinates, assuming current face.
-    //! return true if this param is already present.
-    //! @param [in] param coordinates to look up.
-    //! @param [out] index 0-based index within the client mesh.
-    GEOMDLLIMPEXP bool   FindParam (DPoint2dCR param, size_t &index);
-
-//! (Find or) Add a color.  Return its (0 based) index.
-    //! @param [in] color normal coordinates.
-    GEOMDLLIMPEXP size_t AddIntColor  (uint32_t color);
-//! Find a color by coordinates.
-    //! return true if this color is already present.
-    //! @param [in] color coordinates to look up.
-    //! @param [out] index 0-based index within the client mesh.
-    GEOMDLLIMPEXP bool   FindIntColor (uint32_t color, size_t &index);
-
-//! Try to dereference a point by index.
-    GEOMDLLIMPEXP bool TryGetPoint (size_t index, DPoint3dR xyz) const;    
-
-//! DEPRECATED -- use Create(polyface)
-    static GEOMDLLIMPEXP PolyfaceCoordinateMapPtr New (PolyfaceHeaderR polyface);
-//! Return a (ref counted !!) PolyfaceCoordinateMapPtr
-    //! bound to the referenced PolyfaceVectors
-    static GEOMDLLIMPEXP PolyfaceCoordinateMapPtr Create (PolyfaceHeaderR polyface);
-
-//! Add a polygon, generating indices for each datum.
-    //! If normals, params, and colors are supplied, their inidces are
-    //!    added to the respective index array.
-    void GEOMDLLIMPEXP AddPolygon (int n,
-        DPoint3dCP      points,
-        DVec3dCP        normals = NULL,
-        DPoint2dCP      params = NULL,
-        int *           intColor = NULL
-        );
-//! Add a polygon, generating indices for each datum.
-    //! If normals, params, and colors are supplied, their inidces are
-    //!    added to the respective index array.
-    void GEOMDLLIMPEXP AddPolygon (bvector<DPoint3d> const &points,
-        bvector<DVec3d> const *normals = nullptr,
-        bvector<DPoint2d> const *params = nullptr,
-        bvector<int> const *intColor = nullptr
-        );
-
-
-
-//! Add a polygon, using a (subset of !!!) data from visitor.
-    //! @param[in]  source  source data
-    //! @param[in]  i0      start index of face in visitor.
-    //! @param[in]  n       vertex count in visitor.
-    GEOMDLLIMPEXP void AddVisitorPartialFace (PolyfaceVisitor &source, size_t i0, size_t n);
-
-//! Add a polygon, using data from a visitor.
-    //! @param[in]  source  source data
-    GEOMDLLIMPEXP void AddVisitorFace (PolyfaceVisitor &source);
-
-
-//! Visit each face of source. Clip to chain and capture the clipped residual.
-//! @param [in] source input mesh
-//! @param [out] insideDest inside mesh.  (REQUIRED)
-//! @param [out] outsideDest outside mesh (OPTIONAL)
-//! @param [out] resultHasIncompleteCutPlanefaces indicates that edges on one or more cut planes could not be assembed into loops.
-//! @param [in] clipPlanes chain of convex volumes
-//! @param [in] formNewFacesOnClipPlanes true to attempt reassembling faces on clip planes.
-//! @param [in] filter for mesh
-//! @param [out] cutLoops optional coordinate data for cut loops
-//! @param [out] cutChains optional coordinate data for cut chains 
-    GEOMDLLIMPEXP static void AddClippedPolyface (PolyfaceQueryR source,
-        PolyfaceCoordinateMapP insideDest,
-        PolyfaceCoordinateMapP outsideDest,
-        bool &resultHasIncompleteCutPlanefaces,
-        ClipPlaneSetP clipPlanes,
-        bool formNewFacesOnClipPlanes = false,
-        IPolyfaceVisitorFilter *filter = nullptr,
-        bvector<bvector<DPoint3d>> *cutLoops = nullptr,
-        bvector<bvector<DPoint3d>> *cutChains = nullptr
-        );
-/*__PUBLISH_SECTION_END__*/
-//! Visit each face of source. Clip to chain and capture the clipped residual.
-//! @param [in] source input mesh
-//! @param [out] insideDest inside mesh.  (REQUIRED)
-//! @param [out] outsideDest outside mesh (OPTIONAL)
-//! @param [in] clipPlanes chain of convex volumes
-//! @param [in] formNewFacesOnClipPlanes true to attempt reassembling faces on clip planes.
-    GEOMDLLIMPEXP static void AddClippedPolyfaceA (PolyfaceQueryR source,
-        PolyfaceCoordinateMapP insideDest,
-        PolyfaceCoordinateMapP outsideDest,
-        ClipPlaneSetP clipPlanes, bool formNewFacesOnClipPlanes = false);
-/*__PUBLISH_SECTION_START__*/
-
-};
-/*__PUBLISH_SECTION_END__*/
-
-typedef RefCountedPtr<struct PolyfaceCoordinateAverageContext>  PolyfaceCoordinateAverageContextPtr;
-
-//! A polyfaceCoordinateAverager supports arrays of points and other data, with counters to allow averaging of the associated data.
-struct PolyfaceCoordinateAverageContext: public RefCountedBase, NonCopyableClass
-{
-private:
-PolyfaceZYXMap m_map;     // point lookup index.
-size_t m_numPoints;       // total number of points (matches m_map.size ())
-bvector<int> m_numIncident;         // m_numIncident[i] = number of times m_averages.Point ()[i] has been seen.
-bvector<DPoint2d> m_param;
-bvector<DVec3d> m_normal;
-bvector<DPoint4d> m_doubleColor;    // xyzw are the 4 bytes of int colors.
-bvector<int>   m_intColor;      // IntColor cannot be averaged -- " Last one wins"
-
-PolyfaceCoordinateAverageContext ();
-
-public:
-//! Create a new context.
-GEOMDLLIMPEXP static PolyfaceCoordinateAverageContextPtr Create ();
-
-//! Announce a facet whose vertices are to (all) appear in the averages.
-//! The world to local transform is only applied to the xyz in the points.
-GEOMDLLIMPEXP void AnnounceFacet (PolyfaceVisitorR visitor, TransformCP worldToLocal = nullptr);
-//! look up a point.
-GEOMDLLIMPEXP ValidatedSize FindPoint (DPoint3dCR xyz, TransformCP worldToLocal = nullptr);
-//! return the averaged parameter.
-GEOMDLLIMPEXP DPoint2d GetAverageParam (size_t index) const;
-//! return the averaged parameter.
-GEOMDLLIMPEXP DVec3d GetAverageNormal (size_t index) const;
-//! return the (last) intColor.
-GEOMDLLIMPEXP int GetIntColor (size_t index) const;
-//! return the average int color (byte-by-byte summed and averaged independently)
-GEOMDLLIMPEXP int GetAverageIntColor (size_t index) const;
-//! Load the xyz, uv, normal and color arrays of a visitor.
-//! Return false if any input point lookup fails.
-//! All other vistor content is left unchanged. (Caveat programmat)
-GEOMDLLIMPEXP bool LoadVisitor
-(
-PolyfaceVisitorR visitor,   //!< Visitor whose Active() flags match the source and destination data.
-bvector<DPoint3d> const &xyz
-);
-};
-
-struct IFacetProcessor
-{
-GEOMAPI_VIRTUAL void Process (PolyfaceVectors &) = 0;
-};
-
-
-
-
-/*__PUBLISH_SECTION_START__*/
-END_BENTLEY_GEOMETRY_NAMESPACE
-
-#endif
-
-/*----------------------------------------------------------------------+
-|                                                                       |
-|   Mesh Styles                                                         |
-|                                                                       |
-|   A mesh is stored as a number of matrix elements.  Particulars of    |
-|   these arrays depend on the known structure of the mesh, as          |
-|   signified by the (positive) mesh style:                             |
-|                                                                       |
-|   MESH_ELM_STYLE_INDEXED_FACE_LOOPS                                   |
-|       The mesh consists of an array of vertex coordinates and an      |
-|       array of indices into the vertex coordinate array.  Each face   |
-|       appears as a row of indices in the index matrix.                |
-|   MESH_ELM_STYLE_POINT_CLOUD                                          |
-|       The mesh consists of a single array of (unblocked) coordinates. |
-|       (No connectivity stored.)                                       |
-|   MESH_ELM_STYLE_COORDINATE_TRIANGLES                                 |
-|       The mesh consists of a single array of coordinates.  Each block |
-|       of 3 points is a triangle.   (No connectivity stored.)          |
-|   MESH_ELM_STYLE_COORDINATE_QUADS                                     |
-|       The mesh consists of a single array of coordinates.  Each block |
-|       of 4 points is a quad.  (No connectivity stored.)               |
-|   MESH_ELM_STYLE_TRIANGLE_GRID                                        |
-|       The mesh consists of a simple grid of points, to be             |
-|       triangulated.  The triangulation convention is that within each |
-|       quad of the grid, an edge is added from the lowest numbered     |
-|       vertex to the highest, i.e., in a quad with indices i,i+1,j,j+1 |
-|       (where j=i+numPerRow), an edge is added from i to j+1.          |
-|   MESH_ELM_STYLE_QUAD_GRID                                            |
-|       The mesh consists of a simple grid of points, to be formed into |
-|       quads.                                                          |
-|                                                                       |
-+----------------------------------------------------------------------*/
-#define MESH_ELM_STYLE_INDEXED_FACE_LOOPS       1
-#define MESH_ELM_STYLE_POINT_CLOUD              2
-#define MESH_ELM_STYLE_COORDINATE_TRIANGLES     3
-#define MESH_ELM_STYLE_COORDINATE_QUADS         4
-#define MESH_ELM_STYLE_TRIANGLE_GRID            5
-#define MESH_ELM_STYLE_QUAD_GRID                6
-#define MESH_ELM_STYLE_LARGE_MESH               7
-
-/*----------------------------------------------------------------------+
-|                                                                       |
-|   Matrix Tags                                                         |
-|                                                                       |
-|   Each matrix element stores an identifier to distinguish its         |
-|   contents.  These tags are application-specific (cf. matrix tags     |
-|   for the mesh element API).  In those cases where a matrix tag       |
-|   reference is irrelevant (e.g., in the indexedBy field of a data     |
-|   matrix) use this constant.                                          |
-|                                                                       |
-+----------------------------------------------------------------------*/
-#define MATRIX_ELM_TAG_NONE             0
-
-/*----------------------------------------------------------------------+
-|                                                                       |
-|   Matrix Tags (Mesh parents)                                          |
-|                                                                       |
-|   A matrix element whose parent is a mesh element has one of these    |
-|   (nonnegative) tags, to signify what the matrix data represents.     |
-|   Matrices with MESH_ELM_TAG_*_INDICES tags are index matrices into   |
-|   the associated data array.                                          |
-|                                                                       |
-+----------------------------------------------------------------------*/
-#define MESH_ELM_TAG_NONE                               MATRIX_ELM_TAG_NONE
-
-/* main data/index array */
-#define MESH_ELM_TAG_FACE_LOOP_TO_VERTEX_INDICES        1
-#define MESH_ELM_TAG_VERTEX_COORDINATES                 2
-
-/* auxiliary data arrays */
-#define MESH_ELM_TAG_NORMAL_COORDINATES                 4
-#define MESH_ELM_TAG_UV_PARAMETERS                      6
-/* each double color entry is an RGB color as 3 doubles in [0,1] */
-//#define MESH_ELM_TAG_DOUBLE_COLOR                       8
-/* each double color entry is an RGB color as 3 floats.
-   Since there are no FLOAT dgn elements, this tag can only exist in
-   in-memory copies of DOUBLE dgn elements.*/
-//#define MESH_ELM_TAG_FLOAT_COLOR                        9
-/* each int color entry is an RGB color as 1 int packed with 3 bytes in [0,255] */
-#define MESH_ELM_TAG_INT_COLOR                          10
-/* each table color entry is an index into a color table */
-//#define MESH_ELM_TAG_TABLE_COLOR                        12
-#define MESH_ELM_TAG_DENSITY                            14
-#define MESH_ELM_TAG_PRESSURE                           16
-#define MESH_ELM_TAG_TEMPERATURE                        18
-#define MESH_ELM_TAG_DISPLACEMENT                       20
-#define MESH_ELM_TAG_VELOCITY                           22
-
-/* auxiliary index arrays: "by face loop" */
-#define MESH_ELM_TAG_FACE_LOOP_TO_NORMAL_INDICES        3
-#define MESH_ELM_TAG_FACE_LOOP_TO_UV_PARAMETER_INDICES  5
-//#define MESH_ELM_TAG_FACE_LOOP_TO_DOUBLE_COLOR_INDICES  7
-#define MESH_ELM_TAG_FACE_LOOP_TO_INT_COLOR_INDICES     9
-//#define MESH_ELM_TAG_FACE_LOOP_TO_TABLE_COLOR_INDICES   11
-#define MESH_ELM_TAG_FACE_LOOP_TO_DENSITY_INDICES       13
-#define MESH_ELM_TAG_FACE_LOOP_TO_PRESSURE_INDICES      15
-#define MESH_ELM_TAG_FACE_LOOP_TO_TEMPERATURE_INDICES   17
-#define MESH_ELM_TAG_FACE_LOOP_TO_DISPLACEMENT_INDICES  19
-#define MESH_ELM_TAG_FACE_LOOP_TO_VELOCITY_INDICES      21
-#define MESH_ELM_TAG_FACE_LOOP_TO_FACE_INDICES          23
-
-/* auxiliary index arrays: "by face" */
-#define MESH_ELM_TAG_FACE_TO_NORMAL_INDICES             23
-#define MESH_ELM_TAG_FACE_TO_UV_PARAMETER_INDICES       24
-//#define MESH_ELM_TAG_FACE_TO_DOUBLE_COLOR_INDICES       25
-#define MESH_ELM_TAG_FACE_TO_INT_COLOR_INDICES          26
-//#define MESH_ELM_TAG_FACE_TO_TABLE_COLOR_INDICES        27
-#define MESH_ELM_TAG_FACE_TO_DENSITY_INDICES            28
-#define MESH_ELM_TAG_FACE_TO_PRESSURE_INDICES           29
-#define MESH_ELM_TAG_FACE_TO_TEMPERATURE_INDICES        30
-#define MESH_ELM_TAG_FACE_TO_DISPLACEMENT_INDICES       31
-#define MESH_ELM_TAG_FACE_TO_VELOCITY_INDICES           32
-
-/* auxiliary index arrays: "by vertex" */
-#define MESH_ELM_TAG_VERTEX_TO_NORMAL_INDICES           33
-#define MESH_ELM_TAG_VERTEX_TO_UV_PARAMETER_INDICES     34
-//#define MESH_ELM_TAG_VERTEX_TO_DOUBLE_COLOR_INDICES     35
-#define MESH_ELM_TAG_VERTEX_TO_INT_COLOR_INDICES        36
-//#define MESH_ELM_TAG_VERTEX_TO_TABLE_COLOR_INDICES      37
-#define MESH_ELM_TAG_VERTEX_TO_DENSITY_INDICES          38
-#define MESH_ELM_TAG_VERTEX_TO_PRESSURE_INDICES         39
-#define MESH_ELM_TAG_VERTEX_TO_TEMPERATURE_INDICES      40
-#define MESH_ELM_TAG_VERTEX_TO_DISPLACEMENT_INDICES     41
-#define MESH_ELM_TAG_VERTEX_TO_VELOCITY_INDICES         42
-
-/*----------------------------------------------------------------------+
-|                                                                       |
-|   Matrix Index Families                                               |
-|                                                                       |
-|   The index family of a matrix element is used to distinguish         |
-|   different kinds of index matrices.  These tags are application-     |
-|   specific (cf. matrix index families in the mesh element API).  In   |
-|   those cases where an index family reference is irrelevant (e.g., in |
-|   the indexFamily field of a data matrix), use this constant.         |
-|                                                                       |
-+----------------------------------------------------------------------*/
-#define MATRIX_ELM_INDEX_FAMILY_NONE    0
-
-/*----------------------------------------------------------------------+
-|                                                                       |
-|   Matrix Index Families (Mesh parents)                                |
-|                                                                       |
-|   A matrix element whose parent is a mesh element has one of these    |
-|   (nonpositive) index family tags to indicate how each row of the     |
-|   matrix is to be interpreted.                                        |
-|                                                                       |
-|   MESH_ELM_INDEX_FAMILY_NONE                                          |
-|       No row interpretation (as indices); default on data matrices.   |
-|   MESH_ELM_INDEX_FAMILY_BY_FACE_LOOP                                  |
-|       Row i consists of an ordered list of indices, one per vertex    |
-|       (sector) of face i; default on index matrices.                  |
-|   MESH_ELM_INDEX_FAMILY_BY_FACE                                       |
-|       Row i consists of a single index for face i.                    |
-|   MESH_ELM_INDEX_FAMILY_BY_VERTEX                                     |
-|       Row i consists of a single index for vertex i.                  |
-|                                                                       |
-+----------------------------------------------------------------------*/
-#define MESH_ELM_INDEX_FAMILY_NONE           MATRIX_ELM_INDEX_FAMILY_NONE
-#define MESH_ELM_INDEX_FAMILY_BY_FACE_LOOP  -1
-#define MESH_ELM_INDEX_FAMILY_BY_FACE       -2
-#define MESH_ELM_INDEX_FAMILY_BY_VERTEX     -3
-
-/*----------------------------------------------------------------------+
-|                                                                       |
-|   Matrix Int Data Transform Types                                     |
-|                                                                       |
-|   The following constants are used in de/enciphering the index type   |
-|   code (also called transform type) in matrix int data elements:      |
-|                                                                       |
-|   MATRIX_DATA_ELM_INDEX_TYPE_BLOCK_NONE                               |
-|       Data are not to be interpreted as indices.                      |
-|   MATRIX_DATA_ELM_INDEX_TYPE_BLOCK_FIXED                              |
-|       Fixed-length rows of indices, possibly right-padded with a      |
-|       special value.                                                  |
-|   MATRIX_DATA_ELM_INDEX_TYPE_BLOCK_VARIABLE                           |
-|       Variable-length rows of indices, each terminated with a special |
-|       value.                                                          |
-|                                                                       |
-+----------------------------------------------------------------------*/
-#define MATRIX_DATA_ELM_INDEX_TYPE_BLOCK_NONE           0
-#define MATRIX_DATA_ELM_INDEX_TYPE_BLOCK_FIXED          1
-#define MATRIX_DATA_ELM_INDEX_TYPE_BLOCK_VARIABLE       2
-
-/*----------------------------------------------------------------------+
-|                                                                       |
-|   Matrix Double Data Transform Types                                  |
-|                                                                       |
-|   The following constants are used in de/enciphering the transform    |
-|   type code in matrix double data elements:                           |
-|                                                                       |
-|       Key: transform = [M t] = [Matrix translation]                   |
-|            M-^ = inverse transpose                                    |
-|            x = structure to transform                                 |
-|                                                                       |
-|   MATRIX_DATA_ELM_TRANSFORM_TYPE_COORD_NONE                           |
-|       Data are not to be transformed.                                 |
-|   MATRIX_DATA_ELM_TRANSFORM_TYPE_COORD_POINT                          |
-|       Point data.  [M t]x = Mx + t.                                   |
-|   MATRIX_DATA_ELM_TRANSFORM_TYPE_COORD_VECTOR                         |
-|       Vector data.  [M t]x = Mx.                                      |
-|   MATRIX_DATA_ELM_TRANSFORM_TYPE_COORD_COVECTOR                       |
-|       Covector data (e.g., normals).  [M t]x = M-^x (this preserves   |
-|       orthogonality of the data).                                     |
-|                                                                       |
-+----------------------------------------------------------------------*/
-#define MATRIX_DATA_ELM_TRANSFORM_TYPE_COORD_NONE       0
-#define MATRIX_DATA_ELM_TRANSFORM_TYPE_COORD_POINT      1
-#define MATRIX_DATA_ELM_TRANSFORM_TYPE_COORD_VECTOR     2
-#define MATRIX_DATA_ELM_TRANSFORM_TYPE_COORD_COVECTOR   3
-
-
+/*--------------------------------------------------------------------------------------+
+|
+|     $Source: PublicAPI/Geom/Polyface.h $
+|
+|  $Copyright: (c) 2017 Bentley Systems, Incorporated. All rights reserved. $
+|
++--------------------------------------------------------------------------------------*/
+#pragma once
+/*__PUBLISH_SECTION_START__*/
+//! @file Polyface.h  Data for face containing facets: FacetFaceData, DSegment3dOnFacets, BlockedVectorInt, FacetLocationDetail, FacetLocationDetailPair, PolyfaceEdgeChain, DirectionalVolumeData, PolyfaceQuery,    PolyfaceQuery::IClipToPlaneSetOutput, PolyfaceQueryCarrier, PolyfaceVectors, PolyfaceHeader, PolyfaceVisitor, PolyfaceCoordinateMap
+#if defined (__cplusplus)
+#include <Bentley/bmap.h>
+#include <Bentley/bvector.h>
+#include <Bentley/WString.h>
+#include <Bentley/RefCounted.h>
+#include <Bentley/NonCopyableClass.h>
+#include <limits.h>
+#include <cstdlib> // for std::abs
+/*__PUBLISH_SECTION_END__*/
+#include <Geom/BinaryRangeHeap.h>
+/*__PUBLISH_SECTION_START__*/
+BEGIN_BENTLEY_GEOMETRY_NAMESPACE
+
+typedef RefCountedPtr<PolyfaceHeader>  PolyfaceHeaderPtr;               //!< @ingroup BentleyGeom_Mesh
+typedef RefCountedPtr<PolyfaceVisitor> PolyfaceVisitorPtr;              //!< @ingroup BentleyGeom_Mesh
+typedef RefCountedPtr<PolyfaceCoordinateMap> PolyfaceCoordinateMapPtr;  //!< @ingroup BentleyGeom_Mesh
+
+typedef PolyfaceCoordinateMap *PolyfaceCoordinateMapP;
+typedef PolyfaceCoordinateMap &PolyfaceCoordinateMapR;
+
+
+
+
+//=======================================================================================
+//! 
+//! Data for face containing facets.
+//!  This is built up cooperatively by the IPolyfaceConstruction and its callers, and stored as FaceData array in PolyfaceHeader.
+//!
+//=======================================================================================
+struct FacetFaceData
+{
+DRange2d m_paramDistanceRange;
+//! Range that parameters actually span in their stored form.
+DRange2d m_paramRange;
+//! xyz data range in vertices of the face.
+DRange3d m_xyzRange;
+//! normal range in normals referenced by the face.
+DRange3d m_normalRange;
+
+//! Defined only by CALLER of IPolyfaceConstruction.
+size_t m_sourceIndex;
+//! Defined SolidPrimitive faceters
+SolidLocationDetail::FaceIndices m_faceIndices;
+//! Maintained modally by IPolyfaceConstruction.
+//! range that parameters would span if scaled as distances.
+
+//! construct with null ranges, 0 indices.
+GEOMDLLIMPEXP FacetFaceData ();
+//! restore to constructor state.
+GEOMDLLIMPEXP void Init ();
+
+//! convert parameter from stored value to distance-based parameter.
+GEOMDLLIMPEXP void ConvertParamToDistance (DPoint2dR distanceParam, DPoint2dCR param) const;
+
+//! convert parameter from stored value to normalized (0-1) parameter.
+GEOMDLLIMPEXP void ConvertParamToNormalized (DPoint2dR normalizedParam, DPoint2dCR param) const;
+
+
+//! Scale distance parameters
+GEOMDLLIMPEXP void ScaleDistances (double distanceScale); 
+//! To be called just after one or more "one-based, zero terminated" facets have been added to the polyface.
+//! The new facets are identified as a "face" and the face size data is recorded.
+//! Face size is tied to parameter range by scale factors from simple triangulation of all facets.
+GEOMDLLIMPEXP void SetParamDistanceRangeFromNewFaceData (PolyfaceHeaderR polyface, size_t endIndex = 0);
+};
+
+//! Struct to carry a DSegment3d with construction history (in facet merge)
+struct DSegment3dOnFacets : DSegment3d
+{
+enum class HistoryBit
+    {
+    Null = 0,
+    Transverse  = 1,
+    EdgeOfA     = 2,
+    EdgeOfB     = 4
+    };
+uint32_t m_history;
+
+// Constructor from just a DSegement3d with no history . . .
+DSegment3dOnFacets (DSegment3dCR segment)
+    : DSegment3d(segment), m_history((uint32_t)HistoryBit::Null){}
+DSegment3dOnFacets (DSegment3dCR segment, HistoryBit bit)
+    : DSegment3d(segment), m_history((uint32_t)bit){}
+
+DSegment3dOnFacets (DPoint3dCR xyzA, DPoint3dCR xyzB, HistoryBit bit)
+    : m_history((uint32_t)bit)
+    {
+    point[0] = xyzA;
+    point[1] = xyzB;
+    }
+
+void SetBit (HistoryBit bit){m_history |= (uint32_t)bit;}
+bool HasBit (HistoryBit bit){return 0 != (m_history & (uint32_t)bit);}
+};
+
+typedef ValueSizeSize <DSegment3dOnFacets> DSegment3dSizeSize;
+
+
+
+
+
+END_BENTLEY_GEOMETRY_NAMESPACE
+
+#include <Geom/FacetOptions.h>
+
+BEGIN_BENTLEY_GEOMETRY_NAMESPACE
+
+/**
+@ingroup BentleyGeom_MeshSupport
+   A BlockedVector<T> is an in-memory bvector<T> augmented with blocking and context information corresponding to a DGN file "MATRIX_ELM".
+  
+   <p>The following information in the BlockedVector directly matches what is stored in a DGN file MATRIX_HEADER_ELM:
+   <TABLE BORDER="1">
+   <TR><TD>NumPerStruct</TD> <TD>Number of machine primitives (int or double) in the template structure T.</TD>
+   </TR>
+   <TR><TD>StructsPerRow</TD> <TD>For coordinate-grid meshes, this is the number of points in a grid row.</TD>
+   </TR>
+   <TR><TD>Tag</TD> <TD>Tag to identify the role of this array.</TD>
+   </TR>
+   <TR><TD>IndexFamily</TD> <TD>Describes interpretation of the index data</TD>
+   </TR>
+   <TR><TD>IndexedBy</TD> <TD>Tag of the index array that references data in this array.</TD>
+   </TR>
+   </TD>
+   </TR>
+   </TABLE>
+   </p>
+  
+   <p>In addition, the BlockedVector has a boolean Active.  In a runtime PolyfaceVectors structure, all possible arrays are present, and those not in use
+   for a particular mesh instance have the Active property false.
+  
+   The NumPerStruct values for common arrayed type T are:
+   <TABLE BORDER="1">
+   <TR>
+   <TH>typename T
+   </TH> 
+   <TH>matrix primitive
+   </TH>   
+   <TH>NumPerStruct
+   </TH>
+   </TR>
+   <TR><TD>DPoint3d</TD> <TD>double</TD>   <TD>3</TD>   
+   </TR>
+   <TR><TD>DPoint2d</TD> <TD>double</TD>   <TD>2</TD>   
+   </TR>
+   <TR><TD>DVec3d</TD> <TD>double</TD>   <TD>3</TD>     
+   </TR>
+   <TR><TD>RgbFactor</TD> <TD>double</TD>   <TD>3</TD>  
+   </TR>
+   <TR><TD>int</TD> <TD>int</TD>   <TD>1</TD>        
+   </TR>
+   <TR><TD>double</TD> <TD>double</TD>   <TD>1</TD>   
+   </TR>
+   </TABLE>
+*/   
+template <typename T>
+struct BlockedVector : bvector <T>
+{
+protected:
+    //! Number of primitive values (ints or doubles) in a single struct.
+    uint32_t m_numPerStruct;
+    //! Number of structs considered as a single row.
+    uint32_t m_structsPerRow;
+    //! Application tag.
+    uint32_t m_tag;              // application tag
+    uint32_t m_indexFamily; 
+    //! Tag of the blocked vector that indexes into this one.
+    uint32_t m_indexedBy;
+    //! Indicates if this blocked vector is to be filled.
+    //! (A Polyface header declares all possible blocked vectors (e.g. multiple color representations) but does not have them all in use for all meshes.)
+    bool m_active;
+public:
+    //! Constructor with optional tag values.
+    GEOMDLLIMPEXP BlockedVector (uint32_t numPerStruct,
+        uint32_t structsPerRow = 0, uint32_t tag = 0, uint32_t indexFamily = 0, uint32_t indexedBy = 0, bool active = false);
+    //! Constructor, fills all tags with zero.
+    GEOMDLLIMPEXP BlockedVector ();
+
+public:
+//! Query the number of machine primitves (ints or doubles, depending on the MATRIX_ELM type) that constitute a single struct of the BlockedVector.
+    GEOMDLLIMPEXP uint32_t NumPerStruct () const;
+//! Query the number of structs considered a "row".
+    GEOMDLLIMPEXP uint32_t StructsPerRow () const;
+//! Set the number of structs considered a "row".
+    GEOMDLLIMPEXP void   SetStructsPerRow (uint32_t num);
+//! Return the context tag.
+    GEOMDLLIMPEXP uint32_t Tag () const;
+//! Return the IndexFamily.
+    GEOMDLLIMPEXP uint32_t IndexFamily () const;
+//! Return the IndexedBy 
+    GEOMDLLIMPEXP uint32_t IndexedBy () const;
+//! Set all blocking and tag data at once
+    GEOMDLLIMPEXP void SetTags (uint32_t numPeStruct, uint32_t structsPerRow, uint32_t tag, uint32_t IndexFamily, uint32_t IndexedBy, bool active);
+//! Query if the BlockedVector has been marked active.  (In memory mesh objects will have empty, inactive arrays.)
+    bool Active () const {return this->m_active;}
+//! Mark the BlockedVector active.
+    void SetActive (bool active) {this->m_active=active;}
+//! clear the bvector, then append (push_back) from source vector.  Leave blocking data alone.
+    GEOMDLLIMPEXP void CopyVectorFrom (bvector<T>&source);
+
+//! Clear this vector.   Append up to n values from source, with first source index i0.   Replicate leading numWrap values at end.
+    GEOMDLLIMPEXP uint32_t ClearAndAppendBlock (BlockedVector<T> &source, uint32_t i0, uint32_t numWrap, uint32_t n);
+//! Clear this vector.   Append up to n values from source, with first source index i0.   Replicate leading numWrap values at end.
+    GEOMDLLIMPEXP uint32_t ClearAndAppendBlock (T const *source, size_t sourceSize, uint32_t i0, uint32_t numWrap, uint32_t n);
+
+//! Clear this vector.   Append all data from source 
+    GEOMDLLIMPEXP void ClearAndAppend (bvector<T> const &source);
+
+//! clear the bvector, then append (push_back) {numItem+numWrap} source values identified by contiguous indices in index array.
+    //! Fill zeroBasedIndices vector to record source index
+    //! Optionally record sign in oneBasedIndices vector.
+    //! Return the number actually copied, whether delimited by end of array, 0 terminator, or invalid index.
+    GEOMDLLIMPEXP uint32_t ClearAndAppendByOneBasedIndices
+            (
+            bvector<int> &zeroBasedIndices,
+            bvector<bool> *positive,
+            bvector<T> &source,
+            bvector<int> &oneBasedIndices,
+            uint32_t i0,
+            uint32_t numItem,
+            uint32_t numWrap
+            );
+
+//! clear the bvector, then append (push_back) {numItem+numWrap} source values identified by contiguous indices in index array.
+    //! Fill zeroBasedIndices vector to record source index
+    //! Optionally record sign in oneBasedIndices vector.
+    //! No actions if source pointers are null.
+    //! Return the number actually copied, whether delimited by end of array, 0 terminator, or invalid index.
+    GEOMDLLIMPEXP uint32_t ClearAndAppendByOneBasedIndices
+            (
+            bvector<int> &zeroBasedIndices,
+            bvector<bool> *positive,
+            T const *pSource,
+            size_t sourceCount,
+            int const *oneBasedIndices,
+            size_t oneBasedIndexCount,
+            uint32_t i0,
+            uint32_t numItem,
+            uint32_t numWrap
+            );
+
+//! Simple append from array.  SetActive and return new size.
+    GEOMDLLIMPEXP size_t Append
+            (
+            T const *pBuffer,
+            size_t count
+            );
+//! Simple append from array.  SetActive and return new size.
+    GEOMDLLIMPEXP size_t Append
+            (
+            BlockedVector<T> const &source
+            );
+
+//! Simple append one value.   SetActive and return new size.
+    GEOMDLLIMPEXP size_t Append (T const &source);
+
+//! Simple append one value.   SetActive and return index where the new item appears.
+    GEOMDLLIMPEXP size_t AppendAndReturnIndex (T const &source);
+
+//! Return the number of complete rows, based on StructsPerRow ad actual size.
+    GEOMDLLIMPEXP size_t NumCompleteRows ();
+
+//! Return pointer to the flat buffer.  Illicit in std, but ....
+    GEOMDLLIMPEXP T* GetPtr ();
+
+//! Return pointer to the flat buffer.  Illicit in std, but ....
+    GEOMDLLIMPEXP T const * GetCP () const;
+
+//! Reverse entries iFirst < i < iLast 
+
+    GEOMDLLIMPEXP void ReverseInRange (size_t iFirst, size_t iLast);
+
+//! Copy (or quietly ignore range errors) from one place to another 
+
+    GEOMDLLIMPEXP void CopyData (size_t fromIndex, size_t toIndex);
+
+//! Copy {count} values (or quietly ignore range errors) from index0 to 0.
+//!        Trim all others. 
+
+    GEOMDLLIMPEXP void Trim (size_t index0, size_t count);
+
+//! Checked access ..
+    GEOMDLLIMPEXP bool TryGetAt (size_t index, T const &defaultValue, T &value) const;
+};
+
+//=======================================================================================
+//! A BlockedVectorInt specialized BlockedVector<int> with services for manipulating the int values as mesh indices.
+struct BlockedVectorInt : BlockedVector<int>
+{
+/*__PUBLISH_SECTION_END__*/
+//! Constructor with all auxilliary data 0.
+BlockedVectorInt () : BlockedVector<int> () {}
+
+//! Constructor with optional tag valus.
+BlockedVectorInt (uint32_t numPerStruct,
+        uint32_t structsPerRow = 0, uint32_t tag = 0, uint32_t indexFamily = 0, uint32_t indexedBy = 0, bool active = false)
+    : BlockedVector<int> (numPerStruct, structsPerRow, tag, indexFamily, indexedBy, active)
+    {}
+/*__PUBLISH_SECTION_START__*/
+//!
+//! If the current array has blocked structsPerRow, expand to variable length 0-terminated form. (ASSUMES all zeros in blocked form are placeholders.)
+//!
+GEOMDLLIMPEXP void ConvertBlockedToZeroTerminated ();
+
+//!
+//! Count zeros in the vector.
+//!
+GEOMDLLIMPEXP size_t CountZeros ();
+
+//!
+//! Add numRow blocks of numPerRow sequential values with terminator after each row.
+//!
+GEOMDLLIMPEXP void AddTerminatedSequentialBlocks
+(
+size_t numRow,
+size_t numPerRow,
+bool clearFirst = false,
+int firstValue = 1,
+int terminator = 0
+);
+
+//!
+//! Add one row with wraparound, optional terminator.   NO ACTION if the array is not active !!!!
+//!
+GEOMDLLIMPEXP void AddSequentialBlock
+(
+int firstValue,
+size_t numValue,
+size_t numWrap,
+size_t numTrailingZero = 0,
+bool clearFirst = false
+);
+
+//!
+//! Add one row with terminator or pad.
+//!
+GEOMDLLIMPEXP bool AddAndTerminate
+(
+int *pValues,
+size_t numValues
+);
+//!
+//! Create indices for a rectangular grid.
+//!
+GEOMDLLIMPEXP void AddTerminatedGridBlocks
+(
+size_t numRow,
+size_t numPerRow,
+size_t rowStep,
+size_t colStep,
+bool triangulated,
+bool clearFirst,
+int firstValue,
+int terminator);
+
+//! Negate a portion of the array. 
+
+GEOMDLLIMPEXP void NegateInRange (size_t iFirst, size_t iLast);
+//! Shift signs from (cyclic) predecessors. 
+
+//! for each k in the inclusive range kFirst<=k<=kLast, set the sign to the prior value from its
+GEOMDLLIMPEXP void ShiftSignsFromCyclicPredecessorsInRange (size_t kFirst, size_t kLast);
+//! for each k in the inclusive range kFirst<=k<=kLast, set the entry to its absolute value.
+GEOMDLLIMPEXP void AbsInRange (size_t iFirst, size_t iLast);
+//! Set each entry to its absolute value
+GEOMDLLIMPEXP void Abs ();
+//! return true if all entries in the inclusive range kFirst<=k<=kLast are negative.
+GEOMDLLIMPEXP bool AllNegativeInRange (size_t iFirst, size_t iLast);
+//! for each k in the inclusive range kFirst<=k<=kLast, set the entry to the negative of its absolute value.
+GEOMDLLIMPEXP void NegativeAbsInRange (size_t iFirst, size_t iLast);
+//! From given start position, find final (inclusive) position and position for next start search.
+//!  Initialize iFirst to zero before first call.
+//!  Return false if no more faces. 
+GEOMDLLIMPEXP bool DelimitFace (int numPerFace, size_t iFirst, size_t &iLast, size_t &iNext);
+
+//! Return min and max values in entire vector.
+//! @param [out] minValue smallest value, INT_MAX if empty array.
+//! @param [out] maxValue largest value, INT_MIN if empty array.
+GEOMDLLIMPEXP bool MinMax (int &minValue, int &maxValue) const;
+
+//! Append from source array, shifting each nonzero index by signed shift 
+
+GEOMDLLIMPEXP void AppendShifted (BlockedVectorInt const & source, int shift);
+
+//! enumeration for sign change effects on indices after reversal by ReverseIndicesOneFace and ReverseIndicesAllFaces
+enum IndexAction
+    {
+    None,
+    ForcePositive,
+    ForceNegative,
+    Negate
+    };
+};
+
+
+typedef BlockedVector<DPoint3d>&            BlockedVectorDPoint3dR;
+typedef BlockedVector<DPoint3d> const &     BlockedVectorDPoint3dCR;
+typedef BlockedVector<DPoint3d> const *     BlockedVectorDPoint3dCP;
+
+typedef BlockedVector<DPoint2d>&            BlockedVectorDPoint2dR;
+typedef BlockedVector<DPoint2d> const&      BlockedVectorDPoint2dCR;
+typedef BlockedVector<DPoint2d>*            BlockedVectorDPoint2dP;
+typedef BlockedVector<DPoint2d> const *     BlockedVectorDPoint2dCP;
+
+typedef BlockedVector<DVec3d>&              BlockedVectorDVec3dR;
+typedef BlockedVector<DVec3d> const&        BlockedVectorDVec3dCR;
+typedef BlockedVector<DVec3d>*              BlockedVectorDVec3dP;
+typedef BlockedVector<DVec3d> const*        BlockedVectorDVec3dCP;
+
+typedef BlockedVectorInt&                   BlockedVectorIntR;
+typedef BlockedVectorInt const&             BlockedVectorIntCR;
+typedef BlockedVectorInt*                   BlockedVectorIntP;
+typedef BlockedVectorInt const*             BlockedVectorIntCP;
+
+typedef BlockedVector<uint32_t>&              BlockedVectorUInt32R;
+typedef BlockedVector<uint32_t> const&        BlockedVectorUInt32CR;
+typedef BlockedVector<uint32_t>*              BlockedVectorUInt32P;
+typedef BlockedVector<uint32_t> const*        BlockedVectorUInt32CP;
+
+typedef BlockedVector<double>&              BlockedVectorDoubledR;
+typedef BlockedVector<double> const&        BlockedVectorDoubledCR;
+typedef BlockedVector<double>   *           BlockedVectorDoubledP;
+typedef BlockedVector<double> const*        BlockedVectorDoubledCP;
+
+typedef BlockedVector<RgbFactor>&           BlockedVectorRgbFactorR;
+typedef BlockedVector<RgbFactor> const &    BlockedVectorRgbFactorCR;
+typedef BlockedVector<RgbFactor>*           BlockedVectorRgbFactorP;
+typedef BlockedVector<RgbFactor> const *    BlockedVectorRgbFactorCP;
+
+typedef BlockedVector<FloatRgb>&            BlockedVectorFloatRgbR;
+
+typedef BlockedVector<CurveTopologyId>&     BlockedVectorCurveTopologyIdR;
+
+
+
+
+//! Complete data for a point "within a facet"
+struct FacetLocationDetail
+{
+bool isInteriorPoint;
+size_t   activeMask;
+size_t readIndex;
+
+DPoint3d point; // interpolated
+DPoint2d param; // interpolated
+DVec3d   normal;    // interpolated
+
+#define MAX_FACET_LOCATION_INDEX 4
+size_t sourceIndex[MAX_FACET_LOCATION_INDEX];
+double sourceFraction[MAX_FACET_LOCATION_INDEX];
+uint32_t intColor[MAX_FACET_LOCATION_INDEX];
+int    numSourceIndex;
+
+double a;
+DVec3d dXdu;
+DVec3d dXdv;
+//! Zero all contents.
+GEOMDLLIMPEXP void Zero ();
+//! Default constructor -- zeros all contents.
+GEOMDLLIMPEXP FacetLocationDetail ();
+//! Constructor assigning read index and optional "a" value
+GEOMDLLIMPEXP FacetLocationDetail (size_t readIndex, double a = 0.0);
+
+//! accumulate a scaled multiple of all numeric data from source.
+//! append index data and fraction arrays to arrays (if possible within space restrictions).
+//!    Fractions from the source are scaled by the new fraction.
+GEOMDLLIMPEXP void AccumulateScaledData (FacetLocationDetailCR source, double fraction);
+//! Copy point data. Return false if not available.
+GEOMDLLIMPEXP bool TryGetPoint (DPoint3dR data) const;
+//! Copy parameter data. Return false if not available.
+GEOMDLLIMPEXP bool TryGetParam (DPoint2dR data) const;
+//! Copy normal data. Return false if not available.
+GEOMDLLIMPEXP bool TryGetNormal (DVec3dR data) const;
+
+//! Return the number of vertices that are weighted together for the computed
+//! values.   This (along with the weight fractions and intColor)
+//! can be used compute additional data accessed through the indices.
+//! At most 4 weights can be stored.
+//! The possible data is:
+//! <ul>
+//! <li>vertex index -- the index of the vertex (numbered within the facet)
+//! <li>fraction -- (double) the weight used for data at this indexed vertex.
+//! <li>intColor -- integer color data.
+//! </ul>
+GEOMDLLIMPEXP size_t GetNumWeights () const;
+//! Access (for an index into the tables within the detail) a weight
+//!    for contributing data.
+GEOMDLLIMPEXP bool TryGetWeight (size_t index, double &weight) const;
+//! Access (for an index into the tables within the detail) the vertex index
+//!    (numbered within the facet)
+GEOMDLLIMPEXP bool TryGetVertexIndex (size_t index, size_t &data) const;
+//! Access (for an index into the tables within the detail) the int color
+GEOMDLLIMPEXP bool TryGetIntColor (size_t index, uint32_t &data) const;
+//! Set flag as interior point
+GEOMDLLIMPEXP void SetIsInterior (bool value);
+//! Get interior point flag
+GEOMDLLIMPEXP bool GetIsInterior () const;
+//! Get read index
+GEOMDLLIMPEXP size_t GetReadIndex () const;
+//! Set read index
+GEOMDLLIMPEXP void SetReadIndex (size_t readIndex);
+//! Get next read index
+GEOMDLLIMPEXP size_t GetNextReadIndex () const;
+
+//! Set the normal and record that it is valid.
+GEOMDLLIMPEXP void SetNormal (DVec3dCR data);
+GEOMDLLIMPEXP void SetParam (DPoint2dCR data);
+
+//! lexical compare in u,v coordinates.
+GEOMDLLIMPEXP bool CompareUV (FacetLocationDetail const &other) const;
+//! Sort an array based by CompareUV ...
+static GEOMDLLIMPEXP void SortUV (bvector<FacetLocationDetail> &data);
+
+//! compare by "a" coordinate
+GEOMDLLIMPEXP bool CompareA (FacetLocationDetail const &other) const;
+//! Sort an array based by CompareA
+static GEOMDLLIMPEXP void SortA (bvector<FacetLocationDetail> &data);
+
+};
+
+//! Pair of FacetLocationDetail, e.g. scan line hits before and after a pick point.
+struct FacetLocationDetailPair
+{
+FacetLocationDetail detailA;
+FacetLocationDetail detailB;
+};
+
+struct FacetFractionDetail
+{
+size_t readIndex;
+double fraction;
+};
+
+//=======================================================================================
+//! 
+//! Data for describing a polyface edge.
+//! @ingroup BentleyGeom_MeshMarkup
+//!
+
+//=======================================================================================
+// @bsistruct                                                   Ray.Bentley     05/2017
+//=======================================================================================
+struct  PolyfaceEdge
+    {
+    int32_t                m_indices[2];
+
+    PolyfaceEdge() { }
+    GEOMDLLIMPEXP PolyfaceEdge(uint32_t index0, uint32_t index1);
+
+    GEOMDLLIMPEXP bool operator < (PolyfaceEdge const& rhs) const;
+    };                 
+
+
+//=======================================================================================
+//! 
+//! Data for describing a set of connected edges of a polyface and their source.
+//! @ingroup BentleyGeom_MeshMarkup
+//!
+struct PolyfaceEdgeChain
+{
+private:
+    CurveTopologyId                 m_id;
+    bvector<int32_t>                m_vertexIndices;
+    
+    void Build(bvector<PolyfaceEdge>&& edges);
+public:
+//! Construct an empty chain with default CurveTopologyId.
+GEOMDLLIMPEXP                   PolyfaceEdgeChain ();
+//! Construct an empty chain with CurveTopologyId.
+GEOMDLLIMPEXP                   PolyfaceEdgeChain (CurveTopologyIdCR id);
+//! construct a chain with two initial indices.
+GEOMDLLIMPEXP                   PolyfaceEdgeChain (CurveTopologyIdCR id, int32_t index0, int32_t index1);
+//! constra a chain with indices;
+GEOMDLLIMPEXP                   PolyfaceEdgeChain (CurveTopologyIdCR id, bvector<int32_t>&& indices);
+//! construct a chain with potentially connected set of edges.;
+GEOMDLLIMPEXP                   PolyfaceEdgeChain (CurveTopologyIdCR id, bvector<PolyfaceEdge>&& edges);
+//! construct a chain containing all polyface edges (connected at random).
+GEOMDLLIMPEXP                   PolyfaceEdgeChain (CurveTopologyIdCR id, PolyfaceQueryCR polyface);
+//! add an index.
+GEOMDLLIMPEXP void              AddIndex (int32_t index);
+//! add an index.
+GEOMDLLIMPEXP void              AddZeroBasedIndex (uint32_t index);
+//! add indices
+GEOMDLLIMPEXP void              AddZeroBasedIndices (bvector<size_t> const &indices);
+//! query the CurveTopologyId
+GEOMDLLIMPEXP CurveTopologyIdCR GetId () const;
+//! Get pointer to the contiguous indices.
+GEOMDLLIMPEXP int32_t const*    GetIndexCP() const;
+//! Query the number of indices.
+GEOMDLLIMPEXP size_t            GetIndexCount () const;
+//! extract coordinates from points.
+//! @return false if any indices out of bounds.
+GEOMDLLIMPEXP bool GetXYZ (bvector<DPoint3d> &dest, bvector<DPoint3d> const &source) const;
+
+};
+
+typedef PolyfaceEdgeChain const*    PolyfaceEdgeChainCP;
+
+//! integration data for directional volume calculation (and assessing validity from cancelation of moments)
+struct DirectionalVolumeData
+{
+double volume;
+DMatrix4d areaProducts;
+};
+
+
+//! base interface with virtuals for announcements to cutFill callers.
+//!Typical implementation of this would be
+//! <ul>
+//! <li>For fast volume calculation
+//!    <ul>
+//!    <li>compute xyz centroid and xy area of each facet. (The two loops will have identical xy area)
+//!    <li>volume is the product of the xy area and the z difference at the centroids.
+//!    </ul>
+//! <li>For saving meshes
+//!    <ul>
+//!    <li>Create polyface construction objects in the constructor for the handler.
+//!    <li>Distribute facets as desired.
+//!    <li>Be sure to observe facet orientation -- "bottom facing" facets will need to be reversed from the top-facing inputs
+//!    </ul>
+//! </ul>
+
+struct FacetCutFillHandler
+{
+//! Test if the handler object is still interested in the calls.
+//! This is not normally implemented
+GEOMAPI_VIRTUAL bool ContinueSearch (){ return true;}
+
+//! Announce coordinates in paired dtm and road loops.
+//! <ul>
+//! <li>both loops are oriented CCW.
+//! <li>Hence when building closed meshes, the lower of the two must be reversed to get the downward directed surface properly oriented
+//! <li>points are in corresponding order -- dtm[i] and road[i] have identical xy coordinates, different z
+//! <li>isCut is true when the dtm is above the road
+//! <li>isCut is false for road above dtm.
+//! <li>isCut (or comparison of corresponding z coordinates) is consistent around the entire facet.
+//! </ul>
+GEOMAPI_VIRTUAL void ProcessCutFillFacet (
+bvector<DPoint3d> &dtm,             //!< [in] points around the dtm loop
+size_t dtmReadIndex,                //!< [in] read index for the dtm facet this came from.
+bvector<DPoint3d> &road,            //!< [in] points around the road loop.
+size_t roadReadIndex,               //!< [in] read index for the road facet this came freom.
+bvector<bool> &roadBoundaryFlag,    //!< [in] true if the succeeding edge is a boundary of the cutFill component.
+bool isCut                          //!< [in] true if this is a "cut" -- road below dtm.  false if this is "fill" -- dtm below road
+) {}
+
+//! Called to reset the computation.
+//! This is important:  The FastCutFill caller may decide to throw away partially completed results
+//!    and restart.
+GEOMAPI_VIRTUAL void Reset (){}
+
+//! compute the volume between the two loops (in z direction)
+//! This may be applied to the loops received by ProcessCutFillFacet
+//! volume is {area * (centroidB.z - centroidA.z)}
+//! loopA, loopB area assumed to have identical xy coordinates but different z.
+static GEOMDLLIMPEXP ValidatedDouble ZVolumeBetweenFacets (bvector<DPoint3d> const &loopA, bvector<DPoint3d> const &loopB);
+};
+
+
+
+
+//=======================================================================================
+//! "Read only" facet interface.
+//!    These queries require "flat array" data layout, but do not specify how the
+//!      flat memory is managed.
+//! @ingroup BentleyGeom_Mesh
+//!
+struct PolyfaceQuery
+{
+
+
+
+GEOMAPI_VIRTUAL size_t                       _GetPointCount () const = 0;
+GEOMAPI_VIRTUAL size_t                       _GetNormalCount () const = 0;
+GEOMAPI_VIRTUAL size_t                       _GetParamCount () const = 0;
+GEOMAPI_VIRTUAL size_t                       _GetColorCount () const = 0;
+GEOMAPI_VIRTUAL size_t                       _GetFaceCount () const = 0;
+GEOMAPI_VIRTUAL size_t                       _GetPointIndexCount () const = 0;
+GEOMAPI_VIRTUAL size_t                       _GetFaceIndexCount () const = 0;
+GEOMAPI_VIRTUAL size_t                       _GetEdgeChainCount () const = 0;
+GEOMAPI_VIRTUAL DPoint3dCP                   _GetPointCP () const = 0;
+GEOMAPI_VIRTUAL DVec3dCP                     _GetNormalCP () const = 0;
+GEOMAPI_VIRTUAL DPoint2dCP                   _GetParamCP () const = 0;
+GEOMAPI_VIRTUAL uint32_t const *             _GetIntColorCP () const = 0; 
+GEOMAPI_VIRTUAL FacetFaceDataCP              _GetFaceDataCP () const = 0;
+GEOMAPI_VIRTUAL int32_t const*               _GetPointIndexCP () const = 0;
+GEOMAPI_VIRTUAL int32_t const*               _GetColorIndexCP () const = 0;
+GEOMAPI_VIRTUAL int32_t const*               _GetParamIndexCP () const = 0;
+GEOMAPI_VIRTUAL int32_t const*               _GetNormalIndexCP () const = 0;
+GEOMAPI_VIRTUAL int32_t const*               _GetFaceIndexCP () const = 0;
+GEOMAPI_VIRTUAL wchar_t const*               _GetIlluminationNameCP () const = 0;
+GEOMAPI_VIRTUAL uintptr_t                    _GetTextureId () const = 0;
+GEOMAPI_VIRTUAL bool                         _GetTwoSided () const = 0;
+GEOMAPI_VIRTUAL uint32_t                     _GetNumPerFace () const = 0;
+GEOMAPI_VIRTUAL uint32_t                     _GetNumPerRow () const = 0;
+GEOMAPI_VIRTUAL uint32_t                     _GetMeshStyle () const = 0;
+GEOMAPI_VIRTUAL PolyfaceEdgeChainCP          _GetEdgeChainCP () const = 0;
+GEOMAPI_VIRTUAL PolyfaceVectors *            _AsPolyfaceVectorsP() const; // Default implementation returns nullptr.  Only PolyfaceVectors overrides.
+
+                                            PolyfaceQuery () { }
+
+public:
+
+//! Test if this mesh is vaiable sized indexed.
+GEOMDLLIMPEXP bool IsVariableSizeIndexed () const;
+
+//! Return the number of points.
+GEOMDLLIMPEXP size_t                        GetPointCount () const;
+//! Return the number of normals.
+GEOMDLLIMPEXP size_t                        GetNormalCount () const;
+//! Return the number of parameters.
+GEOMDLLIMPEXP size_t                        GetParamCount () const;
+//! Return the number of colors.
+GEOMDLLIMPEXP size_t                        GetColorCount () const;
+//! Return the number of faces.  Note that this is not a "facet" count -- many facets can reference the same
+//! containing face in the parent geometry.
+GEOMDLLIMPEXP size_t                        GetFaceCount () const;
+//! Return the number of point indices.
+GEOMDLLIMPEXP size_t                        GetPointIndexCount () const;
+//! Return the number of face data indices
+GEOMDLLIMPEXP size_t                        GetFaceIndexCount () const;
+//! Return the number of edge chains.
+GEOMDLLIMPEXP size_t                        GetEdgeChainCount () const;
+//! Return a pointer to contiguous point memory.
+GEOMDLLIMPEXP DPoint3dCP                    GetPointCP () const;
+//! Return a pointer to contiguous normal memory.
+GEOMDLLIMPEXP DVec3dCP                      GetNormalCP () const;
+//! Return a pointer to contiguous parameter memory.
+GEOMDLLIMPEXP DPoint2dCP                    GetParamCP () const;
+//! Return a pointer to contiguous int color structs.
+GEOMDLLIMPEXP uint32_t const*               GetIntColorCP () const;
+//! Return a pointer to contiguous face FacetFaceData structs.
+GEOMDLLIMPEXP FacetFaceDataCP               GetFaceDataCP () const;
+//! Return a pointer to an illumination name.
+GEOMDLLIMPEXP wchar_t const*                GetIlluminationNameCP () const;
+//! Return a pointer to contiguous edge chain structs
+GEOMDLLIMPEXP PolyfaceEdgeChainCP           GetEdgeChainCP () const;
+//! Return a pointer to contiguous texture id.
+GEOMDLLIMPEXP uintptr_t                     GetTextureId () const;
+
+
+//! For Color, Param, and normal indices, resolveToDefaults allows caller to request using
+//! PointIndex (or other default decision) if respective index is same as PointIndex. 
+
+//! Return pointer to contiguous point indices.
+GEOMDLLIMPEXP int32_t const*                  GetPointIndexCP () const;
+//! Return pointer to contiguous color indices.  Optionally use default indices (points)
+GEOMDLLIMPEXP int32_t const*                  GetColorIndexCP  (bool resolveToDefaults = false) const;
+//! Return pointer to contiguous param indices.  Optionally use default indices (points)
+GEOMDLLIMPEXP int32_t const*                  GetParamIndexCP  (bool resolveToDefaults = false) const;
+//! Return pointer to contiguous normal indices.  Optionally use default indices (points)
+GEOMDLLIMPEXP int32_t const*                  GetNormalIndexCP (bool resolveToDefaults = false) const;
+//! Return pointer to contiguous face indices.  Optionally use default indices (points)
+GEOMDLLIMPEXP int32_t const*                  GetFaceIndexCP   (bool resolveToDefaults = false) const;
+
+//! Query if facets are considered two sided. (If not, outward normal can be used to cull backfaces)
+GEOMDLLIMPEXP bool                          GetTwoSided () const;
+//! Query the nominal number of facets per face.  If this is 0 or 1, facets are variable size and separated by 0 as terminator.
+//! If larger the indices are blocked (with 0 as pad if needed)
+GEOMDLLIMPEXP uint32_t                      GetNumPerFace () const;
+//! Query the row size for gridded mesh (quad or triangular)
+GEOMDLLIMPEXP uint32_t                      GetNumPerRow () const;
+//! Query the mesh style (MESH_ELM_STYLE_INDEXED_FACE_LOOPS etc)
+GEOMDLLIMPEXP uint32_t                      GetMeshStyle () const;
+//! Try to access point coordinates through a readIndex in the pointIndex array.
+GEOMDLLIMPEXP bool                          TryGetPointAtReadIndex (size_t readIndex, DPoint3dR data) const;
+//! Try to access normal coordinates through a readIndex in the normalIndex array.
+GEOMDLLIMPEXP bool                          TryGetNormalAtReadIndex (size_t readIndex, DVec3dR data) const;
+//! Try to access param coordinates through a readIndex in the paramIndex array.
+GEOMDLLIMPEXP bool                          TryGetParamAtReadIndex (size_t readIndex, DPoint2dR data) const;
+//! Try to access color coordinates through a readIndex in the colorIndex array.
+GEOMDLLIMPEXP bool                          TryGetFacetFaceDataAtReadIndex (size_t readIndex, FacetFaceDataR data, size_t& zeroBasedIndex) const;
+
+//! Return a PolyfaceHeader with the same contents.
+GEOMDLLIMPEXP PolyfaceHeaderPtr Clone () const;
+
+//! Return a PolyfaceHeader, with variable length faces.
+GEOMDLLIMPEXP PolyfaceHeaderPtr CloneAsVariableSizeIndexed (PolyfaceQueryCR source) const;
+
+//!
+//! Collect information about faces in the mesh.
+//! @param [out] numLoop number of faces.
+//! @param [out] minPerLoop smallest point count on any loop.
+//! @param [out] maxPerLoop largest point count on any loop.
+//! @param [out] hasNonPlanarFaces true if any non-planar face is found
+//! @param [out] hasNonConvexFaces true if any non-convex face is found
+//!
+GEOMDLLIMPEXP void InspectFaces
+(
+size_t &numLoop,
+size_t &minPerLoop,
+size_t &maxPerLoop,
+bool   &hasNonPlanarFaces,
+bool   &hasNonConvexFaces
+) const;
+
+//! Test if the mesh passes IsClosedByEdgePairing, and compute volume if so.
+GEOMDLLIMPEXP ValidatedDouble ValidatedVolume () const;
+
+
+//! Return the sum of tetrahedral volumes from the specified origin.
+//!        If the mesh is closed and all facets are simply connected planar, this is the signed enclosed volume.
+//!        (The facets and volume are not require to be convex.)
+//!    
+GEOMDLLIMPEXP double SumTetrahedralVolumes (DPoint3dCR origin) const;
+
+//! Return the sum of areas as viewed with given direction toward the eye.
+//! @param [in] vectorToEye vector towards eye.
+//! @param [out] numPositive number of facets that face the eye.
+//! @param [out] numPerpendicular number of facets that are perpendicular to the eye.
+//! @param [out] numNegative number of facets that face away from the eye.
+//! @returns sum of (signed !!!) projected areas -- should be zero for closed mesh.
+GEOMDLLIMPEXP double SumDirectedAreas (DVec3dCR vectorToEye, size_t &numPositive, size_t &numPerpendicular, size_t &numNegative) const;
+
+
+//! Return the sum of areas as viewed with given direction toward the eye.
+//! @param [in] vectorToEye vector towards eye.
+//! @param [out] numPositive number of facets that face the eye.
+//! @param [out] numPerpendicular number of facets that are perpendicular to the eye.
+//! @param [out] numNegative number of facets that face away from the eye.
+//! @param [out] forwardProjectedSum sum of forward facing areas (positive)
+//! @param [out] reverseProjectedSum sum of rear facing areas (positive)
+//! @param [out] forwardAbsoluteSum sum of absolute area of forward facing facets.
+//! @param [out] reverseAbsoluteSum sum of absolute area of rear facing facets.
+//! @param [out] perpendicularAbsoluteSum sum of side facing areas.
+//! @returns difference of forward and reverse projected areas.  Should be zero for closed mesh.
+GEOMDLLIMPEXP double SumDirectedAreas
+(
+DVec3dCR vectorToEye,
+size_t &numPositive,
+size_t &numPerpendicular,
+size_t &numNegative,
+double &forwardProjectedSum,
+double &reverseProjectedSum,
+double &forwardAbsoluteSum,
+double &reverseAbsoluteSum,
+double &perpendicularAbsoluteSum
+) const;
+
+//! Return the sum of areas as viewed with given direction toward the eye.
+//! @param [in] vectorToEye vector towards eye.
+//! @param [out] numPositive number of facets that face the eye.
+//! @param [out] numPerpendicular number of facets that are perpendicular to the eye.
+//! @param [out] numNegative number of facets that face away from the eye.
+//! @param [out] forwardProjectedSum sum of forward facing areas (positive)
+//! @param [out] reverseProjectedSum sum of rear facing areas (positive)
+//! @param [out] forwardAbsoluteSum sum of absolute area of forward facing facets.
+//! @param [out] reverseAbsoluteSum sum of absolute area of rear facing facets.
+//! @param [out] perpendicularAbsoluteSum sum of side facing areas.
+//! @param [out] volume  Use the first point as origin.   Form volumes swept to plane through this point and perpendicular to vectorToEye
+//! @returns difference of forward and reverse projected areas.  Should be zero for closed mesh.
+GEOMDLLIMPEXP double SumDirectedAreas
+(
+DVec3dCR vectorToEye,
+size_t &numPositive,
+size_t &numPerpendicular,
+size_t &numNegative,
+double &forwardProjectedSum,
+double &reverseProjectedSum,
+double &forwardAbsoluteSum,
+double &reverseAbsoluteSum,
+double &perpendicularAbsoluteSum,
+double &volume
+) const;
+
+
+//! Return the sum of tetrahedral moments from the specified origin.
+//!        If the mesh is closed and all facets are simply connected planar, this is the moment around the origin.
+//!        (The facets and volume are not require to be convex.)
+//! @param [in] origin origin for tetrahedra.
+//! @param [out] moments sum of (x,y,z) dV
+//! @return summed volume 
+GEOMDLLIMPEXP double SumTetrahedralFirstMoments (DPoint3dCR origin, DVec3dR moments) const;
+
+
+//! Return the sum (integrated) products within tetrahedra from local origin to all facets.
+//! @param [in] worldToLocal transform to apply to move polyface vertices to local system of product accumulation;
+//! @param [out] volume summed volume.
+//! @param [out] moment1 first moments
+//! @param [out] products product integrals [xx xy xz; yx yy yz; zx xy zz].    Note that this is the products; inertial tensor can be computed from the diagonals.
+//!    
+GEOMDLLIMPEXP void SumTetrahedralMomentProducts (TransformCR worldToLocal, double &volume, DVec3dR moment1, RotMatrixR products) const;
+
+//! Return the volume, centroid, orientation, and principal moments
+//! This is only valid if the mesh is closed and consistently oriented.  This method only checks for superficial verification of the closure conditions.
+//! @return false if (a) no points in the mesh or (b) apparent volume swept from 000 and from centroid are different.
+GEOMDLLIMPEXP bool ComputePrincipalMoments
+(
+double &volume,         //!< [out] mesh volume.
+DPoint3dR centroid,     //!< [out] centroid of the mesh.
+RotMatrixR axes,        //!< [out] columns of this matrix are the principal directions.
+DVec3dR momentxyz,       //!< [out] moments (yy+zz,xx+zz,xx+yy) around the principal directions.
+bool forcePositiveVolume = false    //!< [in] if true, the volume and moments are reversed if volume is negative.
+) const;
+
+//! Return the sum of facet areas. There is no check for planarity. 
+GEOMDLLIMPEXP double SumFacetAreas () const;
+
+//! Return the sum of facet areas.  Return moment with respect to origin.
+GEOMDLLIMPEXP double SumFacetFirstAreaMoments (DPoint3dCR origin, DVec3dR moment1) const;
+
+//! Return the sum of facet areas.  Return moment products with respect to origin.
+GEOMDLLIMPEXP double SumFacetSecondAreaMomentProducts (DPoint3d origin, DMatrix4dR products) const;
+
+//! Return the volume, centroid, orientation, and principal moments of the facets understood as a thin surface (NOT a volume!!!!)
+//! @param [out] area mesh area.
+//! @param [out] centroid area centroid of the mesh.
+//! @param [out] axes columns of this matrix are the principal directions.
+//! @param [out] momentxyz moments (yy+zz,xx+zz,xx+yy) around the principal directions.
+//! @return false if (a) no points in the mesh or (b) apparent volume swept from 000 and from centroid are different.
+GEOMDLLIMPEXP bool ComputePrincipalAreaMoments (double &area, DPoint3dR centroid, RotMatrixR axes, DVec3dR momentxyz) const;
+
+//! Return range of the points.
+GEOMDLLIMPEXP DRange3d PointRange () const;
+
+//! Return a tolerance appropriate for high accuracy calculations (12 or more digits relative)
+GEOMDLLIMPEXP double GetTightTolerance () const;
+
+//! Return a tolerance appropriate for medium accuracy calculations (8 digits relative)
+GEOMDLLIMPEXP double GetMediumTolerance () const;
+
+//! Return range of the parameters.
+GEOMDLLIMPEXP DRange2d ParamRange () const;
+
+//!
+//! Reverse a single face loop in parallel index arrays.
+//! @remarks A face loop is reversed after the 1st index: the 2nd/last indices are swapped, the 3rd/penultimate indices are swapped, etc.
+//! @param [in] iFirst       0-based offset to the first index in the face loop
+//! @param [in] iLast       0-based offset to the last index of the face loop.
+//! @param [in] normalArrayIndexAction  selects action in normal array. This can be
+//! <ul>
+//! <li>IndexAction::None -- leave the index value unchanged
+//! <li>IndexAction::ForcePositive -- change to positive
+//! <li>IndexAction::ForceNegative -- change to negative
+//! <li>IndexAction::Negate -- change to negative of its current sign
+//! </ul>
+//!
+//!
+GEOMDLLIMPEXP void ReverseIndicesOneFace
+(
+size_t        iFirst,
+size_t        iLast,
+BlockedVectorInt::IndexAction           normalArrayIndexAction = BlockedVectorInt::None
+);
+
+//!
+//! Reverse index orientations in place, optionally restricting by sign of indices in NormalIndex()
+//! @remarks The only coordinate data array that is changed by this function is the normal matrix, and then
+//!       only if it is present and negateNormals is true.
+//! @param [in] flipMarked  true to flip when marked by negative indices in NormalIndex()
+//! @param [in] flipUnMarked  true to flip when not marked by negative indices in NormalIndex()
+//! @param [in] normalIndexAction  selects final form of indices in NormalIndex()
+//! @param [in] negateNormals      true to negate normal vectors.
+//!
+//! return SUCCESS if face loops are successfully reversed
+//!
+GEOMDLLIMPEXP bool ReverseIndicesAllFaces
+(
+bool           negateNormals = true,
+bool           flipMarked = true,
+bool           flipUnMarked = true,
+BlockedVectorInt::IndexAction normalIndexAction = BlockedVectorInt::None
+);
+
+
+
+
+
+//!
+//! Inspect edge-to-face incidence.
+//! @param [out] numPolygonEdge Total number of sides on all polygons. (i.e. each interior edge is counted twice in the usual case of an edge shared by two polygons.)
+//! @param [out] numMatedPair number of edges with exactly two incident faces, with the faces in the properly opposing orientation.
+//! @param [out] num1 Number of edges with 1 incident face.
+//! @param [out] num2 Number of edges with 2 incident faces.
+//! @param [out] num3 Number of edges with 3 incident faces.
+//! @param [out] num4 Number of edges with 4 incident faces.
+//! @param [out] numMore Number of edges with 5 or more incident faces.
+//! @param [out] numCollapsed Number of polygon sides collapsed to points.
+//! @param [out] ignoreSliverFaces supresses counting edges on sliver faces
+//! @param [out] numWith0Visible number of edge clusters with none visible
+//! @param [out] numwith1OrMoreVisible number of edge clusters with 1 or more visible.
+//!
+GEOMDLLIMPEXP void CountSharedEdges (size_t &numPolygonEdge, size_t &numMatedPair,
+    size_t &num1, size_t &num2, size_t &num3, size_t &num4, size_t &numMore, size_t &numCollapsed,
+    bool ignoreSliverFaces,
+    size_t &numWith0Visible,
+    size_t &numwith1OrMoreVisible) const;
+
+GEOMDLLIMPEXP void CountSharedEdges (size_t &numPolygonEdge, size_t &numMatedPair,
+    size_t &num1, size_t &num2, size_t &num3, size_t &num4, size_t &numMore, size_t &numCollapsed,
+    bool ignoreSliverFaces) const;
+
+
+GEOMDLLIMPEXP void CountSharedEdges (size_t &numPolygonEdge, size_t &numMatedPair,
+    size_t &num1, size_t &num2, size_t &num3, size_t &num4, size_t &numMore, size_t &numCollapsed) const;
+//! @param [out] numVertex number of vertices
+//! @param [out] numFacet number of facets
+//! @param [out] numQuad number of 4-sided facets.
+//! @param [out] numTriangle number of 3-sided facets
+//! @param [out] numImplicitTriangle number of triangles if the mesh is triangulated.
+//! @param [out] numVisibleEdges number of visible edges.
+//! @param [out] numInvisibleEdges number of hidden edges.
+GEOMDLLIMPEXP void CollectCounts
+(
+size_t &numVertex,
+size_t &numFacet,
+size_t &numQuad,
+size_t &numTriangle,
+size_t &numImplicitTriangle,
+size_t &numVisibleEdges,
+size_t &numInvisibleEdges
+) const;
+
+
+//! @param [out] minPerFace smallest count.
+//! @param [out] maxPerFace largest count.
+GEOMDLLIMPEXP void CollectPerFaceCounts (size_t &minPerFace, size_t &maxPerFace) const;
+
+//! Collect individual segments for each distinct edge.
+//! @param [out] segments array to receive segments.
+//! @param [in] omitInvisibles true to hide segments that are not visible (due to negated indices)
+GEOMDLLIMPEXP void CollectSegments (bvector<DSegment3d> &segments, bool omitInvisibles) const;
+
+//! Cut with a plane. (Prototype)
+//! Return as a curve vector. Optionally structure as area-bounding loops.
+//! @param [in] sectionPlane plane to cut the mesh.
+//! @param [in] formRegions true to look for closed loops and structure the return as a loop or parity CurveVector.
+//! @param [in] markEdgeFractions true to attache FacetEdgeLocationDetailVector to the linestrings.
+GEOMDLLIMPEXP CurveVectorPtr PlaneSlice (DPlane3dCR sectionPlane, bool formRegions, bool markEdgeFractions = false) const;
+
+//! Project linestring in given direction to intersection with facets.
+//! Return as a curve vector.
+//! @param [in] spacePoints points to project onto the polyface
+//! @param [in] direction direction to project.
+GEOMDLLIMPEXP CurveVectorPtr DrapeLinestring (bvector<DPoint3d> &spacePoints, DVec3dCR direction) const;
+
+//! Project linestring in given direction to intersection with facets.
+//! Return as array of detailed intersection data.
+//! @param [in] spacePoints
+//! @param [in] direction
+//! @param [out] drapeSegments
+GEOMDLLIMPEXP void DrapeLinestring (bvector<DPoint3d> const &spacePoints, DVec3dCR direction, bvector<DrapeSegment> &drapeSegments) const;
+
+//! Pick facets with points dropped in xy direction.  In returned array:
+//!<ul>
+//!<li>Each point is a hit point on a facet.
+//!<li>GetTagA() is the facet read index.
+//!<li>GetTagB() is the spacePointIndex.
+//!</ul>
+//! The points in the returned array, the points are sorted by GetTagB () (i.e. line index), then z coordinate of the facet point.
+GEOMDLLIMPEXP void DrapePointsXY (bvector<DPoint3d> const &spacePoints, bvector<DPoint3dSizeSize> &drapePoints) const;
+
+//! Test if vertex indices around faces indicate watertight closure.
+GEOMDLLIMPEXP bool IsClosedByEdgePairing () const;
+
+//! Test if any facets are defined (Specifically, true if the point index set is nonempty).
+GEOMDLLIMPEXP bool HasFacets () const;
+
+//! Test if all facets are 3 sided
+GEOMDLLIMPEXP bool IsTriangulated () const;
+
+//! Count facets
+GEOMDLLIMPEXP size_t GetNumFacet () const;
+
+//! Count facets
+GEOMDLLIMPEXP size_t GetNumFacet (size_t &maxVertexPerFacet) const;
+
+//! Check convexity
+GEOMDLLIMPEXP bool HasConvexFacets () const;
+
+//! Query largest absolute coordinate
+GEOMDLLIMPEXP double LargestCoordinate () const;
+
+//! Try to convert the index and edge fraction of a FacetEdgeLocationDetail to a point.
+GEOMDLLIMPEXP bool TryEvaluateEdge (FacetEdgeLocationDetailCR position, DPoint3dR xyz) const;
+
+//--------------------------------------------------------------------------------
+//! @description Compute intersections (line strings) of this mesh with a swept linestring
+//! @param [out] xyzOut array of points on the intersection linestrings.  DISCONNECTS separate multiple linestrings.
+//! @param [out] linestringIndexOut for each xyzOut[i], the index of the input segment that it came from.
+//! @param [out] meshIndexOut for each xyzOut[i], the mesh read index it came from.
+//! @param [in] linestringPoints points to sweep.
+//! @param [in] sweepDirection sweep direction
+GEOMDLLIMPEXP void  SweepLinestringToMesh
+(
+bvector<DPoint3d> &xyzOut,
+bvector<int> &linestringIndexOut,
+bvector<int> &meshIndexOut,
+bvector <DPoint3d> const &linestringPoints,
+        DVec3dCR                sweepDirection
+);
+
+//!  Output processor for ClipToPlaneSetIntersection.
+struct IClipToPlaneSetOutput
+{
+GEOMAPI_VIRTUAL StatusInt   _ProcessUnclippedPolyface (PolyfaceQueryCR polyfaceQuery) = 0;
+GEOMAPI_VIRTUAL StatusInt   _ProcessClippedPolyface (PolyfaceHeaderR polyfaceHeader) = 0;
+};
+
+ //! @description Clip polyface to intersection of an array of plane sets.
+GEOMDLLIMPEXP StatusInt   ClipToPlaneSetIntersection (T_ClipPlaneSets const& planeSets, IClipToPlaneSetOutput& output, bool triangulateOutput) const;
+
+//! @description add all facets to a TaggedPolygonVectorR.
+//! indexB is set to the read index in the PolyfaceQuery
+//! @param [out] polygons growing polygon collection.
+//! @param [in] indexA value for indexA of all polygons.
+//! @param [in] numWrap number of wraparound points to have on each polygon.
+//! @param [in] selectRange optional range to restrict facets.
+GEOMDLLIMPEXP void AddToTaggedPolygons
+(
+TaggedPolygonVectorR polygons,
+ptrdiff_t indexA,
+size_t numWrap,
+DRange3dCP selectRange = NULL
+) const;
+
+//! @description add all facets to a TaggedPolygonVectorR.
+//! indexB is set to the read index in the PolyfaceQuery
+//! @param [out] polygons growing polygon collection.
+//! @param [in] indexA value for indexA of all polygons.
+//! @param [in] numWrap number of wraparound points to have on each polygon.
+//! @param [in] filter object
+GEOMDLLIMPEXP void AddToTaggedPolygons
+(
+TaggedPolygonVectorR polygons,
+ptrdiff_t indexA,
+size_t numWrap,
+IPolyfaceVisitorFilter *filter
+) const;
+
+
+//! @description Compute volumes "between" primary and barrier facets
+//! @param [in] polyfaceA first facet set (e.g. road surface)
+//! @param [in] polyfaceB second facet set (e.g. ground dtm)
+//! @param [out] resultAaboveB volume where polyfaceA is above polyfaceB 
+//! @param [out] resultBaboveA volume where polyfaceB is above polyfaceA
+static GEOMDLLIMPEXP void ComputeCutAndFill
+(
+PolyfaceHeaderCR polyfaceA,
+PolyfaceHeaderCR polyfaceB,
+bvector<PolyfaceHeaderPtr> &resultAaboveB,
+bvector<PolyfaceHeaderPtr> &resultBaboveA
+);
+//! @description Compute volumes where polyfaceB undercuts polyfaceA
+static GEOMDLLIMPEXP void ComputeUndercut
+(
+PolyfaceHeaderCR polyfaceA,             //!< [in] upper surface of lower geometry(for instance, upward facing facets of road, all shifted upwards by clearance)
+IPolyfaceVisitorFilter *filterA,        //!< [in] optional filter object
+PolyfaceHeaderCR polyfaceB,             //!< [in] lower surface of upper geometry (for instance, downward facing facets of bridge)
+IPolyfaceVisitorFilter *filterB,        //!< [in] optional filter object
+PolyfaceHeaderPtr &undercutPolyface     //!< [in] undercut results
+);
+
+template <typename T>
+struct AnnotatedMesh
+{
+PolyfaceHeaderPtr mesh;
+T data;
+};
+
+//! @description Compute volumes "between" two meshes.
+//! <ul>
+//! <li> The "dtm" mesh is assumed to be completely z as a function of x and y (no cutbacks)
+//! <li> The "imposed" is assumed to be completely z as a function of x andy (no cutbacks)
+//! <li> the imposedMesh is assumed to be defined completely "within" the dtm.
+//! <li> If the bool flags are all false, the output contains only the volumes (i.e. no meshes constructed)
+//! </ul>
+//! @param [in] dtmMesh 
+//! @param [in] imposedMesh
+//! @param [in] buildTop true to build the upward facing parts of output meshes
+//! @param [in] buildBottom true to build the downward facing parts of output meshes
+//! @param [in] buildSides true to build facets on the side of the output meshes (i.e. closed volumes)
+//! @param [out] output array of meshes with volumess as their annotation data.
+static GEOMDLLIMPEXP bool ComputeSimpleSurfaceCutAndFill
+(
+PolyfaceHeaderCR dtmMesh,
+PolyfaceHeaderCR imposedMesh,
+bool buildTop,
+bool buildBottom,
+bool buildSides,
+bvector<AnnotatedMesh<double>> &output
+);
+
+
+//! @description Compute volumes "between" primary and barrier facets
+//! @param [in] polyfaceA first facet set (e.g. road surface)
+//! @param [in] polyfaceB second facet set (e.g. ground dtm)
+//! @param [out] resultAaboveB volume where polyfaceA is above polyfaceB 
+//! @param [out] resultBaboveA volume where polyfaceB is above polyfaceA
+static GEOMDLLIMPEXP void ComputeCutAndFill
+(
+bvector<PolyfaceHeaderPtr> polyfaceA,
+bvector<PolyfaceHeaderPtr> polyfaceB,
+bvector<PolyfaceHeaderPtr> &resultAaboveB,
+bvector<PolyfaceHeaderPtr> &resultBaboveA
+);
+
+
+
+//! @description "Punch" through target polygons.
+//! @param [in] punch punch polygons
+//! @param [in] target target polygons
+//! @param [in] keepInside true to return the target mesh parts that are inside the punch, false to return outside parts.
+//! @param [out] result punched mesh
+static GEOMDLLIMPEXP void ComputePunch
+(
+PolyfaceQueryCR punch,
+PolyfaceQueryCR target,
+bool keepInside,
+bvector<PolyfaceHeaderPtr> &result
+);
+
+
+static GEOMDLLIMPEXP void ComputePunchXYByPlaneSets
+(
+PolyfaceQueryCR punch,  //!< [in] each facet of this is used as a "punch" 
+PolyfaceQueryCR target, //!< [in] facets to be split by the punch.
+PolyfaceHeaderPtr *inside,  //!< [out] (target intersect punch)
+PolyfaceHeaderPtr *outside,  //!< [out] (target outsideOf punch)
+PolyfaceHeaderPtr *debugMesh = nullptr //!< [in] debugMesh
+);
+
+//! Attempt to heal vertical gaps in a mesh.
+//! @param [in] polyface original polyface
+//! @param [in] tryVerticalPanels true to seek pure vertical panels
+//! @param [in] trySpaceTriangulation true to seek triangulation of any missing faces, as viewed from any direction found useful.
+//! @param [out] healedPolyface modified polyface.  This is NOT constructed if no panels can be added.
+//! @returns number of facets added
+static GEOMDLLIMPEXP size_t HealVerticalPanels
+(
+PolyfaceQueryCR polyface,
+bool tryVerticalPanels,
+bool trySpaceTriangulation,
+PolyfaceHeaderPtr &healedPolyface
+);
+
+//!<ul>
+//!<li> Create a plane for each facet.
+//!<li> Assemble the planes as a single clip plane set.
+//!<li> If the facets are closed by edge pairing, use the volume to control plane orientation.
+//!<li> If the facets are not closed, the facet orientation determines plane orientation.
+//!<li> The implication of this is that if the facets are a convex volume the clip plane set is convex.
+//!</ul>
+//! @return the computed volume (if closed), 0 if not closed.
+GEOMDLLIMPEXP double BuildConvexClipPlaneSet (ConvexClipPlaneSetR planes);
+
+//! @description Compute (many) integrals of volume properties, using directional
+//!    formulas that will give correct results (and confidence indicators) when "some" facets are missing
+//! @param [in] polyface facets for integration
+//! @param [out] pData array (allocated by caller) of various integrals:
+//!<pre>
+//! <ul>
+//!    <li>pData[0], pData[1], pData[2] = view along respective axes.   Use signed area, so result should be zero
+//!              if all facets are present to cancel.
+//!    <li>pData[0], pData[1], pData[2] = view along respective axes.   Use absolute area, so result should be useful for 
+//!             setting tolerances.
+//!    <li>pData[6] = full 3d area.
+//! </ul>
+//!</pre>
+//! @param [out] directionalProducts array of products integrals wrt origin.  Allocated by caller.
+//! @param [out] origin origin used for directonal integrals.    (Directional integrals are "from the principal" planes through this origin.)
+GEOMDLLIMPEXP void DirectionalVolumeIntegrals
+(
+PolyfaceQueryCR       polyface,
+DirectionalVolumeData pData[7],
+DMatrix4d             directionalProducts[3],
+DPoint3dR             origin
+) const;
+
+//! Return the volume, centroid, orientation, and principal moments, using an algorithm that tolerates missing
+//!  "side"facets.
+GEOMDLLIMPEXP bool ComputePrincipalMomentsAllowMissingSideFacets
+(
+double &volume,         //!< [out] mesh volume.
+DPoint3dR centroid,     //!< [out] centroid of the mesh.
+RotMatrixR axes,        //!< [out] columns of this matrix are the principal directions.
+DVec3dR momentxyz,       //!< [out] moments (yy+zz,xx+zz,xx+yy) around the principal directions.
+bool forcePositiveVolume , //!< [in] if true, the volume and moments are reversed if volume is negative.
+double relativeTolerance = 1.0e-8  //!< [in] relative tolerance for assessing the checksums.  (Suggested value: 1e-8 or tighter)
+) const;
+
+//! Compute areas, centroids, volumes of projections onto principal planes.
+GEOMDLLIMPEXP void DirectionalAreaAndVolume
+(
+DPoint3dCR origin,  //!<  [in] common point of principal planes.   When adding volumes from multiple meshes, use the same origing for all meshes.
+DVec3dR areaXYZ,    //!<  [out] signed area of projection in the respective directions
+DVec3dR volumeXYZ, //!<  [out] signed volume of the projections
+DVec3dR centroidX, //!<  [out] vector from origin to x projection centroid.
+DVec3dR centroidY, //!<  [out] vector from origin to y projection centroid.
+DVec3dR centroidZ //! <  [out] vector from origin to z projection centroid.
+) const;
+
+
+//! Search for facets that are touched by a stroke.
+//! returns true if valid point data and one or more facets selected.
+GEOMDLLIMPEXP bool PickFacetsByStroke
+(
+DPoint4dCR eyePoint,    //!< [in] eyepoint for stroke (e.g. weight 1 for camera point, weight 0 for flat view vector.
+DPoint3dCR point0,      //!< [in] start point of stroke
+DPoint3dCR point1,      //!< [in] end point of stroke
+bvector<FacetLocationDetail> &pickDetail, //!< [out] pairs of (readIndex, u,v, xyz) for the crossings.  u is along the stroke edge.  v is positive towards the eye. xyz are on the facet plane.
+
+bool exitAfterFirstPick     //!< [in] true to quit as soon as a single pick is found.
+);
+
+//! Search for facets that are touched by a box
+//! returns true if valid point data and one or more facets selected.
+GEOMDLLIMPEXP bool PickFacetsByRectangle
+(
+DPoint4dCR eyePoint,    //!< [in] eyepoint for stroke (e.g. weight 1 for camera point, weight 0 for flat view vector.
+DPoint3dCR point0,      //!< [in] corner of rectangle
+DPoint3dCR point1,      //!< [in] opposite corner of rectangle
+bvector<FacetLocationDetail> &pickDetail, //!< [out] pairs of (readIndex, u,v, xyz) for the crossings.  u is along the stroke edge.  v is positive towards the eye. xyz are on the facet plane.
+
+bool exitAfterFirstPick     //!< [in] true to quit as soon as a single pick is found.
+);
+
+
+
+//! Search for intersection edges, tagged with readIndex of affected facets.
+static GEOMDLLIMPEXP bool SearchIntersectionSegments (
+PolyfaceQueryR polyfaceA,           //!< first polyface
+PolyfaceQueryR polyfaceB,           //!< second polyface
+struct PolyfaceIndexedHeapRangeTree &treeA,    //!< optional range tree for polyfaceA
+struct PolyfaceIndexedHeapRangeTree &treeB,     //!< optional range tree for polyfaceB
+bvector<DSegment3dSizeSize> &segments           //!< intersection segments
+);
+
+//! Search for intersection edges, tagged with readIndex of affected facets.
+static GEOMDLLIMPEXP bool SearchIntersectionSegments (
+PolyfaceQueryR polyfaceA,               //!< first polyface
+PolyfaceQueryR polyfaceB,               //!< second polyface
+bvector<DSegment3dSizeSize> &segments   //!< intersection segments
+);
+
+//! Copy facets from the source to builder, splitting those facets for which there
+//! are segments in the segments array.
+static GEOMDLLIMPEXP bool CopyFacetsWithSegmentSplitImprint
+(
+IPolyfaceConstructionR builder, //!< facets are added here.
+PolyfaceQueryR source,          //!< facets being split
+bvector<DSegment3dSizeSize> &segments,  //!< Segment coordinates, with tag A or B as readIndex into source
+bool byTagA     //!< true to use tagA as read index, false for tagB.
+);
+
+
+
+//! Return the outer volumes bounded by facets in two facet sets.
+//! (If each is a simple volume, this is a union.  If they are unstructured but collectively enclose one or more volumes,
+//!   this is the enclosed volume or volumes.)
+static GEOMDLLIMPEXP void MergeAndCollectVolumes
+(
+PolyfaceQueryR meshA,
+PolyfaceQueryR meshB,
+bvector<PolyfaceHeaderPtr> &enclosedVolumes
+);
+
+//! Return volumes bounded by facets in multiple facet sets.
+//! Each set is assumed to be well formed (no intersections among facets within a set, other than their edges)
+//! (If each is a simple volume, this is a union.  If they are unstructured but collectively enclose one or more volumes,
+//!   this is the enclosed volume or volumes.)
+static GEOMDLLIMPEXP void MergeAndCollectVolumes
+(
+bvector<PolyfaceHeaderPtr> &inputMesh,
+bvector<PolyfaceHeaderPtr> &enclosedVolumes
+);
+
+//! Compute total absolute volume as reference.
+//! Classify each volume as negative, zero, or positive.
+//! collect the pointers in the respective outputarrays
+//! Remark there is no test to confirm closure.  Volume computed for a ragged mesh is unpredictable.
+static GEOMDLLIMPEXP void SelectMeshesByVolumeSign
+(
+bvector<PolyfaceHeaderPtr> &inputVolumes,
+bvector<PolyfaceHeaderPtr> *negativeVolumeMeshes,
+bvector<PolyfaceHeaderPtr> *zeroVolumeMeshes,
+bvector<PolyfaceHeaderPtr> *positiveVolumeMeshes
+);
+
+//! Search for closest approach between two meshes.
+static GEOMDLLIMPEXP bool SearchClosestApproach (
+PolyfaceQueryR polyfaceA,           //!< first polyface
+PolyfaceQueryR polyfaceB,           //!< second polyface
+double maxDistance,                 //!< ignore larger distances.  Send 0 to consider all pairs.
+DSegment3dR segment                 //!< shortest segment.
+);
+
+//! Search for closest approach between two meshes.
+static GEOMDLLIMPEXP bool SearchClosestApproach (
+PolyfaceQueryR polyfaceA,           //!< first polyface
+PolyfaceQueryR polyfaceB,           //!< second polyface
+double maxDistance,                 //!< ignore larger distances.  Send 0 to consider all pairs.
+DSegment3dR segment,                 //!< shortest segment.
+struct PolyfaceIndexedHeapRangeTree *treeA,    //!< optional range tree for polyfaceA
+struct PolyfaceIndexedHeapRangeTree *treeB     //!< optional range tree for polyfaceB
+);
+
+//! Search for smallest distance between any two facets that have no shared vertices.
+//! The filter normalTestRadians is used as follows to filter out facets that are close but "off to the side" instead of "above".
+//!<pre>
+//!<ul>
+//!<li> Compute the vector between two close points.
+//!<li> Compute the angles between that vector and the normals.
+//!<li> Subtract 90 degrees from each angle -- i.e. adjust the angle so it is the angle between the vector and the facet plane.
+//!<li> If this deviation angle is small, don't consider this proximity.
+//!</ul>
+static GEOMDLLIMPEXP bool SearchClosestApproach (
+PolyfaceQueryR polyfaceA,           //!< polyface
+double maxDistance,                 //!< ignore larger distances.  Send 0 to consider all pairs.
+DSegment3dR segment,                //!< shortest segment
+double normalTestRadians            //!< filter angle. 0.0 means do not do this test.
+);
+
+//! Calls long form with normalTestRadians = 0
+static GEOMDLLIMPEXP bool SearchClosestApproach (
+PolyfaceQueryR polyfaceA,           //!< first polyface
+double maxDistance,                 //!< ignore larger distances.  Send 0 to consider all pairs.
+DSegment3dR segment                 //!< shortest segment
+);
+
+
+static GEOMDLLIMPEXP bool SearchClosestApproachToLinestring (
+PolyfaceQueryR polyfaceA,           //!< polyface
+bvector<DPoint3d> const &points,    //!< linestring
+DSegment3dR segment                 //!< shortest segment
+);
+
+//! Test for AlmostEqual () conditions.
+GEOMDLLIMPEXP bool IsSameStructureAndGeometry (PolyfaceQueryCR other, double tolerance) const;
+//! Apply various checks for indexing structure.
+//! @return true if any errors were found.
+GEOMDLLIMPEXP bool HasIndexErrors
+(
+MeshAnnotationVector &description    //!< array to receive error descriptions.
+);
+//! Apply various tests for indexing structure (but with no returned descriptions.)
+GEOMDLLIMPEXP bool HasIndexErrors ();
+
+//! Compute CutFill volumes for strict single surface, road-within-dtm.
+//! Send individual facet messages to a handler.
+//!<ul>
+//!<li> dtm and road must be strictly single-valued Z
+//!<!li> dtm must be strictly larger than road
+//!<li> both must be convex facets.
+//!</ul>
+static GEOMDLLIMPEXP void ComputeSingleSheetCutFill
+(
+PolyfaceQueryCR dtm,            //!< [in] dtm mesh
+PolyfaceQueryCR road,           //!< [in] road mesh
+FacetCutFillHandler &handler,   //!< [in] caller's handler object to receive coordinates top & bottom pairs of facets.
+MeshAnnotationVector &messages,     //!< [out] messages about errors.
+IPolyfaceVisitorFilter *dtmFilter = nullptr,  //!< [in] optional filter for dtm
+IPolyfaceVisitorFilter *roadFilter = nullptr  //!< [in] optional filter for road  //!< [in,out] message logging structure.
+);
+
+//! Compute CutFill volumes for strict single surface, road-within-dtm.
+//! Return as closed volume meshes.
+//!<ul>
+//!<li> dtm and road must be strictly single-valued Z
+//!<!li> dtm must be strictly larger than road
+//!<li> both must be convex facets.
+//!</ul>
+static GEOMDLLIMPEXP void ComputeSingleSheetCutFillMeshes
+(
+PolyfaceQueryCR dtm,                //!< [in] dtm mesh
+PolyfaceQueryCR road,               //!< [in] "road" mesh.  Must be contained in dtm mesh in xy
+PolyfaceHeaderPtr &cutMesh,         //!< [out] facets for cut volumes (road below dtm)
+PolyfaceHeaderPtr &fillMesh,        //!< [out] facets for fill volumes (road above dtm)
+MeshAnnotationVector &messages,     //!< [out] messages about errors.
+IPolyfaceVisitorFilter *dtmFilter = nullptr,  //!< [in] optional filter for dtm
+IPolyfaceVisitorFilter *roadFilter = nullptr  //!< [in] optional filter for road  //!< [in,out] message logging structure.
+);
+
+//! Compute CutFill volumes for strict single surface, road-within-dtm.
+//! Return just the volumes sums (no Polyface is constructed)
+//!<ul>
+//!<li> dtm and road must be strictly single-valued Z
+//!<!li> dtm must be strictly larger than road
+//!<li> both must be convex facets.
+//!</ul>
+static GEOMDLLIMPEXP void ComputeSingleSheetCutFillVolumes
+(
+PolyfaceQueryCR dtm,            //!< [in] dtm mesh
+PolyfaceQueryCR road,           //!< [in] "road" mesh.  Must be contained in dtm mesh in xy
+double &cutVolume,              //!< [out] sum of all cut volumes
+double &fillVolume,             //!< [out] sum of all fill volumes
+MeshAnnotationVector &messages,     //!< [out] messages about errors.
+IPolyfaceVisitorFilter *dtmFilter = nullptr,  //!< [in] optional filter for dtm
+IPolyfaceVisitorFilter *roadFilter = nullptr  //!< [in] optional filter for road  //!< [in,out] message logging structure.
+);
+
+//! Return blocks of read indices for grouping components with vertex connectivity
+//! @param [out] blockedReadIndexArray read indices for individual faces, separated by (-1).
+//! @param [in] connectivityType 0 for vertex connectivity, 1 for edge connectivity, 2 for connectity across non-drawn edges
+GEOMDLLIMPEXP bool PartitionByConnectivity (int connectivityType, bvector<ptrdiff_t> &blockedReadIndexArray) const;
+
+//! Spread data from this mesh to many new meshes according to partition.  This method is to be used following
+//!    PartitionMaintainFaceOrder or PartitionByRange
+//! @param [in] blockedReadIndex Array of read indices with -1 as terminator between blocks that are to go to the same destination mesh.
+//! @param [out] submeshArray This is initially cleared, then filled with as many (smartpointers to) new arrays as needed
+//!     for the blocking.  Each new array receives data from a block.
+GEOMDLLIMPEXP bool CopyPartitions 
+(
+bvector<ptrdiff_t> const& blockedReadIndex,
+bvector<PolyfaceHeaderPtr> &submeshArray
+) const;
+
+//! Spread data from this mesh to many new meshes according to partition.  This method is to be used following
+//!    PartitionMaintainFaceOrder or PartitionByRange
+//! @param [in] blockedReadIndex Array arrays of read indices.
+//! @param [out] submeshArray This is initially cleared, then filled with as many (smartpointers to) new arrays as needed
+//!     for the blocking.  Each new array receives data from a block.
+GEOMDLLIMPEXP bool CopyPartitions
+(
+bvector<bvector<ptrdiff_t>> &blockedReadIndex,
+bvector<PolyfaceHeaderPtr> &submeshArray
+) const;
+
+
+//! Return connected meshes.
+//! @param [in] connectivityType 0 for vertex connectivity, 1 for invisible edge connectivity (any shared visible edge is a barrier), 2 for connectivity across any edge (no visibility test)
+//! @param [out] submeshArray This is initially cleared, then filled with as many (smartpointers to) new arrays as needed
+//!     for the blocking.  Each new array receives data from a block.
+GEOMDLLIMPEXP bool PartitionByConnectivity (int connectivityType, bvector<PolyfaceHeaderPtr> &submeshArray) const;
+
+//! Return indices of subsets with consistent forward and reverse visibility for given vector.
+//! @param [in] vector viewing direction vector
+//! @param [out] readIndices read indices for forward, reverse, and perpendicular facets 
+//! @return false if vector is 000.
+GEOMDLLIMPEXP bool PartitionReadIndicesByNormal(DVec3dCR vector, bvector<bvector<ptrdiff_t>> &readIndices);
+
+};
+
+
+//=======================================================================================
+//! Implement PolyfaceQuery with directly-stored pointers.
+//! Intended for use by callers that have data strewn in memory rather than as an object and just
+//! need to package arguments for a call.
+//!
+//! @DotNetClassExclude
+struct PolyfaceQueryCarrier : PolyfaceQuery
+{
+private:
+    DPoint3dCP          m_pointPtr;
+    DVec3dCP            m_normalPtr;
+    DPoint2dCP          m_paramPtr;
+    uint32_t const*     m_intColorPtr;
+    int32_t const*      m_pointIndexPtr;
+    int32_t const*      m_normalIndexPtr;
+    int32_t const*      m_paramIndexPtr;
+    int32_t const*      m_colorIndexPtr;
+    int32_t const*      m_faceIndexPtr;
+    FacetFaceDataP      m_faceDataPtr;
+    wchar_t const*      m_illuminationNamePtr;
+    PolyfaceEdgeChainCP m_edgeChainsPtr;
+
+    //bool              m_twoSided;
+    size_t              m_pointCount;
+    size_t              m_paramCount;
+    size_t              m_normalCount;
+    size_t              m_colorCount;
+    size_t              m_indexCount;
+    size_t              m_faceCount;
+    size_t              m_edgeChainCount;
+
+    uintptr_t           m_textureId;
+                                          
+    uint32_t            m_numPerFace;
+    bool                m_twoSided;
+
+    uint32_t            m_meshStyle;
+    uint32_t            m_numPerRow;
+public:
+
+//! Constructor with parameters for all the data storable in a mesh element 
+
+GEOMDLLIMPEXP PolyfaceQueryCarrier (
+    uint32_t numPerFace,
+    bool   twoSided,
+    size_t indexCount,
+    size_t pointCount,      DPoint3dCP pPoint, int32_t const* pPointIndex,
+    size_t normalCount = 0, DVec3dCP  pNormal = NULL, int32_t const* pNormalIndex = NULL,
+    size_t paramCount = 0,  DPoint2dCP pParam = NULL, int32_t const* pParamIndex = NULL,
+    size_t colorCount = 0,  int32_t const* pColorIndex = NULL, uint32_t const* pIntColor = NULL,
+    wchar_t const*          pIlluminationName = NULL,
+    uint32_t                meshStyle = 1,       // MESH_ELM_STYLE_INDEXED_FACE_LOOPS
+    uint32_t                numPerRow = 0       // only needed for QUAD_GRID and TRIANGLE_GRID
+    );
+
+GEOMDLLIMPEXP void SetIlluminationName (wchar_t const *name);
+GEOMDLLIMPEXP void SetTextureId (uintptr_t id);
+
+public:
+
+
+size_t              _GetPointCount       ()     const override { return m_pointCount;}
+size_t              _GetNormalCount      ()     const override { return m_normalCount;}
+size_t              _GetParamCount       ()     const override { return m_paramCount;}
+size_t              _GetFaceCount        ()     const override { return m_faceCount; }
+size_t              _GetColorCount       ()     const override { return m_colorCount;}
+size_t              _GetPointIndexCount  ()     const override { return m_indexCount;}
+size_t              _GetFaceIndexCount   ()     const override { return m_indexCount;}
+size_t              _GetEdgeChainCount   ()     const override { return m_edgeChainCount;}
+
+DPoint3dCP          _GetPointCP      ()         const override { return m_pointPtr;}
+DVec3dCP            _GetNormalCP     ()         const override { return m_normalPtr;}
+DPoint2dCP          _GetParamCP      ()         const override { return m_paramPtr;}
+
+uint32_t const*     _GetIntColorCP   ()         const override { return m_intColorPtr;}
+FacetFaceDataCP     _GetFaceDataCP()            const override { return m_faceDataPtr; }
+PolyfaceEdgeChainCP _GetEdgeChainCP()           const override { return m_edgeChainsPtr;}
+
+//! For Color, Param, and normal indices, resolveToDefaults allows caller to request using
+//! PointIndex (or other default decision) if respective index is same as PointIndex. 
+
+int32_t const*      _GetPointIndexCP ()         const override { return m_pointIndexPtr;}
+int32_t const*      _GetColorIndexCP ()         const override { return m_colorIndexPtr;}
+int32_t const*      _GetParamIndexCP ()         const override { return m_paramIndexPtr;}
+int32_t const*      _GetNormalIndexCP ()        const override { return m_normalIndexPtr;}
+int32_t const*      _GetFaceIndexCP ()          const override { return m_faceIndexPtr;}
+uintptr_t           _GetTextureId ()            const override { return m_textureId;}
+wchar_t const*      _GetIlluminationNameCP ()   const override { return m_illuminationNamePtr;}
+bool                _GetTwoSided ()             const override { return m_twoSided; }
+uint32_t            _GetNumPerFace ()           const override { return m_numPerFace; }
+uint32_t            _GetNumPerRow ()            const override { return m_numPerRow; }
+uint32_t            _GetMeshStyle()             const override { return m_meshStyle; }
+
+
+};
+
+// Facet Factoids:
+// Facets have 9 potential data vectors:
+//      Point,Normal,Param,RgbFactor,IntColor
+//      PointIndex, NormalIndex, ParamIndex, ColorIndex
+// There are two interpretations of intColor:
+//     GetIntColorStyle () == 0:  byte style RGBx (Red,Green,Blue,unused)
+//     GetIntColorStyle () == 1:  table inex
+
+
+//! In-memory form of polyface mesh data.
+//! The query methods are supported by two levels of implementation:
+//! <ul>
+//! <li> PolyfaceHeader -- complete collection of facets.  Counts and indices are in the "global" sense
+//! <li> PolyfaceVisitor -- individual face.  Counts and indices are for "current face only".
+//! </ul>
+//! The methods in PolyfaceVectors return references to the various arrays of a polyface mesh.
+//! These methods do not implement policy for filling and traversing the arrays.
+//! @ingroup BentleyGeom_Mesh
+//!
+//=======================================================================================
+//! @bsiclass                                                     Bentley Systems
+//=======================================================================================
+
+struct PolyfaceVectors : PolyfaceQuery
+{
+friend PolyfaceQuery;
+///@cond
+#ifdef __clang__
+    #pragma clang diagnostic push
+    #pragma clang diagnostic ignored "-Wunused-private-field"
+#endif // __clang__
+
+private:    bool                m_dummy;    // published base class must have at least one member
+
+#ifdef __clang__
+    #pragma clang diagnostic pop
+#endif // __clang__
+///@endcond
+protected:
+    BlockedVector<DPoint3d>             m_point;
+    BlockedVector<DPoint2d>             m_param;
+    BlockedVector<DVec3d>               m_normal;
+    BlockedVector<uint32_t>             m_intColor;
+    BlockedVector<FacetFaceData>        m_faceData;
+    BlockedVector<PolyfaceEdgeChain>    m_edgeChain;
+    BlockedVectorInt                    m_pointIndex;
+    BlockedVectorInt                    m_paramIndex;
+    BlockedVectorInt                    m_normalIndex;
+    BlockedVectorInt                    m_colorIndex;
+    uintptr_t                           m_textureId;
+    WString                             m_illuminationName;
+    BlockedVectorInt                    m_faceIndex;
+    uint32_t                            m_numPerFace;
+    bool                                m_twoSided;
+    uint32_t                            m_meshStyle;
+    uint32_t                            m_numPerRow;
+
+protected:
+size_t                  _GetPointCount ()       const override;
+size_t                  _GetNormalCount ()      const override;
+size_t                  _GetParamCount ()       const override;
+size_t                  _GetColorCount ()       const override;
+size_t                  _GetFaceCount ()        const override;
+size_t                  _GetPointIndexCount ()  const override;
+size_t                  _GetFaceIndexCount ()   const override;
+size_t                  _GetEdgeChainCount ()   const override;
+DPoint3dCP              _GetPointCP ()          const override;
+DVec3dCP                _GetNormalCP ()         const override;
+DPoint2dCP              _GetParamCP ()          const override;
+uint32_t const*         _GetIntColorCP ()       const override;
+FacetFaceDataCP         _GetFaceDataCP ()       const override;
+PolyfaceEdgeChainCP     _GetEdgeChainCP ()      const override;
+
+
+//! These virtuals are called by plain methods with additional argument for default control.
+//!    The defualt logic is implemented by the plain methods.  The virtuals are simple queries, 
+//!    return null if no specific array provided.
+//!
+int32_t const*          _GetPointIndexCP  ()     const override;
+int32_t const*          _GetColorIndexCP  ()     const override;
+int32_t const*          _GetParamIndexCP  ()     const override;
+int32_t const*          _GetNormalIndexCP ()     const override;
+int32_t const*          _GetFaceIndexCP   ()     const override;
+wchar_t const*          _GetIlluminationNameCP ()const override;
+uintptr_t               _GetTextureId ()         const override;
+bool                    _GetTwoSided ()          const override;
+uint32_t                _GetNumPerFace ()        const override;
+uint32_t                _GetMeshStyle ()         const override;
+uint32_t                _GetNumPerRow ()         const override;
+PolyfaceVectors *       _AsPolyfaceVectorsP() const override; // fast upcast
+
+    PolyfaceVectors ();
+    GEOMAPI_VIRTUAL ~PolyfaceVectors () { }  // Virtual destructor needed when there are virtual methods
+    //! Reset all BlockedVector tags to constructor defaults.
+
+
+public:
+    //! Copy active flags from the various arrays of the source.
+    GEOMDLLIMPEXP void CopyAllActiveFlagsFrom (PolyfaceVectors const& source);
+    //! clear all arrays (but flags stay unchanged)
+    GEOMDLLIMPEXP void ClearAllArrays ();
+    //! In PolyfaceQuery, determine active status from pointers.
+    //! This is only valid if the PolyfaceQuery has already been filled !!!
+    GEOMDLLIMPEXP void CopyAllActiveFlagsFromQuery (PolyfaceQueryCR source);
+    //! Set the flag for twosided facets
+    GEOMDLLIMPEXP void  SetTwoSided (bool twoSided);
+    //! Set the index blocking count
+    GEOMDLLIMPEXP void  SetNumPerFace (uint32_t numPerFace);
+    //! Set the row count for gridded facets.
+    GEOMDLLIMPEXP void  SetNumPerRow (uint32_t numPerRow);
+    //! Set the facet data style.
+    GEOMDLLIMPEXP void  SetMeshStyle (uint32_t meshStyle); 
+
+
+//! Given signed, one-based indices to a (large) data array.
+//! Copy out the data entries that are actually used, and revise indices in place.
+//! Return false if data array is empty.  In this case indices are left alone.
+template<typename T>
+static bool ReindexOneBasedData
+(
+bvector<T> const &data,                 //!< [in] source data
+int invalidIndexReplacement,                   //!< [in] index to replace invalid index
+bvector<int> &indices,                  //!< [inout] indices
+bvector<T> &newData,                    //!< [out] new data
+bvector<size_t> &oldDataToNewData,        //!< [out] array mapping old 0-based data index to new 0-based data index
+size_t &numRangeError                   //!< [out] number of indices out of range (replaced by invalidIndexReplacement)
+)
+    {
+    newData.clear ();
+    size_t numData = data.size ();
+    oldDataToNewData.clear ();
+    if (numData == 0)
+        {
+        numRangeError = indices.size ();
+        return false;
+        }
+    for (size_t i = 0; i < numData; i++)
+        oldDataToNewData.push_back (SIZE_MAX);
+    numRangeError = 0;
+    for (int &index1 : indices)  // ONE BASED
+        {
+        if (index1 != 0)
+            {
+            size_t index0 = std::abs (index1) - 1;  // 0 BASED
+            if (index0 >= numData)
+                {
+                index1 = invalidIndexReplacement;     // PANIC
+                numRangeError++;
+                }
+            else
+                {
+                size_t newIndex0 = oldDataToNewData[index0];
+                if (newIndex0 == SIZE_MAX)
+                    {
+                    newIndex0 = oldDataToNewData[index0] = newData.size ();
+                    newData.push_back (data[index0]);
+                    }
+                int newIndex1 = (int)newIndex0+ 1;
+                index1 = index1 > 0 ? (int)newIndex1 : -(int)newIndex1;
+                }
+            }
+        }
+    return true;
+    }
+};
+
+
+//=======================================================================================
+//! return Access queries for header of polyface mesh.
+//!    The combination of PolyfaceVectors base class with summary information.
+//! @ingroup BentleyGeom_Mesh
+//!
+struct PolyfaceHeader : public RefCountedBase, PolyfaceVectors
+{
+protected:
+    PolyfaceHeader ();
+
+
+public:
+//! Compress duplicate coordinate data 
+GEOMDLLIMPEXP void Compress ();                                             
+
+//! Initial setup for tag data in blocked vectors.
+//! Points are active.
+//! Point indices are active if style is MESH_ELM_STYLE_INDEXED_FACE_LOOPS
+//! All other coordinate and index arrays are NOT active.
+//! TwoSided is true.
+GEOMDLLIMPEXP void ClearTags (uint32_t numPerFace, uint32_t meshStyle);
+                                                                                                                                                                                                 
+//! Add data to index arrays.
+GEOMDLLIMPEXP bool AddIndexedFacet
+    (
+    size_t  numIndex,
+    int     *pointIndices,
+    int     *normalIndices = NULL,
+    int     *paramIndices = NULL,
+    int     *colorIndices = NULL
+    );
+
+//! Add data to index arrays.
+GEOMDLLIMPEXP bool AddIndexedFacet
+    (
+    bvector<int> &pointIndices,
+    bvector<int> *normalIndices = NULL,
+    bvector<int> *paramIndices = NULL,
+    bvector<int> *colorIndices = NULL
+    );
+
+//! Set the illumination name string
+GEOMDLLIMPEXP void SetIlluminationName (wchar_t const *name);
+//! Set the texture id.
+GEOMDLLIMPEXP void SetTextureId(uintptr_t id);
+
+public:
+//! Copy all contents to destination vectors
+//GEOMDLLIMPEXP void CopyTo (PolyfaceVectors& dest);
+//! Return a reference to the point (vertex) coordinate vector.
+GEOMDLLIMPEXP BlockedVectorDPoint3dR Point ();
+//! Return a reference to the param (texture space) coordinate vector.
+GEOMDLLIMPEXP BlockedVectorDPoint2dR Param ();
+//! Return a reference to the normal vector.
+GEOMDLLIMPEXP BlockedVectorDVec3dR   Normal();
+//! Return a reference to the array of color as integers.
+GEOMDLLIMPEXP BlockedVectorUInt32R   IntColor ();
+//! Return a reference to the point (vertex) index vector.
+GEOMDLLIMPEXP BlockedVectorIntR   PointIndex  ();
+//! Return a reference to the param index vector.
+GEOMDLLIMPEXP BlockedVectorIntR   ParamIndex  ();
+//! Return a reference to the normal index vector.
+GEOMDLLIMPEXP BlockedVectorIntR   NormalIndex ();
+//! Return a reference to the color index vector.   Completion of color dereference depends on additional data in IntColor.
+GEOMDLLIMPEXP BlockedVectorIntR   ColorIndex  ();
+//! Return a reference to the illumination name string.
+GEOMDLLIMPEXP WString  & IlluminationName ();
+//! Return a reference to the face index vector.
+GEOMDLLIMPEXP BlockedVectorIntR   FaceIndex ();
+//! Return a reference to the face information.
+GEOMDLLIMPEXP BlockedVector<FacetFaceData> & FaceData ();
+//! Return a reference to the edge chain index vector.
+GEOMDLLIMPEXP BlockedVector<PolyfaceEdgeChain>& EdgeChain();
+
+//! Clear all index vectors.
+GEOMDLLIMPEXP void ClearAllIndexVectors ();
+//! Clear all facets.
+GEOMDLLIMPEXP void ClearAllVectors ();
+
+//! Add terminator to all active index vectors.
+GEOMDLLIMPEXP void TerminateAllActiveIndexVectors ();
+
+//! Set active flags so this polyface carries data and indices for all the data in source.
+GEOMDLLIMPEXP void ActivateVectorsForIndexing (PolyfaceQueryR source);
+
+//! Set active flags so this polyface carries data and indices for polylines compatible with source.
+GEOMDLLIMPEXP void ActivateVectorsForPolylineIndexing (PolyfaceQueryR source);
+
+//! Make each active flag true/false according to available data.
+//! Point, Normal, Param, IntColor, FaceIndex, FaceData
+//!     look only at their own data.
+//! Indices look at their own size and that of respective indexed arrays.
+GEOMDLLIMPEXP void SetActiveFlagsByAvailableData ();
+
+//! Convert the mesh indexing to signed, one-based, variable size face loops.
+GEOMDLLIMPEXP bool ConvertToVariableSizeSignedOneBasedIndexedFaceLoops ();
+
+//! Find and remove faces with 2 or fewer edges.  This operates only on VariableSizeOneBasedMeshes -- caller responsible for converting to that if needed.
+GEOMDLLIMPEXP void RemoveTwoEdgeFacesFromVariableSizeOneBasedMesh ();
+
+//! Create a (smart pointer to a) new (empty) PolyfaceHeader, with variable length faces.
+//! This is the most common mesh style.
+GEOMDLLIMPEXP static PolyfaceHeaderPtr CreateVariableSizeIndexed ();
+
+//! Create a (smart pointer to a) new (empty) PolyfaceHeader, with fixed number of indices per face
+//! @returns invalid if numPerBlock is less than 3.
+GEOMDLLIMPEXP static PolyfaceHeaderPtr CreateFixedBlockIndexed (int numPerBlock);
+
+//! Create a (smart pointer to a) new (empty) PolyfaceHeader, with quadrilaterals defined by points in a grid.
+//! @returns invalid if numPerRow < 2.
+GEOMDLLIMPEXP static PolyfaceHeaderPtr CreateQuadGrid (int numPerRow);
+
+//! Create a (smart pointer to a) new (empty) PolyfaceHeader, with quadrilaterals defined by points in a grid, and then each quad is split to triangle.
+//! @returns invalid if numPerRow < 2.
+GEOMDLLIMPEXP static PolyfaceHeaderPtr CreateTriangleGrid (int numPerRow);
+
+//! Create a triangulation of points as viewed in xy.  Add the triangles to the polyface.
+//! @param [in] points candidate points
+//! @param [in] fringeExpansionFactor fractional factor (usually 0.10 to 0.20) for defining a surrounding rectangle.  The z of this triangle is
+//!     at the low z of all the points.
+//! @param [in] retainFringeTriangles true to keep the fringe triangles.  If false, any edge that reaches the outer rectangle is deleted.
+GEOMDLLIMPEXP static PolyfaceHeaderPtr CreateXYTriangulation (bvector <DPoint3d> const &points, double fringeExpansionFactor = 0.10, bool retainFringeTriangles = false);
+
+//! Create a Delauney triangulation of points as viewed in xy.  Return the triangulation and its Voronoi dual as separate polyfaces.
+//! @return true if meshes created.
+GEOMDLLIMPEXP static bool CreateDelauneyTriangulationAndVoronoiRegionsXY
+(
+bvector <DPoint3d> const &points,   //!< [in] points to triangulate
+PolyfaceHeaderPtr &delauney,        //!< [out] delauney triangulation of the points.
+PolyfaceHeaderPtr &voronoi          //!< [out] voronoi regions around the points.
+);
+
+//! Create a Delauney triangulation of points as viewed in xy.  Return the triangulation and its Voronoi dual as separate polyfaces, using optional non-euclidean metric for distance in the voronoi.
+//! The voronoiMetric selects the assignment of "bisectors"
+//!<ul>
+//!<li>0 is simple bisector
+//!<li>1 is split the distance between circles of specified radii.
+//!<li>2 is ratio of radii.
+//!<li>3 is the power method (https://en.wikipedia.org/wiki/Power_diagram).  This produces the best intersection points !!!
+//!</ul>
+//! @return true if meshes created.
+GEOMDLLIMPEXP static bool CreateDelauneyTriangulationAndVoronoiRegionsXY
+(
+bvector<DPoint3d> const &points, //!< [in] points to triangulate
+bvector<double> const &radii,    //!< [in] point radii, for use in metric function
+int voronoiMetric,               //!< [in] 0 for euclidean distance, 1 for effectiveDistance = euclideanDistance - radius.
+PolyfaceHeaderPtr &delauney,    //!< [out] delauney triangulation of the points.
+PolyfaceHeaderPtr &voronoi      //!< [out] voronoi regions around the points.
+);
+//! Create a triangulation of regions as viewed in xy
+GEOMDLLIMPEXP static PolyfaceHeaderPtr CreateConstrainedTriangulation
+(
+bvector<bvector <DPoint3d>> const &parityLoops,     //!< [in] inputs treated as loops with parity rules for inside/outisde
+bvector<bvector <DPoint3d>> const *paths,            //!< [in] additional constraint lines.
+bvector<DPoint3d> const *isolatedPoints             //!< [in] isolated points to insert
+);
+
+//! Create a triangulation of regions as viewed in xy
+GEOMDLLIMPEXP static PolyfaceHeaderPtr CreateConstrainedTriangulation
+(
+CurveVectorCR loops,           //!< [in] inputs treated as loops with parity rules for inside/outisde
+CurveVectorCP paths,            //!< [in] optional additional constraint lines.
+bvector<DPoint3d> const *isolatedPoints,   //!< [in] optional additional isolated points to add to triangulation
+IFacetOptionsP strokeOptions = nullptr //!< [in] options for stroking curves
+);
+//! Create a (smart pointer to a) new (empty) PolyfaceHeader, with each facet defined 
+//! by 3 or 4 unindexed points as indicated by the arg.
+//! @returns invalid if numPerFace is other than 3 or 4.
+GEOMDLLIMPEXP static PolyfaceHeaderPtr CreateFixedBlockCoordinates (int numPerFace);
+
+//! Create a mesh with (just) point and index data.
+GEOMDLLIMPEXP static PolyfaceHeaderPtr CreateIndexedMesh (int numPerFace, bvector<DPoint3d> const &points, bvector<int> const &indexData);
+
+
+//! Create a (indexed) polyface containing all polygons from a TaggedPolygonVector
+GEOMDLLIMPEXP PolyfaceHeaderPtr static CreateFromTaggedPolygons
+(
+TaggedPolygonVectorCR polygons  //!< [in] tagged polygons to place in polyface
+);
+
+//! Create a polyface from (a subset of) polygons.
+GEOMDLLIMPEXP PolyfaceHeaderPtr static CreateFromTaggedPolygons
+(
+TaggedPolygonVectorCR polygons,     //!< [in] source polygons
+Acceptor<TaggedPolygon> &acceptor,   //!< [in] object with Accept () method to be called to test each polygon in the TaggedPolygonsVector
+bvector<SizeSize> *destToSource = nullptr    //!< [inout] optional array.  In each entry, dataA is a readIndex in the output facets, and dataB is the index of its soruce in polygons.
+);
+
+//! Create a polyface containing all visible parts for a flat view of among multiple meshes.
+GEOMDLLIMPEXP void static VisibleParts
+(
+bvector<PolyfaceHeaderPtr> &source, //!< [in] multiple meshes for viewing
+DVec3dCR vectorToEye,               //!< [in] vector towards the eye
+PolyfaceHeaderPtr &dest,            //!< [out] new mesh, containing only the visible portions of the inputs
+TransformR localToWorld,            //!< [out] axes whose xy plane is the xy plane for viewing along local z axis.
+TransformR worldToLocal             //!< [out] transform used to put the polygons in xy viewing position.
+);
+
+//! Find visible parts from facets in multiple input polygons.
+//! 
+GEOMDLLIMPEXP void static VisibleParts
+(
+bvector<PolyfaceHeaderPtr> &source, //!< [in] multiple meshes for viewing
+DVec3dCR vectorToEye,               //!< [in] vector towards the eye
+bvector<PolyfaceHeaderPtr> &dest,            //!< [out] array of new mesh, containing only the visible portions of the inputs.  If a particular mesh source[i] has no visible parts, its corresponding dest[i] is a null pointer.
+bvector<bvector<SizeSize>> *destReadIndexToSourceReadIndex,  //!< [out] array connecting destMesh readIndex to its corresponsding readIndex in the corresponding source mesh
+TransformR localToWorld,            //!< [out] axes whose xy plane is the xy plane for viewing along local z axis.
+TransformR worldToLocal             //!< [out] transform used to put the polygons in xy viewing position.
+);
+
+//! DEPRECATED -- Use PolyfaceHeader::CreateVariableSizeIndexed ();
+GEOMDLLIMPEXP static PolyfaceHeaderPtr New ();
+
+/*__PUBLISH_SECTION_END__*/
+GEOMDLLIMPEXP bool HasAuxiliaryColors (bool &colorsAreByVertex, bool &colorsAreByFace, bool &colorsAreBySector);
+/*__PUBLISH_SECTION_START__*/
+
+//! Copy all data to another header.
+GEOMDLLIMPEXP void CopyTo (PolyfaceHeader& dest) const;
+
+//!  Set face data for all facets added since last call to SetNewFaceData. (endIndex = 0 for all facets).
+GEOMDLLIMPEXP void SetNewFaceData (FacetFaceData* faceData, size_t endIndex = 0);
+
+//! Triangulate faces.
+//! return SUCCESS if all faces triangulated.
+//! @remark this should return bool.
+GEOMDLLIMPEXP BentleyStatus Triangulate ();
+
+//! Copy all data to a new mesh, reorganizing so that all data arrays have the same index structure.
+//! This is a memory-efficient structure ONLY for smooth surfaces such as bspline, cylinder, sphere.
+//! This is a highly inefficent structure for any mesh with interior edges.
+//! Unfortunately it is a common mesh structure in exchange formats.
+GEOMDLLIMPEXP static PolyfaceHeaderPtr CreateUnifiedIndexMesh (PolyfaceQueryCR source);
+
+//! Inspect and correct the direction of "at vertex" normals relative to the ordering of vertices around facets.
+//! Returns true if any changes were made.
+//! The summary vector will contain entries indicating:
+//!<pre>
+//!<ul>
+//!<li>Early exit if fails assertion "Mesh should (but does not) have both NormalIndex and Normal () data"
+//!<li>Quiet warning, not a change trigger: "Ignoring facet whose facet normal cannot be computed from vertex coordinates"
+//!<li>Quiet warning, not a change trigger: "Ignoring out of range normal index"
+//!<li>Quiet warning of change trigger: "vertex normal has both positive and negative incident facets.  A new negated normal is introduced"
+//!<li>Quiet warning of change trigger: "All incident facets normals are reverse of vertex normal -- normal is negated"
+//!<li>Quiet warning, not a change trigger: "unused normal coordinates"
+//!<li>
+//!</ul>
+GEOMDLLIMPEXP bool FixupVertexNormalDirectionToFaceOrientation
+(
+MeshAnnotationVector &summary,  //!< [out] array of status messages
+bool makeChanges                //!< [in] if false, just build up the status messages.   If true also make changes.
+);
+//! Find subsets of facets, considered connected if two adjacent facets share an edge with opposing orientation
+GEOMDLLIMPEXP bool OrientAndCollectManifoldComponents
+(
+bvector<bvector<size_t>> &componentReadIndices, //!< [out] arrays of read indices gathered per component
+MeshAnnotationVector &messages  //!< [out] array of status messages
+);
+
+//! Add Edge Chains
+GEOMDLLIMPEXP BentleyStatus AddEdgeChains (size_t drawMethodIndex);
+
+//! Triangulate faces that are nonplanar or have too many edges.
+//! return true if all triangulated or within restrictions.
+GEOMDLLIMPEXP bool Triangulate (size_t maxEdge);
+//! Triangulate selected facets
+GEOMDLLIMPEXP bool Triangulate
+(
+size_t maxEdge,                //!< [in] target edges per facet.
+bool hideNewEdges,              //!< [in] true to mark triangle edges invisible.
+IPolyfaceVisitorFilter *filter  //!< [in] optional object to ask if current facet of visitor is to be triangulated.
+);
+//! Revise index structure to minimize array lengths.
+//! @returns true if any changes were made.
+GEOMDLLIMPEXP bool CompactIndexArrays ();
+
+
+//! Apply a transform to all coordinates. Optionally reverse index order (to maintain cross product relationships) 
+
+GEOMDLLIMPEXP void Transform
+(
+TransformCR transform,
+bool        reverseIndicesIfMirrored = true
+);
+
+//! Apply a transform to all coordinates of an array of meshes. Optionally reverse index order (to maintain cross product relationships) 
+
+static GEOMDLLIMPEXP void Transform
+(
+bvector<PolyfaceHeaderPtr> &data,
+TransformCR transform,
+bool        reverseIndicesIfMirrored = true
+);
+
+
+//!
+//! Reverse (negate) all stored normals.  Note that this does NOT change index order.
+GEOMDLLIMPEXP void ReverseNormals ();
+
+//!
+//! Normalize parameters.
+GEOMDLLIMPEXP void  NormalizeParameters ();
+
+//!
+//! Collect indices of (1) adjacent facets and (2) points within the active facets.
+GEOMDLLIMPEXP void CollectAdjacentFacetAndPointIndices
+(
+bvector<size_t> &activeReadIndex,     //!< [in,out] readIndices of active facets.  This is sorted in place.
+bvector<size_t> &fringeReadIndex, //!< [out] readIndices of facets that have a least one vertex indicent to the activeFacets.
+bvector<size_t> &activePointIndex        //!< [out] indices of points incident to any active facet.
+);
+
+enum FacetTranslationMode
+{
+JustTranslatePoints,                        //!< just translate points. In a non-triangulated mesh, this may create nonplanar facets.
+TranslatePointsAndAddSweepFaces,            //!< translate points and create new facets to fill the space.
+TranslatePointsAndTriangulateFringeFaces    //!< triangulate adjacent facets before translating the active points.
+};
+//! Apply a translation to a subset of facets.
+GEOMDLLIMPEXP void TranslateSelectedFacets
+(
+bvector<size_t> &activeReadIndex,     //!< [in,out] readIndices of active facets.  This is sorted in place.
+DVec3dCR vector,            //!< [in] translation vector
+FacetTranslationMode mode   //!< [in] selector for deforming or adding facets
+);
+
+GEOMDLLIMPEXP PolyfaceHeaderPtr CloneWithTranslatedFacets (bvector<size_t> &activeReadIndex, DVec3dCR vector, PolyfaceHeader::FacetTranslationMode mode);
+
+//! Search the mesh for facets that identical sets of point indices.
+//! Return a clone with only one copy of each.
+GEOMDLLIMPEXP PolyfaceHeaderPtr CloneWithIndexedDuplicatesRemoved () const;
+//! Search for adjacent, coplanar facets.
+//! Merge to get maximual planar facets.
+//! Optionally remove vertices that have only two incident and colinear edges.
+GEOMDLLIMPEXP PolyfaceHeaderPtr CloneWithMaximalPlanarFacets
+(
+bool mergeCoplanarFacets,   //!< [in] true to merge coplanar facets
+bool mergeColinearEdges     //!< [in] true to eliminate vertices splitting simple line edges.
+);
+//! Decimate (in place) by simple rules that aggressively collapse short edges.
+//! This is the fastest decimation, but it does not protect boundary points.
+//! @return number of collapses.
+GEOMDLLIMPEXP size_t DecimateByEdgeCollapse
+(
+double abstol,  //!< [in] absolute tolerance for collapsing vertices
+double rangeFractionTol //!< [in] tolerance as fraction of range of the mesh points
+);
+
+//! Examine vertex indices within each facet.
+//! If consecutive indices are identical, that is a short edge.
+//! if
+size_t RemoveCollapsedFacetsByPointIndexComparison ();
+#ifdef CompileDecimateByEdgeCollapseWithBoundaryControl
+//! Decimate (in place) by edge collapse, protecting boundary points when possible.//! @return number of collapses.
+GEOMDLLIMPEXP size_t DecimateByEdgeCollapseWithBoundaryControl
+(
+double abstol,  //!< [in] absolute tolerance for collapsing vertices
+double rangeFractionTol //!< [in] tolerance as fraction of range of the mesh points
+);
+#endif
+//! Search the mesh for facets that have identical sets of point indices.
+//! Return read indices separated by counts.
+//! Suppose
+//! <ul>
+//! <li>facets at read index 0,5 appear only once.
+//! <li>facets at read index 10,15 are identical
+//! <li>facets at read index 20,25 are identical
+//! <li>facets at read index 30,35,40,45 are identical
+//! </ul>
+//! Then the contents of the various arrays are:
+//! <ul>
+//! <li>nonduplicatedFacetReadIndex: 0,5
+//! <li>duplicatedFacetFirstReadIndex: 10,20,30
+//! <li>duplicatedFacetAdditionalReadIndex: 15,25,35,40,45
+//! <li>baseIndexForAdditionalReadIndex: 10,20,30,30,30
+//! </ul>
+//! Note that
+//! <ul>
+//! <li>The duplicatedFacetAdditionalReadIndex and baseIndexForAdditionalReadIndex vectors are the same length.
+//! <li>All vectors are passed by pointer.
+//! <li>Passing nullptr indicates the caller is no interested in that vector's contents.
+//! <li>A vector address may be passed in two positions to combine those categories.
+//! <li>A common usage is to pass call IdentifyDuplicates (&readIndices, &readIndices, nullptr, nullptr), i.e. get the nonduplicated facets and one representative from
+//!      each set of duplicates.  Then pass that one vector to copyPartitions to get a cloned facet set with duplicates removed.
+//! </ul>
+GEOMDLLIMPEXP void IdentifyDuplicates
+(
+bvector<ptrdiff_t> *nonduplicatedFacetReadIndex,       //!< [out] (optional) vector of read indices of facets that appear only once
+bvector<ptrdiff_t> *duplicatedFacetFirstReadIndex,     //!< [out] (optional) vector with one read index representing each set of duplicated facets.
+bvector<ptrdiff_t> *duplicatedFacetAdditionalReadIndex,    //!< [out] (optional) vector with read indices of duplications whose first representative is already in duplicatedFacetFirstIndex
+bvector<ptrdiff_t> *baseIndexForAdditionalReadIndex    //!< [out] (optional) vector where baseIndexForAdditionalReadIndex[i] entries tell the first representative of duplicatedFacetAdditionalReadIndex[i]
+) const;
+
+
+//! Add a polygon directly to the arrays. Indices created as needed.
+GEOMDLLIMPEXP bool AddPolygon (DPoint3dCP xyz, size_t n, DVec3dCP normal = NULL, DPoint2dCP param = NULL);
+//! Add a polygon directly to the arrays.  Indices created as needed.
+GEOMDLLIMPEXP bool AddPolygon (bvector<DPoint3d> const &xyz, bvector<DVec3d> const *normal = NULL, bvector<DPoint2d> const *param = NULL);
+
+//! Sweep the existing mesh promote to a solid
+//! @returns false if the input mesh has inconsistent visibility -- i.e. side or mixture of forward and back facing facets.
+GEOMDLLIMPEXP bool SweepToSolid (DVec3dCR sweepVector, bool triangulateSides);
+
+//! Clear current data, append data from (readonly) source
+GEOMDLLIMPEXP void CopyFrom (PolyfaceQueryCR source);
+
+//! Add all content of source to this polyface.
+//! This does NOT attempt to recognize duplicate coordinate data.
+//! @returns false if mismatched data -- e.g. arrays present on one but not the other.
+GEOMDLLIMPEXP bool AddIfMatchedLayout (PolyfaceQueryCR source);
+
+
+//! Compute average normals by averaging local facet normals.
+//! @param [in] maxSingleEdgeAngle dihedral angle considered "smooth" for a single edge.
+//! @param [in] maxAccumulatedAngle max accumualted dihedral angle change over multiple edges.
+//! @param [in] markAllTransitionsVisible if true, edges are marked visible if adjoining facet sectors to each side do not share normals.
+//! @return true if normals computed.
+GEOMDLLIMPEXP bool BuildApproximateNormals (double maxSingleEdgeAngle = 0.2, double maxAccumulatedAngle = 0.3, bool markAllTransitionsVisible = true);
+
+//! Compute local coordinates within each facet.
+//! @return true if parameters computed.
+GEOMDLLIMPEXP bool BuildPerFaceParameters (LocalCoordinateSelect selector);
+//! Compute parameters from xy parts of point coordinates.
+//! Transformations are computed by PolygonOps::CoordinateFrame for the bottom rectangle of the world bounding box
+GEOMDLLIMPEXP bool BuildXYParameters
+(
+LocalCoordinateSelect selector, //!< [in] selects range of params
+TransformR localToWorld,        //!< [out] transform from params to world.
+TransformR worldToLocal         //!< [out] transform from world to params
+);
+
+//! Compute parameters from caller-supplied transform from world to parameter space
+GEOMDLLIMPEXP bool BuildParametersFromTransformedPoints
+(
+TransformCR worldToLocal         //!< [in] transform from world to params
+);
+
+
+//! Clear current normal data. 
+//! @param [in] active active state (true/false) to be applied after clearing.
+GEOMDLLIMPEXP void ClearNormals (bool active);
+
+//! Clear current param data. 
+//! @param [in] active active state (true/false) to be applied after clearing.
+GEOMDLLIMPEXP void ClearParameters (bool active);
+
+//! Compute a normal vector for each faceet.   Install indices.
+GEOMDLLIMPEXP bool BuildPerFaceNormals ();
+
+//! Compute face data for each facet.
+GEOMDLLIMPEXP bool BuildPerFaceFaceData ();
+
+//! Mark edges invisible (negative index) if dihedral angle between normals is small.
+//! If normals are present they are used.  If not present, per-face normals are computed and used (but then removed)
+GEOMDLLIMPEXP bool MarkInvisibleEdges
+(
+double smoothAngle,                 //!< [in] angle (in radians) for smooth angle markup.
+DVec3dCP silhouetteVector           //!< [in] optional vector for silhouette markup.
+);
+
+//! Mark edges invisible (negative index) if dihedral angle between normals is small.
+//! If normals are present they are used.  If not present, per-face normals are computed and used (but then removed)
+GEOMDLLIMPEXP bool MarkInvisibleEdges (double smoothAngle) { return MarkInvisibleEdges (smoothAngle, nullptr);}
+
+
+//! Expose topological boundaries
+//! @param [in] preserveOtherVisibility if false, all others are marked in invisible.  If true, others remain as currently marked.
+//! @return true if any edges were changed.
+GEOMDLLIMPEXP bool MarkTopologicalBoundariesVisible (bool preserveOtherVisibility);
+//! Mark all edges visible.
+GEOMDLLIMPEXP void MarkAllEdgesVisible ();
+
+
+
+//! Partition this mesh with target face counds and component count, using facet xy range to (roughly) maintain
+//!   geometric proximity within components.
+//! @param [in] targetFaceCount target number of faces per mesh.
+//! @param [in] targetMeshCount target number of meshes.
+//! @param [out] submeshArray This is initially cleared, then filled with as many (smartpointers to) new arrays as needed
+//!     for the blocking.  Each new array receives data from a block.
+GEOMDLLIMPEXP bool PartitionByXYRange
+(
+size_t targetFaceCount,
+size_t targetMeshCount,
+bvector<PolyfaceHeaderPtr> &submeshArray
+);
+
+//! Partition this mesh with target face counds and component count, maintaining current order of facets.
+//! @param [in] targetFaceCount target number of faces per mesh.
+//! @param [in] targetMeshCount target number of meshes.
+//! @param [out] submeshArray This is initially cleared, then filled with as many (smartpointers to) new arrays as needed
+//!     for the blocking.  Each new array receives data from a block.
+GEOMDLLIMPEXP bool PartitionMaintainFaceOrder
+(
+size_t targetFaceCount,
+size_t targetMeshCount,
+bvector<PolyfaceHeaderPtr> &submeshArray
+);
+
+
+//! Return blocks of read indices for grouping with targets for number of faces and partitions.
+//! @param [in] targetFaceCount target number of faces per mesh.
+//! @param [in] targetMeshCount target number of meshes.
+//! @param [out] blockedReadIndexArray read indices for individual faces, separated by (-1).
+GEOMDLLIMPEXP bool PartitionByXYRange
+(
+size_t targetFaceCount,
+size_t targetMeshCount,
+bvector<ptrdiff_t> &blockedReadIndexArray
+);
+
+//! Return blocks of read indices for grouping with targets for number of faces and partitions.
+//! @param [in] targetFaceCount target number of faces per mesh.
+//! @param [in] targetMeshCount target number of meshes.
+//! @param [out] blockedReadIndexArray read indices for individual faces, separated by (-1).
+GEOMDLLIMPEXP bool PartitionMaintainFaceOrder
+(
+size_t targetFaceCount,
+size_t targetMeshCount,
+bvector<ptrdiff_t> &blockedReadIndexArray
+);
+
+
+
+//! Copy selected blocks of read indices to a new blocked index array.
+//! @param [in] blockedReadIndex Array of read indices with -1 as terminator between blocks that are to go to the same destination mesh.
+//! @param [in] selectedReadIndex Array of read indices for choosing blocks.
+//! @param [in] keepIfSelected indicates what to do with a block when it contains an index that is in the selectedReadIndexArray.
+//!        <ul>
+//!        <li>true means when a block contains a selected read index it is copied.
+//!        <li>false means when a block contains a selected read indexc it is ignored.
+//!        </ul>
+//! @param [out] blockedReadIndexOut array containing only the accepted blocks
+static GEOMDLLIMPEXP void SelectBlockedIndices
+(
+bvector<ptrdiff_t> const &blockedReadIndex,
+bvector<ptrdiff_t> const &selectedReadIndex,
+bool keepIfSelected,
+bvector<ptrdiff_t> &blockedReadIndexOut
+);
+
+
+
+//! Compute the lengths of the longest u and v direction size of any single facet, looking only at the stored param.
+//! @param [out] uvLength sizes in u, v directions.
+//! @return false if the facets do not have params
+GEOMDLLIMPEXP bool TryGetMaxSingleFacetParamLength (DVec2dR uvLength);
+
+//! Compute the lengths of the longest horizontal and vertical direction size of any single facet, using the
+//! local coordinate system along the first edge of the facet for directions.
+//! @param [out] xySize sizes in u, v directions.
+GEOMDLLIMPEXP bool TryGetMaxSingleFacetLocalXYLength (DVec2dR xySize);
+
+//! Create linestrings containing only the visible edges of this polyface.
+//! @param [out] numOpen number of open faces.
+//! @param [out] numClosed number of closed faces.
+GEOMDLLIMPEXP CurveVectorPtr ExtractBoundaryStrings (size_t &numOpen, size_t &numClosed);
+
+
+//! If (1) param, normal, or color indices are missing and (2) their respective data arrays have size match with points,
+//!    fill up the index array as duplicate of the pointIndex
+GEOMDLLIMPEXP void  ReplicateMissingIndexArrays (); 
+};
+
+/*__PUBLISH_SECTION_END__*/
+struct PolyfaceIndexedHeapRangeTree;
+typedef RefCountedPtr<PolyfaceIndexedHeapRangeTree>  PolyfaceIndexedHeapRangeTreePtr;
+
+// Range-based search with indexed range heap.
+// This is wraps a binaryRangeHeap for either polyface or TaggedPolygonVector.
+// It's hierarchical search tree has indices back to the indices of the source.
+struct PolyfaceIndexedHeapRangeTree : public RefCountedBase
+{
+private:
+BENTLEY_GEOMETRY_INTERNAL_NAMESPACE_NAME::IndexedRangeHeap m_heap;
+bvector<size_t>  m_heapIndexToReadIndex;
+PolyfaceIndexedHeapRangeTree ();
+~PolyfaceIndexedHeapRangeTree ();
+
+size_t LoadPolyface (PolyfaceQueryCR source, bool sortX, bool sortY, bool sortZ);
+size_t LoadPolygons (TaggedPolygonVectorCR source, bool sortX, bool sortY, bool sortZ);
+
+public:
+// Create a searcher for facets in their existing order.
+GEOMDLLIMPEXP static PolyfaceIndexedHeapRangeTreePtr CreateForPolyface (PolyfaceQueryCR source);
+// Create a searcher for the facets using an xy sort
+GEOMDLLIMPEXP static PolyfaceIndexedHeapRangeTreePtr CreateForPolyfaceXYSort (PolyfaceQueryCR source);
+// Create a searcher for the facets using a combination of x,y,z sorts.
+GEOMDLLIMPEXP static PolyfaceIndexedHeapRangeTreePtr CreateForPolyface
+    (PolyfaceQueryCR source, bool sortX, bool sortY, bool sortZ);
+GEOMDLLIMPEXP static PolyfaceIndexedHeapRangeTreePtr CreateForPolygons
+    (TaggedPolygonVectorCR source, bool sortX, bool sortY, bool sortZ);
+
+GEOMDLLIMPEXP bool TryGetReadIndex (size_t facetIndex, size_t &readIndex) const;
+// Find all facets in specified search range (with optional expansion)
+GEOMDLLIMPEXP void CollectInRange (bvector<size_t> &hits, DRange3dCR range, double expansion = 0);
+// Return a reference to the heap itself.
+GEOMDLLIMPEXP BENTLEY_GEOMETRY_INTERNAL_NAMESPACE_NAME::IndexedRangeHeap &GetHeapR();
+
+// Collect read indices of each node at specified depth.
+GEOMDLLIMPEXP bool CollectReadIndicesByTreeDepth (bvector<bvector<size_t>> &readIndices, int depth) const;
+// return the number of ranges.
+GEOMDLLIMPEXP size_t GetNumRanges () const;
+// get a range by index.
+GEOMDLLIMPEXP bool TryGetRange (size_t index, DRange3dR range) const;
+};
+
+
+/*=================================================================================**//**
+* Filter class for searching facets for edge hits.
++===============+===============+===============+===============+===============+======*/
+struct PolyfaceEdgeSearcher
+{
+private:
+PolyfaceVisitorPtr m_visitor;
+DMatrix4d m_worldToLocal;
+double    m_localAperture;
+/* unused - DPoint3d  m_worldPickPoint;*/
+/* unused - DPoint3d  m_localPickPoint;*/
+bool      m_ignoreInvisibleEdges;
+
+/* unused - bool m_searchComplete;*/
+
+public:
+//! itemization of cause for return from searches.
+enum class SearchState
+    {
+    Complete,
+    SuspendByMaxTest,
+    SuspendByMaxNewHit
+    };
+
+//! Initialize for search 
+GEOMDLLIMPEXP PolyfaceEdgeSearcher (PolyfaceQueryCR polyface, DMatrix4dCR worldToLocal, double localAperture, bool ignoreInvisibleEdges);
+//! Reset for further search.
+GEOMDLLIMPEXP void Reset ();
+//! continue search.
+//! @param [in] hits array of hits.  In order to allow interrupted search, this is NOT cleared.
+//! @param [in] maxTest maximum number of facets to test
+//! @param [in] maxNewHit maximum number of new hits to collect
+//! @return indicator of reason for end of search.
+//! @remarks
+//! <ul>
+//! <li>Caller can determine the number of new hits by comparing before-and-after size of the hits array.
+//! <li>FacetLocationDetail contents are:
+//!   <ul>
+//!   <li>>readIndex = readIndex for entire facet.
+//!   <li>point = closest point on edge
+//!   <li>param.x = fractional coordinate on edge
+//!   <li>dXdU = edge start point
+//!   <li>dXdV = edge end point
+//!   <li>sourceFraction[0] = fractional coordinate on edge
+//!   <li>sourceIndex[0] = edge index within the facet
+//!   <li>a = xy distance from space point (after transform)
+//!   </ul>
+//! </ul>
+GEOMDLLIMPEXP SearchState AppendHits
+(
+DPoint3dCR localPick,               //!< [in] local (most worldToLocal) pick coordinates for edge hits
+bvector<FacetLocationDetail> *edgeHits, //!< [inout] growing array of hits.
+bvector<FacetLocationDetail> *facetHits, //!< [inout] growing array of hits.
+size_t maxTest = SIZE_MAX,          //!< [in] maximum number of new facets to test
+size_t maxNewHit = SIZE_MAX         //!< [in] maximum number of new hits to record
+);
+};
+
+/*=================================================================================**//**
+* Filter class for selecting facets by a polygon in view.
++===============+===============+===============+===============+===============+======*/
+struct PolyfacePolygonPicker
+{
+//! Results class for pick-by-stroke
+struct StrokePick
+{
+double u0;
+double u1;
+double z0;
+double z1;
+size_t index;
+bool isVisible;
+bool isHidden;
+
+
+//! Interpolate (possibly multivalued) Z at U
+//!<ul>
+//!<li> if u is a simple interior coordinate in the pick, interpolate to its z as a valid result
+//!<li> if u exactly matches both u0 and u1, return the z0..z1 range sorted as a valid result
+//!<li> if u is outside and u0==u1, return the z0..z1 range sorted but not valid
+//!<li> if u is outside and u0 differs from u1 return the nearer z but not valid
+//!<li> i.e. IsValid means "strictly in the interval"
+//!</ul>
+ValidatedDSegment1d InteriorZAtU (double u) const;
+};
+
+// Determine u and z range for given pick data (presumably coming from stroke pick). Save in strokePick array.
+void AppendStrokePick
+(
+bvector<StrokePick> &data,
+uint32_t axisSelect,
+bvector<DPoint3d> const &points,
+size_t readIndex
+);
+
+// analyze overlaps among picks to set visibility flags isHidden and isVisible.
+GEOMDLLIMPEXP void SetVisibilityBits (bvector<StrokePick> &picks);
+
+private:
+PolyfaceVisitorPtr m_visitor;
+DMatrix4d m_worldToLocal;
+double m_shiftFactor;
+
+
+
+public:
+//! itemization of cause for return from searches.
+enum class SearchState
+    {
+    Complete,
+    SuspendByMaxTest,
+    SuspendByMaxNewHit
+    };
+
+//! Initialize for search 
+GEOMDLLIMPEXP PolyfacePolygonPicker (PolyfaceQueryCR polyface, DMatrix4dCR worldToLocal);
+//! Reset for further search.
+GEOMDLLIMPEXP void Reset ();
+GEOMDLLIMPEXP SearchState AppendHitsByStroke
+(
+DPoint3dCR strokeStart,             //!< [in] local coordinates of stroke start
+DPoint3dCR strokeEnd,               //< [in] local coordinates of stroke end
+bvector<size_t> *facets,            //!< [inout] growing array of readIndices of facets touched by the edge.
+bvector<StrokePick> *strokePicks = nullptr,   // [inout] growing array of readIndices and sort data for facets touched by the edge
+size_t maxTest = SIZE_MAX,          //!< [in] maximum number of new facets to test
+size_t maxNewHit = SIZE_MAX         //!< [in] maximum number of new hits to record
+);
+
+GEOMDLLIMPEXP SearchState AppendHitsByBox
+(
+DRange2dCR pickBox,                //!< [in] local coordinates of pick box
+bvector<size_t> *allIn,            //!< [inout] (optional) growing array of readIndices of facets completely inside
+bvector<size_t> *allOut,            //!< [inout] (optional) growing array of readIndices of facets completely outside
+bvector<size_t> *crossing,            //!< [inout] (optional) growing array of readIndices of facets that have both inside and outside portions.
+size_t maxTest = SIZE_MAX,          //!< [in] maximum number of new facets to test
+size_t maxNewHit = SIZE_MAX         //!< [in] maximum number of new hits to record
+);
+
+//! Among the candidateReadIndex, select those that are visible
+GEOMDLLIMPEXP void SelectVisibleFacets
+(
+bvector<size_t> *candidateReadIndex,  //!< [inout] (optional) read indices of candidates.  This will be sorted !!!
+bvector<size_t> &visibleReadIndex     //!< [out] read indices of visible candidates.
+);
+
+};
+
+
+
+
+
+struct TaggedPolygonVectorIndexedRangeHeap
+{
+BENTLEY_GEOMETRY_INTERNAL_NAMESPACE_NAME::IndexedRangeHeap m_heap;
+GEOMDLLIMPEXP TaggedPolygonVectorIndexedRangeHeap (TaggedPolygonVectorCR polygons, bool sortX, bool sortY, bool sortZ);
+GEOMDLLIMPEXP void Search (DRange3dCR range, bvector<size_t> &indices);
+
+};
+
+/// context for multiple polyface serach operations (drape and facet search)
+/// The context maintains a range tree for fast selection of candidate facets.
+///
+struct PolyfaceSearchContext
+{
+private:
+
+PolyfaceHeaderPtr m_mesh;
+PolyfaceIndexedHeapRangeTreePtr m_rangeTree;
+PolyfaceVisitorPtr m_visitor;
+
+public:
+/// Capture a reference to a mesh.
+GEOMDLLIMPEXP PolyfaceSearchContext (PolyfaceHeaderPtr &mesh, bool sortX, bool sortY, bool sortZ);
+
+/// compute drape for a single line segment.
+/// the drape results are deposited in the m_segments vector.  Repeated calls will reuse the memory allocations.
+GEOMDLLIMPEXP void DoDrapeXY (DSegment3dCR segment, bvector<DrapeSegment> &drapeSegments);
+
+/// find facets under a space point.
+/// the drape results are deposited in the m_facetPoints .  (Repeated calls will reuse the memory allocations)
+GEOMDLLIMPEXP void SelectFacetsXY (DPoint3dCR spacePoint, size_t pointIndex, bvector<DPoint3dSizeSize> &pickPoints);
+
+};
+
+/*__PUBLISH_SECTION_START__*/
+
+
+//! @description Helper object to assist visiting each face of a polyface mesh.
+//!  Access queries for header of polyface mesh.
+//! A PolyfaceVisitor is a PolyfaceHeader which at any time contains (only) one face of a client Polyface.
+//!  The various indexed, flat array, and bvector members are the the "current" face of the traversal.
+//!  These are "like" the face as found in the full header except for:
+//! <ul>
+//! <li>The various vertex data (point, normal, parameter, colors) for the n vertices of the face
+//!        are found starting at index 0 in the respective arrays.
+//! <li> There is an additional array (Visible) indicating the visibility of outgoing edge
+//!        at the vertex.
+//! <li> Data is optionally "wrapped" with copies of leading points
+//! <li> Index arrays are ZERO BASED indices into the arrays of the parent PolyfaceHeader
+//! </ul>
+//! @ingroup BentleyGeom_Traversal
+//!
+struct PolyfaceVisitor : public RefCountedBase, protected PolyfaceVectors
+{
+friend struct PolyfaceHeader;
+friend struct PolyfaceQuery;
+protected:
+
+friend struct PolyfaceCoordinateAverageContext;
+GEOMAPI_VIRTUAL void             _Reset () = 0;
+GEOMAPI_VIRTUAL bool             _AdvanceToNextFace () = 0;
+GEOMAPI_VIRTUAL bool             _MoveToFacetByReadIndex (size_t readIndex) = 0;
+GEOMAPI_VIRTUAL size_t           _GetReadIndex () const = 0;
+GEOMAPI_VIRTUAL PolyfaceQueryCR  _GetClientPolyfaceQueryCR () const = 0;
+GEOMAPI_VIRTUAL bool _AddVertexByReadIndex (size_t readIndex);
+
+// To be established by each implementation during AdvanceToNextFace ....
+    uint32_t            m_numEdgesThisFace;
+    uint32_t            m_numWrap;
+    bvector<bool>       m_visible;
+    bvector<size_t>     m_indexPosition;
+    bool                m_allData;
+
+protected:
+PolyfaceVisitor (uint32_t numWrap = 0);
+public:
+//! Get pointer to contiguous points.
+GEOMDLLIMPEXP DPoint3dCP                        GetPointCP () const;
+//! Get pointer to contiguous normals.
+GEOMDLLIMPEXP DVec3dCP                          GetNormalCP () const;
+//! Get pointer to contiguous params
+GEOMDLLIMPEXP DPoint2dCP                        GetParamCP () const;
+//! Get pointer to contiguous integer colors
+GEOMDLLIMPEXP uint32_t const*                   GetIntColorCP () const;
+//! Get pointer to contiguous FaceData structs
+GEOMDLLIMPEXP FacetFaceDataCP                   GetFaceDataCP () const;
+//! Query two-sided flag
+GEOMDLLIMPEXP bool                              GetTwoSided () const;
+//! Query number of indices per face block.  0 or 1 means 0-terminated variable size blocks.
+GEOMDLLIMPEXP uint32_t                          GetNumPerFace () const;
+//! Query the mesh style
+GEOMDLLIMPEXP uint32_t                          GetMeshStyle () const;
+//! Get reference to the Point array with blocking data.
+GEOMDLLIMPEXP BlockedVectorDPoint3dR            Point ();
+//! Get reference to the param array with blocking data.
+GEOMDLLIMPEXP BlockedVectorDPoint2dR            Param ();
+//! Get reference to the normal array with blocking data.
+GEOMDLLIMPEXP BlockedVectorDVec3dR              Normal();
+//! Get reference to the integer color array with blocking data.
+GEOMDLLIMPEXP BlockedVectorUInt32R              IntColor ();
+//! Get reference to the illumination name
+GEOMDLLIMPEXP WString&                          IlluminationName ();
+
+//! The client indices are zero-based indices into the client mesh data.
+//! Get reference to the blocked array of zero-based indices into client mesh points.
+GEOMDLLIMPEXP BlockedVectorIntR                 ClientPointIndex  ();
+//! Get reference to the blocked array of zero-based indices into client mesh params.
+GEOMDLLIMPEXP BlockedVectorIntR                 ClientParamIndex  ();
+//! Get reference to the blocked array of zero-based indices into client mesh normals.
+GEOMDLLIMPEXP BlockedVectorIntR                 ClientNormalIndex ();
+//! Get reference to the blocked array of zero-based indices into client mesh colors
+GEOMDLLIMPEXP BlockedVectorIntR                 ClientColorIndex  ();
+//! Get reference to the blocked array of zero-based indices into client mesh faces.
+GEOMDLLIMPEXP BlockedVectorIntR                 ClientFaceIndex  ();
+
+//! Get reference to the contiguous array of zero-based indices into client mesh points.
+GEOMDLLIMPEXP int32_t const*                      GetClientPointIndexCP () const;
+//! Get reference to the contiguous array of zero-based indices into client mesh colors.
+GEOMDLLIMPEXP int32_t const*                      GetClientColorIndexCP() const;
+//! Get reference to the contiguous array of zero-based indices into client mesh params.
+GEOMDLLIMPEXP int32_t const*                      GetClientParamIndexCP() const;
+//! Get reference to the contiguous array of zero-based indices into client mesh normals.
+GEOMDLLIMPEXP int32_t const*                      GetClientNormalIndexCP() const;
+//! Get reference to the contiguous array of zero-based indices into client mesh faces.
+GEOMDLLIMPEXP int32_t const*                      GetClientFaceIndexCP() const;
+
+//! access zero-based point index and visibility flag for an vertex within the current face.
+GEOMDLLIMPEXP bool TryGetClientZeroBasedPointIndex (int zeroBasedVisitorIndex, int &zeroBasedIndex, bool &visible);
+
+//! access zero-based normal index for an vertex within the curent face.
+GEOMDLLIMPEXP bool TryGetClientZeroBasedNormalIndex (int zeroBasedVisitorIndex, int &zeroBasedIndex);
+
+//! access zero-based param index for an vertex within the curent face.
+GEOMDLLIMPEXP bool TryGetClientZeroBasedParamIndex (int zeroBasedVisitorIndex, int &zeroBasedIndex);
+
+//! access zero-based color index for an vertex within the curent face.
+GEOMDLLIMPEXP bool TryGetClientZeroBasedColorIndex (int zeroBasedVisitorIndex, int &zeroBasedIndex);
+
+
+//! Reset to beginning of attached mesh, i.e. to read facets again.
+GEOMDLLIMPEXP void      Reset ();
+//! Read the next face from the attached mesh.
+//! return false if all faces have been visited.
+GEOMDLLIMPEXP bool      AdvanceToNextFace ();
+
+//! Call AdvanceToNextFace repeatedly, returning when a face is found within tolerance of search point.
+//! @param [in] xyz search point
+//! @param [in] tolerance proximity tolerance.
+//! @param [out] facetPoint nearest point on facet
+//!
+//! return false if all faces have been visited.
+GEOMDLLIMPEXP bool AdvanceToFacetBySearchPoint (DPoint3dCR xyz, double tolerance, DPoint3dR facetPoint);
+
+//! Call AdvanceToNextFace repeatedly, returning when a face is found within tolerance of search point.
+//! @param [in] xyz search point
+//! @param [in] tolerance proximity tolerance.
+//! @param [out] facetPoint nearest point on facet
+//! @param [out] edgeIndex if facetPoint is a true interior point, edgeIndex is -1.
+//!      If facetPoint is a vertex, edgeFraction is 0.0 and edgeIndex is the index of the vertex in the visitor arrays
+//!      If facetPoint is along an edge, edgeFraction is the fractional position and edgeIndex is the index of the base vertex in the visitor arrays.
+//! @param [out] edgeFraction see edgeIndex.
+//!
+//! return false if all faces have been visited.
+GEOMDLLIMPEXP bool AdvanceToFacetBySearchPoint (DPoint3dCR xyz, double tolerance, DPoint3dR facetPoint, ptrdiff_t &edgeIndex, double &edgeFraction);
+
+
+//! Call AdvanceToNextFace repeatedly, returning when a face is found within tolerance of a pick ray.
+//! @param [in] ray ray
+//! @param [in] tolerance proximity tolerance.
+//! @param [out] facetPoint pierce point on facet.
+//! @param [out] rayFraction parameter along ray.
+//! return false if all faces have been visited.
+GEOMDLLIMPEXP bool AdvanceToFacetBySearchRay (DRay3dCR ray, double tolerance, DPoint3dR facetPoint, double &rayFraction);
+
+//! Call AdvanceToNextFace repeatedly, returning when a face is found within tolerance of search point.
+//! @param [in] ray ray
+//! @param [in] tolerance proximity tolerance.
+//! @param [out] facetPoint pierce point on facet.
+//! @param [out] rayFraction fraction along search ray.
+//! @param [out] edgeIndex if facetPoint is a true interior point, edgeIndex is -1.
+//!      If facetPoint is a vertex, edgeFraction is 0.0 and edgeIndex is the index of the vertex in the visitor arrays
+//!      If facetPoint is along an edge, edgeFraction is the fractional position and edgeIndex is the index of the base vertex in the visitor arrays.
+//! @param [out] edgePoint closest point on edge
+//! @param [out] edgeFraction see edgeIndex.
+//! @param [out] edgeDistance distance from ray to closest edge.
+//! return false if all faces have been visited.
+GEOMDLLIMPEXP bool AdvanceToFacetBySearchRay (DRay3d ray, double tolerance, DPoint3dR facetPoint, double &rayFraction, ptrdiff_t &edgeIndex, double &edgeFraction, DPoint3dR edgePoint, double &edgeDistance);
+
+//! Call AdvanceToNextFace repeatedly, returning when a face is found within tolerance of search point.
+//! @param [in] ray ray
+//! @param [out] detail facet hit detail.
+GEOMDLLIMPEXP bool AdvanceToFacetBySearchRay (DRay3dCR ray, FacetLocationDetail& detail);
+//! Try to locate facet edges before and after a specified param in a facet.
+//! returns false if the facet does not have params or if there are not edges on both sides along the scan lines.
+//! @param [in] uvParam pick parameter.
+//! @param [in] horizontalScanBracket edge crossing data to left and right of uv.
+//! @param [in] verticalScanBracket edge crossign data below and above.
+GEOMDLLIMPEXP bool TryParamToScanBrackets
+    (
+    DPoint2dCR uvParam,
+    FacetLocationDetailPairP horizontalScanBracket,
+    FacetLocationDetailPairP verticalScanBracket
+    );
+
+//! Copy all data from a particular vertex (indexed within the visitor)
+//! into a facet location detail.
+//! @param [out] detail destination for copied data.
+//! @param [in] index index within data arrays for the visitor.
+GEOMDLLIMPEXP bool LoadVertexData (FacetLocationDetailR detail, size_t index);
+
+//! Find a uv location within the facet.  Compute all available data there.
+//! returns false if the facet does not have params or if there are not edges on both sides along the scan lines.
+//! @param [in] uvParam pick parameter.
+//! @param [in] detail all coordinate data at this parametric coordinate.
+GEOMDLLIMPEXP bool TryParamToFacetLocationDetail (DPoint2d uvParam, FacetLocationDetailR detail);
+
+// Compute point and normal at uvParam wrt the triangle on (locally numbered) vertices 0,i1,(i1+1),
+// Return an invalid ValidatedDRay3d if i0,i1,i2 not a valid triangle with non-colinear points
+GEOMDLLIMPEXP ValidatedDRay3d TryTriangleParamToPerpendicularRay
+(
+DPoint2d uvParam,   //!< [in] fractional coordinates along vector from [0] to [i1] and [0] to [i1+1].
+size_t i1           //!< [in] index of first target point.
+) const;
+//! Find a uv location within the facet.  Compute all available data there.
+//! returns false if the facet does not have params or if there are not edges on both sides along the scan lines.
+//! @param [in] ray ray to intersect with facet.
+//! @param [in] detail all coordinate data at this parametric coordinate.
+GEOMDLLIMPEXP bool TryDRay3dIntersectionToFacetLocationDetail (DRay3dCR ray, FacetLocationDetailR detail);
+
+//! interpolate all possible data along an edge of the current facet.
+GEOMDLLIMPEXP bool IntepolateDataOnEdge (FacetLocationDetailR detail, size_t vertexIndex, double edgeFraction = 0.0, double a = 0.0);
+
+//! accumualted a (multiple of) all numeric data to a detail.  Copy integer color and table number unchanged.
+GEOMDLLIMPEXP bool AccumulateScaledData (FacetLocationDetailR detail, size_t vertexIndex, double fraction);
+
+//! Interogate the xy coordinates (NOT THE STORED Param() ARRAY !!!) to determine
+//! a local coordinate frame for the current facet.
+//! This is the same logic used for CurveVector::CloneInLocalCoordinates and
+//!   PolygonOps::CoordinateFrame.  That is:
+//!<ul>
+//!<li>The prefered x axis direction is parallel to the first edge.
+//!<li>The prefered z direction is the outward normal of the xyz loop with CCW direction.
+//!<li>The selector parameter chooses among 4 options:
+//!   <ul>
+//!   <li>LOCAL_COORDINATE_SCALE_UnitAxesAtStart -- origin at first point (even if not lower left!!), local axes have unit length, so 
+//!        local coordinates are real distances.
+//!   <li>LOCAL_COORDINATE_SCALE_UnitAxesAtLowerLeft -- origin at lower left.  All xy local coordinates are 0 or positive, and local coordinates
+//!         are real distances along the local directions
+//!   <li>LOCAL_COORDINATE_SCALE_01RangeBothAxes -- Shift to lower left and scale to both directions go 0 to 1
+//!   <li>LOCAL_COORDINATE_SCALE_01RangeBothAxes -- Shift to lower left and scale so one direction goes 0 to 1, the other direction has same scale and
+//!         its largest coordinate  is positive and 1 or less.
+//!   </ul>
+//!</ul>
+//! Prefered x axis is parallel to the first edge.
+//! @param [out] localToWorld transform from local to world
+//! @param [out] worldToLocal transform from world to local
+//! @param [in] selector indicates preference for origin and scaling.
+GEOMDLLIMPEXP bool TryGetLocalFrame
+(
+TransformR localToWorld,
+TransformR worldToLocal,
+LocalCoordinateSelect selector = LOCAL_COORDINATE_SCALE_01RangeBothAxes
+);
+
+//! Return the readIndex (current position within client facets).  This value can be used to return
+//!    here via MoveToFacetByReadIndex
+//! @return readIndex in facet.
+GEOMDLLIMPEXP size_t GetReadIndex () const;
+//! Focus on facet with specified readIndex.
+//! @param [in] readIndex readIndex in facet.
+GEOMDLLIMPEXP bool MoveToFacetByReadIndex (size_t readIndex);
+
+
+//! return the number of edges on the current face.
+GEOMDLLIMPEXP uint32_t  NumEdgesThisFace() const;
+//! return the number or wraparound vertices that are added to the arrays.
+GEOMDLLIMPEXP uint32_t  GetNumWrap () const;
+//! Set the number of wraparound vertices to be added to faces when they are read.
+GEOMDLLIMPEXP void      SetNumWrap (uint32_t numWrap);
+//!return const pointer to array of per-edge visiblity flags
+GEOMDLLIMPEXP bool const* GetVisibleCP() const;
+//! return the (reference to) the array of per-edge visibility flags.
+GEOMDLLIMPEXP bvector<bool> &Visible ();
+//!  return the (reference to) the array indicating where vertex indices were read from the attached mesh.
+GEOMDLLIMPEXP bvector<size_t>& IndexPosition ();
+//!  Save data for traversing the given parentMesh
+GEOMDLLIMPEXP static PolyfaceVisitorPtr Attach (PolyfaceQueryCR  parentMesh, bool allData = true);
+//!  return reference to the attached mesh as a PolyfaceQuery
+GEOMDLLIMPEXP PolyfaceQueryCR GetClientPolyfaceQueryCR () const;
+
+//! Copy all data from one index to another.
+GEOMDLLIMPEXP void CopyData (size_t fromIndex, size_t toIndex);
+//! Trim all arrays to newSize.
+GEOMDLLIMPEXP void TrimData (size_t newSize);
+
+//! Compress adjacent points (including last/first) within tolerance.
+GEOMDLLIMPEXP void      CompressClosePoints (double tolerance);
+
+// The following methods are used for manipulating the visitor face "pseudo in place", usually with the source and instance as the same object.
+//     Manipulations copy and interpolate points "to the end" and then pack back to the beginning.
+//! Copy face data (point, normal, param, color, visible) from specified index of source.
+//! Active state is checked in receiver. Index is not checked.
+//!
+//! return the index of new point.
+GEOMDLLIMPEXP size_t PushFaceData (PolyfaceVisitor &source, size_t i0);
+//! In source, copy index data (point, normal, param, color) from specified index of source.
+//! Active state is checked in receiver. Index is not checked.
+GEOMDLLIMPEXP void PushIndexData (PolyfaceVisitor &source, size_t i0);
+
+//! In source, interpolate between specified indices of face data. 
+//! Active state is checked in receiver. Index is not checked.
+//!
+//! return the index of new point.
+GEOMDLLIMPEXP size_t PushInterpolatedFaceData (PolyfaceVisitor &source, size_t i0, double fraction, size_t i1, bool suppressVisibility = false);
+
+
+//! Trim all face data arrays, retaining {count} values starting at {index0}
+GEOMDLLIMPEXP void TrimFaceData (size_t index0, size_t count);
+
+//! Test if ray pierces facet or come close to an edge or vertex.
+//! @param [in] ray test ray.
+//! @param [in] tolerance tolerance for edge/vertex passby
+//! @param [out] facetPoint point on facet.
+//! @param [out] rayFraction parameter along ray
+//!
+//! return true if a hit was found.
+GEOMDLLIMPEXP bool TryFindFacetRayIntersection (DRay3dCR ray, double tolerance, DPoint3dR facetPoint, double &rayFraction) const;
+
+//! Test if a point is close to a facet.
+//! @param [in] spacePoint test point.
+//! @param [in] tolerance tolerance for identifying a hit.
+//! @param [out] facetPoint point on facet.
+//!
+//! return true if a hit was found.
+GEOMDLLIMPEXP bool TryFindCloseFacetPoint (DPoint3dCR spacePoint, double tolerance, DPoint3dR facetPoint) const;
+
+//! return true if centroid, area, and normal can be calculated for the current facet.
+GEOMDLLIMPEXP bool TryGetFacetCentroidNormalAndArea (DPoint3dR centroid, DVec3dR normal, double &area) const;
+//! return true if products of inertia for an AREA integral over the facet can be computed.
+GEOMDLLIMPEXP bool TryGetFacetAreaMomentProducts (DPoint3dCR origin, DMatrix4dR products) const;
+//! interpolate a point on an edge.  Edge index is interpretted cyclically (within the current face)
+GEOMDLLIMPEXP bool TryGetEdgePoint (size_t edgeIndex, double f, DPoint3dR xyz) const;
+//! get a normalized (0-1) parameter at an index within the current facet
+GEOMDLLIMPEXP bool TryGetNormalizedParameter (size_t index, DPoint2dR normalizedParam)  const;
+//! get a distance based parameter at an index within the current facet
+GEOMDLLIMPEXP bool TryGetDistanceParameter (size_t index, DPoint2dR distanceParam) const;
+//! gather all read indices.
+GEOMDLLIMPEXP void CollectReadIndices (bvector<size_t> &indices);
+
+//! Clear all arrays in the visitor.   This is used before AddVertexByReadIndex.
+GEOMDLLIMPEXP void ClearFacet ();
+//! Go to the source mesh at specified readIndex.  Bring all it's data into a new vertex in the visitor.
+//! @return false if not a valid readIndex for the client array, or if the client array has a zero (terminator) there, or if the client is not fully indexed.
+GEOMDLLIMPEXP bool TryAddVertexByReadIndex (size_t readIndex);
+//! Recompute the (coordinate) normal data based on the point coordinates.
+GEOMDLLIMPEXP bool TryRecomputeNormals ();
+
+};
+
+/*=================================================================================**//**
+* Filter class for selecting facets presented by a visitor.
++===============+===============+===============+===============+===============+======*/
+//! Interface with callbacks to test PolyfaceVisitor contents.
+struct IPolyfaceVisitorFilter
+{
+// Function to test a face.
+GEOMAPI_VIRTUAL bool TestFacet (PolyfaceVisitorCR visitor) {return true;}
+};
+//! Object to accept/reject the visitor facet based on orientation of the facet normal.
+struct PolyfaceVisitorNormalOrientationFilter : IPolyfaceVisitorFilter
+{
+double m_normalTolerance;
+bool m_acceptNegative;
+bool m_acceptSide;
+bool m_acceptPositive;
+DVec3d m_positiveDirectionVector;
+//! Tester constructor.
+//! default positive direction vector is (001)
+GEOMDLLIMPEXP PolyfaceVisitorNormalOrientationFilter
+(
+bool acceptPositive = true,     //!< [in] true to accept facets with positive normal direction
+bool acceptNegative = false,    //!< [in] true to accept faces with negative normal direction.
+bool acceptSide = false,        //!< [in] true to accept facets with side normal direction.
+double normalTolerance = 1.0e-8 //!< [in] tolerance for normal test.
+);
+//! Set the positive direction vector.
+//! @return false if vector is 000
+GEOMDLLIMPEXP bool SetPositiveDirectionVector (DVec3dCR vector);
+
+//! Test the face.  Accept/Reject according to face normal dotted with the direction vector.
+GEOMDLLIMPEXP bool TestFacet (PolyfaceVisitorCR visitor) override;
+};
+
+/*=================================================================================**//**
+* Toleranced comparison class for map searches...
++===============+===============+===============+===============+===============+======*/
+struct DPoint3dZYXTolerancedSortComparison
+{
+double m_absTol;
+double m_relTol;
+GEOMDLLIMPEXP DPoint3dZYXTolerancedSortComparison(double absTol, double relTol);
+GEOMDLLIMPEXP bool operator() (const DPoint3d& pointA, const DPoint3d &pointB) const;
+};
+
+/*--------------------------------------------------------------------------------**//**
++--------------------------------------------------------------------------------------*/
+struct PolyfaceZYXMap : bmap <DPoint3d, size_t, DPoint3dZYXTolerancedSortComparison>
+{
+PolyfaceZYXMap (DPoint3dZYXTolerancedSortComparison const &compare);
+};
+
+
+struct DPoint3dZYXSortComparison
+    : public std::binary_function <DPoint3d, DPoint3d, bool> 
+{
+bool operator () (const DPoint3d& pointA, const DPoint3d &pointB) const;
+};
+
+struct DVec3dZYXSortComparison
+    : public std::binary_function <DVec3d, DVec3d, bool> 
+{
+bool operator () (const DVec3d& vecA, const DVec3d &vecB) const;
+};
+
+struct DPoint2dYXSortComparison
+    : public std::binary_function <DPoint2d, DPoint2d, bool> 
+{
+bool operator () (const DPoint2d& pointA, const DPoint2d &pointB) const;
+};
+
+struct UInt32SortComparison
+    : public std::binary_function <uint32_t, uint32_t, bool> 
+{
+bool operator () (const uint32_t & pointA, const uint32_t &pointB) const;
+};
+
+
+
+//! Support class for constructing meshes.
+//! Maintains lookup structures to assist indexing as points, parameters, normals are added to a mesh.
+//! The client mesh is owned by the caller.
+//! @remarks
+//! <ul>
+//! <li>Parameters in the PolyfaceCoordinateMap are xyz, with the z coordinate used as a face index.
+//! <li>The coordinate map has a modal variable for the face index.
+//! <li>Coordianates transfered to the PolyfaceHeader are "just" xy
+//! <li>As params are added to the PolyfaceCoordinateMap, a current face range is updated.
+//! </ul>
+//! @ingroup BentleyGeom_Construction
+//! @DotNetClassExclude
+struct PolyfaceCoordinateMap: public RefCountedBase, NonCopyableClass
+{
+protected:
+    PolyfaceHeader &m_polyface;
+    struct PolyfaceZYXMap *m_pointMap;
+    bmap <DVec3d, size_t, DVec3dZYXSortComparison> m_normalMap;
+    struct PolyfaceZYXMap * m_paramMap;
+    bmap <uint32_t, size_t, UInt32SortComparison> m_intColorMap;
+
+    double m_currentParamZ;
+public:
+//! Construct a new coordinate map, with caller supplied client mesh.
+PolyfaceCoordinateMap (PolyfaceHeader &referencedPolyface);
+
+//! Construct with specific tolerances for duplicate points and params.
+//! @param [in] referencedPolyface client to receive facets.
+//! @param [in] xyzAbsTol absolute tolerance for point comparisons.
+//! @param [in] xyzRelTol relative tolerance for point comparisons.
+//! @param [in] paramAbsTol absolute tolerance for param comparisons.
+//! @param [in] paramRelTol relative tolerance for param comparisons.
+PolyfaceCoordinateMap (PolyfaceHeader &referencedPolyface,
+    double xyzAbsTol, double xyzRelTol,
+    double paramAbsTol, double paramRelTol
+    );
+
+~PolyfaceCoordinateMap ();
+public:
+//! Query the client mesh.
+    GEOMDLLIMPEXP PolyfaceHeader& GetPolyfaceHeaderR ();
+
+//! Clear both the client mesh and the coordinate indexing.
+    GEOMDLLIMPEXP void ClearData ();
+    //! Assign a z value that is attached parameter values entered into the map.
+    //! Setting a different Z for facets from different faces ensures that parameters "with a face" get unique entries from numerically
+    //!   identical parameters of other faces.
+    GEOMDLLIMPEXP void SetCurrentParamZ (double data);
+    //! Query the current z assigned to parameters in the mapping.
+    GEOMDLLIMPEXP double GetCurrentParamZ () const;
+    
+    //! set range data to null range.
+    GEOMDLLIMPEXP void ResetCurrentFaceData ();
+//! (Find or) Add a point.  Return its (0 based) index.
+    //! @param [in] point point coordinates.
+    GEOMDLLIMPEXP size_t AddPoint  (DPoint3dCR point);
+//! Find a point by coordinates.
+    //! return true if this point is already present.
+    //! @param [in] point coordinates to look up.
+    //! @param [out] index 0-based index within the client mesh.
+    GEOMDLLIMPEXP bool   FindPoint (DPoint3dCR point, size_t &index);
+
+//! (Find or) Add a normal.  Return its (0 based) index.
+    //! @param [in] normal normal coordinates.
+    GEOMDLLIMPEXP size_t AddNormal  (DVec3dCR normal);
+    //! Find a normal by coordinates.
+    //! return true if this normal is already present.
+    //! @param [in] normal coordinates to look up.
+    //! @param [out] index 0-based index within the client mesh.
+    GEOMDLLIMPEXP bool   FindNormal (DVec3dCR normal, size_t &index);
+
+//! (Find or) Add a param in the current face.  Return its (0 based) index.
+    //! @param [in] param normal coordinates.
+    GEOMDLLIMPEXP size_t AddParam  (DPoint2dCR param);
+//! Find a param by coordinates, assuming current face.
+    //! return true if this param is already present.
+    //! @param [in] param coordinates to look up.
+    //! @param [out] index 0-based index within the client mesh.
+    GEOMDLLIMPEXP bool   FindParam (DPoint2dCR param, size_t &index);
+
+//! (Find or) Add a color.  Return its (0 based) index.
+    //! @param [in] color normal coordinates.
+    GEOMDLLIMPEXP size_t AddIntColor  (uint32_t color);
+//! Find a color by coordinates.
+    //! return true if this color is already present.
+    //! @param [in] color coordinates to look up.
+    //! @param [out] index 0-based index within the client mesh.
+    GEOMDLLIMPEXP bool   FindIntColor (uint32_t color, size_t &index);
+
+//! Try to dereference a point by index.
+    GEOMDLLIMPEXP bool TryGetPoint (size_t index, DPoint3dR xyz) const;    
+
+//! DEPRECATED -- use Create(polyface)
+    static GEOMDLLIMPEXP PolyfaceCoordinateMapPtr New (PolyfaceHeaderR polyface);
+//! Return a (ref counted !!) PolyfaceCoordinateMapPtr
+    //! bound to the referenced PolyfaceVectors
+    static GEOMDLLIMPEXP PolyfaceCoordinateMapPtr Create (PolyfaceHeaderR polyface);
+
+//! Add a polygon, generating indices for each datum.
+    //! If normals, params, and colors are supplied, their inidces are
+    //!    added to the respective index array.
+    void GEOMDLLIMPEXP AddPolygon (int n,
+        DPoint3dCP      points,
+        DVec3dCP        normals = NULL,
+        DPoint2dCP      params = NULL,
+        int *           intColor = NULL
+        );
+//! Add a polygon, generating indices for each datum.
+    //! If normals, params, and colors are supplied, their inidces are
+    //!    added to the respective index array.
+    void GEOMDLLIMPEXP AddPolygon (bvector<DPoint3d> const &points,
+        bvector<DVec3d> const *normals = nullptr,
+        bvector<DPoint2d> const *params = nullptr,
+        bvector<int> const *intColor = nullptr
+        );
+
+
+
+//! Add a polygon, using a (subset of !!!) data from visitor.
+    //! @param[in]  source  source data
+    //! @param[in]  i0      start index of face in visitor.
+    //! @param[in]  n       vertex count in visitor.
+    GEOMDLLIMPEXP void AddVisitorPartialFace (PolyfaceVisitor &source, size_t i0, size_t n);
+
+//! Add a polygon, using data from a visitor.
+    //! @param[in]  source  source data
+    GEOMDLLIMPEXP void AddVisitorFace (PolyfaceVisitor &source);
+
+
+//! Visit each face of source. Clip to chain and capture the clipped residual.
+//! @param [in] source input mesh
+//! @param [out] insideDest inside mesh.  (REQUIRED)
+//! @param [out] outsideDest outside mesh (OPTIONAL)
+//! @param [out] resultHasIncompleteCutPlanefaces indicates that edges on one or more cut planes could not be assembed into loops.
+//! @param [in] clipPlanes chain of convex volumes
+//! @param [in] formNewFacesOnClipPlanes true to attempt reassembling faces on clip planes.
+//! @param [in] filter for mesh
+//! @param [out] cutLoops optional coordinate data for cut loops
+//! @param [out] cutChains optional coordinate data for cut chains 
+    GEOMDLLIMPEXP static void AddClippedPolyface (PolyfaceQueryR source,
+        PolyfaceCoordinateMapP insideDest,
+        PolyfaceCoordinateMapP outsideDest,
+        bool &resultHasIncompleteCutPlanefaces,
+        ClipPlaneSetP clipPlanes,
+        bool formNewFacesOnClipPlanes = false,
+        IPolyfaceVisitorFilter *filter = nullptr,
+        bvector<bvector<DPoint3d>> *cutLoops = nullptr,
+        bvector<bvector<DPoint3d>> *cutChains = nullptr
+        );
+/*__PUBLISH_SECTION_END__*/
+//! Visit each face of source. Clip to chain and capture the clipped residual.
+//! @param [in] source input mesh
+//! @param [out] insideDest inside mesh.  (REQUIRED)
+//! @param [out] outsideDest outside mesh (OPTIONAL)
+//! @param [in] clipPlanes chain of convex volumes
+//! @param [in] formNewFacesOnClipPlanes true to attempt reassembling faces on clip planes.
+    GEOMDLLIMPEXP static void AddClippedPolyfaceA (PolyfaceQueryR source,
+        PolyfaceCoordinateMapP insideDest,
+        PolyfaceCoordinateMapP outsideDest,
+        ClipPlaneSetP clipPlanes, bool formNewFacesOnClipPlanes = false);
+/*__PUBLISH_SECTION_START__*/
+
+};
+/*__PUBLISH_SECTION_END__*/
+
+typedef RefCountedPtr<struct PolyfaceCoordinateAverageContext>  PolyfaceCoordinateAverageContextPtr;
+
+//! A polyfaceCoordinateAverager supports arrays of points and other data, with counters to allow averaging of the associated data.
+struct PolyfaceCoordinateAverageContext: public RefCountedBase, NonCopyableClass
+{
+private:
+PolyfaceZYXMap m_map;     // point lookup index.
+size_t m_numPoints;       // total number of points (matches m_map.size ())
+bvector<int> m_numIncident;         // m_numIncident[i] = number of times m_averages.Point ()[i] has been seen.
+bvector<DPoint2d> m_param;
+bvector<DVec3d> m_normal;
+bvector<DPoint4d> m_doubleColor;    // xyzw are the 4 bytes of int colors.
+bvector<int>   m_intColor;      // IntColor cannot be averaged -- " Last one wins"
+
+PolyfaceCoordinateAverageContext ();
+
+public:
+//! Create a new context.
+GEOMDLLIMPEXP static PolyfaceCoordinateAverageContextPtr Create ();
+
+//! Announce a facet whose vertices are to (all) appear in the averages.
+//! The world to local transform is only applied to the xyz in the points.
+GEOMDLLIMPEXP void AnnounceFacet (PolyfaceVisitorR visitor, TransformCP worldToLocal = nullptr);
+//! look up a point.
+GEOMDLLIMPEXP ValidatedSize FindPoint (DPoint3dCR xyz, TransformCP worldToLocal = nullptr);
+//! return the averaged parameter.
+GEOMDLLIMPEXP DPoint2d GetAverageParam (size_t index) const;
+//! return the averaged parameter.
+GEOMDLLIMPEXP DVec3d GetAverageNormal (size_t index) const;
+//! return the (last) intColor.
+GEOMDLLIMPEXP int GetIntColor (size_t index) const;
+//! return the average int color (byte-by-byte summed and averaged independently)
+GEOMDLLIMPEXP int GetAverageIntColor (size_t index) const;
+//! Load the xyz, uv, normal and color arrays of a visitor.
+//! Return false if any input point lookup fails.
+//! All other vistor content is left unchanged. (Caveat programmat)
+GEOMDLLIMPEXP bool LoadVisitor
+(
+PolyfaceVisitorR visitor,   //!< Visitor whose Active() flags match the source and destination data.
+bvector<DPoint3d> const &xyz
+);
+};
+
+struct IFacetProcessor
+{
+GEOMAPI_VIRTUAL void Process (PolyfaceVectors &) = 0;
+};
+
+
+
+
+/*__PUBLISH_SECTION_START__*/
+END_BENTLEY_GEOMETRY_NAMESPACE
+
+#endif
+
+/*----------------------------------------------------------------------+
+|                                                                       |
+|   Mesh Styles                                                         |
+|                                                                       |
+|   A mesh is stored as a number of matrix elements.  Particulars of    |
+|   these arrays depend on the known structure of the mesh, as          |
+|   signified by the (positive) mesh style:                             |
+|                                                                       |
+|   MESH_ELM_STYLE_INDEXED_FACE_LOOPS                                   |
+|       The mesh consists of an array of vertex coordinates and an      |
+|       array of indices into the vertex coordinate array.  Each face   |
+|       appears as a row of indices in the index matrix.                |
+|   MESH_ELM_STYLE_POINT_CLOUD                                          |
+|       The mesh consists of a single array of (unblocked) coordinates. |
+|       (No connectivity stored.)                                       |
+|   MESH_ELM_STYLE_COORDINATE_TRIANGLES                                 |
+|       The mesh consists of a single array of coordinates.  Each block |
+|       of 3 points is a triangle.   (No connectivity stored.)          |
+|   MESH_ELM_STYLE_COORDINATE_QUADS                                     |
+|       The mesh consists of a single array of coordinates.  Each block |
+|       of 4 points is a quad.  (No connectivity stored.)               |
+|   MESH_ELM_STYLE_TRIANGLE_GRID                                        |
+|       The mesh consists of a simple grid of points, to be             |
+|       triangulated.  The triangulation convention is that within each |
+|       quad of the grid, an edge is added from the lowest numbered     |
+|       vertex to the highest, i.e., in a quad with indices i,i+1,j,j+1 |
+|       (where j=i+numPerRow), an edge is added from i to j+1.          |
+|   MESH_ELM_STYLE_QUAD_GRID                                            |
+|       The mesh consists of a simple grid of points, to be formed into |
+|       quads.                                                          |
+|                                                                       |
++----------------------------------------------------------------------*/
+#define MESH_ELM_STYLE_INDEXED_FACE_LOOPS       1
+#define MESH_ELM_STYLE_POINT_CLOUD              2
+#define MESH_ELM_STYLE_COORDINATE_TRIANGLES     3
+#define MESH_ELM_STYLE_COORDINATE_QUADS         4
+#define MESH_ELM_STYLE_TRIANGLE_GRID            5
+#define MESH_ELM_STYLE_QUAD_GRID                6
+#define MESH_ELM_STYLE_LARGE_MESH               7
+
+/*----------------------------------------------------------------------+
+|                                                                       |
+|   Matrix Tags                                                         |
+|                                                                       |
+|   Each matrix element stores an identifier to distinguish its         |
+|   contents.  These tags are application-specific (cf. matrix tags     |
+|   for the mesh element API).  In those cases where a matrix tag       |
+|   reference is irrelevant (e.g., in the indexedBy field of a data     |
+|   matrix) use this constant.                                          |
+|                                                                       |
++----------------------------------------------------------------------*/
+#define MATRIX_ELM_TAG_NONE             0
+
+/*----------------------------------------------------------------------+
+|                                                                       |
+|   Matrix Tags (Mesh parents)                                          |
+|                                                                       |
+|   A matrix element whose parent is a mesh element has one of these    |
+|   (nonnegative) tags, to signify what the matrix data represents.     |
+|   Matrices with MESH_ELM_TAG_*_INDICES tags are index matrices into   |
+|   the associated data array.                                          |
+|                                                                       |
++----------------------------------------------------------------------*/
+#define MESH_ELM_TAG_NONE                               MATRIX_ELM_TAG_NONE
+
+/* main data/index array */
+#define MESH_ELM_TAG_FACE_LOOP_TO_VERTEX_INDICES        1
+#define MESH_ELM_TAG_VERTEX_COORDINATES                 2
+
+/* auxiliary data arrays */
+#define MESH_ELM_TAG_NORMAL_COORDINATES                 4
+#define MESH_ELM_TAG_UV_PARAMETERS                      6
+/* each double color entry is an RGB color as 3 doubles in [0,1] */
+//#define MESH_ELM_TAG_DOUBLE_COLOR                       8
+/* each double color entry is an RGB color as 3 floats.
+   Since there are no FLOAT dgn elements, this tag can only exist in
+   in-memory copies of DOUBLE dgn elements.*/
+//#define MESH_ELM_TAG_FLOAT_COLOR                        9
+/* each int color entry is an RGB color as 1 int packed with 3 bytes in [0,255] */
+#define MESH_ELM_TAG_INT_COLOR                          10
+/* each table color entry is an index into a color table */
+//#define MESH_ELM_TAG_TABLE_COLOR                        12
+#define MESH_ELM_TAG_DENSITY                            14
+#define MESH_ELM_TAG_PRESSURE                           16
+#define MESH_ELM_TAG_TEMPERATURE                        18
+#define MESH_ELM_TAG_DISPLACEMENT                       20
+#define MESH_ELM_TAG_VELOCITY                           22
+
+/* auxiliary index arrays: "by face loop" */
+#define MESH_ELM_TAG_FACE_LOOP_TO_NORMAL_INDICES        3
+#define MESH_ELM_TAG_FACE_LOOP_TO_UV_PARAMETER_INDICES  5
+//#define MESH_ELM_TAG_FACE_LOOP_TO_DOUBLE_COLOR_INDICES  7
+#define MESH_ELM_TAG_FACE_LOOP_TO_INT_COLOR_INDICES     9
+//#define MESH_ELM_TAG_FACE_LOOP_TO_TABLE_COLOR_INDICES   11
+#define MESH_ELM_TAG_FACE_LOOP_TO_DENSITY_INDICES       13
+#define MESH_ELM_TAG_FACE_LOOP_TO_PRESSURE_INDICES      15
+#define MESH_ELM_TAG_FACE_LOOP_TO_TEMPERATURE_INDICES   17
+#define MESH_ELM_TAG_FACE_LOOP_TO_DISPLACEMENT_INDICES  19
+#define MESH_ELM_TAG_FACE_LOOP_TO_VELOCITY_INDICES      21
+#define MESH_ELM_TAG_FACE_LOOP_TO_FACE_INDICES          23
+
+/* auxiliary index arrays: "by face" */
+#define MESH_ELM_TAG_FACE_TO_NORMAL_INDICES             23
+#define MESH_ELM_TAG_FACE_TO_UV_PARAMETER_INDICES       24
+//#define MESH_ELM_TAG_FACE_TO_DOUBLE_COLOR_INDICES       25
+#define MESH_ELM_TAG_FACE_TO_INT_COLOR_INDICES          26
+//#define MESH_ELM_TAG_FACE_TO_TABLE_COLOR_INDICES        27
+#define MESH_ELM_TAG_FACE_TO_DENSITY_INDICES            28
+#define MESH_ELM_TAG_FACE_TO_PRESSURE_INDICES           29
+#define MESH_ELM_TAG_FACE_TO_TEMPERATURE_INDICES        30
+#define MESH_ELM_TAG_FACE_TO_DISPLACEMENT_INDICES       31
+#define MESH_ELM_TAG_FACE_TO_VELOCITY_INDICES           32
+
+/* auxiliary index arrays: "by vertex" */
+#define MESH_ELM_TAG_VERTEX_TO_NORMAL_INDICES           33
+#define MESH_ELM_TAG_VERTEX_TO_UV_PARAMETER_INDICES     34
+//#define MESH_ELM_TAG_VERTEX_TO_DOUBLE_COLOR_INDICES     35
+#define MESH_ELM_TAG_VERTEX_TO_INT_COLOR_INDICES        36
+//#define MESH_ELM_TAG_VERTEX_TO_TABLE_COLOR_INDICES      37
+#define MESH_ELM_TAG_VERTEX_TO_DENSITY_INDICES          38
+#define MESH_ELM_TAG_VERTEX_TO_PRESSURE_INDICES         39
+#define MESH_ELM_TAG_VERTEX_TO_TEMPERATURE_INDICES      40
+#define MESH_ELM_TAG_VERTEX_TO_DISPLACEMENT_INDICES     41
+#define MESH_ELM_TAG_VERTEX_TO_VELOCITY_INDICES         42
+
+/*----------------------------------------------------------------------+
+|                                                                       |
+|   Matrix Index Families                                               |
+|                                                                       |
+|   The index family of a matrix element is used to distinguish         |
+|   different kinds of index matrices.  These tags are application-     |
+|   specific (cf. matrix index families in the mesh element API).  In   |
+|   those cases where an index family reference is irrelevant (e.g., in |
+|   the indexFamily field of a data matrix), use this constant.         |
+|                                                                       |
++----------------------------------------------------------------------*/
+#define MATRIX_ELM_INDEX_FAMILY_NONE    0
+
+/*----------------------------------------------------------------------+
+|                                                                       |
+|   Matrix Index Families (Mesh parents)                                |
+|                                                                       |
+|   A matrix element whose parent is a mesh element has one of these    |
+|   (nonpositive) index family tags to indicate how each row of the     |
+|   matrix is to be interpreted.                                        |
+|                                                                       |
+|   MESH_ELM_INDEX_FAMILY_NONE                                          |
+|       No row interpretation (as indices); default on data matrices.   |
+|   MESH_ELM_INDEX_FAMILY_BY_FACE_LOOP                                  |
+|       Row i consists of an ordered list of indices, one per vertex    |
+|       (sector) of face i; default on index matrices.                  |
+|   MESH_ELM_INDEX_FAMILY_BY_FACE                                       |
+|       Row i consists of a single index for face i.                    |
+|   MESH_ELM_INDEX_FAMILY_BY_VERTEX                                     |
+|       Row i consists of a single index for vertex i.                  |
+|                                                                       |
++----------------------------------------------------------------------*/
+#define MESH_ELM_INDEX_FAMILY_NONE           MATRIX_ELM_INDEX_FAMILY_NONE
+#define MESH_ELM_INDEX_FAMILY_BY_FACE_LOOP  -1
+#define MESH_ELM_INDEX_FAMILY_BY_FACE       -2
+#define MESH_ELM_INDEX_FAMILY_BY_VERTEX     -3
+
+/*----------------------------------------------------------------------+
+|                                                                       |
+|   Matrix Int Data Transform Types                                     |
+|                                                                       |
+|   The following constants are used in de/enciphering the index type   |
+|   code (also called transform type) in matrix int data elements:      |
+|                                                                       |
+|   MATRIX_DATA_ELM_INDEX_TYPE_BLOCK_NONE                               |
+|       Data are not to be interpreted as indices.                      |
+|   MATRIX_DATA_ELM_INDEX_TYPE_BLOCK_FIXED                              |
+|       Fixed-length rows of indices, possibly right-padded with a      |
+|       special value.                                                  |
+|   MATRIX_DATA_ELM_INDEX_TYPE_BLOCK_VARIABLE                           |
+|       Variable-length rows of indices, each terminated with a special |
+|       value.                                                          |
+|                                                                       |
++----------------------------------------------------------------------*/
+#define MATRIX_DATA_ELM_INDEX_TYPE_BLOCK_NONE           0
+#define MATRIX_DATA_ELM_INDEX_TYPE_BLOCK_FIXED          1
+#define MATRIX_DATA_ELM_INDEX_TYPE_BLOCK_VARIABLE       2
+
+/*----------------------------------------------------------------------+
+|                                                                       |
+|   Matrix Double Data Transform Types                                  |
+|                                                                       |
+|   The following constants are used in de/enciphering the transform    |
+|   type code in matrix double data elements:                           |
+|                                                                       |
+|       Key: transform = [M t] = [Matrix translation]                   |
+|            M-^ = inverse transpose                                    |
+|            x = structure to transform                                 |
+|                                                                       |
+|   MATRIX_DATA_ELM_TRANSFORM_TYPE_COORD_NONE                           |
+|       Data are not to be transformed.                                 |
+|   MATRIX_DATA_ELM_TRANSFORM_TYPE_COORD_POINT                          |
+|       Point data.  [M t]x = Mx + t.                                   |
+|   MATRIX_DATA_ELM_TRANSFORM_TYPE_COORD_VECTOR                         |
+|       Vector data.  [M t]x = Mx.                                      |
+|   MATRIX_DATA_ELM_TRANSFORM_TYPE_COORD_COVECTOR                       |
+|       Covector data (e.g., normals).  [M t]x = M-^x (this preserves   |
+|       orthogonality of the data).                                     |
+|                                                                       |
++----------------------------------------------------------------------*/
+#define MATRIX_DATA_ELM_TRANSFORM_TYPE_COORD_NONE       0
+#define MATRIX_DATA_ELM_TRANSFORM_TYPE_COORD_POINT      1
+#define MATRIX_DATA_ELM_TRANSFORM_TYPE_COORD_VECTOR     2
+#define MATRIX_DATA_ELM_TRANSFORM_TYPE_COORD_COVECTOR   3
+
+