--- conflicted
+++ resolved
@@ -1,245 +1,241 @@
-<?xml version="1.0" encoding="utf-8"?>
-
-<BuildContext xmlns:xsi="http://www.w3.org/2001/XMLSchema-instance" xsi:noNamespaceSchemaLocation="../bsicommon/build/PartFile.xsd">
-
-    <ProductDirectoryList ListName="Bentley">
-        <ProductDirectory Name="PublicAPI"/>
-        <ProductDirectory Name="VendorAPI"/>
-        <ProductDirectory Name="Assemblies" Path="Dlls"/>
-        <ProductDirectory Name="Libs"            Path="Libs"/>
-        <ProductDirectory Name="TestBin"         Path="Dlls"/>
-    </ProductDirectoryList>
-
-    <Part Name="BentleyLib" PrgOutputDir="BentleyLib">
-        <SubPart PartName="BentleyDll" />
-    </Part>
-
-    <Part Name="Base" BentleyBuildMakeFile="prewire.mke">
-        <!-- BeTest.h includes <gtest/gtest.h> in some builds, and so Bentley depends on gtest, at least for include files. -->
-        <SubPart PartName="BeGtest-Includes" Repository="BeGTest" PartFile="BeGTest" />
-        <Bindings>
-            <PublicAPI Domain="Bentley" />
-            <PublicAPI Domain="Logging" />
-            <PublicAPI Domain="BentleyManagedUtil" />
-            <Files ProductDirectoryName="BentleyApiPublicMki" SubPartDirectory="PublicMki" Required="false">PublicMki/BentleyApi.mki</Files>
-            <VendorNotices>
-                Delivery/bentley-notice.txt
-                Delivery/btree-notice.txt
-                Delivery/btree-license.txt
-                Delivery/bvector-notice.txt
-                Delivery/bvector-license.txt
-            </VendorNotices>
-            <Directory SourceName="Dox/Pages/Bentley" SubPartDirectory="Dox/Pages/Bentley"/>
-        </Bindings>
-    </Part>
-
-    <!-- NOTE: Graphite uses "G" as an ApiNumber (library suffix) to disambiguate from Vancouver libraries -->
-<<<<<<< HEAD
-    <Part Name="BentleyDll" BentleyBuildMakeFile="Bentley.mke" ApiNumber="M02" BMakeOptions="+dTMP_BUILD_STATIC">
-=======
-    <Part Name="BentleyDll" BentleyBuildMakeFile="Bentley.mke" ApiNumber="B02" BentleyBuildMakeOptions="+dTMP_BUILD_STATIC">
->>>>>>> 860fac3d
-        <SubPart PartName="Base"/>
-        <SubPart PartName="Icu" PartFile="Libsrc-Nugets" Repository="bsicommon"/>
-        <SubPart PartName="LoggingNative" />
-        <Bindings>
-            <Libs>Delivery/$(libprefix)Bentley$(libext)</Libs>
-            <Assemblies>Delivery/$(shlibprefix)Bentley$(ApiNumber)$(shlibext)</Assemblies>
-        </Bindings>
-    </Part>
-
-    <Part Name="PublishedApi" BentleyBuildMakeFile="${SrcRoot}bsicommon/sharedmki/PublishApi.mke" BentleyBuildMakeOptions="+dPUBLISHAPI_DELIVERY_DIR=Delivery/PublishedApi">
-        <!-- While the published api does not depend on the library, this subpart is a quick and maintainable way to ensure that all needed public apis are in the buildcontext. -->
-        <SubPart PartName="BentleyDll"/>
-        <Bindings>
-            <Directory SourceName="Delivery/PublishedApi" SubPartDirectory="PublishedApi/Bentley"/>
-        </Bindings>
-    </Part>
-
-    <!-- ******************************** Unit Tests ************************************** -->
-    <Part Name="PrewireForUnitTests" DeferType="BuildUnitTests" BentleyBuildMakeFile="Tests/Prewire.mke">
-        <SubPart PartName="BentleyDll"/>
-        <Bindings>
-            <Files ProductDirectoryName="UnitTests-IgnoreList" ProductSubDirectory="Bentley" SubPartDirectory="UnitTests/Bentley"> Delivery/UnitTests/ignore_list.txt</Files>
-        </Bindings>
-    </Part>
-
-    <Part Name="UnitTests-NonPublished" DeferType="BuildUnitTests" BentleyBuildMakeFile="Tests/BuildTests.mke" BentleyBuildMakeOptions="-dTestDir=NonPublished">
-        <SubPart PartName="PrewireForUnitTests" />
-        <Bindings>
-            <Directory ProductDirectoryName="UnitTests-Objects" ProductSubDirectory="Bentley/NonPublished" SourceName="Delivery/UnitTests/Objects/NonPublished"/>
-        </Bindings>
-    </Part>
-
-    <Part Name="UnitTests-Published" DeferType="BuildUnitTests" BentleyBuildMakeFile="Tests/BuildTests.mke" BentleyBuildMakeOptions="-dTestDir=Published -dUsePublishedApi">
-        <SubPart PartName="PrewireForUnitTests" />
-        <SubPart PartName="PublishedApi" />
-        <SubPart PartName="folly" PartFile="facebook" Repository="Libsrc-facebook"/>
-        <Bindings>
-            <Directory ProductDirectoryName="UnitTests-Objects" ProductSubDirectory="Bentley/Published" SourceName="Delivery/UnitTests/Objects/Published"/>
-        </Bindings>
-    </Part>
-
-    <Part Name="UnitTests-Performance" DeferType="BuildUnitTests" BentleyBuildMakeFile="Tests/BuildTests.mke" BentleyBuildMakeOptions="-dTestDir=Performance">
-        <SubPart PartName="PrewireForUnitTests" />
-        <Bindings>
-            <Directory ProductDirectoryName="UnitTests-Objects" ProductSubDirectory="Bentley/Performance" SourceName="Delivery/UnitTests/Objects/Performance"/>
-        </Bindings>
-    </Part>
-
-    <!-- Define a test collection part. This is included in MobileDgn's TestsAggregate -->
-    <Part Name="Tests">
-        <SubPart PartName="UnitTests-NonPublished"/>
-        <SubPart PartName="UnitTests-Published"/>
-    </Part>
-
-    <!-- Define a gtest program to run the tests. The Gtest and RunGtest parts are included in MobileDgn's Gtest-Aggregator and RunGtest-MobileDgnTests parts -->
-    <Product Name="Bentley-Tests">
-        <SubPart Repository="BeGTest" PartFile="BeGTest" PartName="Base" />
-        <SubPart PartName="Tests"/>
-        <Directories DirectoryListName="CollectionProduct" Repository="BeGTest"  PartFile="BeGTest"/>
-    </Product>
-
-    <Part Name="Gtest" DeferType="BuildUnitTests" BentleyBuildMakeFile="$(BuildContext)/SubParts/BeGTest/gtest/buildGtest.mke" BentleyBuildMakeOptions="-dTEST_NAME=BentleyTest -dTEST_COLLECTION_PRODUCT=Bentley-Tests" OnlyPlatforms="x86,x64,Linux*,MacOS*,Android*">
-        <SubProduct ProductName="Bentley-Tests"/>
-        <SubPart PartName="Gtest-Tools" Repository="BeGTest" PartFile="BeGTest"/>
-        <Bindings>
-            <Files ProductDirectoryName="Gtest-NativeAssemblies">Delivery/Gtest/BentleyTest/Assemblies/*</Files>
-            <Directory ProductDirectoryName="Gtest-Assets" SourceName="Delivery/Gtest/BentleyTest/Assets" />
-        </Bindings>
-    </Part>
-
-    <Product Name="Bentley-Gtest" >
-        <SubPart PartName="Gtest"/>
-        <Directories DirectoryListName="GtestProduct" Repository="BeGTest" PartFile="BeGTest"/>
-    </Product>
-
-    <Part Name="RunGtest" DeferType="RunUnitTests" BentleyBuildMakeFile="$(BuildContext)/SubParts/BeGTest/gtest/RunGtest.mke" BentleyBuildMakeOptions="-dGTEST_PRODUCT=Bentley-Gtest -dGTEST_NAME=BentleyTest" OnlyPlatforms="x86,x64,MacOs*,Linux*">
-        <SubProduct ProductName="Bentley-Gtest" />
-        <SubPart PartName="Gtest-Tools" Repository="BeGTest" PartFile="BeGTest"/>
-        <Bindings>
-          <Files Required="false" SubPartDirectory="Gtest/Logs">Delivery/Gtest/Logs/BentleyTest.log</Files>
-        </Bindings>
-    </Part>
-
-    <!-- Memory leak testing of Bentley tests -->
-    <Part Name="MemLeakTests" BentleyBuildMakeFile="${SrcRoot}DgnDbTestingScripts/MemoryLeak/RunMemLeakDetection.mke" BentleyBuildMakeOptions="-dGTEST_PRODUCT=Bentley-Gtest -dGTEST_NAME=BentleyTest" OnlyPlatforms="x64">
-        <SubPart PartFile="DgnDbTestingScripts" Repository="DgnDbTestingScripts" PartName="MemLeakTests" />
-        <SubProduct ProductName="Bentley-Gtest" />
-    </Part>
-
-    <!--                ********************** -->
-    <!--                **** AndroidJUnit **** -->
-    <!--                ********************** -->
-    <Part Name="AndroidJUnit" DeferType="BuildUnitTests" BentleyBuildMakeFile="$(BuildContext)/SubParts/BeGTest/Android//MakeJUnitTestProject.mke" BentleyBuildMakeOptions="-dTEST_COLLECTION_PRODUCT=Bentley-Tests -dTEST_SHORT_NAME=BentleyTst -dUSE_STATIC_LIBRARIES=1 -dTEST_ANDROID_MIN_SDK_VERSION=19" OnlyPlatforms="Android*">
-        <SubProduct ProductName="Bentley-Tests"/>
-        <SubPart PartName="AndroidJUnitTest-Tools" Repository="BeGTest" PartFile="BeGTest"/>
-        <Bindings>
-            <Directory ProductDirectoryName="AndroidJUnit-Project" SourceName="Delivery/ANJUP" />
-        </Bindings>
-    </Part>
-
-    <Product Name="Bentley-AndroidJUnit" >
-        <SubPart PartName="AndroidJUnit" LibType="Static"/>
-        <Directories DirectoryListName="AndroidJUnitProduct" Repository="BeGTest" PartFile="BeGTest"/>
-    </Product>
-
-    <Part Name="RunAndroidJUnitTest" DeferType="RunUnitTests" BentleyBuildMakeFile="$(BuildContext)/SubParts/BeGTest/Android//RunAndroidJUnitTest.mke" BentleyBuildMakeOptions="-dANDROIDJUNIT_PRODUCT=Bentley-AndroidJUnit" OnlyPlatforms="Android*">
-        <SubProduct ProductName="Bentley-AndroidJUnit"/>
-        <Bindings>
-          <Files Required="false" SubPartDirectory="ANJU/Logs">Delivery/ANJU/Logs/Bentley-AndroidJUnit.log</Files>
-        </Bindings>
-    </Part>
-
-    <!--                ********************** -->
-    <!--                **** iOSXCTest **** -->
-    <!--                ********************** -->
-    <Part Name="iOSXCTest" DeferType="BuildUnitTests" BentleyBuildMakeFile="$(BuildContext)/SubParts/BeGTest/iOS//MakeXCTestProject.mke" BentleyBuildMakeOptions="-dTEST_NAME=Bentley -dTEST_COLLECTION_PRODUCT=Bentley-Tests -dUSE_STATIC_LIBRARIES=1" OnlyPlatforms="iOS*">
-        <SubProduct ProductName="Bentley-Tests"/>
-        <SubPart PartName="iOSXCTest-Tools" Repository="BeGTest" PartFile="BeGTest"/>
-        <Bindings>
-            <Directory ProductDirectoryName="iOSXCTestProject" SourceName="Delivery/iOSXCTest/Bentley/Project" />
-        </Bindings>
-    </Part>
-
-    <Product Name="Bentley-iOSXCTest" >
-        <SubPart PartName="iOSXCTest" LibType="Static"/>
-        <Directories DirectoryListName="iOSXCTestProduct" Repository="BeGTest" PartFile="BeGTest"/>
-    </Product>
-
-    <Part Name="RuniOSXCTest" DeferType="RunUnitTests" BentleyBuildMakeFile="$(BuildContext)/SubParts/BeGTest/iOS//RunXCTestProject.mke" BentleyBuildMakeOptions="-dXCTEST_PRODUCT=Bentley-iOSXCTest" OnlyPlatforms="iOS*">
-        <SubProduct ProductName="Bentley-iOSXCTest"/>
-        <Bindings>
-            <Files Required="false" SubPartDirectory="XCTest/Logs">Delivery/XCTest/Logs/Bentley-iOSXCTest.log</Files>
-        </Bindings>
-    </Part>
-
-    <!-- *********************************************************** -->
-    <!-- **** UWP Microsoft::VisualStudio::CppUnitTestFramework **** -->
-    <!-- *********************************************************** -->
-    <!-- N.B. ApiNumber is important here because we must manually reference some DLLs, and thus need an accruate suffix to find them. -->
-    <Part
-        Name="UwpTest" DeferType="BuildUnitTests"
-        BentleyBuildMakeFile="$(BuildContext)/SubParts/BeGTest/uwp//MakeUwpTestProject.mke"
-        BentleyBuildMakeOptions="-dTEST_NAME=Bentley -dTEST_COLLECTION_PRODUCT=Bentley-Tests"
-        OnlyPlatforms="WinRT*"
-        ApiNumber="M02"
-        >
-        <SubProduct ProductName="Bentley-Tests"/>
-        <SubPart PartName="UwpTest-Tools" Repository="BeGTest" PartFile="BeGTest"/>
-        <Bindings>
-            <Directory ProductDirectoryName="UwpTestProject" SourceName="Delivery/BentleyUwpTest"/>
-        </Bindings>
-    </Part>
-
-    <Part Name="LoggingNative" OnlyPlatforms="Android*, iOS*">
-        <SubPart PartName="LoggingNative" PartFile="LoggingSDK" Repository="LoggingSDK"/>
-    </Part>
-
-    <Product Name="Bentley-UwpTest">
-        <SubPart PartName="UwpTest"/>
-        <Directories DirectoryListName="UwpTestProduct" Repository="BeGTest" PartFile="BeGTest"/>
-    </Product>
-
-    <Part
-        Name="RunUwpTest"
-        DeferType="RunUnitTests"
-        BentleyBuildMakeFile="$(BuildContext)/SubParts/BeGTest/uwp//RunUwpTestProject.mke"
-        BentleyBuildMakeOptions="-dUWPTEST_PRODUCT=Bentley-UwpTest"
-        OnlyPlatforms="WinRT*"
-        >
-        <SubPart PartName="UwpTest-Tools" Repository="BeGTest" PartFile="BeGTest"/>
-        <SubProduct ProductName="Bentley-UwpTest"/>
-        <Bindings>
-            <Files Required="false" SubPartDirectory="UwpTest/Logs">Delivery/UwpTest/Logs/Bentley-UwpTest.log</Files>
-        </Bindings>
-    </Part>
-
-    <Part Name="BeJpeg" BentleyBuildMakeFile="BeJpeg/BeJpeg.mke" ApiNumber="M02">
-        <SubPart PartName="BentleyDll"/>
-        <SubPart LibType="Static" PartName="JpegTurbo" PartFile="Libsrc-Nugets" Repository="bsicommon"/>
-        <Bindings>
-            <PublicAPI Domain="BeJpeg"/>
-            <Libs>Delivery/$(stlibprefix)BeJpeg$(stlibext)</Libs>
-            <Libs>Delivery/$(stlibprefix)BeJpeg$(stlibdebugext)</Libs>
-        </Bindings>
-    </Part>
-
-    <Part Name="BeXml" BentleyBuildMakeFile="BeXml/bexml.mke" ApiNumber="M02">
-        <SubPart PartName="BentleyDll"/>
-        <SubPart PartName="LibXml2" PartFile="Libsrc-Nugets" Repository="bsicommon"/>
-        <Bindings>
-            <PublicAPI Domain="BeXml"/>
-            <Assemblies>Delivery/$(shlibprefix)BeXml$(ApiNumber)$(shlibext)</Assemblies>
-            <Libs>Delivery/$(libprefix)BeXml$(libext)</Libs>
-        </Bindings>
-    </Part>
-
-    <Part Name="BeRapidJson" BentleyBuildMakeFile="BeRapidJson/BeRapidJson.mke" ApiNumber="M02">
-        <SubPart PartName="RapidJson" PartFile="Libsrc-Nugets" Repository="bsicommon"/>
-        <Bindings>
-            <PublicAPI Domain="BeRapidJson"/>
-        </Bindings>
-    </Part>
-    
-</BuildContext>
+<?xml version="1.0" encoding="utf-8"?>
+
+<BuildContext xmlns:xsi="http://www.w3.org/2001/XMLSchema-instance" xsi:noNamespaceSchemaLocation="../bsicommon/build/PartFile.xsd">
+
+    <ProductDirectoryList ListName="Bentley">
+        <ProductDirectory Name="PublicAPI"/>
+        <ProductDirectory Name="VendorAPI"/>
+        <ProductDirectory Name="Assemblies" Path="Dlls"/>
+        <ProductDirectory Name="Libs"            Path="Libs"/>
+        <ProductDirectory Name="TestBin"         Path="Dlls"/>
+    </ProductDirectoryList>
+
+    <Part Name="BentleyLib" PrgOutputDir="BentleyLib">
+        <SubPart PartName="BentleyDll" />
+    </Part>
+
+    <Part Name="Base" BentleyBuildMakeFile="prewire.mke">
+        <!-- BeTest.h includes <gtest/gtest.h> in some builds, and so Bentley depends on gtest, at least for include files. -->
+        <SubPart PartName="BeGtest-Includes" Repository="BeGTest" PartFile="BeGTest" />
+        <Bindings>
+            <PublicAPI Domain="Bentley" />
+            <PublicAPI Domain="Logging" />
+            <PublicAPI Domain="BentleyManagedUtil" />
+            <Files ProductDirectoryName="BentleyApiPublicMki" SubPartDirectory="PublicMki" Required="false">PublicMki/BentleyApi.mki</Files>
+            <VendorNotices>
+                Delivery/bentley-notice.txt
+                Delivery/btree-notice.txt
+                Delivery/btree-license.txt
+                Delivery/bvector-notice.txt
+                Delivery/bvector-license.txt
+            </VendorNotices>
+            <Directory SourceName="Dox/Pages/Bentley" SubPartDirectory="Dox/Pages/Bentley"/>
+        </Bindings>
+    </Part>
+
+    <!-- NOTE: Graphite uses "G" as an ApiNumber (library suffix) to disambiguate from Vancouver libraries -->
+    <Part Name="BentleyDll" BentleyBuildMakeFile="Bentley.mke" ApiNumber="M02" BentleyBuildMakeOptions="+dTMP_BUILD_STATIC">
+        <SubPart PartName="Base"/>
+        <SubPart PartName="Icu" PartFile="Libsrc-Nugets" Repository="bsicommon"/>
+        <SubPart PartName="LoggingNative" />
+        <Bindings>
+            <Libs>Delivery/$(libprefix)Bentley$(libext)</Libs>
+            <Assemblies>Delivery/$(shlibprefix)Bentley$(ApiNumber)$(shlibext)</Assemblies>
+        </Bindings>
+    </Part>
+
+    <Part Name="PublishedApi" BentleyBuildMakeFile="${SrcRoot}bsicommon/sharedmki/PublishApi.mke" BentleyBuildMakeOptions="+dPUBLISHAPI_DELIVERY_DIR=Delivery/PublishedApi">
+        <!-- While the published api does not depend on the library, this subpart is a quick and maintainable way to ensure that all needed public apis are in the buildcontext. -->
+        <SubPart PartName="BentleyDll"/>
+        <Bindings>
+            <Directory SourceName="Delivery/PublishedApi" SubPartDirectory="PublishedApi/Bentley"/>
+        </Bindings>
+    </Part>
+
+    <!-- ******************************** Unit Tests ************************************** -->
+    <Part Name="PrewireForUnitTests" DeferType="BuildUnitTests" BentleyBuildMakeFile="Tests/Prewire.mke">
+        <SubPart PartName="BentleyDll"/>
+        <Bindings>
+            <Files ProductDirectoryName="UnitTests-IgnoreList" ProductSubDirectory="Bentley" SubPartDirectory="UnitTests/Bentley"> Delivery/UnitTests/ignore_list.txt</Files>
+        </Bindings>
+    </Part>
+
+    <Part Name="UnitTests-NonPublished" DeferType="BuildUnitTests" BentleyBuildMakeFile="Tests/BuildTests.mke" BentleyBuildMakeOptions="-dTestDir=NonPublished">
+        <SubPart PartName="PrewireForUnitTests" />
+        <Bindings>
+            <Directory ProductDirectoryName="UnitTests-Objects" ProductSubDirectory="Bentley/NonPublished" SourceName="Delivery/UnitTests/Objects/NonPublished"/>
+        </Bindings>
+    </Part>
+
+    <Part Name="UnitTests-Published" DeferType="BuildUnitTests" BentleyBuildMakeFile="Tests/BuildTests.mke" BentleyBuildMakeOptions="-dTestDir=Published -dUsePublishedApi">
+        <SubPart PartName="PrewireForUnitTests" />
+        <SubPart PartName="PublishedApi" />
+        <SubPart PartName="folly" PartFile="facebook" Repository="Libsrc-facebook"/>
+        <Bindings>
+            <Directory ProductDirectoryName="UnitTests-Objects" ProductSubDirectory="Bentley/Published" SourceName="Delivery/UnitTests/Objects/Published"/>
+        </Bindings>
+    </Part>
+
+    <Part Name="UnitTests-Performance" DeferType="BuildUnitTests" BentleyBuildMakeFile="Tests/BuildTests.mke" BentleyBuildMakeOptions="-dTestDir=Performance">
+        <SubPart PartName="PrewireForUnitTests" />
+        <Bindings>
+            <Directory ProductDirectoryName="UnitTests-Objects" ProductSubDirectory="Bentley/Performance" SourceName="Delivery/UnitTests/Objects/Performance"/>
+        </Bindings>
+    </Part>
+
+    <!-- Define a test collection part. This is included in MobileDgn's TestsAggregate -->
+    <Part Name="Tests">
+        <SubPart PartName="UnitTests-NonPublished"/>
+        <SubPart PartName="UnitTests-Published"/>
+    </Part>
+
+    <!-- Define a gtest program to run the tests. The Gtest and RunGtest parts are included in MobileDgn's Gtest-Aggregator and RunGtest-MobileDgnTests parts -->
+    <Product Name="Bentley-Tests">
+        <SubPart Repository="BeGTest" PartFile="BeGTest" PartName="Base" />
+        <SubPart PartName="Tests"/>
+        <Directories DirectoryListName="CollectionProduct" Repository="BeGTest"  PartFile="BeGTest"/>
+    </Product>
+
+    <Part Name="Gtest" DeferType="BuildUnitTests" BentleyBuildMakeFile="$(BuildContext)/SubParts/BeGTest/gtest/buildGtest.mke" BentleyBuildMakeOptions="-dTEST_NAME=BentleyTest -dTEST_COLLECTION_PRODUCT=Bentley-Tests" OnlyPlatforms="x86,x64,Linux*,MacOS*,Android*">
+        <SubProduct ProductName="Bentley-Tests"/>
+        <SubPart PartName="Gtest-Tools" Repository="BeGTest" PartFile="BeGTest"/>
+        <Bindings>
+            <Files ProductDirectoryName="Gtest-NativeAssemblies">Delivery/Gtest/BentleyTest/Assemblies/*</Files>
+            <Directory ProductDirectoryName="Gtest-Assets" SourceName="Delivery/Gtest/BentleyTest/Assets" />
+        </Bindings>
+    </Part>
+
+    <Product Name="Bentley-Gtest" >
+        <SubPart PartName="Gtest"/>
+        <Directories DirectoryListName="GtestProduct" Repository="BeGTest" PartFile="BeGTest"/>
+    </Product>
+
+    <Part Name="RunGtest" DeferType="RunUnitTests" BentleyBuildMakeFile="$(BuildContext)/SubParts/BeGTest/gtest/RunGtest.mke" BentleyBuildMakeOptions="-dGTEST_PRODUCT=Bentley-Gtest -dGTEST_NAME=BentleyTest" OnlyPlatforms="x86,x64,MacOs*,Linux*">
+        <SubProduct ProductName="Bentley-Gtest" />
+        <SubPart PartName="Gtest-Tools" Repository="BeGTest" PartFile="BeGTest"/>
+        <Bindings>
+          <Files Required="false" SubPartDirectory="Gtest/Logs">Delivery/Gtest/Logs/BentleyTest.log</Files>
+        </Bindings>
+    </Part>
+
+    <!-- Memory leak testing of Bentley tests -->
+    <Part Name="MemLeakTests" BentleyBuildMakeFile="${SrcRoot}DgnDbTestingScripts/MemoryLeak/RunMemLeakDetection.mke" BentleyBuildMakeOptions="-dGTEST_PRODUCT=Bentley-Gtest -dGTEST_NAME=BentleyTest" OnlyPlatforms="x64">
+        <SubPart PartFile="DgnDbTestingScripts" Repository="DgnDbTestingScripts" PartName="MemLeakTests" />
+        <SubProduct ProductName="Bentley-Gtest" />
+    </Part>
+
+    <!--                ********************** -->
+    <!--                **** AndroidJUnit **** -->
+    <!--                ********************** -->
+    <Part Name="AndroidJUnit" DeferType="BuildUnitTests" BentleyBuildMakeFile="$(BuildContext)/SubParts/BeGTest/Android//MakeJUnitTestProject.mke" BentleyBuildMakeOptions="-dTEST_COLLECTION_PRODUCT=Bentley-Tests -dTEST_SHORT_NAME=BentleyTst -dUSE_STATIC_LIBRARIES=1 -dTEST_ANDROID_MIN_SDK_VERSION=19" OnlyPlatforms="Android*">
+        <SubProduct ProductName="Bentley-Tests"/>
+        <SubPart PartName="AndroidJUnitTest-Tools" Repository="BeGTest" PartFile="BeGTest"/>
+        <Bindings>
+            <Directory ProductDirectoryName="AndroidJUnit-Project" SourceName="Delivery/ANJUP" />
+        </Bindings>
+    </Part>
+
+    <Product Name="Bentley-AndroidJUnit" >
+        <SubPart PartName="AndroidJUnit" LibType="Static"/>
+        <Directories DirectoryListName="AndroidJUnitProduct" Repository="BeGTest" PartFile="BeGTest"/>
+    </Product>
+
+    <Part Name="RunAndroidJUnitTest" DeferType="RunUnitTests" BentleyBuildMakeFile="$(BuildContext)/SubParts/BeGTest/Android//RunAndroidJUnitTest.mke" BentleyBuildMakeOptions="-dANDROIDJUNIT_PRODUCT=Bentley-AndroidJUnit" OnlyPlatforms="Android*">
+        <SubProduct ProductName="Bentley-AndroidJUnit"/>
+        <Bindings>
+          <Files Required="false" SubPartDirectory="ANJU/Logs">Delivery/ANJU/Logs/Bentley-AndroidJUnit.log</Files>
+        </Bindings>
+    </Part>
+
+    <!--                ********************** -->
+    <!--                **** iOSXCTest **** -->
+    <!--                ********************** -->
+    <Part Name="iOSXCTest" DeferType="BuildUnitTests" BentleyBuildMakeFile="$(BuildContext)/SubParts/BeGTest/iOS//MakeXCTestProject.mke" BentleyBuildMakeOptions="-dTEST_NAME=Bentley -dTEST_COLLECTION_PRODUCT=Bentley-Tests -dUSE_STATIC_LIBRARIES=1" OnlyPlatforms="iOS*">
+        <SubProduct ProductName="Bentley-Tests"/>
+        <SubPart PartName="iOSXCTest-Tools" Repository="BeGTest" PartFile="BeGTest"/>
+        <Bindings>
+            <Directory ProductDirectoryName="iOSXCTestProject" SourceName="Delivery/iOSXCTest/Bentley/Project" />
+        </Bindings>
+    </Part>
+
+    <Product Name="Bentley-iOSXCTest" >
+        <SubPart PartName="iOSXCTest" LibType="Static"/>
+        <Directories DirectoryListName="iOSXCTestProduct" Repository="BeGTest" PartFile="BeGTest"/>
+    </Product>
+
+    <Part Name="RuniOSXCTest" DeferType="RunUnitTests" BentleyBuildMakeFile="$(BuildContext)/SubParts/BeGTest/iOS//RunXCTestProject.mke" BentleyBuildMakeOptions="-dXCTEST_PRODUCT=Bentley-iOSXCTest" OnlyPlatforms="iOS*">
+        <SubProduct ProductName="Bentley-iOSXCTest"/>
+        <Bindings>
+            <Files Required="false" SubPartDirectory="XCTest/Logs">Delivery/XCTest/Logs/Bentley-iOSXCTest.log</Files>
+        </Bindings>
+    </Part>
+
+    <!-- *********************************************************** -->
+    <!-- **** UWP Microsoft::VisualStudio::CppUnitTestFramework **** -->
+    <!-- *********************************************************** -->
+    <!-- N.B. ApiNumber is important here because we must manually reference some DLLs, and thus need an accruate suffix to find them. -->
+    <Part
+        Name="UwpTest" DeferType="BuildUnitTests"
+        BentleyBuildMakeFile="$(BuildContext)/SubParts/BeGTest/uwp//MakeUwpTestProject.mke"
+        BentleyBuildMakeOptions="-dTEST_NAME=Bentley -dTEST_COLLECTION_PRODUCT=Bentley-Tests"
+        OnlyPlatforms="WinRT*"
+        ApiNumber="M02"
+        >
+        <SubProduct ProductName="Bentley-Tests"/>
+        <SubPart PartName="UwpTest-Tools" Repository="BeGTest" PartFile="BeGTest"/>
+        <Bindings>
+            <Directory ProductDirectoryName="UwpTestProject" SourceName="Delivery/BentleyUwpTest"/>
+        </Bindings>
+    </Part>
+
+    <Part Name="LoggingNative" OnlyPlatforms="Android*, iOS*">
+        <SubPart PartName="LoggingNative" PartFile="LoggingSDK" Repository="LoggingSDK"/>
+    </Part>
+
+    <Product Name="Bentley-UwpTest">
+        <SubPart PartName="UwpTest"/>
+        <Directories DirectoryListName="UwpTestProduct" Repository="BeGTest" PartFile="BeGTest"/>
+    </Product>
+
+    <Part
+        Name="RunUwpTest"
+        DeferType="RunUnitTests"
+        BentleyBuildMakeFile="$(BuildContext)/SubParts/BeGTest/uwp//RunUwpTestProject.mke"
+        BentleyBuildMakeOptions="-dUWPTEST_PRODUCT=Bentley-UwpTest"
+        OnlyPlatforms="WinRT*"
+        >
+        <SubPart PartName="UwpTest-Tools" Repository="BeGTest" PartFile="BeGTest"/>
+        <SubProduct ProductName="Bentley-UwpTest"/>
+        <Bindings>
+            <Files Required="false" SubPartDirectory="UwpTest/Logs">Delivery/UwpTest/Logs/Bentley-UwpTest.log</Files>
+        </Bindings>
+    </Part>
+
+    <Part Name="BeJpeg" BentleyBuildMakeFile="BeJpeg/BeJpeg.mke" ApiNumber="M02">
+        <SubPart PartName="BentleyDll"/>
+        <SubPart LibType="Static" PartName="JpegTurbo" PartFile="Libsrc-Nugets" Repository="bsicommon"/>
+        <Bindings>
+            <PublicAPI Domain="BeJpeg"/>
+            <Libs>Delivery/$(stlibprefix)BeJpeg$(stlibext)</Libs>
+            <Libs>Delivery/$(stlibprefix)BeJpeg$(stlibdebugext)</Libs>
+        </Bindings>
+    </Part>
+
+    <Part Name="BeXml" BentleyBuildMakeFile="BeXml/bexml.mke" ApiNumber="M02">
+        <SubPart PartName="BentleyDll"/>
+        <SubPart PartName="LibXml2" PartFile="Libsrc-Nugets" Repository="bsicommon"/>
+        <Bindings>
+            <PublicAPI Domain="BeXml"/>
+            <Assemblies>Delivery/$(shlibprefix)BeXml$(ApiNumber)$(shlibext)</Assemblies>
+            <Libs>Delivery/$(libprefix)BeXml$(libext)</Libs>
+        </Bindings>
+    </Part>
+
+    <Part Name="BeRapidJson" BentleyBuildMakeFile="BeRapidJson/BeRapidJson.mke" ApiNumber="M02">
+        <SubPart PartName="RapidJson" PartFile="Libsrc-Nugets" Repository="bsicommon"/>
+        <Bindings>
+            <PublicAPI Domain="BeRapidJson"/>
+        </Bindings>
+    </Part>
+    
+</BuildContext>