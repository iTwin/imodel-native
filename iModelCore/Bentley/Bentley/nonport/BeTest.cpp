--- conflicted
+++ resolved
@@ -1,1198 +1,1195 @@
-/*--------------------------------------------------------------------------------------+
-|
-|     $Source: Bentley/nonport/BeTest.cpp $
-|
-|  $Copyright: (c) 2018 Bentley Systems, Incorporated. All rights reserved. $
-|
-+--------------------------------------------------------------------------------------*/
-#if defined (BENTLEY_WIN32)
-    #include <windows.h>
-#elif defined (BENTLEY_WINRT)
-    #include <windows.h>
-    //#include <wrl.h>
-    #include <setjmp.h>
-    static jmp_buf s_test_failure_jmp_buf;
-    static jmp_buf* s_test_failure_jmp_buf_to_use;
-
-#elif defined (__unix__)
-    #if defined (BETHREAD_USE_PTHREAD)
-        #include <pthread.h>
-    #endif
-    #if defined (ANDROID)
-        #include <android/log.h>
-    #endif
-#else
-    #error unknown compiler
-#endif
-
-#include <regex>
-#include <exception>
-#include <signal.h>
-#include <map>
-#define BETEST_NO_INCLUDE_GTEST // there's no point in including gtest.h, since Bentley.dll does not link with gtest
-#include <Bentley/BeTest.h>
-#include <Bentley/BeAssert.h>
-#include <Bentley/BeThread.h>
-#include <Bentley/BeNumerical.h>
-#include <Bentley/BeTimeUtilities.h>
-#include <Bentley/DateTime.h>
-#include <Logging/bentleylogging.h>
-
-#if !defined (USE_GTEST)
-    #if defined(BENTLEYCONFIG_OS_LINUX) || defined(BENTLEYCONFIG_OS_APPLE_MACOS) || (defined(BENTLEYCONFIG_OS_WINDOWS) && !defined(BENTLEYCONFIG_OS_WINRT))
-        #error USE_GTEST is not defined, but this platform uses gtest!
-    #endif
-#else
-    #if defined(BENTLEYCONFIG_OS_ANDROID) || defined(BENTLEYCONFIG_OS_APPLE_IOS) || defined(BENTLEYCONFIG_OS_WINRT)
-        #error USE_GTEST is defined, but this platform does not use gtest!
-    #endif
-#endif
-
-USING_NAMESPACE_BENTLEY
-
-static BeMutex s_bentleyCS;
-static intptr_t                                 s_mainThreadId;                     // MT: set only during initialization
-static BeAssertFunctions::T_BeAssertHandler*    s_assertHandler;                    // MT: s_bentleyCS
-static bool                                     s_assertHandlerCanBeChanged=true;   // MT: s_bentleyCS
-static bvector<BeTest::T_BeAssertListener*>     s_assertListeners;                  // MT: s_bentleyCS
-static bool                                     s_failOnAssert[(int)BeAssertFunctions::AssertType::TypeCount]; // MT: Problem! If one thread sets this, it will affect assertions that fail on other threads. *** WIP_MT make this thread-local?
-static bool                                     s_failOnInvalidParameterAssert = true;
-static bool                                     s_runningUnderGtest;                // indicates that we are running under gtest. MT: set only during initialization 
-static bool                                     s_hadAssert;
-static RefCountedPtr<BeTest::Host>              s_host;                             // MT: set only during initialization. Used on multiple threads. Must be thread-safe internally.
-#if defined (__unix__)
-bool BeTest::s_loop = true;
-#endif
-#if defined (USE_GTEST)
-static BeTest::T_AssertionFailureHandler        s_assertionFailureHandler;
-#else
-static bool                                     s_hadAssertOnAnotherThread;         // MT: s_bentleyCS
-static Utf8String                               s_currentTestCaseName;              // MT: set only when we run a test, which is always in the main thread
-static Utf8String                               s_currentTestName;                  //  "       "
-#endif
-
-#ifdef XX_BETEST_HAS_SEH
-
-#define BE_TEST_SEH_TRY                 __try{
-#define BE_TEST_SEH_EXCEPT(CLEANUP)          } __except(ExpFilter(GetExceptionInformation(), GetExceptionCode()))  {    CLEANUP   }
-
-// Exception filter (used to show exception call-stack)
-static LONG WINAPI ExpFilter(EXCEPTION_POINTERS* pExp, DWORD dwExpCode)
-    {
-    if (dwExpCode != EXCEPTION_BREAKPOINT)
-        {
-        #if defined (WIP_BETEST)
-        StackWalker sw;
-        sw.ShowCallstack(GetCurrentThread(), pExp->ContextRecord);
-        #else
-        LOG_ERROR ("--- EXCEPTION ---\n");
-        #endif
-        return EXCEPTION_EXECUTE_HANDLER;
-        }
-    else
-        return EXCEPTION_CONTINUE_SEARCH;
-    }
-
-#else
-
-#define BE_TEST_SEH_TRY            
-#define BE_TEST_SEH_EXCEPT(CLEANUP)
-
-#endif
-
-/*---------------------------------------------------------------------------------**//**
-* @bsimethod                                    sam.wilson                      01/2013
-+---------------+---------------+---------------+---------------+---------------+------*/
-void BeTest::SetRunningUnderGtest () {s_runningUnderGtest=true;}
-
-/*---------------------------------------------------------------------------------**//**
-* @bsimethod                                    sam.wilson                      11/2011
-+---------------+---------------+---------------+---------------+---------------+------*/
-void BeTest::BreakInDebugger (CharCP msg1, CharCP msg2)
-    {
-#if defined (BENTLEY_WIN32)||defined (BENTLEY_WINRT)
-    
-    WString debugMessage (msg1, BentleyCharEncoding::Utf8);
-    debugMessage.append (L":");
-    debugMessage.AppendUtf8 (msg2);
-    OutputDebugStringW (debugMessage.c_str());
-
-    #if defined (BENTLEY_WIN32)
-        DebugBreak();
-    #else
-        assert (false);
-    #endif
-
-#elif defined (__unix__)
-
-    #if !defined (ANDROID)
-
-        fprintf (stderr, "%s:%s. Waiting", msg1,msg2);
-        int i=0;
-        while (s_loop)
-            {
-//            BeThreadUtilities::BeSleep (1);
-            if (i++ % 10000 == 0)
-                printf (".");
-            }
-
-    #else
-
-        __android_log_print (ANDROID_LOG_ERROR, msg1, "%s. Waiting", msg2);
-
-        int i=0;
-        while (s_loop)
-            {
-            //BeThreadUtilities::BeSleep (1);
-            if (i++ % 10000 == 0)
-                printf (".");
-            }
-
-    #endif
-
-#else
-#error unknown runtime
-#endif
-    }
-
-/*---------------------------------------------------------------------------------**//**
-* @bsimethod                                    sam.wilson                      11/2011
-+---------------+---------------+---------------+---------------+---------------+------*/
-static WString getAssertTypeDesc (BeAssertFunctions::AssertType t)
-    {
-    switch (t)
-        {
-        case BeAssertFunctions::AssertType::Data:      return L"DATA ASSERTION FAILURE";
-        case BeAssertFunctions::AssertType::Sigabrt:   return L"SIGABRT";
-        }
-    return L"ASSERTION FAILURE";
-    }
-
-/*---------------------------------------------------------------------------------**//**
-* @bsimethod                                    sam.wilson                      11/2011
-+---------------+---------------+---------------+---------------+---------------+------*/
-void BentleyApi::BeAssertFunctions::DefaultAssertionFailureHandler (WCharCP message, WCharCP file, unsigned line)
-    {
-#if !defined (BENTLEY_WINRT) // *** WIP_WINRT_GETENV
-    CharCP env = getenv ("MS_IGNORE_ASSERTS");
-    if (NULL != env && (*env == '1' || tolower(*env) == 't'))
-        return;
-#endif
-
-    BentleyApi::NativeLogging::LoggingManager::GetLogger (L"BeAssert")->fatalv (L"ASSERTION FAILURE: %ls (%ls:%d)\n", message, file, line);
-
-    #ifndef NDEBUG
-        #if defined (BENTLEY_WIN32)||defined(BENTLEY_WINRT)
-            // We used to explicitly ::DebugBreak here, but this causes crashes if you're not actually in a debugger, which is not necessarily desirable for an assert which you may want to try and ignore.
-            _wassert (message, file, line);
-        #elif defined (ANDROID)
-            //  The desired Android behavior is to log the error, then continue
-        #else
-            assert (false);
-        #endif
-    #endif
-    }
-
-/*---------------------------------------------------------------------------------**//**
-* @bsimethod                                    John.Gooding                    05/2008
-+---------------+---------------+---------------+---------------+---------------+------*/
-void BentleyApi::BeAssertFunctions::PerformBeAssert (WCharCP message, WCharCP file, unsigned line)
-    {
-    s_bentleyCS.lock();
-    T_BeAssertHandler* host = s_assertHandler;
-    s_hadAssert = true;
-    s_bentleyCS.unlock();
-
-    if (NULL != host)
-        {
-        // Let host handle assertion failure
-        host (message, file, line, BeAssertFunctions::AssertType::Normal);
-        return;
-        }
-
-    DefaultAssertionFailureHandler (message, file, line);
-    }
-
-/*---------------------------------------------------------------------------------**//**
-* Will assert on developer's box, but not in Filecheck where bad data must be handled.
-* @bsimethod                                    Chuck.Kirschman                    04/2010
-+---------------+---------------+---------------+---------------+---------------+------*/
-void BentleyApi::BeAssertFunctions::PerformBeDataAssert (WCharCP message, WCharCP file, unsigned line)
-    {
-#if !defined (BENTLEY_WINRT) // *** WIP_WINRT_GETENV
-    CharCP env = getenv ("MS_IGNORE_DATA_ASSERTS");
-    if (NULL != env && (*env == '1' || tolower(*env) == 't'))
-        return;
-#endif
-    
-    s_bentleyCS.lock();
-    T_BeAssertHandler* host = s_assertHandler;
-    s_hadAssert = true;
-    s_bentleyCS.unlock();
-
-    if (NULL != host)
-        {
-        host (message, file, line, BeAssertFunctions::AssertType::Data);
-        return;
-        }
-
-    PerformBeAssert (message, file, line);
-    }
-
-/*---------------------------------------------------------------------------------**//**
-* @bsimethod                                    Sam.Wilson                      08/11
-+---------------+---------------+---------------+---------------+---------------+------*/
-void BentleyApi::BeAssertFunctions::SetBeAssertHandler (T_BeAssertHandler* h)
-    {
-    s_bentleyCS.lock();
-    if (s_assertHandlerCanBeChanged)
-        s_assertHandler = h;
-    s_bentleyCS.unlock();
-    }
-
-/*---------------------------------------------------------------------------------**//**
-* @bsimethod                                    Sam.Wilson                      08/11
-+---------------+---------------+---------------+---------------+---------------+------*/
-void BentleyApi::BeAssertFunctions::SetBeTestAssertHandler (T_BeAssertHandler* h)
-    {
-    s_bentleyCS.lock();
-    s_assertHandlerCanBeChanged = false;
-    s_assertHandler = h;
-    s_bentleyCS.unlock();
-    }
-
-/*---------------------------------------------------------------------------------**//**
-* @bsimethod                                    Grigas.Petraitis                03/2015
-+---------------+---------------+---------------+---------------+---------------+------*/
-bool BeTest::GetAssertionFailed()
-    {
-    BeMutexHolder lock(s_bentleyCS);
-    return s_hadAssert;
-    }
-
-/*---------------------------------------------------------------------------------**//**
-* @bsimethod                                    Sam.Wilson                      11/2011
-+---------------+---------------+---------------+---------------+---------------+------*/
-void            BeTest::SetFailOnAssert (bool doFail, BeAssertFunctions::AssertType atype)
-    {
-    if (BeThreadUtilities::GetCurrentThreadId () != s_mainThreadId)
-        {
-        // Not thread-safe!!
-        return;
-        }
-
-    s_bentleyCS.lock();
-
-    if (atype == BeAssertFunctions::AssertType::All)
-        {
-        for (int i=0; i<(int)BeAssertFunctions::AssertType::TypeCount; ++i)
-            {
-            if (i != (int)BeAssertFunctions::AssertType::Data)   // must set data asserts specifically
-                s_failOnAssert[i] = doFail;
-            }
-        }
-    else
-        {
-        s_failOnAssert[(int)atype] = doFail;
-        } 
-
-    s_bentleyCS.unlock();
-    }
-
-<<<<<<< HEAD
-/*--------------------------------------------------------------------------------------+
-* @bsimethod                                                                    01/2018
-+---------------+---------------+---------------+---------------+---------------+------*/
-void BeTest::SetFailOnInvalidParameterAssert(bool doFail)
-    {
-    BeMutexHolder lock(s_bentleyCS);
-    s_failOnInvalidParameterAssert = doFail;
-    }
-=======
-
-//---------------------------------------------------------------------------------------
-// @bsimethod                                                   Taslim.Murad    01/2018
-//--------------------------------------------------------------------------------------
-void BeTest::setS_mainThreadId (intptr_t id)
-{
-    s_mainThreadId = id;
-    return void ();
-}
->>>>>>> 1cd0d8de
-
-/*---------------------------------------------------------------------------------**//**
-* @bsimethod                                    Sam.Wilson                      11/2011
-+---------------+---------------+---------------+---------------+---------------+------*/
-bool BeTest::GetFailOnAssert (BeAssertFunctions::AssertType atype)
-    {
-    bool allWillFail = true;
-
-    s_bentleyCS.lock();
-
-    if (atype == BeAssertFunctions::AssertType::All)
-        {
-        allWillFail = true;
-        for (int i=0; i<(int)BeAssertFunctions::AssertType::TypeCount; ++i)
-            {
-            if (i != (int)BeAssertFunctions::AssertType::Data)   // must set data asserts specifically
-                allWillFail &= s_failOnAssert[i];
-            }
-        }
-    else
-        {
-        allWillFail = s_failOnAssert[(int)atype];
-        } 
-
-    s_bentleyCS.unlock();
-
-    return allWillFail;
-    }
-
-/*---------------------------------------------------------------------------------**//**
-* @bsimethod                                    Sam.Wilson                      11/2011
-+---------------+---------------+---------------+---------------+---------------+------*/
-void            BeTest::SetBeAssertListener (T_BeAssertListener* l)
-    {
-    s_bentleyCS.lock();
-    s_assertListeners.push_back(l);
-    s_bentleyCS.unlock();
-    }
-
-/*---------------------------------------------------------------------------------**//**
-* @bsimethod                                    Sam.Wilson                      07/2012
-+---------------+---------------+---------------+---------------+---------------+------*/
-BeTest::Host&  BeTest::GetHost () {return *s_host;}
-
-/*---------------------------------------------------------------------------------**//**
-* @bsimethod                                    Sam.Wilson                      11/2011
-+---------------+---------------+---------------+---------------+---------------+------*/
-void BeTest::Initialize (Host& host)
-    {
-    s_host = &host;
-
-    for (size_t i = 0; i<_countof(s_failOnAssert); ++i)
-        s_failOnAssert[i] = true;
-
-    s_failOnAssert[(int)BeAssertFunctions::AssertType::Data] = false;
-
-    s_mainThreadId = BeThreadUtilities::GetCurrentThreadId();
-    BeAssertFunctions::SetBeTestAssertHandler(AssertionFailureHandler);   // steals asserthandler and prevents any else from overriding it!
-
-    static bool s_initialized = false;
-    if (s_initialized)
-        return;
-    s_initialized = true;
-
-    BeSystemMutexHolder::StartupInitializeSystemMutex();
-
-#if defined (BENTLEY_WIN32)
-
-    // We do this to cause asserts to always output to a message box.  Without this the gtest process will abort without giving the developer the opportunity to 
-    // attach with a debugger and analyze the situation.
-    _set_error_mode (_OUT_TO_STDERR);
-
-    // Suppress exception pop-ups.
-    _set_abort_behavior (0,_CALL_REPORTFAULT);
-    SetErrorMode(SEM_FAILCRITICALERRORS|SEM_NOGPFAULTERRORBOX);
-
-    _set_invalid_parameter_handler(OnInvalidParameter);
-
-#elif defined (BENTLEY_WINRT)
-
-    // We do this to cause asserts to always output to a message box.  Without this the process will abort without giving the developer the opportunity to 
-    // attach with a debugger and analyze the situation.
-    _set_error_mode(_OUT_TO_STDERR);
-
-#elif defined (__unix__)
-
-    // no special set-up required
-
-#else
-#error unknown runtime
-#endif
-    }
-
-/*---------------------------------------------------------------------------------**//**
-* @bsimethod                                    Sam.Wilson                      11/2011
-+---------------+---------------+---------------+---------------+---------------+------*/
-bool BeTest::IsInitialized()
-    {
-    return s_host.IsValid();
-    }
-
-/*---------------------------------------------------------------------------------**//**
-* @bsimethod                                    Sam.Wilson                      11/2011
-+---------------+---------------+---------------+---------------+---------------+------*/
-void BeTest::Uninitialize ()
-    {
-    s_host = NULL;
-
-//#if defined (BENTLEY_WINRT)
-//RoUninitialize();
-//#endif
-    }
-
-#if defined(USE_GTEST)
-
-/*---------------------------------------------------------------------------------**//**
-* @bsimethod                                    Sam.Wilson                      11/2011
-+---------------+---------------+---------------+---------------+---------------+------*/
-void BeTest::ReadTestList (Utf8String& filters, FILE* fp)
-    {
-    char buf[512];
-    while (fgets (buf,sizeof(buf),fp))
-        {
-        char* p = buf + strspn (buf, " \r\n\t");
-        if ('#' == *p || '\0' == *p)
-            continue;
-        char* end = p + strcspn (p, " \t\r\n#");
-        if (end)
-            *end = 0;
-        if (!filters.empty())
-            filters.append (":");
-        filters.append (p);
-        }
-    }
-
-/*---------------------------------------------------------------------------------**//**
-* @bsimethod                                    Sam.Wilson                      11/2011
-+---------------+---------------+---------------+---------------+---------------+------*/
-void BeTest::LoadTestList (Utf8String& filters, BeFileName const& ignoreDir)
-    {
-    BeFileListIterator it (ignoreDir, true);
-    BeFileName fn;
-    while (it.GetNextFileName (fn) == SUCCESS)
-        {
-        Utf8String afn (fn);
-        FILE* fp = fopen (afn.c_str(), "r");
-        ReadTestList (filters, fp);
-        fclose (fp);
-        }
-    }
-
-/*---------------------------------------------------------------------------------**//**
-* @bsimethod                                    Sam.Wilson                      11/2011
-+---------------+---------------+---------------+---------------+---------------+------*/
-void BeTest::LoadFilters (Utf8String& toignore, Utf8String& torun)
-    {
-    BeFileName ignoreDir;
-    GetHost().GetDgnPlatformAssetsDirectory (ignoreDir);
-
-    ignoreDir.AppendToPath (L"Ignore");
-    ignoreDir.AppendToPath (L"*");
-    LoadTestList (toignore, ignoreDir);
-
-    BeFileName runDir;
-    GetHost().GetDgnPlatformAssetsDirectory (runDir);
-    runDir.AppendToPath (L"Run");
-    runDir.AppendToPath (L"*");
-    LoadTestList (torun, runDir);
-    }
-
-/*---------------------------------------------------------------------------------**//**
-* @bsimethod                                    Sam.Wilson                      11/2011
-+---------------+---------------+---------------+---------------+---------------+------*/
-void BeTest::SetAssertionFailureHandler(T_AssertionFailureHandler const& f)
-    {
-    s_assertionFailureHandler = f;
-    }
-
-#else
-
-static std::map<Utf8String, BeTest::TestCaseInfo*>* s_testCases;                    // MT: s_testCases is populated at code load time (by static constructors), so there is no danger of a race
-
-/*---------------------------------------------------------------------------------**//**
-* Default handler for test test and assertion failures. Handles failures by throwing 
-* an exception. This stragey works on all platforms but may not be optimal for some,
-* such as gtest.
-+---------------+---------------+---------------+---------------+---------------+------*/
-struct BeTestThrowFailureHandler : BeTest::IFailureHandler
-    {
-    private:
-    static bool s_disableThrows; 
-
-    void ThrowException (WCharCP msg) THROW_SPECIFIER(CharCP)
-        {
-        if (!s_runningUnderGtest)
-            {
-            // Ignore BeAssert failures that occur when we are unwinding an assertion failure or a test failure. 
-            // Note that throwing while unwinding an exception will terminate the process!
-            if (s_disableThrows)
-                return;
-            s_disableThrows = true; // I rely on the test runner to call _OnFailureHandled to allow me clear this flag.
-            }
-#ifdef BENTLEY_WINRT
-        if (nullptr != s_test_failure_jmp_buf_to_use)
-            longjmp(*s_test_failure_jmp_buf_to_use, 101);
-        else
-            BeTest::IncrementErrorCountAndEnableThrows();
-#else
-        throw "failure";
-#endif
-        }
-
-    public:
-    virtual void _OnAssertionFailure (WCharCP msg) THROW_SPECIFIER(CharCP) {ThrowException(msg);}
-    virtual void _OnUnexpectedResult (WCharCP msg) THROW_SPECIFIER(CharCP) {ThrowException(msg);}
-    virtual void _OnFailureHandled() {s_disableThrows=false;}
-    };
-bool BeTestThrowFailureHandler::s_disableThrows;
-static BeTestThrowFailureHandler                s_defaultFailureHandler;
-static BeTest::IFailureHandler*                 s_IFailureHandler = &s_defaultFailureHandler;
-
-/*---------------------------------------------------------------------------------**//**
-* @bsimethod                                    sam.wilson                      01/2013
-+---------------+---------------+---------------+---------------+---------------+------*/
-void BeTest::SetIFailureHandler (IFailureHandler& h) {s_IFailureHandler=&h;}
-
-/*---------------------------------------------------------------------------------**//**
-* @bsimethod                                    Sam.Wilson                      11/2011
-+---------------+---------------+---------------+---------------+---------------+------*/
-bool BeTest::EqNear (double v1, double v2) {return fabs(v1-v2) <= BeNumerical::ComputeComparisonTolerance(v1,v2);}
-
-/*---------------------------------------------------------------------------------**//**
-* @bsimethod                                    Sam.Wilson                      11/2011
-+---------------+---------------+---------------+---------------+---------------+------*/
-bool BeTest::EqTol (double v1, double v2, double tol) {return fabs(v1-v2) <= tol;}
-
-/*---------------------------------------------------------------------------------**//**
-* @bsimethod                                    Sam.Wilson                      11/2011
-+---------------+---------------+---------------+---------------+---------------+------*/
-bool BeTest::EqTol (int    v1, int    v2, int    tol) {return  abs(v1-v2) <= tol;}
-
-/*---------------------------------------------------------------------------------**//**
-* @bsimethod                                    Grigas.Petraitis                01/2015
-+---------------+---------------+---------------+---------------+---------------+------*/
-bool BeTest::EqStr (Utf8CP s1, Utf8CP s2, bool ignoreCase)
-    {
-    if (nullptr == s1)              // Amazingly, gtest STREQ supports NULL arguments, so we must emulate that.
-        return (nullptr == s2);
-
-    if (nullptr == s2)
-        return (nullptr == s1);
-
-    if (ignoreCase)
-        return 0 == BeStringUtilities::Stricmp (s1, s2);
-    else
-        return 0 == strcmp (s1, s2);
-    }
-
-/*---------------------------------------------------------------------------------**//**
-* @bsimethod                                    Grigas.Petraitis                01/2015
-+---------------+---------------+---------------+---------------+---------------+------*/
-bool BeTest::EqStr (WCharCP s1, WCharCP s2, bool ignoreCase)
-    {
-    if (ignoreCase)
-        return 0 == BeStringUtilities::Wcsicmp (s1, s2);
-    else
-        return 0 == wcscmp (s1, s2);
-    }
-
-/*---------------------------------------------------------------------------------**//**
-* @bsimethod                                    Sam.Wilson                      11/2011
-+---------------+---------------+---------------+---------------+---------------+------*/
-BeTest::ExpectedResult::ExpectedResult (bool isAsExpected, CharCP actualExpression, CharCP expectedExpression, CharCP fileName, size_t  lineNum, bool abortImmediately)
-    {
-    m_abortImmediately = false;
-    if (isAsExpected)
-        return;
-
-    char lnStr [32];
-    sprintf (lnStr, ":%d", (int)lineNum);
-
-    m_message = "";
-    m_message.append (actualExpression);
-    m_message.append (" **!!** ");
-    m_message.append (expectedExpression);
-    m_message.append (" @ "); m_message.append (fileName); m_message.append (lnStr);
-    m_abortImmediately = abortImmediately;
-    }
-
-/*---------------------------------------------------------------------------------**//**
-* @bsimethod                                    Sam.Wilson                      11/2011
-+---------------+---------------+---------------+---------------+---------------+------*/
-BeTest::ExpectedResult::ExpectedResult (bool isAsExpected, CharCP actualValue, CharCP expectedValue, bool expectedEq, CharCP actualExpression, CharCP expectedExpression, CharCP fileName, size_t  lineNum, bool abortImmediately)
-    {
-    m_abortImmediately = false;
-    if (isAsExpected)
-        return;
-
-    char lnStr [32];
-    sprintf (lnStr, ":%d", (int)lineNum);
-
-    m_message = "";
-    m_message.append ("("); m_message.append (actualExpression); m_message.append ("="); m_message.append(actualValue); m_message.append(")");
-    m_message.append (expectedEq? " was expected to equal ": " was not expected to equal ");
-    m_message.append ("("); m_message.append (expectedExpression); m_message.append ("="); m_message.append(expectedValue); m_message.append(")"); 
-    m_message.append (" @ "); m_message.append (fileName); m_message.append (lnStr);
-    m_abortImmediately = abortImmediately;
-    }
-
-/*---------------------------------------------------------------------------------**//**
-* @bsimethod                                    Sam.Wilson                      11/2011
-+---------------+---------------+---------------+---------------+---------------+------*/
-BeTest::ExpectedResult::~ExpectedResult() THROW_SPECIFIER(CharCP)
-    {
-    if (m_message.empty())
-        return;
-    BeTest::IncrementErrorCount ();
-    BentleyApi::NativeLogging::LoggingManager::GetLogger(L"TestRunner")->fatalv ("%s\n", m_message.c_str());
-    if (m_abortImmediately)
-        {
-        if (BeTest::GetBreakOnFailure())
-            {
-            BreakInDebugger ("BeTest", "FAIL");
-            }
-        s_IFailureHandler->_OnUnexpectedResult (WString(m_message.c_str(),true).c_str());
-        }
-    }
-
-/*---------------------------------------------------------------------------------**//**
-* @bsimethod                                    Sam.Wilson                      11/2011
-+---------------+---------------+---------------+---------------+---------------+------*/
-BeTest::ExpectedResult& BeTest::ExpectedResult::operator<< (WCharCP msg)
-    {
-    if (m_message.empty())	
-        return *this;
-
-    Utf8String details;
-    BeStringUtilities::WCharToUtf8 (details, msg);
-    m_message.append (details.c_str());
-
-    return *this;
-    }
-
-/*---------------------------------------------------------------------------------**//**
-* @bsimethod                                    Sam.Wilson                      11/2011
-+---------------+---------------+---------------+---------------+---------------+------*/
-BeTest::ExpectedResult& BeTest::ExpectedResult::operator<< (int64_t val)
-    {
-    if (m_message.empty())
-        return *this;
-    char details[32];
-    sprintf (details, "%" PRId64, val);
-    m_message.append (details);
-    return *this;
-    }
-
-/*---------------------------------------------------------------------------------**//**
-* @bsimethod                                    Sam.Wilson                      11/2011
-+---------------+---------------+---------------+---------------+---------------+------*/
-BeTest::ExpectedResult& BeTest::ExpectedResult::operator<< (int32_t val)
-    {
-    if (m_message.empty())
-        return *this;
-    char details[32];
-    sprintf (details, "%d", (int)val);  // the case is there to work around int/long ambiguity on Mac
-    m_message.append (details);
-    return *this;
-    }
-
-/*---------------------------------------------------------------------------------**//**
-* @bsimethod                                    Sam.Wilson                      11/2011
-+---------------+---------------+---------------+---------------+---------------+------*/
-BeTest::ExpectedResult& BeTest::ExpectedResult::operator<< (uint32_t val)
-    {
-    if (m_message.empty())
-        return *this;
-    char details[32];
-    sprintf (details, "%u", (unsigned int)val);     // the cast is there to work around int/long ambiguity on Mac
-    m_message.append (details);
-    return *this;
-    }
-
-#if defined(__clang__) && defined(__APPLE__)
-
-/*---------------------------------------------------------------------------------**//**
-* @bsimethod                                    Sam.Wilson                      11/2011
-+---------------+---------------+---------------+---------------+---------------+------*/
-BeTest::ExpectedResult& BeTest::ExpectedResult::operator<< (size_t val)
-    {
-    if (m_message.empty())
-        return *this;
-    char details[32];
-    sprintf (details, "%u", (unsigned int)val);     // the cast is there to work around int/long ambiguity on Mac
-    m_message.append (details);
-    return *this;
-    }
-
-#endif
-
-/*---------------------------------------------------------------------------------**//**
-* @bsimethod                                    Sam.Wilson                      11/2011
-+---------------+---------------+---------------+---------------+---------------+------*/
-BeTest::ExpectedResult& BeTest::ExpectedResult::operator<< (uint64_t val)
-    {
-    if (m_message.empty())
-        return *this;
-    char details[32];
-    sprintf (details, "%" PRIu64, val);
-    m_message.append (details);
-    return *this;
-    }
-
-/*---------------------------------------------------------------------------------**//**
-* @bsimethod                                    Sam.Wilson                      11/2011
-+---------------+---------------+---------------+---------------+---------------+------*/
-BeTest::ExpectedResult& BeTest::ExpectedResult::operator<< (double val)
-    {
-    if (m_message.empty())
-        return *this;
-    char details[32];
-    sprintf (details, "%lf", val);
-    m_message.append (details);
-    return *this;
-    }
-
-/*---------------------------------------------------------------------------------**//**
-* @bsimethod                                    Sam.Wilson                      11/2011
-+---------------+---------------+---------------+---------------+---------------+------*/
-BeTest::ExpectedResult& BeTest::ExpectedResult::operator<< (CharCP msg)
-    {
-    if (m_message.empty())
-        return *this;
-    m_message.append (msg);
-    return *this;
-    }
-
-/*---------------------------------------------------------------------------------**//**
-* @bsimethod                                    Sam.Wilson                      11/2011
-+---------------+---------------+---------------+---------------+---------------+------*/
-BeTest::ExpectedResult& BeTest::ExpectedResult::operator<< (Utf8String const& msg)
-    {
-    if (m_message.empty())
-        return *this;
-    m_message.append (msg);
-    return *this;
-    }
-
-/*---------------------------------------------------------------------------------**//**
-* @bsimethod                                    Sam.Wilson                      11/2011
-+---------------+---------------+---------------+---------------+---------------+------*/
-BeTest::ExpectedResult& BeTest::ExpectedResult::operator<< (WString const& msg)
-    {
-    if (m_message.empty())
-        return *this;
-    m_message.append (Utf8String(msg));
-    return *this;
-    }
-
-/*---------------------------------------------------------------------------------**//**
-* @bsimethod                                    Sam.Wilson                      11/2011
-+---------------+---------------+---------------+---------------+---------------+------*/
-bset<Utf8String>                BeTest::s_failedTests;
-size_t                          BeTest::s_errorCount;
-bool                            BeTest::s_breakOnFailure;
-
-void    BeTest::ClearErrorCount()                   {s_failedTests.clear(); s_errorCount=0;}
-size_t  BeTest::GetErrorCount()                     {return s_errorCount;}
-void    BeTest::IncrementErrorCount()               {++s_errorCount;}
-void    BeTest::SetBreakOnFailure(bool b)           {s_breakOnFailure=b;}
-bool    BeTest::GetBreakOnFailure()                 {return s_breakOnFailure;}
-
-/*---------------------------------------------------------------------------------**//**
-* @bsimethod                                    Sam.Wilson                      03/17
-+---------------+---------------+---------------+---------------+---------------+------*/
-void BeTest::IncrementErrorCountAndEnableThrows()
-    {
-    IncrementErrorCount();
-    s_IFailureHandler->_OnFailureHandled();
-    }
-
-/*---------------------------------------------------------------------------------**//**
-* @bsimethod                                    Sam.Wilson                      03/17
-+---------------+---------------+---------------+---------------+---------------+------*/
-void BeTest::RethrowAssertFromOtherTreads () 
-    {
-    BeMutexHolder holder (s_bentleyCS);
-    if (s_hadAssertOnAnotherThread)
-        s_IFailureHandler->_OnAssertionFailure (L"assert failed in another thread");
-    }
-
-void    BeTest::RecordFailedTest (testing::Test const& t)
-    {
-    Utf8String tname = t.GetTestCaseNameA();
-    tname.append (".");
-    tname.append (t.GetTestNameA());
-    BentleyApi::NativeLogging::LoggingManager::GetLogger(L"TestRunner")->fatalv ("%s FAILED\n", tname.c_str());
-    s_failedTests.insert (tname);
-    }
-
-bset<Utf8String> const& BeTest::GetFailedTests()
-    {
-    return s_failedTests;
-    }
-
-void   BeTest::SetNameOfCurrentTestInternal(Utf8CP tc, Utf8CP tn)
-    {
-    s_currentTestCaseName = tc;
-    s_currentTestName = tn;
-    }
-
-Utf8CP BeTest::GetNameOfCurrentTestCaseInternal()
-    {
-    return s_currentTestCaseName.c_str();
-    }
-
-Utf8CP BeTest::GetNameOfCurrentTestInternal()
-    {
-    return s_currentTestName.c_str();
-    }
-
-/*---------------------------------------------------------------------------------**//**
-* @bsimethod                                    Sam.Wilson                      11/2011
-+---------------+---------------+---------------+---------------+---------------+------*/
-void testing::Test::RunTest()
-    {
-#ifdef BENTLEY_WINRT
-    s_test_failure_jmp_buf_to_use = &s_test_failure_jmp_buf;
-    int failure_detected = setjmp(s_test_failure_jmp_buf);
-    if (0 != failure_detected)
-        {
-        BeTest::IncrementErrorCountAndEnableThrows();
-        return;
-        }
-   
-    InvokeTestBody();
-    BeTest::RethrowAssertFromOtherTreads ();
-#else
-    try {
-        InvokeTestBody();
-        BeTest::RethrowAssertFromOtherTreads ();
-        } 
-    catch(...) 
-        {
-        BeTest::IncrementErrorCountAndEnableThrows();
-        }
-#endif
-    }
-
-/*---------------------------------------------------------------------------------**//**
-* @bsimethod                                    Sam.Wilson                      11/2011
-+---------------+---------------+---------------+---------------+---------------+------*/
-void testing::Test::Run()
-    {
-    BentleyApi::NativeLogging::LoggingManager::GetLogger(L"TestRunner")->infov ("%s.%s", GetTestCaseNameA(), GetTestNameA());
-    
-    size_t e = BeTest::GetErrorCount();
-    
-    s_bentleyCS.lock();
-    s_hadAssert = false;
-    s_hadAssertOnAnotherThread = false;
-    s_bentleyCS.unlock();
-    
-    BeAssert(s_currentTestCaseName.Equals(GetTestCaseNameA()));
-    BeAssert(s_currentTestName.Equals(GetTestNameA()));
-
-    BE_TEST_SEH_TRY
-        {
-        try {
-            SetUp();
-            BeTest::RethrowAssertFromOtherTreads ();
-            }
-        catch(...)
-            {
-            BeTest::IncrementErrorCountAndEnableThrows();
-            }
-        }
-    BE_TEST_SEH_EXCEPT( BeTest::IncrementErrorCountAndEnableThrows(); )
-
-    s_IFailureHandler->_OnFailureHandled();
-
-    if (BeTest::GetErrorCount() > e)
-        {
-        BeTest::RecordFailedTest (*this);
-        // If setup failed, don't call the test.
-        return;
-        }
-    
-    BE_TEST_SEH_TRY
-        {
-        RunTest();
-
-        s_IFailureHandler->_OnFailureHandled();
-
-        try {
-            TearDown();             // always call teardown, even if the test itself failed.
-            BeTest::RethrowAssertFromOtherTreads ();
-            } 
-        catch(...) 
-            {
-            BeTest::IncrementErrorCountAndEnableThrows();
-            }
-        }
-    BE_TEST_SEH_EXCEPT( BeTest::IncrementErrorCountAndEnableThrows(); )
-    
-    s_IFailureHandler->_OnFailureHandled();
-
-    if (BeTest::GetErrorCount() > e)
-        {
-        BeTest::RecordFailedTest (*this);
-        }
-
-    s_currentTestCaseName.clear();
-    s_currentTestName.clear();
-    }
-
-/*---------------------------------------------------------------------------------**//**
-* @bsimethod                                    Sam.Wilson                      07/16
-+---------------+---------------+---------------+---------------+---------------+------*/
-BeTest::TestCaseInfo* BeTest::RegisterTestCase(Utf8CP tcname, T_SetUpFunc s, T_TearDownFunc t)
-    {
-    if (nullptr == s_testCases)
-        s_testCases = new std::map<Utf8String, BeTest::TestCaseInfo*>();
-
-    auto& tci = (*s_testCases)[tcname];
-    if (nullptr == tci)
-        {
-        tci = new TestCaseInfo;
-        tci->m_setUp = s;
-        tci->m_tearDown = t;
-        tci->m_count = 0;
-        }
-
-    return tci;
-    }
-
-/*---------------------------------------------------------------------------------**//**
-* @bsimethod                                    Sam.Wilson                      07/16
-+---------------+---------------+---------------+---------------+---------------+------*/
-void BeTest::SetUpTestCase(Utf8CP tcname)
-    {
-    if (0 == strcmp("Bspline", tcname))
-        printf ("got here\n");
-    if (nullptr == s_testCases)
-        {
-        BeAssert(false && "loading logic should have automatically registered all test cases");
-        return;
-        }
-
-    auto itci = s_testCases->find(tcname);
-    if (s_testCases->end() == itci)
-        {
-        BeAssert(false && "loading logic should have automatically registered all test cases");
-        return;
-        }
-
-    auto tci = itci->second;
-    if (0 == tci->m_count++)
-        {
-        tci->m_setUp();
-        }
-    }
-
-/*---------------------------------------------------------------------------------**//**
-* @bsimethod                                    Sam.Wilson                      07/16
-+---------------+---------------+---------------+---------------+---------------+------*/
-void BeTest::TearDownTestCase(Utf8CP tcname)
-    {
-    if (nullptr == s_testCases)
-        {
-        BeAssert(false && "loading logic should have automatically registered all test cases");
-        return;
-        }
-
-    auto itci = s_testCases->find(tcname);
-    if (s_testCases->end() == itci)
-        {
-        BeAssert(false && "loading logic should have automatically registered all test cases");
-        return;
-        }
-
-    auto tci = itci->second;
-    if (1 == tci->m_count--)
-        {
-        itci->second->m_tearDown();
-        }
-    }
-
-#ifdef BENTLEY_WINRT
-/*---------------------------------------------------------------------------------**//**
-* @bsimethod                                    Sam.Wilson                      11/2011
-+---------------+---------------+---------------+---------------+---------------+------*/
-void BeTest::SetFailureJmpbuf(void* jmpbufptr)
-    {
-    s_test_failure_jmp_buf_to_use = (jmp_buf*)(jmpbufptr);
-    }
-#endif
-
-#endif
-
-/*---------------------------------------------------------------------------------**//**
-* @bsimethod                                    Sam.Wilson                      11/2011
-+---------------+---------------+---------------+---------------+---------------+------*/
-void BeTest::AssertionFailureHandler (WCharCP _Message, WCharCP _File, unsigned _Line, BeAssertFunctions::AssertType atype)
-    {
-    FOR_EACH(BeTest::T_BeAssertListener* listener, s_assertListeners)
-        listener (_Message, _File, _Line, atype);
-
-    bool failOnAssert;
-        {
-        BeMutexHolder holder (s_bentleyCS);
-        failOnAssert = s_failOnAssert[(int)atype];
-        }
-
-    if (!failOnAssert)
-        {
-        BentleyApi::NativeLogging::LoggingManager::GetLogger (L"BeAssert")->infov (L"Ignoring assert %ls at %ls:%d\n", _Message, _File, _Line);
-        return;
-        }
-
-    WString assertionFailure;
-    assertionFailure.append (_File);
-
-    wchar_t buf[64];
-    BeStringUtilities::Snwprintf (buf, L"(%d): ", _Line);
-    assertionFailure.append (buf);
-
-    assertionFailure.append(getAssertTypeDesc(atype));
-
-    BeStringUtilities::Snwprintf(buf, L" (%d): ", atype);
-    assertionFailure.append(buf);
-
-    assertionFailure.append(_Message);
-    assertionFailure.append(L" ");
-
-    BentleyApi::NativeLogging::LoggingManager::GetLogger (L"BeAssert")->error (assertionFailure.c_str());
-
-#ifdef USE_GTEST
-    s_assertionFailureHandler(assertionFailure.c_str());
-#else
-    if (BeTest::GetBreakOnFailure())
-        {
-        BeTest::BreakInDebugger ("BeAssert", "ASSERT!");
-        }
-
-    if (BeThreadUtilities::GetCurrentThreadId () != s_mainThreadId)
-        {
-        BeMutexHolder holder (s_bentleyCS);
-        s_hadAssertOnAnotherThread = true;
-        return;
-        }
-
-    s_IFailureHandler->_OnAssertionFailure (assertionFailure.c_str());
-#endif
-    }
-
-/*---------------------------------------------------------------------------------**//**
-* @bsimethod                                    Sam.Wilson                      07/2012
-+---------------+---------------+---------------+---------------+---------------+------*/
-#if defined (BENTLEY_WIN32)// || defined (BENTLEY_WINRT)
-void BeTest::OnInvalidParameter
-(
-const wchar_t * expression,
-const wchar_t * function,
-const wchar_t * file,
-unsigned int line,
-uintptr_t pReserved
-)
-    {
-    WString parameterFailure;
-    if (expression != nullptr)
-        {
-        parameterFailure.assign (expression);
-        parameterFailure.append(L": ");
-        parameterFailure.append(function);
-        parameterFailure.append(L" ");
-        parameterFailure.append(file);
-        wchar_t buf[64];
-        BeStringUtilities::Snwprintf(buf, L" %d", line);
-        parameterFailure.append(buf);
-        }
-
-    if (parameterFailure.empty())
-        parameterFailure = L"Invalid format parameter";
-
-    bool failOnAssert;
-        {
-        BeMutexHolder holder(s_bentleyCS);
-        failOnAssert = s_failOnInvalidParameterAssert;
-        }
-
-    if (!failOnAssert)
-        {
-        BentleyApi::NativeLogging::LoggingManager::GetLogger(L"BeAssert")->infov(L"Ignoring parameter failure: %ls\n", parameterFailure.c_str());
-        return;
-        }
-    
-    BentleyApi::NativeLogging::LoggingManager::GetLogger(L"BeAssert")->error(parameterFailure.c_str());
-
-#ifdef USE_GTEST
-    s_assertionFailureHandler(parameterFailure.c_str());
-#else
-    if (BeTest::GetBreakOnFailure())
-        {
-        BeTest::BreakInDebugger("BeAssert", "onInvalidParameter");
-        }
-
-    if (!s_runningUnderGtest && BeThreadUtilities::GetCurrentThreadId() != s_mainThreadId)
-        {
-        BeMutexHolder holder(s_bentleyCS);
-        s_hadAssertOnAnotherThread = true;
-        return;
-        }
-
-    s_IFailureHandler->_OnAssertionFailure(parameterFailure.c_str());
-#endif
-    }
-#endif
-
-/*---------------------------------------------------------------------------------**//**
-* @bsimethod                                    Sam.Wilson                      11/2011
-+---------------+---------------+---------------+---------------+---------------+------*/
-void BeTest::Fail(WCharCP msg)
-    {
-#ifdef USE_GTEST
-    s_assertionFailureHandler(msg);
-#else
-    s_IFailureHandler->_OnUnexpectedResult (msg);
-#endif
-    }
-
-/*---------------------------------------------------------------------------------**//**
-* @bsimethod                                    Sam.Wilson                      07/2012
-+---------------+---------------+---------------+---------------+---------------+------*/
-void* BeTest::Host::InvokeP (char const* f, void* a)            {return _InvokeP (f, a);}
-void  BeTest::Host::GetDocumentsRoot (BeFileName& path)         {_GetDocumentsRoot (path);}
-void  BeTest::Host::GetDgnPlatformAssetsDirectory (BeFileName& path) {_GetDgnPlatformAssetsDirectory (path);}
-void  BeTest::Host::GetOutputRoot (BeFileName& path)            {_GetOutputRoot (path);}
-void  BeTest::Host::GetTempDir (BeFileName& path)               {_GetTempDir (path);}
-void  BeTest::Host::GetFrameworkSqlangFiles (BeFileName& path)  {_GetFrameworkSqlangFiles(path);}
-
-/*---------------------------------------------------------------------------------**//**
-* @bsimethod                                    Sam.Wilson                      07/2012
-+---------------+---------------+---------------+---------------+---------------+------*/
-void            BeTest::Log (Utf8CP category, LogPriority priority, Utf8CP message)
-    {
-    NativeLogging::LoggingManager::GetLogger(category)->messagev (category, (NativeLogging::SEVERITY)priority, "%s", message);
-    }
-
-/*---------------------------------------------------------------------------------**//**
-* Writes time to a csv file
-*@bsimethod                                            Majd.Uddin          10/2015
-+---------------+---------------+---------------+---------------+---------------+------*/
-void PerformanceResultRecorder::WriteResults(Utf8CP testcaseName, Utf8CP testName, double timeInSeconds, int opCount, Utf8CP testDescription, bool quoteTestDescription)
-{
-    FILE* logFile = nullptr;
-
-    BeFileName dir;
-    BeTest::GetHost().GetOutputRoot(dir);
-    dir.AppendToPath(L"PerformanceTestResults");
-    if (!dir.DoesPathExist())
-        BeFileName::CreateNewDirectory(dir.c_str());
-
-    dir.AppendToPath(L"PerformanceResults.csv");
-
-    bool existingFile = dir.DoesPathExist();
-
-    logFile = fopen(dir.GetNameUtf8().c_str(), "a+");
-    PERFORMANCELOG.infov(L"CSV Results filename: %ls\n", dir.GetName());
-
-    if (!existingFile)
-        fprintf(logFile, "DateTime,TestCaseName,TestName,ExecutionTime(s),opCount,TestDescription\n");
-
-    Utf8CP quotes = quoteTestDescription ? "\"" : "";
-    fprintf(logFile, "%s,%s,%s,%.6lf,%d,%s%s%s\n", DateTime::GetCurrentTimeUtc().ToString().c_str(), testcaseName, testName, timeInSeconds, opCount, quotes, testDescription, quotes);
-    fclose(logFile);
-}
-
+/*--------------------------------------------------------------------------------------+
+|
+|     $Source: Bentley/nonport/BeTest.cpp $
+|
+|  $Copyright: (c) 2018 Bentley Systems, Incorporated. All rights reserved. $
+|
++--------------------------------------------------------------------------------------*/
+#if defined (BENTLEY_WIN32)
+    #include <windows.h>
+#elif defined (BENTLEY_WINRT)
+    #include <windows.h>
+    //#include <wrl.h>
+    #include <setjmp.h>
+    static jmp_buf s_test_failure_jmp_buf;
+    static jmp_buf* s_test_failure_jmp_buf_to_use;
+
+#elif defined (__unix__)
+    #if defined (BETHREAD_USE_PTHREAD)
+        #include <pthread.h>
+    #endif
+    #if defined (ANDROID)
+        #include <android/log.h>
+    #endif
+#else
+    #error unknown compiler
+#endif
+
+#include <regex>
+#include <exception>
+#include <signal.h>
+#include <map>
+#define BETEST_NO_INCLUDE_GTEST // there's no point in including gtest.h, since Bentley.dll does not link with gtest
+#include <Bentley/BeTest.h>
+#include <Bentley/BeAssert.h>
+#include <Bentley/BeThread.h>
+#include <Bentley/BeNumerical.h>
+#include <Bentley/BeTimeUtilities.h>
+#include <Bentley/DateTime.h>
+#include <Logging/bentleylogging.h>
+
+#if !defined (USE_GTEST)
+    #if defined(BENTLEYCONFIG_OS_LINUX) || defined(BENTLEYCONFIG_OS_APPLE_MACOS) || (defined(BENTLEYCONFIG_OS_WINDOWS) && !defined(BENTLEYCONFIG_OS_WINRT))
+        #error USE_GTEST is not defined, but this platform uses gtest!
+    #endif
+#else
+    #if defined(BENTLEYCONFIG_OS_ANDROID) || defined(BENTLEYCONFIG_OS_APPLE_IOS) || defined(BENTLEYCONFIG_OS_WINRT)
+        #error USE_GTEST is defined, but this platform does not use gtest!
+    #endif
+#endif
+
+USING_NAMESPACE_BENTLEY
+
+static BeMutex s_bentleyCS;
+static intptr_t                                 s_mainThreadId;                     // MT: set only during initialization
+static BeAssertFunctions::T_BeAssertHandler*    s_assertHandler;                    // MT: s_bentleyCS
+static bool                                     s_assertHandlerCanBeChanged=true;   // MT: s_bentleyCS
+static bvector<BeTest::T_BeAssertListener*>     s_assertListeners;                  // MT: s_bentleyCS
+static bool                                     s_failOnAssert[(int)BeAssertFunctions::AssertType::TypeCount]; // MT: Problem! If one thread sets this, it will affect assertions that fail on other threads. *** WIP_MT make this thread-local?
+static bool                                     s_failOnInvalidParameterAssert = true;
+static bool                                     s_runningUnderGtest;                // indicates that we are running under gtest. MT: set only during initialization 
+static bool                                     s_hadAssert;
+static RefCountedPtr<BeTest::Host>              s_host;                             // MT: set only during initialization. Used on multiple threads. Must be thread-safe internally.
+#if defined (__unix__)
+bool BeTest::s_loop = true;
+#endif
+#if defined (USE_GTEST)
+static BeTest::T_AssertionFailureHandler        s_assertionFailureHandler;
+#else
+static bool                                     s_hadAssertOnAnotherThread;         // MT: s_bentleyCS
+static Utf8String                               s_currentTestCaseName;              // MT: set only when we run a test, which is always in the main thread
+static Utf8String                               s_currentTestName;                  //  "       "
+#endif
+
+#ifdef XX_BETEST_HAS_SEH
+
+#define BE_TEST_SEH_TRY                 __try{
+#define BE_TEST_SEH_EXCEPT(CLEANUP)          } __except(ExpFilter(GetExceptionInformation(), GetExceptionCode()))  {    CLEANUP   }
+
+// Exception filter (used to show exception call-stack)
+static LONG WINAPI ExpFilter(EXCEPTION_POINTERS* pExp, DWORD dwExpCode)
+    {
+    if (dwExpCode != EXCEPTION_BREAKPOINT)
+        {
+        #if defined (WIP_BETEST)
+        StackWalker sw;
+        sw.ShowCallstack(GetCurrentThread(), pExp->ContextRecord);
+        #else
+        LOG_ERROR ("--- EXCEPTION ---\n");
+        #endif
+        return EXCEPTION_EXECUTE_HANDLER;
+        }
+    else
+        return EXCEPTION_CONTINUE_SEARCH;
+    }
+
+#else
+
+#define BE_TEST_SEH_TRY            
+#define BE_TEST_SEH_EXCEPT(CLEANUP)
+
+#endif
+
+/*---------------------------------------------------------------------------------**//**
+* @bsimethod                                    sam.wilson                      01/2013
++---------------+---------------+---------------+---------------+---------------+------*/
+void BeTest::SetRunningUnderGtest () {s_runningUnderGtest=true;}
+
+/*---------------------------------------------------------------------------------**//**
+* @bsimethod                                    sam.wilson                      11/2011
++---------------+---------------+---------------+---------------+---------------+------*/
+void BeTest::BreakInDebugger (CharCP msg1, CharCP msg2)
+    {
+#if defined (BENTLEY_WIN32)||defined (BENTLEY_WINRT)
+    
+    WString debugMessage (msg1, BentleyCharEncoding::Utf8);
+    debugMessage.append (L":");
+    debugMessage.AppendUtf8 (msg2);
+    OutputDebugStringW (debugMessage.c_str());
+
+    #if defined (BENTLEY_WIN32)
+        DebugBreak();
+    #else
+        assert (false);
+    #endif
+
+#elif defined (__unix__)
+
+    #if !defined (ANDROID)
+
+        fprintf (stderr, "%s:%s. Waiting", msg1,msg2);
+        int i=0;
+        while (s_loop)
+            {
+//            BeThreadUtilities::BeSleep (1);
+            if (i++ % 10000 == 0)
+                printf (".");
+            }
+
+    #else
+
+        __android_log_print (ANDROID_LOG_ERROR, msg1, "%s. Waiting", msg2);
+
+        int i=0;
+        while (s_loop)
+            {
+            //BeThreadUtilities::BeSleep (1);
+            if (i++ % 10000 == 0)
+                printf (".");
+            }
+
+    #endif
+
+#else
+#error unknown runtime
+#endif
+    }
+
+/*---------------------------------------------------------------------------------**//**
+* @bsimethod                                    sam.wilson                      11/2011
++---------------+---------------+---------------+---------------+---------------+------*/
+static WString getAssertTypeDesc (BeAssertFunctions::AssertType t)
+    {
+    switch (t)
+        {
+        case BeAssertFunctions::AssertType::Data:      return L"DATA ASSERTION FAILURE";
+        case BeAssertFunctions::AssertType::Sigabrt:   return L"SIGABRT";
+        }
+    return L"ASSERTION FAILURE";
+    }
+
+/*---------------------------------------------------------------------------------**//**
+* @bsimethod                                    sam.wilson                      11/2011
++---------------+---------------+---------------+---------------+---------------+------*/
+void BentleyApi::BeAssertFunctions::DefaultAssertionFailureHandler (WCharCP message, WCharCP file, unsigned line)
+    {
+#if !defined (BENTLEY_WINRT) // *** WIP_WINRT_GETENV
+    CharCP env = getenv ("MS_IGNORE_ASSERTS");
+    if (NULL != env && (*env == '1' || tolower(*env) == 't'))
+        return;
+#endif
+
+    BentleyApi::NativeLogging::LoggingManager::GetLogger (L"BeAssert")->fatalv (L"ASSERTION FAILURE: %ls (%ls:%d)\n", message, file, line);
+
+    #ifndef NDEBUG
+        #if defined (BENTLEY_WIN32)||defined(BENTLEY_WINRT)
+            // We used to explicitly ::DebugBreak here, but this causes crashes if you're not actually in a debugger, which is not necessarily desirable for an assert which you may want to try and ignore.
+            _wassert (message, file, line);
+        #elif defined (ANDROID)
+            //  The desired Android behavior is to log the error, then continue
+        #else
+            assert (false);
+        #endif
+    #endif
+    }
+
+/*---------------------------------------------------------------------------------**//**
+* @bsimethod                                    John.Gooding                    05/2008
++---------------+---------------+---------------+---------------+---------------+------*/
+void BentleyApi::BeAssertFunctions::PerformBeAssert (WCharCP message, WCharCP file, unsigned line)
+    {
+    s_bentleyCS.lock();
+    T_BeAssertHandler* host = s_assertHandler;
+    s_hadAssert = true;
+    s_bentleyCS.unlock();
+
+    if (NULL != host)
+        {
+        // Let host handle assertion failure
+        host (message, file, line, BeAssertFunctions::AssertType::Normal);
+        return;
+        }
+
+    DefaultAssertionFailureHandler (message, file, line);
+    }
+
+/*---------------------------------------------------------------------------------**//**
+* Will assert on developer's box, but not in Filecheck where bad data must be handled.
+* @bsimethod                                    Chuck.Kirschman                    04/2010
++---------------+---------------+---------------+---------------+---------------+------*/
+void BentleyApi::BeAssertFunctions::PerformBeDataAssert (WCharCP message, WCharCP file, unsigned line)
+    {
+#if !defined (BENTLEY_WINRT) // *** WIP_WINRT_GETENV
+    CharCP env = getenv ("MS_IGNORE_DATA_ASSERTS");
+    if (NULL != env && (*env == '1' || tolower(*env) == 't'))
+        return;
+#endif
+    
+    s_bentleyCS.lock();
+    T_BeAssertHandler* host = s_assertHandler;
+    s_hadAssert = true;
+    s_bentleyCS.unlock();
+
+    if (NULL != host)
+        {
+        host (message, file, line, BeAssertFunctions::AssertType::Data);
+        return;
+        }
+
+    PerformBeAssert (message, file, line);
+    }
+
+/*---------------------------------------------------------------------------------**//**
+* @bsimethod                                    Sam.Wilson                      08/11
++---------------+---------------+---------------+---------------+---------------+------*/
+void BentleyApi::BeAssertFunctions::SetBeAssertHandler (T_BeAssertHandler* h)
+    {
+    s_bentleyCS.lock();
+    if (s_assertHandlerCanBeChanged)
+        s_assertHandler = h;
+    s_bentleyCS.unlock();
+    }
+
+/*---------------------------------------------------------------------------------**//**
+* @bsimethod                                    Sam.Wilson                      08/11
++---------------+---------------+---------------+---------------+---------------+------*/
+void BentleyApi::BeAssertFunctions::SetBeTestAssertHandler (T_BeAssertHandler* h)
+    {
+    s_bentleyCS.lock();
+    s_assertHandlerCanBeChanged = false;
+    s_assertHandler = h;
+    s_bentleyCS.unlock();
+    }
+
+/*---------------------------------------------------------------------------------**//**
+* @bsimethod                                    Grigas.Petraitis                03/2015
++---------------+---------------+---------------+---------------+---------------+------*/
+bool BeTest::GetAssertionFailed()
+    {
+    BeMutexHolder lock(s_bentleyCS);
+    return s_hadAssert;
+    }
+
+/*---------------------------------------------------------------------------------**//**
+* @bsimethod                                    Sam.Wilson                      11/2011
++---------------+---------------+---------------+---------------+---------------+------*/
+void            BeTest::SetFailOnAssert (bool doFail, BeAssertFunctions::AssertType atype)
+    {
+    if (BeThreadUtilities::GetCurrentThreadId () != s_mainThreadId)
+        {
+        // Not thread-safe!!
+        return;
+        }
+
+    s_bentleyCS.lock();
+
+    if (atype == BeAssertFunctions::AssertType::All)
+        {
+        for (int i=0; i<(int)BeAssertFunctions::AssertType::TypeCount; ++i)
+            {
+            if (i != (int)BeAssertFunctions::AssertType::Data)   // must set data asserts specifically
+                s_failOnAssert[i] = doFail;
+            }
+        }
+    else
+        {
+        s_failOnAssert[(int)atype] = doFail;
+        } 
+
+    s_bentleyCS.unlock();
+    }
+
+//---------------------------------------------------------------------------------------
+// @bsimethod                                                   Taslim.Murad    01/2018
+//--------------------------------------------------------------------------------------
+void BeTest::setS_mainThreadId (intptr_t id)
+    {
+    s_mainThreadId = id;
+    return void ();
+    }
+
+/*--------------------------------------------------------------------------------------+
+* @bsimethod                                                                    01/2018
++---------------+---------------+---------------+---------------+---------------+------*/
+void BeTest::SetFailOnInvalidParameterAssert(bool doFail)
+    {
+    BeMutexHolder lock(s_bentleyCS);
+    s_failOnInvalidParameterAssert = doFail;
+    }
+    
+/*---------------------------------------------------------------------------------**//**
+* @bsimethod                                    Sam.Wilson                      11/2011
++---------------+---------------+---------------+---------------+---------------+------*/
+bool BeTest::GetFailOnAssert (BeAssertFunctions::AssertType atype)
+    {
+    bool allWillFail = true;
+
+    s_bentleyCS.lock();
+
+    if (atype == BeAssertFunctions::AssertType::All)
+        {
+        allWillFail = true;
+        for (int i=0; i<(int)BeAssertFunctions::AssertType::TypeCount; ++i)
+            {
+            if (i != (int)BeAssertFunctions::AssertType::Data)   // must set data asserts specifically
+                allWillFail &= s_failOnAssert[i];
+            }
+        }
+    else
+        {
+        allWillFail = s_failOnAssert[(int)atype];
+        } 
+
+    s_bentleyCS.unlock();
+
+    return allWillFail;
+    }
+
+/*---------------------------------------------------------------------------------**//**
+* @bsimethod                                    Sam.Wilson                      11/2011
++---------------+---------------+---------------+---------------+---------------+------*/
+void            BeTest::SetBeAssertListener (T_BeAssertListener* l)
+    {
+    s_bentleyCS.lock();
+    s_assertListeners.push_back(l);
+    s_bentleyCS.unlock();
+    }
+
+/*---------------------------------------------------------------------------------**//**
+* @bsimethod                                    Sam.Wilson                      07/2012
++---------------+---------------+---------------+---------------+---------------+------*/
+BeTest::Host&  BeTest::GetHost () {return *s_host;}
+
+/*---------------------------------------------------------------------------------**//**
+* @bsimethod                                    Sam.Wilson                      11/2011
++---------------+---------------+---------------+---------------+---------------+------*/
+void BeTest::Initialize (Host& host)
+    {
+    s_host = &host;
+
+    for (size_t i = 0; i<_countof(s_failOnAssert); ++i)
+        s_failOnAssert[i] = true;
+
+    s_failOnAssert[(int)BeAssertFunctions::AssertType::Data] = false;
+
+    s_mainThreadId = BeThreadUtilities::GetCurrentThreadId();
+    BeAssertFunctions::SetBeTestAssertHandler(AssertionFailureHandler);   // steals asserthandler and prevents any else from overriding it!
+
+    static bool s_initialized = false;
+    if (s_initialized)
+        return;
+    s_initialized = true;
+
+    BeSystemMutexHolder::StartupInitializeSystemMutex();
+
+#if defined (BENTLEY_WIN32)
+
+    // We do this to cause asserts to always output to a message box.  Without this the gtest process will abort without giving the developer the opportunity to 
+    // attach with a debugger and analyze the situation.
+    _set_error_mode (_OUT_TO_STDERR);
+
+    // Suppress exception pop-ups.
+    _set_abort_behavior (0,_CALL_REPORTFAULT);
+    SetErrorMode(SEM_FAILCRITICALERRORS|SEM_NOGPFAULTERRORBOX);
+
+    _set_invalid_parameter_handler(OnInvalidParameter);
+
+#elif defined (BENTLEY_WINRT)
+
+    // We do this to cause asserts to always output to a message box.  Without this the process will abort without giving the developer the opportunity to 
+    // attach with a debugger and analyze the situation.
+    _set_error_mode(_OUT_TO_STDERR);
+
+#elif defined (__unix__)
+
+    // no special set-up required
+
+#else
+#error unknown runtime
+#endif
+    }
+
+/*---------------------------------------------------------------------------------**//**
+* @bsimethod                                    Sam.Wilson                      11/2011
++---------------+---------------+---------------+---------------+---------------+------*/
+bool BeTest::IsInitialized()
+    {
+    return s_host.IsValid();
+    }
+
+/*---------------------------------------------------------------------------------**//**
+* @bsimethod                                    Sam.Wilson                      11/2011
++---------------+---------------+---------------+---------------+---------------+------*/
+void BeTest::Uninitialize ()
+    {
+    s_host = NULL;
+
+//#if defined (BENTLEY_WINRT)
+//RoUninitialize();
+//#endif
+    }
+
+#if defined(USE_GTEST)
+
+/*---------------------------------------------------------------------------------**//**
+* @bsimethod                                    Sam.Wilson                      11/2011
++---------------+---------------+---------------+---------------+---------------+------*/
+void BeTest::ReadTestList (Utf8String& filters, FILE* fp)
+    {
+    char buf[512];
+    while (fgets (buf,sizeof(buf),fp))
+        {
+        char* p = buf + strspn (buf, " \r\n\t");
+        if ('#' == *p || '\0' == *p)
+            continue;
+        char* end = p + strcspn (p, " \t\r\n#");
+        if (end)
+            *end = 0;
+        if (!filters.empty())
+            filters.append (":");
+        filters.append (p);
+        }
+    }
+
+/*---------------------------------------------------------------------------------**//**
+* @bsimethod                                    Sam.Wilson                      11/2011
++---------------+---------------+---------------+---------------+---------------+------*/
+void BeTest::LoadTestList (Utf8String& filters, BeFileName const& ignoreDir)
+    {
+    BeFileListIterator it (ignoreDir, true);
+    BeFileName fn;
+    while (it.GetNextFileName (fn) == SUCCESS)
+        {
+        Utf8String afn (fn);
+        FILE* fp = fopen (afn.c_str(), "r");
+        ReadTestList (filters, fp);
+        fclose (fp);
+        }
+    }
+
+/*---------------------------------------------------------------------------------**//**
+* @bsimethod                                    Sam.Wilson                      11/2011
++---------------+---------------+---------------+---------------+---------------+------*/
+void BeTest::LoadFilters (Utf8String& toignore, Utf8String& torun)
+    {
+    BeFileName ignoreDir;
+    GetHost().GetDgnPlatformAssetsDirectory (ignoreDir);
+
+    ignoreDir.AppendToPath (L"Ignore");
+    ignoreDir.AppendToPath (L"*");
+    LoadTestList (toignore, ignoreDir);
+
+    BeFileName runDir;
+    GetHost().GetDgnPlatformAssetsDirectory (runDir);
+    runDir.AppendToPath (L"Run");
+    runDir.AppendToPath (L"*");
+    LoadTestList (torun, runDir);
+    }
+
+/*---------------------------------------------------------------------------------**//**
+* @bsimethod                                    Sam.Wilson                      11/2011
++---------------+---------------+---------------+---------------+---------------+------*/
+void BeTest::SetAssertionFailureHandler(T_AssertionFailureHandler const& f)
+    {
+    s_assertionFailureHandler = f;
+    }
+
+#else
+
+static std::map<Utf8String, BeTest::TestCaseInfo*>* s_testCases;                    // MT: s_testCases is populated at code load time (by static constructors), so there is no danger of a race
+
+/*---------------------------------------------------------------------------------**//**
+* Default handler for test test and assertion failures. Handles failures by throwing 
+* an exception. This stragey works on all platforms but may not be optimal for some,
+* such as gtest.
++---------------+---------------+---------------+---------------+---------------+------*/
+struct BeTestThrowFailureHandler : BeTest::IFailureHandler
+    {
+    private:
+    static bool s_disableThrows; 
+
+    void ThrowException (WCharCP msg) THROW_SPECIFIER(CharCP)
+        {
+        if (!s_runningUnderGtest)
+            {
+            // Ignore BeAssert failures that occur when we are unwinding an assertion failure or a test failure. 
+            // Note that throwing while unwinding an exception will terminate the process!
+            if (s_disableThrows)
+                return;
+            s_disableThrows = true; // I rely on the test runner to call _OnFailureHandled to allow me clear this flag.
+            }
+#ifdef BENTLEY_WINRT
+        if (nullptr != s_test_failure_jmp_buf_to_use)
+            longjmp(*s_test_failure_jmp_buf_to_use, 101);
+        else
+            BeTest::IncrementErrorCountAndEnableThrows();
+#else
+        throw "failure";
+#endif
+        }
+
+    public:
+    virtual void _OnAssertionFailure (WCharCP msg) THROW_SPECIFIER(CharCP) {ThrowException(msg);}
+    virtual void _OnUnexpectedResult (WCharCP msg) THROW_SPECIFIER(CharCP) {ThrowException(msg);}
+    virtual void _OnFailureHandled() {s_disableThrows=false;}
+    };
+bool BeTestThrowFailureHandler::s_disableThrows;
+static BeTestThrowFailureHandler                s_defaultFailureHandler;
+static BeTest::IFailureHandler*                 s_IFailureHandler = &s_defaultFailureHandler;
+
+/*---------------------------------------------------------------------------------**//**
+* @bsimethod                                    sam.wilson                      01/2013
++---------------+---------------+---------------+---------------+---------------+------*/
+void BeTest::SetIFailureHandler (IFailureHandler& h) {s_IFailureHandler=&h;}
+
+/*---------------------------------------------------------------------------------**//**
+* @bsimethod                                    Sam.Wilson                      11/2011
++---------------+---------------+---------------+---------------+---------------+------*/
+bool BeTest::EqNear (double v1, double v2) {return fabs(v1-v2) <= BeNumerical::ComputeComparisonTolerance(v1,v2);}
+
+/*---------------------------------------------------------------------------------**//**
+* @bsimethod                                    Sam.Wilson                      11/2011
++---------------+---------------+---------------+---------------+---------------+------*/
+bool BeTest::EqTol (double v1, double v2, double tol) {return fabs(v1-v2) <= tol;}
+
+/*---------------------------------------------------------------------------------**//**
+* @bsimethod                                    Sam.Wilson                      11/2011
++---------------+---------------+---------------+---------------+---------------+------*/
+bool BeTest::EqTol (int    v1, int    v2, int    tol) {return  abs(v1-v2) <= tol;}
+
+/*---------------------------------------------------------------------------------**//**
+* @bsimethod                                    Grigas.Petraitis                01/2015
++---------------+---------------+---------------+---------------+---------------+------*/
+bool BeTest::EqStr (Utf8CP s1, Utf8CP s2, bool ignoreCase)
+    {
+    if (nullptr == s1)              // Amazingly, gtest STREQ supports NULL arguments, so we must emulate that.
+        return (nullptr == s2);
+
+    if (nullptr == s2)
+        return (nullptr == s1);
+
+    if (ignoreCase)
+        return 0 == BeStringUtilities::Stricmp (s1, s2);
+    else
+        return 0 == strcmp (s1, s2);
+    }
+
+/*---------------------------------------------------------------------------------**//**
+* @bsimethod                                    Grigas.Petraitis                01/2015
++---------------+---------------+---------------+---------------+---------------+------*/
+bool BeTest::EqStr (WCharCP s1, WCharCP s2, bool ignoreCase)
+    {
+    if (ignoreCase)
+        return 0 == BeStringUtilities::Wcsicmp (s1, s2);
+    else
+        return 0 == wcscmp (s1, s2);
+    }
+
+/*---------------------------------------------------------------------------------**//**
+* @bsimethod                                    Sam.Wilson                      11/2011
++---------------+---------------+---------------+---------------+---------------+------*/
+BeTest::ExpectedResult::ExpectedResult (bool isAsExpected, CharCP actualExpression, CharCP expectedExpression, CharCP fileName, size_t  lineNum, bool abortImmediately)
+    {
+    m_abortImmediately = false;
+    if (isAsExpected)
+        return;
+
+    char lnStr [32];
+    sprintf (lnStr, ":%d", (int)lineNum);
+
+    m_message = "";
+    m_message.append (actualExpression);
+    m_message.append (" **!!** ");
+    m_message.append (expectedExpression);
+    m_message.append (" @ "); m_message.append (fileName); m_message.append (lnStr);
+    m_abortImmediately = abortImmediately;
+    }
+
+/*---------------------------------------------------------------------------------**//**
+* @bsimethod                                    Sam.Wilson                      11/2011
++---------------+---------------+---------------+---------------+---------------+------*/
+BeTest::ExpectedResult::ExpectedResult (bool isAsExpected, CharCP actualValue, CharCP expectedValue, bool expectedEq, CharCP actualExpression, CharCP expectedExpression, CharCP fileName, size_t  lineNum, bool abortImmediately)
+    {
+    m_abortImmediately = false;
+    if (isAsExpected)
+        return;
+
+    char lnStr [32];
+    sprintf (lnStr, ":%d", (int)lineNum);
+
+    m_message = "";
+    m_message.append ("("); m_message.append (actualExpression); m_message.append ("="); m_message.append(actualValue); m_message.append(")");
+    m_message.append (expectedEq? " was expected to equal ": " was not expected to equal ");
+    m_message.append ("("); m_message.append (expectedExpression); m_message.append ("="); m_message.append(expectedValue); m_message.append(")"); 
+    m_message.append (" @ "); m_message.append (fileName); m_message.append (lnStr);
+    m_abortImmediately = abortImmediately;
+    }
+
+/*---------------------------------------------------------------------------------**//**
+* @bsimethod                                    Sam.Wilson                      11/2011
++---------------+---------------+---------------+---------------+---------------+------*/
+BeTest::ExpectedResult::~ExpectedResult() THROW_SPECIFIER(CharCP)
+    {
+    if (m_message.empty())
+        return;
+    BeTest::IncrementErrorCount ();
+    BentleyApi::NativeLogging::LoggingManager::GetLogger(L"TestRunner")->fatalv ("%s\n", m_message.c_str());
+    if (m_abortImmediately)
+        {
+        if (BeTest::GetBreakOnFailure())
+            {
+            BreakInDebugger ("BeTest", "FAIL");
+            }
+        s_IFailureHandler->_OnUnexpectedResult (WString(m_message.c_str(),true).c_str());
+        }
+    }
+
+/*---------------------------------------------------------------------------------**//**
+* @bsimethod                                    Sam.Wilson                      11/2011
++---------------+---------------+---------------+---------------+---------------+------*/
+BeTest::ExpectedResult& BeTest::ExpectedResult::operator<< (WCharCP msg)
+    {
+    if (m_message.empty())	
+        return *this;
+
+    Utf8String details;
+    BeStringUtilities::WCharToUtf8 (details, msg);
+    m_message.append (details.c_str());
+
+    return *this;
+    }
+
+/*---------------------------------------------------------------------------------**//**
+* @bsimethod                                    Sam.Wilson                      11/2011
++---------------+---------------+---------------+---------------+---------------+------*/
+BeTest::ExpectedResult& BeTest::ExpectedResult::operator<< (int64_t val)
+    {
+    if (m_message.empty())
+        return *this;
+    char details[32];
+    sprintf (details, "%" PRId64, val);
+    m_message.append (details);
+    return *this;
+    }
+
+/*---------------------------------------------------------------------------------**//**
+* @bsimethod                                    Sam.Wilson                      11/2011
++---------------+---------------+---------------+---------------+---------------+------*/
+BeTest::ExpectedResult& BeTest::ExpectedResult::operator<< (int32_t val)
+    {
+    if (m_message.empty())
+        return *this;
+    char details[32];
+    sprintf (details, "%d", (int)val);  // the case is there to work around int/long ambiguity on Mac
+    m_message.append (details);
+    return *this;
+    }
+
+/*---------------------------------------------------------------------------------**//**
+* @bsimethod                                    Sam.Wilson                      11/2011
++---------------+---------------+---------------+---------------+---------------+------*/
+BeTest::ExpectedResult& BeTest::ExpectedResult::operator<< (uint32_t val)
+    {
+    if (m_message.empty())
+        return *this;
+    char details[32];
+    sprintf (details, "%u", (unsigned int)val);     // the cast is there to work around int/long ambiguity on Mac
+    m_message.append (details);
+    return *this;
+    }
+
+#if defined(__clang__) && defined(__APPLE__)
+
+/*---------------------------------------------------------------------------------**//**
+* @bsimethod                                    Sam.Wilson                      11/2011
++---------------+---------------+---------------+---------------+---------------+------*/
+BeTest::ExpectedResult& BeTest::ExpectedResult::operator<< (size_t val)
+    {
+    if (m_message.empty())
+        return *this;
+    char details[32];
+    sprintf (details, "%u", (unsigned int)val);     // the cast is there to work around int/long ambiguity on Mac
+    m_message.append (details);
+    return *this;
+    }
+
+#endif
+
+/*---------------------------------------------------------------------------------**//**
+* @bsimethod                                    Sam.Wilson                      11/2011
++---------------+---------------+---------------+---------------+---------------+------*/
+BeTest::ExpectedResult& BeTest::ExpectedResult::operator<< (uint64_t val)
+    {
+    if (m_message.empty())
+        return *this;
+    char details[32];
+    sprintf (details, "%" PRIu64, val);
+    m_message.append (details);
+    return *this;
+    }
+
+/*---------------------------------------------------------------------------------**//**
+* @bsimethod                                    Sam.Wilson                      11/2011
++---------------+---------------+---------------+---------------+---------------+------*/
+BeTest::ExpectedResult& BeTest::ExpectedResult::operator<< (double val)
+    {
+    if (m_message.empty())
+        return *this;
+    char details[32];
+    sprintf (details, "%lf", val);
+    m_message.append (details);
+    return *this;
+    }
+
+/*---------------------------------------------------------------------------------**//**
+* @bsimethod                                    Sam.Wilson                      11/2011
++---------------+---------------+---------------+---------------+---------------+------*/
+BeTest::ExpectedResult& BeTest::ExpectedResult::operator<< (CharCP msg)
+    {
+    if (m_message.empty())
+        return *this;
+    m_message.append (msg);
+    return *this;
+    }
+
+/*---------------------------------------------------------------------------------**//**
+* @bsimethod                                    Sam.Wilson                      11/2011
++---------------+---------------+---------------+---------------+---------------+------*/
+BeTest::ExpectedResult& BeTest::ExpectedResult::operator<< (Utf8String const& msg)
+    {
+    if (m_message.empty())
+        return *this;
+    m_message.append (msg);
+    return *this;
+    }
+
+/*---------------------------------------------------------------------------------**//**
+* @bsimethod                                    Sam.Wilson                      11/2011
++---------------+---------------+---------------+---------------+---------------+------*/
+BeTest::ExpectedResult& BeTest::ExpectedResult::operator<< (WString const& msg)
+    {
+    if (m_message.empty())
+        return *this;
+    m_message.append (Utf8String(msg));
+    return *this;
+    }
+
+/*---------------------------------------------------------------------------------**//**
+* @bsimethod                                    Sam.Wilson                      11/2011
++---------------+---------------+---------------+---------------+---------------+------*/
+bset<Utf8String>                BeTest::s_failedTests;
+size_t                          BeTest::s_errorCount;
+bool                            BeTest::s_breakOnFailure;
+
+void    BeTest::ClearErrorCount()                   {s_failedTests.clear(); s_errorCount=0;}
+size_t  BeTest::GetErrorCount()                     {return s_errorCount;}
+void    BeTest::IncrementErrorCount()               {++s_errorCount;}
+void    BeTest::SetBreakOnFailure(bool b)           {s_breakOnFailure=b;}
+bool    BeTest::GetBreakOnFailure()                 {return s_breakOnFailure;}
+
+/*---------------------------------------------------------------------------------**//**
+* @bsimethod                                    Sam.Wilson                      03/17
++---------------+---------------+---------------+---------------+---------------+------*/
+void BeTest::IncrementErrorCountAndEnableThrows()
+    {
+    IncrementErrorCount();
+    s_IFailureHandler->_OnFailureHandled();
+    }
+
+/*---------------------------------------------------------------------------------**//**
+* @bsimethod                                    Sam.Wilson                      03/17
++---------------+---------------+---------------+---------------+---------------+------*/
+void BeTest::RethrowAssertFromOtherTreads () 
+    {
+    BeMutexHolder holder (s_bentleyCS);
+    if (s_hadAssertOnAnotherThread)
+        s_IFailureHandler->_OnAssertionFailure (L"assert failed in another thread");
+    }
+
+void    BeTest::RecordFailedTest (testing::Test const& t)
+    {
+    Utf8String tname = t.GetTestCaseNameA();
+    tname.append (".");
+    tname.append (t.GetTestNameA());
+    BentleyApi::NativeLogging::LoggingManager::GetLogger(L"TestRunner")->fatalv ("%s FAILED\n", tname.c_str());
+    s_failedTests.insert (tname);
+    }
+
+bset<Utf8String> const& BeTest::GetFailedTests()
+    {
+    return s_failedTests;
+    }
+
+void   BeTest::SetNameOfCurrentTestInternal(Utf8CP tc, Utf8CP tn)
+    {
+    s_currentTestCaseName = tc;
+    s_currentTestName = tn;
+    }
+
+Utf8CP BeTest::GetNameOfCurrentTestCaseInternal()
+    {
+    return s_currentTestCaseName.c_str();
+    }
+
+Utf8CP BeTest::GetNameOfCurrentTestInternal()
+    {
+    return s_currentTestName.c_str();
+    }
+
+/*---------------------------------------------------------------------------------**//**
+* @bsimethod                                    Sam.Wilson                      11/2011
++---------------+---------------+---------------+---------------+---------------+------*/
+void testing::Test::RunTest()
+    {
+#ifdef BENTLEY_WINRT
+    s_test_failure_jmp_buf_to_use = &s_test_failure_jmp_buf;
+    int failure_detected = setjmp(s_test_failure_jmp_buf);
+    if (0 != failure_detected)
+        {
+        BeTest::IncrementErrorCountAndEnableThrows();
+        return;
+        }
+   
+    InvokeTestBody();
+    BeTest::RethrowAssertFromOtherTreads ();
+#else
+    try {
+        InvokeTestBody();
+        BeTest::RethrowAssertFromOtherTreads ();
+        } 
+    catch(...) 
+        {
+        BeTest::IncrementErrorCountAndEnableThrows();
+        }
+#endif
+    }
+
+/*---------------------------------------------------------------------------------**//**
+* @bsimethod                                    Sam.Wilson                      11/2011
++---------------+---------------+---------------+---------------+---------------+------*/
+void testing::Test::Run()
+    {
+    BentleyApi::NativeLogging::LoggingManager::GetLogger(L"TestRunner")->infov ("%s.%s", GetTestCaseNameA(), GetTestNameA());
+    
+    size_t e = BeTest::GetErrorCount();
+    
+    s_bentleyCS.lock();
+    s_hadAssert = false;
+    s_hadAssertOnAnotherThread = false;
+    s_bentleyCS.unlock();
+    
+    BeAssert(s_currentTestCaseName.Equals(GetTestCaseNameA()));
+    BeAssert(s_currentTestName.Equals(GetTestNameA()));
+
+    BE_TEST_SEH_TRY
+        {
+        try {
+            SetUp();
+            BeTest::RethrowAssertFromOtherTreads ();
+            }
+        catch(...)
+            {
+            BeTest::IncrementErrorCountAndEnableThrows();
+            }
+        }
+    BE_TEST_SEH_EXCEPT( BeTest::IncrementErrorCountAndEnableThrows(); )
+
+    s_IFailureHandler->_OnFailureHandled();
+
+    if (BeTest::GetErrorCount() > e)
+        {
+        BeTest::RecordFailedTest (*this);
+        // If setup failed, don't call the test.
+        return;
+        }
+    
+    BE_TEST_SEH_TRY
+        {
+        RunTest();
+
+        s_IFailureHandler->_OnFailureHandled();
+
+        try {
+            TearDown();             // always call teardown, even if the test itself failed.
+            BeTest::RethrowAssertFromOtherTreads ();
+            } 
+        catch(...) 
+            {
+            BeTest::IncrementErrorCountAndEnableThrows();
+            }
+        }
+    BE_TEST_SEH_EXCEPT( BeTest::IncrementErrorCountAndEnableThrows(); )
+    
+    s_IFailureHandler->_OnFailureHandled();
+
+    if (BeTest::GetErrorCount() > e)
+        {
+        BeTest::RecordFailedTest (*this);
+        }
+
+    s_currentTestCaseName.clear();
+    s_currentTestName.clear();
+    }
+
+/*---------------------------------------------------------------------------------**//**
+* @bsimethod                                    Sam.Wilson                      07/16
++---------------+---------------+---------------+---------------+---------------+------*/
+BeTest::TestCaseInfo* BeTest::RegisterTestCase(Utf8CP tcname, T_SetUpFunc s, T_TearDownFunc t)
+    {
+    if (nullptr == s_testCases)
+        s_testCases = new std::map<Utf8String, BeTest::TestCaseInfo*>();
+
+    auto& tci = (*s_testCases)[tcname];
+    if (nullptr == tci)
+        {
+        tci = new TestCaseInfo;
+        tci->m_setUp = s;
+        tci->m_tearDown = t;
+        tci->m_count = 0;
+        }
+
+    return tci;
+    }
+
+/*---------------------------------------------------------------------------------**//**
+* @bsimethod                                    Sam.Wilson                      07/16
++---------------+---------------+---------------+---------------+---------------+------*/
+void BeTest::SetUpTestCase(Utf8CP tcname)
+    {
+    if (0 == strcmp("Bspline", tcname))
+        printf ("got here\n");
+    if (nullptr == s_testCases)
+        {
+        BeAssert(false && "loading logic should have automatically registered all test cases");
+        return;
+        }
+
+    auto itci = s_testCases->find(tcname);
+    if (s_testCases->end() == itci)
+        {
+        BeAssert(false && "loading logic should have automatically registered all test cases");
+        return;
+        }
+
+    auto tci = itci->second;
+    if (0 == tci->m_count++)
+        {
+        tci->m_setUp();
+        }
+    }
+
+/*---------------------------------------------------------------------------------**//**
+* @bsimethod                                    Sam.Wilson                      07/16
++---------------+---------------+---------------+---------------+---------------+------*/
+void BeTest::TearDownTestCase(Utf8CP tcname)
+    {
+    if (nullptr == s_testCases)
+        {
+        BeAssert(false && "loading logic should have automatically registered all test cases");
+        return;
+        }
+
+    auto itci = s_testCases->find(tcname);
+    if (s_testCases->end() == itci)
+        {
+        BeAssert(false && "loading logic should have automatically registered all test cases");
+        return;
+        }
+
+    auto tci = itci->second;
+    if (1 == tci->m_count--)
+        {
+        itci->second->m_tearDown();
+        }
+    }
+
+#ifdef BENTLEY_WINRT
+/*---------------------------------------------------------------------------------**//**
+* @bsimethod                                    Sam.Wilson                      11/2011
++---------------+---------------+---------------+---------------+---------------+------*/
+void BeTest::SetFailureJmpbuf(void* jmpbufptr)
+    {
+    s_test_failure_jmp_buf_to_use = (jmp_buf*)(jmpbufptr);
+    }
+#endif
+
+#endif
+
+/*---------------------------------------------------------------------------------**//**
+* @bsimethod                                    Sam.Wilson                      11/2011
++---------------+---------------+---------------+---------------+---------------+------*/
+void BeTest::AssertionFailureHandler (WCharCP _Message, WCharCP _File, unsigned _Line, BeAssertFunctions::AssertType atype)
+    {
+    FOR_EACH(BeTest::T_BeAssertListener* listener, s_assertListeners)
+        listener (_Message, _File, _Line, atype);
+
+    bool failOnAssert;
+        {
+        BeMutexHolder holder (s_bentleyCS);
+        failOnAssert = s_failOnAssert[(int)atype];
+        }
+
+    if (!failOnAssert)
+        {
+        BentleyApi::NativeLogging::LoggingManager::GetLogger (L"BeAssert")->infov (L"Ignoring assert %ls at %ls:%d\n", _Message, _File, _Line);
+        return;
+        }
+
+    WString assertionFailure;
+    assertionFailure.append (_File);
+
+    wchar_t buf[64];
+    BeStringUtilities::Snwprintf (buf, L"(%d): ", _Line);
+    assertionFailure.append (buf);
+
+    assertionFailure.append(getAssertTypeDesc(atype));
+
+    BeStringUtilities::Snwprintf(buf, L" (%d): ", atype);
+    assertionFailure.append(buf);
+
+    assertionFailure.append(_Message);
+    assertionFailure.append(L" ");
+
+    BentleyApi::NativeLogging::LoggingManager::GetLogger (L"BeAssert")->error (assertionFailure.c_str());
+
+#ifdef USE_GTEST
+    s_assertionFailureHandler(assertionFailure.c_str());
+#else
+    if (BeTest::GetBreakOnFailure())
+        {
+        BeTest::BreakInDebugger ("BeAssert", "ASSERT!");
+        }
+
+    if (BeThreadUtilities::GetCurrentThreadId () != s_mainThreadId)
+        {
+        BeMutexHolder holder (s_bentleyCS);
+        s_hadAssertOnAnotherThread = true;
+        return;
+        }
+
+    s_IFailureHandler->_OnAssertionFailure (assertionFailure.c_str());
+#endif
+    }
+
+/*---------------------------------------------------------------------------------**//**
+* @bsimethod                                    Sam.Wilson                      07/2012
++---------------+---------------+---------------+---------------+---------------+------*/
+#if defined (BENTLEY_WIN32)// || defined (BENTLEY_WINRT)
+void BeTest::OnInvalidParameter
+(
+const wchar_t * expression,
+const wchar_t * function,
+const wchar_t * file,
+unsigned int line,
+uintptr_t pReserved
+)
+    {
+    WString parameterFailure;
+    if (expression != nullptr)
+        {
+        parameterFailure.assign (expression);
+        parameterFailure.append(L": ");
+        parameterFailure.append(function);
+        parameterFailure.append(L" ");
+        parameterFailure.append(file);
+        wchar_t buf[64];
+        BeStringUtilities::Snwprintf(buf, L" %d", line);
+        parameterFailure.append(buf);
+        }
+
+    if (parameterFailure.empty())
+        parameterFailure = L"Invalid format parameter";
+
+    bool failOnAssert;
+        {
+        BeMutexHolder holder(s_bentleyCS);
+        failOnAssert = s_failOnInvalidParameterAssert;
+        }
+
+    if (!failOnAssert)
+        {
+        BentleyApi::NativeLogging::LoggingManager::GetLogger(L"BeAssert")->infov(L"Ignoring parameter failure: %ls\n", parameterFailure.c_str());
+        return;
+        }
+    
+    BentleyApi::NativeLogging::LoggingManager::GetLogger(L"BeAssert")->error(parameterFailure.c_str());
+
+#ifdef USE_GTEST
+    s_assertionFailureHandler(parameterFailure.c_str());
+#else
+    if (BeTest::GetBreakOnFailure())
+        {
+        BeTest::BreakInDebugger("BeAssert", "onInvalidParameter");
+        }
+
+    if (!s_runningUnderGtest && BeThreadUtilities::GetCurrentThreadId() != s_mainThreadId)
+        {
+        BeMutexHolder holder(s_bentleyCS);
+        s_hadAssertOnAnotherThread = true;
+        return;
+        }
+
+    s_IFailureHandler->_OnAssertionFailure(parameterFailure.c_str());
+#endif
+    }
+#endif
+
+/*---------------------------------------------------------------------------------**//**
+* @bsimethod                                    Sam.Wilson                      11/2011
++---------------+---------------+---------------+---------------+---------------+------*/
+void BeTest::Fail(WCharCP msg)
+    {
+#ifdef USE_GTEST
+    s_assertionFailureHandler(msg);
+#else
+    s_IFailureHandler->_OnUnexpectedResult (msg);
+#endif
+    }
+
+/*---------------------------------------------------------------------------------**//**
+* @bsimethod                                    Sam.Wilson                      07/2012
++---------------+---------------+---------------+---------------+---------------+------*/
+void* BeTest::Host::InvokeP (char const* f, void* a)            {return _InvokeP (f, a);}
+void  BeTest::Host::GetDocumentsRoot (BeFileName& path)         {_GetDocumentsRoot (path);}
+void  BeTest::Host::GetDgnPlatformAssetsDirectory (BeFileName& path) {_GetDgnPlatformAssetsDirectory (path);}
+void  BeTest::Host::GetOutputRoot (BeFileName& path)            {_GetOutputRoot (path);}
+void  BeTest::Host::GetTempDir (BeFileName& path)               {_GetTempDir (path);}
+void  BeTest::Host::GetFrameworkSqlangFiles (BeFileName& path)  {_GetFrameworkSqlangFiles(path);}
+
+/*---------------------------------------------------------------------------------**//**
+* @bsimethod                                    Sam.Wilson                      07/2012
++---------------+---------------+---------------+---------------+---------------+------*/
+void            BeTest::Log (Utf8CP category, LogPriority priority, Utf8CP message)
+    {
+    NativeLogging::LoggingManager::GetLogger(category)->messagev (category, (NativeLogging::SEVERITY)priority, "%s", message);
+    }
+
+/*---------------------------------------------------------------------------------**//**
+* Writes time to a csv file
+*@bsimethod                                            Majd.Uddin          10/2015
++---------------+---------------+---------------+---------------+---------------+------*/
+void PerformanceResultRecorder::WriteResults(Utf8CP testcaseName, Utf8CP testName, double timeInSeconds, int opCount, Utf8CP testDescription, bool quoteTestDescription)
+{
+    FILE* logFile = nullptr;
+
+    BeFileName dir;
+    BeTest::GetHost().GetOutputRoot(dir);
+    dir.AppendToPath(L"PerformanceTestResults");
+    if (!dir.DoesPathExist())
+        BeFileName::CreateNewDirectory(dir.c_str());
+
+    dir.AppendToPath(L"PerformanceResults.csv");
+
+    bool existingFile = dir.DoesPathExist();
+
+    logFile = fopen(dir.GetNameUtf8().c_str(), "a+");
+    PERFORMANCELOG.infov(L"CSV Results filename: %ls\n", dir.GetName());
+
+    if (!existingFile)
+        fprintf(logFile, "DateTime,TestCaseName,TestName,ExecutionTime(s),opCount,TestDescription\n");
+
+    Utf8CP quotes = quoteTestDescription ? "\"" : "";
+    fprintf(logFile, "%s,%s,%s,%.6lf,%d,%s%s%s\n", DateTime::GetCurrentTimeUtc().ToString().c_str(), testcaseName, testName, timeInSeconds, opCount, quotes, testDescription, quotes);
+    fclose(logFile);
+}
+