/*--------------------------------------------------------------------------------------+
|
|     $Source: Bentley/nonport/BeTimeUtilities.cpp $
|
|  $Copyright: (c) 2017 Bentley Systems, Incorporated. All rights reserved. $
|
+--------------------------------------------------------------------------------------*/
#if defined (BENTLEY_WIN32) || defined (BENTLEY_WINRT)
    #include <windows.h>
    #include <objbase.h>
#elif defined (__unix__)
    #include <limits.h>
    #include <stdarg.h>
    #include <sys/time.h>
  #if defined (ANDROID)
    #include <time64.h>
  #endif
  #if defined (__APPLE__)
    #include <mach/mach_time.h>
  #endif
    #include <Bentley/Bentley.h>
    typedef struct _FILETIME
    {
            uint32_t dwLowDateTime;
            uint32_t dwHighDateTime;
    } FILETIME;
#else
    #error unknown compiler
#endif

#include <stdlib.h>
#include <ctime>
#include <time.h>
#include <math.h>
#include "../BentleyInternal.h"
#include <Bentley/BeThread.h>
#include <Bentley/BeTimeUtilities.h>
#include <Bentley/WString.h>
#include <Bentley/BeDebugLog.h>

USING_NAMESPACE_BENTLEY

// Unix <-> Windows time conversions:
// * Windows "file time" is 100-nanosecond (1.0e-7) intervals since January 1, 1601 UTC. Stored in a FILETIME struct, which is equivalent to UInt64.
// * "Unix time" is seconds since January, 1, 1970 UTC. Usually stored in a time_t.
// * "Unix millis" is a Bentley concept. It's milliseconds (1.0e-3) since 1/1/1970. Sometimes stored in a double. Can be stored in an Int64 or UInt64.
// I call the Windows 100-nanosecond interval an FTI below.

#define FILETIME_1_1_1970  116444736000000000LL           // Win32 file time of midnight 1/1/70
#define UMILLIS_TO_FTI     10000LL                        // milliseconds -> 100-nanosecond interval

#if defined (BENTLEY_WIN32)||defined(BENTLEY_WINRT)

    struct QPC
        {
      private:
        uint64_t m_ticksPerMillisecond;

      public:
        QPC()
            {
            LARGE_INTEGER f;
            ::QueryPerformanceFrequency (&f);
            m_ticksPerMillisecond = f.QuadPart / 1000;  // ticks/second * seconds/millisecond = ticks/millisecond
            }

        uint64_t GetCountInMillis () const 
            {
            LARGE_INTEGER tm;
            ::QueryPerformanceCounter (&tm);
            return tm.QuadPart / m_ticksPerMillisecond;
            }
        };

    static QPC s_qpc;   // grab frequency at program start-up time

#elif defined (__unix__)

    struct StartTime
        {
        uint64_t m_initializationTimeInMillis;
        StartTime() : m_initializationTimeInMillis (BeTimeUtilities::GetCurrentTimeAsUnixMillis ()) {;}
        };

    static StartTime s_startTime;   // grab current time at program start-up

#else
#error unknown runtime
#endif


/*---------------------------------------------------------------------------------**//**
* @bsimethod                                    Sam.Wilson                      08/11
+---------------+---------------+---------------+---------------+---------------+------*/
uint64_t BeTimeUtilities::QueryMillisecondsCounter ()
    {
#if defined (__APPLE__)
    const int64_t oneMillion = 1000 * 1000;
    static mach_timebase_info_data_t s_timebase_info;

    if (s_timebase_info.denom == 0) 
        {
        (void) mach_timebase_info(&s_timebase_info);
        s_timebase_info.denom *= oneMillion;
        }

    // mach_absolute_time() returns billionth of seconds,
    // so divide by one million to get milliseconds
    return (int)((mach_absolute_time() * s_timebase_info.numer) / s_timebase_info.denom);

#elif defined (__unix__)
    
    return (uint32_t)(BeTimeUtilities::GetCurrentTimeAsUnixMillis () - s_startTime.m_initializationTimeInMillis);

#elif defined (BENTLEY_WIN32)||defined(BENTLEY_WINRT)

    return s_qpc.GetCountInMillis();
    
#else
#error unknown runtime
#endif    
    }

#if defined (BENTLEY_WIN32) || defined(BENTLEY_WINRT)
static uint64_t fileTimeAsUInt64 (FILETIME const& f)   {return *(uint64_t*)  &f;} // Change this if we ever port to big endian machine
static void     UInt64AsFileTime (FILETIME& f, uint64_t i) { f = *(FILETIME*)&i; } // Change this if we ever port to big endian machine

/*---------------------------------------------------------------------------------**//**
* @bsimethod                                    sam.wilson                      06/2011
+---------------+---------------+---------------+---------------+---------------+------*/
static uint64_t convertFiletimeToUnixMillis (FILETIME const& ft)
    {
    uint64_t umillis = fileTimeAsUInt64(ft);
    //TODO: this can result in negative number if FILETIME is before Unix epoch!
    umillis -= FILETIME_1_1_1970;   // re-base
    umillis /= UMILLIS_TO_FTI;      // 100-nanosecond interval -> millisecond
    return umillis;
    }

void BeTimeUtilities::ConvertUnixTimeToFiletime(FILETIME& f, time_t t)
{
    uint64_t ll = (uint64_t)t * 1000LL; // Second --> millisecond
    ll *= UMILLIS_TO_FTI;           // millisecond -> 100-nanosecond interval
    ll += FILETIME_1_1_1970;        // re-base
    UInt64AsFileTime(f, ll);
}

double BeTimeUtilities::ConvertFiletimeToUnixMillisDouble(_FILETIME const& f) {return (double)(int64_t)convertFiletimeToUnixMillis(f);}

#endif

/*----------------------------------------------------------------------+
|                                                                       |
| name          osTime_getCurrentMillis                                 |
|                                                                       |
| author        BarryBentley                            07/00           |
|                                                                       |
+----------------------------------------------------------------------*/
uint64_t BeTimeUtilities::GetCurrentTimeAsUnixMillis ()
    {
#if defined (BENTLEY_WIN32)||defined(BENTLEY_WINRT)

    SYSTEMTIME st0;
    FILETIME   ft0;

    GetSystemTime (&st0);
    SystemTimeToFileTime (&st0, &ft0);

    return convertFiletimeToUnixMillis (ft0);
#elif defined (__unix__)

    struct timeval tv;
    gettimeofday(&tv, NULL);    // GMT
    return (uint64_t)tv.tv_sec * 1000 + (uint64_t)tv.tv_usec/1000;  // => milliseconds

#else
#error unknown runtime
#endif
    }

/*---------------------------------------------------------------------------------**//**
* @bsimethod                                    Sam.Wilson                      10/2007
+---------------+---------------+---------------+---------------+---------------+------*/
double  BeTimeUtilities::GetCurrentTimeAsUnixMillisDoubleWithDelay ()
    {
    double ts0 = GetCurrentTimeAsUnixMillisDouble();
    double ts1;
    while ((ts1 = GetCurrentTimeAsUnixMillisDouble()) == ts0)
        BeThreadUtilities::BeSleep (0);

    double ts2;
    while ((ts2 = GetCurrentTimeAsUnixMillisDouble()) == ts1)
        BeThreadUtilities::BeSleep (0);

    return ts1;
    }

/*---------------------------------------------------------------------------------**//**
* @bsimethod                                                    Paul.Connelly   05/12
+---------------+---------------+---------------+---------------+---------------+------*/
BentleyStatus BeTimeUtilities::AdjustUnixMillisForLocalTime (uint64_t& millis)
    {
    //milliseconds not supported by tm -> extract and add separately
    uint16_t millisecondComponent = millis % 1000LL;
    
    struct tm localTime;
    BentleyStatus stat = ConvertUnixMillisToLocalTime (localTime, millis);
    if (stat == ERROR)
        {
        return ERROR;
        }

    uint64_t localMillis = ConvertTmToUnixMillis (localTime);
    localMillis += millisecondComponent;

    millis = localMillis;

    return SUCCESS;
    }

/*---------------------------------------------------------------------------------**//**
* @bsimethod                                                    Krischan.Eberle   10/12
+---------------+---------------+---------------+---------------+---------------+------*/
//static
BentleyStatus BeTimeUtilities::ConvertUnixMillisToLocalTime 
(
struct tm& localTime, 
uint64_t unixMilliseconds
)
    {
    time_t t = unixMilliseconds / 1000LL;

    struct tm local;
#if defined (BENTLEY_WIN32) || defined(BENTLEY_WINRT)
    errno_t stat = localtime_s (&local, &t);
    if (stat != 0)
        {
        return ERROR;
        }
    
#elif defined (__unix__)
    //localtime_r returns NULL on failure
    if (NULL == localtime_r (&t, &local))
        {
        return ERROR;
        }
#endif

    localTime = local;
    return SUCCESS;
    }

/*---------------------------------------------------------------------------------**//**
* @bsimethod                                    sam.wilson                      06/2011
+---------------+---------------+---------------+---------------+---------------+------*/
BentleyStatus BeTimeUtilities::ConvertUnixMillisToTm (struct tm& stm, uint64_t umillis)
    {
#if defined (BENTLEY_WIN32) || defined (BENTLEY_WINRT)
    __time64_t t = umillis/1000LL;
    //resulting tm is in UTC (no time zone transformation)
    errno_t stat = _gmtime64_s (&stm, &t);
    if (stat != 0)
        {
        return ERROR;
        }

    return SUCCESS;

#elif defined (__unix__)
    time_t t = umillis/1000LL;
    //resulting tm is in UTC (no time zone transformation)
    if (NULL == gmtime_r (&t, &stm))
        {
        return ERROR;
        }

    return SUCCESS;
#else
#error unknown runtime
#endif
    }

/*---------------------------------------------------------------------------------**//**
* @bsimethod                                                    Sam.Wilson      08/03
+---------------+---------------+---------------+---------------+---------------+------*/
uint64_t BeTimeUtilities::ConvertTmToUnixMillis (tm const& timeStructIn)
    {
    tm timeStruct(timeStructIn);
#if defined (BENTLEY_WIN32)||defined(BENTLEY_WINRT)
    __time64_t time = _mkgmtime64 (&timeStruct);
#elif defined (__unix__)
    time_t time;
    #if defined (ANDROID)
        time = timegm64 (&timeStruct);
    #else
        time = timegm (&timeStruct);
    #endif
#else
#error unknown runtime
#endif
    return time*1000LL;
    }
<<<<<<< HEAD

/*---------------------------------------------------------------------------------**//**
* @bsimethod                                                    BSI      08/03
+---------------+---------------+---------------+---------------+---------------+------*/
void BeTimer::SetFrequency()
    {
#if defined (BENTLEY_WIN32)||defined(BENTLEY_WINRT)
    QueryPerformanceFrequency ((LARGE_INTEGER*)&m_frequency);
#elif defined (__unix__)
    m_frequency = 1000;
#else
#error unknown runtime
#endif
    }

/*---------------------------------------------------------------------------------**//**
* @bsimethod                                                    BSI      08/03
+---------------+---------------+---------------+---------------+---------------+------*/
uint64_t BeTimer::Now()
    {
#if defined (BENTLEY_WIN32)||defined(BENTLEY_WINRT)
    uint64_t val;
    QueryPerformanceCounter ((LARGE_INTEGER*)&val);
    return  val;
#elif defined (__unix__)
    return BeTimeUtilities::GetCurrentTimeAsUnixMillis ();
#else
#error unknown runtime
#endif
    }
=======
>>>>>>> 1a7167bd

<|MERGE_RESOLUTION|>--- conflicted
+++ resolved
@@ -1,336 +1,303 @@
-/*--------------------------------------------------------------------------------------+
-|
-|     $Source: Bentley/nonport/BeTimeUtilities.cpp $
-|
-|  $Copyright: (c) 2017 Bentley Systems, Incorporated. All rights reserved. $
-|
-+--------------------------------------------------------------------------------------*/
-#if defined (BENTLEY_WIN32) || defined (BENTLEY_WINRT)
-    #include <windows.h>
-    #include <objbase.h>
-#elif defined (__unix__)
-    #include <limits.h>
-    #include <stdarg.h>
-    #include <sys/time.h>
-  #if defined (ANDROID)
-    #include <time64.h>
-  #endif
-  #if defined (__APPLE__)
-    #include <mach/mach_time.h>
-  #endif
-    #include <Bentley/Bentley.h>
-    typedef struct _FILETIME
-    {
-            uint32_t dwLowDateTime;
-            uint32_t dwHighDateTime;
-    } FILETIME;
-#else
-    #error unknown compiler
-#endif
-
-#include <stdlib.h>
-#include <ctime>
-#include <time.h>
-#include <math.h>
-#include "../BentleyInternal.h"
-#include <Bentley/BeThread.h>
-#include <Bentley/BeTimeUtilities.h>
-#include <Bentley/WString.h>
-#include <Bentley/BeDebugLog.h>
-
-USING_NAMESPACE_BENTLEY
-
-// Unix <-> Windows time conversions:
-// * Windows "file time" is 100-nanosecond (1.0e-7) intervals since January 1, 1601 UTC. Stored in a FILETIME struct, which is equivalent to UInt64.
-// * "Unix time" is seconds since January, 1, 1970 UTC. Usually stored in a time_t.
-// * "Unix millis" is a Bentley concept. It's milliseconds (1.0e-3) since 1/1/1970. Sometimes stored in a double. Can be stored in an Int64 or UInt64.
-// I call the Windows 100-nanosecond interval an FTI below.
-
-#define FILETIME_1_1_1970  116444736000000000LL           // Win32 file time of midnight 1/1/70
-#define UMILLIS_TO_FTI     10000LL                        // milliseconds -> 100-nanosecond interval
-
-#if defined (BENTLEY_WIN32)||defined(BENTLEY_WINRT)
-
-    struct QPC
-        {
-      private:
-        uint64_t m_ticksPerMillisecond;
-
-      public:
-        QPC()
-            {
-            LARGE_INTEGER f;
-            ::QueryPerformanceFrequency (&f);
-            m_ticksPerMillisecond = f.QuadPart / 1000;  // ticks/second * seconds/millisecond = ticks/millisecond
-            }
-
-        uint64_t GetCountInMillis () const 
-            {
-            LARGE_INTEGER tm;
-            ::QueryPerformanceCounter (&tm);
-            return tm.QuadPart / m_ticksPerMillisecond;
-            }
-        };
-
-    static QPC s_qpc;   // grab frequency at program start-up time
-
-#elif defined (__unix__)
-
-    struct StartTime
-        {
-        uint64_t m_initializationTimeInMillis;
-        StartTime() : m_initializationTimeInMillis (BeTimeUtilities::GetCurrentTimeAsUnixMillis ()) {;}
-        };
-
-    static StartTime s_startTime;   // grab current time at program start-up
-
-#else
-#error unknown runtime
-#endif
-
-
-/*---------------------------------------------------------------------------------**//**
-* @bsimethod                                    Sam.Wilson                      08/11
-+---------------+---------------+---------------+---------------+---------------+------*/
-uint64_t BeTimeUtilities::QueryMillisecondsCounter ()
-    {
-#if defined (__APPLE__)
-    const int64_t oneMillion = 1000 * 1000;
-    static mach_timebase_info_data_t s_timebase_info;
-
-    if (s_timebase_info.denom == 0) 
-        {
-        (void) mach_timebase_info(&s_timebase_info);
-        s_timebase_info.denom *= oneMillion;
-        }
-
-    // mach_absolute_time() returns billionth of seconds,
-    // so divide by one million to get milliseconds
-    return (int)((mach_absolute_time() * s_timebase_info.numer) / s_timebase_info.denom);
-
-#elif defined (__unix__)
-    
-    return (uint32_t)(BeTimeUtilities::GetCurrentTimeAsUnixMillis () - s_startTime.m_initializationTimeInMillis);
-
-#elif defined (BENTLEY_WIN32)||defined(BENTLEY_WINRT)
-
-    return s_qpc.GetCountInMillis();
-    
-#else
-#error unknown runtime
-#endif    
-    }
-
-#if defined (BENTLEY_WIN32) || defined(BENTLEY_WINRT)
-static uint64_t fileTimeAsUInt64 (FILETIME const& f)   {return *(uint64_t*)  &f;} // Change this if we ever port to big endian machine
-static void     UInt64AsFileTime (FILETIME& f, uint64_t i) { f = *(FILETIME*)&i; } // Change this if we ever port to big endian machine
-
-/*---------------------------------------------------------------------------------**//**
-* @bsimethod                                    sam.wilson                      06/2011
-+---------------+---------------+---------------+---------------+---------------+------*/
-static uint64_t convertFiletimeToUnixMillis (FILETIME const& ft)
-    {
-    uint64_t umillis = fileTimeAsUInt64(ft);
-    //TODO: this can result in negative number if FILETIME is before Unix epoch!
-    umillis -= FILETIME_1_1_1970;   // re-base
-    umillis /= UMILLIS_TO_FTI;      // 100-nanosecond interval -> millisecond
-    return umillis;
-    }
-
-void BeTimeUtilities::ConvertUnixTimeToFiletime(FILETIME& f, time_t t)
-{
-    uint64_t ll = (uint64_t)t * 1000LL; // Second --> millisecond
-    ll *= UMILLIS_TO_FTI;           // millisecond -> 100-nanosecond interval
-    ll += FILETIME_1_1_1970;        // re-base
-    UInt64AsFileTime(f, ll);
-}
-
-double BeTimeUtilities::ConvertFiletimeToUnixMillisDouble(_FILETIME const& f) {return (double)(int64_t)convertFiletimeToUnixMillis(f);}
-
-#endif
-
-/*----------------------------------------------------------------------+
-|                                                                       |
-| name          osTime_getCurrentMillis                                 |
-|                                                                       |
-| author        BarryBentley                            07/00           |
-|                                                                       |
-+----------------------------------------------------------------------*/
-uint64_t BeTimeUtilities::GetCurrentTimeAsUnixMillis ()
-    {
-#if defined (BENTLEY_WIN32)||defined(BENTLEY_WINRT)
-
-    SYSTEMTIME st0;
-    FILETIME   ft0;
-
-    GetSystemTime (&st0);
-    SystemTimeToFileTime (&st0, &ft0);
-
-    return convertFiletimeToUnixMillis (ft0);
-#elif defined (__unix__)
-
-    struct timeval tv;
-    gettimeofday(&tv, NULL);    // GMT
-    return (uint64_t)tv.tv_sec * 1000 + (uint64_t)tv.tv_usec/1000;  // => milliseconds
-
-#else
-#error unknown runtime
-#endif
-    }
-
-/*---------------------------------------------------------------------------------**//**
-* @bsimethod                                    Sam.Wilson                      10/2007
-+---------------+---------------+---------------+---------------+---------------+------*/
-double  BeTimeUtilities::GetCurrentTimeAsUnixMillisDoubleWithDelay ()
-    {
-    double ts0 = GetCurrentTimeAsUnixMillisDouble();
-    double ts1;
-    while ((ts1 = GetCurrentTimeAsUnixMillisDouble()) == ts0)
-        BeThreadUtilities::BeSleep (0);
-
-    double ts2;
-    while ((ts2 = GetCurrentTimeAsUnixMillisDouble()) == ts1)
-        BeThreadUtilities::BeSleep (0);
-
-    return ts1;
-    }
-
-/*---------------------------------------------------------------------------------**//**
-* @bsimethod                                                    Paul.Connelly   05/12
-+---------------+---------------+---------------+---------------+---------------+------*/
-BentleyStatus BeTimeUtilities::AdjustUnixMillisForLocalTime (uint64_t& millis)
-    {
-    //milliseconds not supported by tm -> extract and add separately
-    uint16_t millisecondComponent = millis % 1000LL;
-    
-    struct tm localTime;
-    BentleyStatus stat = ConvertUnixMillisToLocalTime (localTime, millis);
-    if (stat == ERROR)
-        {
-        return ERROR;
-        }
-
-    uint64_t localMillis = ConvertTmToUnixMillis (localTime);
-    localMillis += millisecondComponent;
-
-    millis = localMillis;
-
-    return SUCCESS;
-    }
-
-/*---------------------------------------------------------------------------------**//**
-* @bsimethod                                                    Krischan.Eberle   10/12
-+---------------+---------------+---------------+---------------+---------------+------*/
-//static
-BentleyStatus BeTimeUtilities::ConvertUnixMillisToLocalTime 
-(
-struct tm& localTime, 
-uint64_t unixMilliseconds
-)
-    {
-    time_t t = unixMilliseconds / 1000LL;
-
-    struct tm local;
-#if defined (BENTLEY_WIN32) || defined(BENTLEY_WINRT)
-    errno_t stat = localtime_s (&local, &t);
-    if (stat != 0)
-        {
-        return ERROR;
-        }
-    
-#elif defined (__unix__)
-    //localtime_r returns NULL on failure
-    if (NULL == localtime_r (&t, &local))
-        {
-        return ERROR;
-        }
-#endif
-
-    localTime = local;
-    return SUCCESS;
-    }
-
-/*---------------------------------------------------------------------------------**//**
-* @bsimethod                                    sam.wilson                      06/2011
-+---------------+---------------+---------------+---------------+---------------+------*/
-BentleyStatus BeTimeUtilities::ConvertUnixMillisToTm (struct tm& stm, uint64_t umillis)
-    {
-#if defined (BENTLEY_WIN32) || defined (BENTLEY_WINRT)
-    __time64_t t = umillis/1000LL;
-    //resulting tm is in UTC (no time zone transformation)
-    errno_t stat = _gmtime64_s (&stm, &t);
-    if (stat != 0)
-        {
-        return ERROR;
-        }
-
-    return SUCCESS;
-
-#elif defined (__unix__)
-    time_t t = umillis/1000LL;
-    //resulting tm is in UTC (no time zone transformation)
-    if (NULL == gmtime_r (&t, &stm))
-        {
-        return ERROR;
-        }
-
-    return SUCCESS;
-#else
-#error unknown runtime
-#endif
-    }
-
-/*---------------------------------------------------------------------------------**//**
-* @bsimethod                                                    Sam.Wilson      08/03
-+---------------+---------------+---------------+---------------+---------------+------*/
-uint64_t BeTimeUtilities::ConvertTmToUnixMillis (tm const& timeStructIn)
-    {
-    tm timeStruct(timeStructIn);
-#if defined (BENTLEY_WIN32)||defined(BENTLEY_WINRT)
-    __time64_t time = _mkgmtime64 (&timeStruct);
-#elif defined (__unix__)
-    time_t time;
-    #if defined (ANDROID)
-        time = timegm64 (&timeStruct);
-    #else
-        time = timegm (&timeStruct);
-    #endif
-#else
-#error unknown runtime
-#endif
-    return time*1000LL;
-    }
-<<<<<<< HEAD
-
-/*---------------------------------------------------------------------------------**//**
-* @bsimethod                                                    BSI      08/03
-+---------------+---------------+---------------+---------------+---------------+------*/
-void BeTimer::SetFrequency()
-    {
-#if defined (BENTLEY_WIN32)||defined(BENTLEY_WINRT)
-    QueryPerformanceFrequency ((LARGE_INTEGER*)&m_frequency);
-#elif defined (__unix__)
-    m_frequency = 1000;
-#else
-#error unknown runtime
-#endif
-    }
-
-/*---------------------------------------------------------------------------------**//**
-* @bsimethod                                                    BSI      08/03
-+---------------+---------------+---------------+---------------+---------------+------*/
-uint64_t BeTimer::Now()
-    {
-#if defined (BENTLEY_WIN32)||defined(BENTLEY_WINRT)
-    uint64_t val;
-    QueryPerformanceCounter ((LARGE_INTEGER*)&val);
-    return  val;
-#elif defined (__unix__)
-    return BeTimeUtilities::GetCurrentTimeAsUnixMillis ();
-#else
-#error unknown runtime
-#endif
-    }
-=======
->>>>>>> 1a7167bd
-
+/*--------------------------------------------------------------------------------------+
+|
+|     $Source: Bentley/nonport/BeTimeUtilities.cpp $
+|
+|  $Copyright: (c) 2017 Bentley Systems, Incorporated. All rights reserved. $
+|
++--------------------------------------------------------------------------------------*/
+#if defined (BENTLEY_WIN32) || defined (BENTLEY_WINRT)
+    #include <windows.h>
+    #include <objbase.h>
+#elif defined (__unix__)
+    #include <limits.h>
+    #include <stdarg.h>
+    #include <sys/time.h>
+  #if defined (ANDROID)
+    #include <time64.h>
+  #endif
+  #if defined (__APPLE__)
+    #include <mach/mach_time.h>
+  #endif
+    #include <Bentley/Bentley.h>
+    typedef struct _FILETIME
+    {
+            uint32_t dwLowDateTime;
+            uint32_t dwHighDateTime;
+    } FILETIME;
+#else
+    #error unknown compiler
+#endif
+
+#include <stdlib.h>
+#include <ctime>
+#include <time.h>
+#include <math.h>
+#include "../BentleyInternal.h"
+#include <Bentley/BeThread.h>
+#include <Bentley/BeTimeUtilities.h>
+#include <Bentley/WString.h>
+#include <Bentley/BeDebugLog.h>
+
+USING_NAMESPACE_BENTLEY
+
+// Unix <-> Windows time conversions:
+// * Windows "file time" is 100-nanosecond (1.0e-7) intervals since January 1, 1601 UTC. Stored in a FILETIME struct, which is equivalent to UInt64.
+// * "Unix time" is seconds since January, 1, 1970 UTC. Usually stored in a time_t.
+// * "Unix millis" is a Bentley concept. It's milliseconds (1.0e-3) since 1/1/1970. Sometimes stored in a double. Can be stored in an Int64 or UInt64.
+// I call the Windows 100-nanosecond interval an FTI below.
+
+#define FILETIME_1_1_1970  116444736000000000LL           // Win32 file time of midnight 1/1/70
+#define UMILLIS_TO_FTI     10000LL                        // milliseconds -> 100-nanosecond interval
+
+#if defined (BENTLEY_WIN32)||defined(BENTLEY_WINRT)
+
+    struct QPC
+        {
+      private:
+        uint64_t m_ticksPerMillisecond;
+
+      public:
+        QPC()
+            {
+            LARGE_INTEGER f;
+            ::QueryPerformanceFrequency (&f);
+            m_ticksPerMillisecond = f.QuadPart / 1000;  // ticks/second * seconds/millisecond = ticks/millisecond
+            }
+
+        uint64_t GetCountInMillis () const 
+            {
+            LARGE_INTEGER tm;
+            ::QueryPerformanceCounter (&tm);
+            return tm.QuadPart / m_ticksPerMillisecond;
+            }
+        };
+
+    static QPC s_qpc;   // grab frequency at program start-up time
+
+#elif defined (__unix__)
+
+    struct StartTime
+        {
+        uint64_t m_initializationTimeInMillis;
+        StartTime() : m_initializationTimeInMillis (BeTimeUtilities::GetCurrentTimeAsUnixMillis ()) {;}
+        };
+
+    static StartTime s_startTime;   // grab current time at program start-up
+
+#else
+#error unknown runtime
+#endif
+
+
+/*---------------------------------------------------------------------------------**//**
+* @bsimethod                                    Sam.Wilson                      08/11
++---------------+---------------+---------------+---------------+---------------+------*/
+uint64_t BeTimeUtilities::QueryMillisecondsCounter ()
+    {
+#if defined (__APPLE__)
+    const int64_t oneMillion = 1000 * 1000;
+    static mach_timebase_info_data_t s_timebase_info;
+
+    if (s_timebase_info.denom == 0) 
+        {
+        (void) mach_timebase_info(&s_timebase_info);
+        s_timebase_info.denom *= oneMillion;
+        }
+
+    // mach_absolute_time() returns billionth of seconds,
+    // so divide by one million to get milliseconds
+    return (int)((mach_absolute_time() * s_timebase_info.numer) / s_timebase_info.denom);
+
+#elif defined (__unix__)
+    
+    return (uint32_t)(BeTimeUtilities::GetCurrentTimeAsUnixMillis () - s_startTime.m_initializationTimeInMillis);
+
+#elif defined (BENTLEY_WIN32)||defined(BENTLEY_WINRT)
+
+    return s_qpc.GetCountInMillis();
+    
+#else
+#error unknown runtime
+#endif    
+    }
+
+#if defined (BENTLEY_WIN32) || defined(BENTLEY_WINRT)
+static uint64_t fileTimeAsUInt64 (FILETIME const& f)   {return *(uint64_t*)  &f;} // Change this if we ever port to big endian machine
+static void     UInt64AsFileTime (FILETIME& f, uint64_t i) { f = *(FILETIME*)&i; } // Change this if we ever port to big endian machine
+
+/*---------------------------------------------------------------------------------**//**
+* @bsimethod                                    sam.wilson                      06/2011
++---------------+---------------+---------------+---------------+---------------+------*/
+static uint64_t convertFiletimeToUnixMillis (FILETIME const& ft)
+    {
+    uint64_t umillis = fileTimeAsUInt64(ft);
+    //TODO: this can result in negative number if FILETIME is before Unix epoch!
+    umillis -= FILETIME_1_1_1970;   // re-base
+    umillis /= UMILLIS_TO_FTI;      // 100-nanosecond interval -> millisecond
+    return umillis;
+    }
+
+void BeTimeUtilities::ConvertUnixTimeToFiletime(FILETIME& f, time_t t)
+{
+    uint64_t ll = (uint64_t)t * 1000LL; // Second --> millisecond
+    ll *= UMILLIS_TO_FTI;           // millisecond -> 100-nanosecond interval
+    ll += FILETIME_1_1_1970;        // re-base
+    UInt64AsFileTime(f, ll);
+}
+
+double BeTimeUtilities::ConvertFiletimeToUnixMillisDouble(_FILETIME const& f) {return (double)(int64_t)convertFiletimeToUnixMillis(f);}
+
+#endif
+
+/*----------------------------------------------------------------------+
+|                                                                       |
+| name          osTime_getCurrentMillis                                 |
+|                                                                       |
+| author        BarryBentley                            07/00           |
+|                                                                       |
++----------------------------------------------------------------------*/
+uint64_t BeTimeUtilities::GetCurrentTimeAsUnixMillis ()
+    {
+#if defined (BENTLEY_WIN32)||defined(BENTLEY_WINRT)
+
+    SYSTEMTIME st0;
+    FILETIME   ft0;
+
+    GetSystemTime (&st0);
+    SystemTimeToFileTime (&st0, &ft0);
+
+    return convertFiletimeToUnixMillis (ft0);
+#elif defined (__unix__)
+
+    struct timeval tv;
+    gettimeofday(&tv, NULL);    // GMT
+    return (uint64_t)tv.tv_sec * 1000 + (uint64_t)tv.tv_usec/1000;  // => milliseconds
+
+#else
+#error unknown runtime
+#endif
+    }
+
+/*---------------------------------------------------------------------------------**//**
+* @bsimethod                                    Sam.Wilson                      10/2007
++---------------+---------------+---------------+---------------+---------------+------*/
+double  BeTimeUtilities::GetCurrentTimeAsUnixMillisDoubleWithDelay ()
+    {
+    double ts0 = GetCurrentTimeAsUnixMillisDouble();
+    double ts1;
+    while ((ts1 = GetCurrentTimeAsUnixMillisDouble()) == ts0)
+        BeThreadUtilities::BeSleep (0);
+
+    double ts2;
+    while ((ts2 = GetCurrentTimeAsUnixMillisDouble()) == ts1)
+        BeThreadUtilities::BeSleep (0);
+
+    return ts1;
+    }
+
+/*---------------------------------------------------------------------------------**//**
+* @bsimethod                                                    Paul.Connelly   05/12
++---------------+---------------+---------------+---------------+---------------+------*/
+BentleyStatus BeTimeUtilities::AdjustUnixMillisForLocalTime (uint64_t& millis)
+    {
+    //milliseconds not supported by tm -> extract and add separately
+    uint16_t millisecondComponent = millis % 1000LL;
+    
+    struct tm localTime;
+    BentleyStatus stat = ConvertUnixMillisToLocalTime (localTime, millis);
+    if (stat == ERROR)
+        {
+        return ERROR;
+        }
+
+    uint64_t localMillis = ConvertTmToUnixMillis (localTime);
+    localMillis += millisecondComponent;
+
+    millis = localMillis;
+
+    return SUCCESS;
+    }
+
+/*---------------------------------------------------------------------------------**//**
+* @bsimethod                                                    Krischan.Eberle   10/12
++---------------+---------------+---------------+---------------+---------------+------*/
+//static
+BentleyStatus BeTimeUtilities::ConvertUnixMillisToLocalTime 
+(
+struct tm& localTime, 
+uint64_t unixMilliseconds
+)
+    {
+    time_t t = unixMilliseconds / 1000LL;
+
+    struct tm local;
+#if defined (BENTLEY_WIN32) || defined(BENTLEY_WINRT)
+    errno_t stat = localtime_s (&local, &t);
+    if (stat != 0)
+        {
+        return ERROR;
+        }
+    
+#elif defined (__unix__)
+    //localtime_r returns NULL on failure
+    if (NULL == localtime_r (&t, &local))
+        {
+        return ERROR;
+        }
+#endif
+
+    localTime = local;
+    return SUCCESS;
+    }
+
+/*---------------------------------------------------------------------------------**//**
+* @bsimethod                                    sam.wilson                      06/2011
++---------------+---------------+---------------+---------------+---------------+------*/
+BentleyStatus BeTimeUtilities::ConvertUnixMillisToTm (struct tm& stm, uint64_t umillis)
+    {
+#if defined (BENTLEY_WIN32) || defined (BENTLEY_WINRT)
+    __time64_t t = umillis/1000LL;
+    //resulting tm is in UTC (no time zone transformation)
+    errno_t stat = _gmtime64_s (&stm, &t);
+    if (stat != 0)
+        {
+        return ERROR;
+        }
+
+    return SUCCESS;
+
+#elif defined (__unix__)
+    time_t t = umillis/1000LL;
+    //resulting tm is in UTC (no time zone transformation)
+    if (NULL == gmtime_r (&t, &stm))
+        {
+        return ERROR;
+        }
+
+    return SUCCESS;
+#else
+#error unknown runtime
+#endif
+    }
+
+/*---------------------------------------------------------------------------------**//**
+* @bsimethod                                                    Sam.Wilson      08/03
++---------------+---------------+---------------+---------------+---------------+------*/
+uint64_t BeTimeUtilities::ConvertTmToUnixMillis (tm const& timeStructIn)
+    {
+    tm timeStruct(timeStructIn);
+#if defined (BENTLEY_WIN32)||defined(BENTLEY_WINRT)
+    __time64_t time = _mkgmtime64 (&timeStruct);
+#elif defined (__unix__)
+    time_t time;
+    #if defined (ANDROID)
+        time = timegm64 (&timeStruct);
+    #else
+        time = timegm (&timeStruct);
+    #endif
+#else
+#error unknown runtime
+#endif
+    return time*1000LL;
+    }
+