/*--------------------------------------------------------------------------------------+
|
|  $Source: Tests/Published/BeTimeUtilities_test.cpp $
|
|  $Copyright: (c) 2016 Bentley Systems, Incorporated. All rights reserved. $
|
+--------------------------------------------------------------------------------------*/
#if defined (BENTLEY_WIN32)
#include <windows.h>
#endif
#include <Bentley/BeTest.h>
#include <Bentley/BeTimeUtilities.h>
#include <Bentley/bmap.h>
#include <Bentley/DateTime.h>
USING_NAMESPACE_BENTLEY

//---------------------------------------------------------------------------------------
// @betest                                      Shaun.Sewall                    09/11
//---------------------------------------------------------------------------------------
TEST(BeTimeUtilitiesTests, QueryMillisecondsCounterUInt32)
    {
    uint32_t t1 = BeTimeUtilities::QueryMillisecondsCounterUInt32();
    uint32_t t2 = BeTimeUtilities::QueryMillisecondsCounterUInt32();

    ASSERT_GE(t2, t1);
    SUCCEED();
    }

//---------------------------------------------------------------------------------------
// @betest                                      Shaun.Sewall                    09/11
//---------------------------------------------------------------------------------------
TEST(BeTimeUtilitiesTests, QueryMillisecondsCounter)
    {
    uint64_t t1 = BeTimeUtilities::QueryMillisecondsCounter();
    uint64_t t2 = BeTimeUtilities::QueryMillisecondsCounter();

    ASSERT_GE(t2, t1);
    SUCCEED();
    }

//---------------------------------------------------------------------------------------
// @betest                                      Sam.Wilson                      09/13
//---------------------------------------------------------------------------------------
Utf8String unixMillisToString(uint64_t inputTime)
    {
    struct tm timeinfo;
    BeTimeUtilities::ConvertUnixMillisToTm(timeinfo, inputTime);   // GMT

    Utf8String fullDate;
    char buf[128];

    strftime(buf, sizeof(buf), "%Y/%m/%d", &timeinfo);
    fullDate = buf;

    fullDate.append(" ");

    strftime(buf, sizeof(buf), "%H:%M:%S", &timeinfo);
    fullDate.append(buf);

    return fullDate;
    }

//---------------------------------------------------------------------------------------
// @betest                                      Julija.Suboc                    09/13
//---------------------------------------------------------------------------------------
TEST(BeTimeUtilitiesTests, strftime)
    {
    bvector<uint64_t> testTime;
    bmap<uint64_t, Utf8String> testData;
    testData.Insert(1095379199000, "2004/09/16 23:59:59");  // GMT
    testData.Insert(1379469420000, "2013/09/18 01:57:00");
    /* Can't do this test. 32-bit mobile devices do not support time_t beyond 2038.
        testData.Insert(10953791988000, L"2317/02/10 23:59:48");
        */
    testData.begin();
    bmap<uint64_t, Utf8String>::iterator data = testData.begin();
    while (data != testData.end())
        {
        //find out how differs utc time from local time 
        uint64_t time = data->first;
        Utf8String fullDate = unixMillisToString(time);
        //Compare returned strings with string expected
        Utf8String stringExpected = data->second;
        EXPECT_TRUE(stringExpected.Equals(fullDate)) << "got:" << fullDate.c_str() << " expected:" << stringExpected.c_str();
        ++data;
        }
    }

#if defined (NOT_NOW)
// It's hopeless. The time spent in Sleep varies a great deal and is unpredictable
TEST(BeTimeUtilitiesTests, StopWatch)
    {
#if defined (_WIN32)
    StopWatch w(L"stopwatch");

    w.Start();
    ::Sleep(100);
    w.Stop();
    ASSERT_GE(w.GetElapsedSeconds(), 0.05);
    ASSERT_LE(w.GetElapsedSeconds(), 0.15);

    w.Start();
    ::Sleep(10);
    w.Stop();
    ASSERT_GE(w.GetElapsedSeconds(), 0.005);
    ASSERT_LE(w.GetElapsedSeconds(), 0.015);
#endif
    }
#endif

<<<<<<< HEAD
=======
//     This method calculates time difference between local time zone of machine and
//     GMT/UTC time in milli seconds.

#if defined (NOT_NOW)
>>>>>>> c21b54b4
//---------------------------------------------------------------------------------------
// @bsimethod                                   Farhad.Kabir                       11/16
//---------------------------------------------------------------------------------------
TEST(BeTimeUtilitiesTests, AdjustUnixMillisForLocalTime)
    {
    DateTime dateTimeUtc = DateTime::GetCurrentTimeUtc();
    ASSERT_TRUE(dateTimeUtc.IsValid());
    //EXPECT_EQ(static_cast<int> (d1.GetYear()), 2013) << "Day 1 is  " << d1.ToUtf8String().c_str();
    DateTime dateTimeTemp;
    ASSERT_TRUE(!dateTimeTemp.IsValid());
    BentleyStatus stat = dateTimeUtc.ToLocalTime(dateTimeTemp);
    ASSERT_TRUE(dateTimeTemp.IsValid());
    ASSERT_EQ(BentleyStatus::SUCCESS, stat);
    //EXPECT_EQ(static_cast<int> (d2.GetYear()), 2013) << "Day 2 is  " << d2.ToUtf8String().c_str();
    int64_t retUtcMillis;
    int64_t retLocalMillis;
    DateTime dateTimeLocal(DateTime::Kind::Utc, dateTimeTemp.GetYear(), dateTimeTemp.GetMonth(), dateTimeTemp.GetDay(), dateTimeTemp.GetHour(),
                dateTimeTemp.GetMinute(), dateTimeTemp.GetSecond(), dateTimeTemp.GetHectoNanosecond());
    ASSERT_EQ(BentleyStatus::SUCCESS, dateTimeUtc.ToUnixMilliseconds(retUtcMillis));
    ASSERT_EQ(BentleyStatus::SUCCESS, dateTimeLocal.ToUnixMilliseconds(retLocalMillis));
    uint64_t localMillis = static_cast <uint64_t>(retLocalMillis - retUtcMillis);

    uint64_t actualMillis = 1095379199000;
    uint64_t expectedMillis = 1095379199000 + localMillis;
    stat = BeTimeUtilities::AdjustUnixMillisForLocalTime(actualMillis);
    ASSERT_TRUE(stat == BentleyStatus::SUCCESS);
    EXPECT_EQ(expectedMillis, actualMillis);
    }
#endif

//---------------------------------------------------------------------------------------
// @bsimethod                                   Farhad.Kabir                       10/16
//---------------------------------------------------------------------------------------
TEST(BeTimeUtilitiesTests, GetCurrentTimeAsUnixMillisDoubleWithDelay)
    {
    double ts0 = BeTimeUtilities::GetCurrentTimeAsUnixMillisDoubleWithDelay();
    double ts1 = BeTimeUtilities::GetCurrentTimeAsUnixMillisDoubleWithDelay();
    EXPECT_NE(ts0, ts1) << "ts0 is " << ts0 << "ts1 is " << ts1;
    }
<|MERGE_RESOLUTION|>--- conflicted
+++ resolved
@@ -1,156 +1,150 @@
-/*--------------------------------------------------------------------------------------+
-|
-|  $Source: Tests/Published/BeTimeUtilities_test.cpp $
-|
-|  $Copyright: (c) 2016 Bentley Systems, Incorporated. All rights reserved. $
-|
-+--------------------------------------------------------------------------------------*/
-#if defined (BENTLEY_WIN32)
-#include <windows.h>
-#endif
-#include <Bentley/BeTest.h>
-#include <Bentley/BeTimeUtilities.h>
-#include <Bentley/bmap.h>
-#include <Bentley/DateTime.h>
-USING_NAMESPACE_BENTLEY
-
-//---------------------------------------------------------------------------------------
-// @betest                                      Shaun.Sewall                    09/11
-//---------------------------------------------------------------------------------------
-TEST(BeTimeUtilitiesTests, QueryMillisecondsCounterUInt32)
-    {
-    uint32_t t1 = BeTimeUtilities::QueryMillisecondsCounterUInt32();
-    uint32_t t2 = BeTimeUtilities::QueryMillisecondsCounterUInt32();
-
-    ASSERT_GE(t2, t1);
-    SUCCEED();
-    }
-
-//---------------------------------------------------------------------------------------
-// @betest                                      Shaun.Sewall                    09/11
-//---------------------------------------------------------------------------------------
-TEST(BeTimeUtilitiesTests, QueryMillisecondsCounter)
-    {
-    uint64_t t1 = BeTimeUtilities::QueryMillisecondsCounter();
-    uint64_t t2 = BeTimeUtilities::QueryMillisecondsCounter();
-
-    ASSERT_GE(t2, t1);
-    SUCCEED();
-    }
-
-//---------------------------------------------------------------------------------------
-// @betest                                      Sam.Wilson                      09/13
-//---------------------------------------------------------------------------------------
-Utf8String unixMillisToString(uint64_t inputTime)
-    {
-    struct tm timeinfo;
-    BeTimeUtilities::ConvertUnixMillisToTm(timeinfo, inputTime);   // GMT
-
-    Utf8String fullDate;
-    char buf[128];
-
-    strftime(buf, sizeof(buf), "%Y/%m/%d", &timeinfo);
-    fullDate = buf;
-
-    fullDate.append(" ");
-
-    strftime(buf, sizeof(buf), "%H:%M:%S", &timeinfo);
-    fullDate.append(buf);
-
-    return fullDate;
-    }
-
-//---------------------------------------------------------------------------------------
-// @betest                                      Julija.Suboc                    09/13
-//---------------------------------------------------------------------------------------
-TEST(BeTimeUtilitiesTests, strftime)
-    {
-    bvector<uint64_t> testTime;
-    bmap<uint64_t, Utf8String> testData;
-    testData.Insert(1095379199000, "2004/09/16 23:59:59");  // GMT
-    testData.Insert(1379469420000, "2013/09/18 01:57:00");
-    /* Can't do this test. 32-bit mobile devices do not support time_t beyond 2038.
-        testData.Insert(10953791988000, L"2317/02/10 23:59:48");
-        */
-    testData.begin();
-    bmap<uint64_t, Utf8String>::iterator data = testData.begin();
-    while (data != testData.end())
-        {
-        //find out how differs utc time from local time 
-        uint64_t time = data->first;
-        Utf8String fullDate = unixMillisToString(time);
-        //Compare returned strings with string expected
-        Utf8String stringExpected = data->second;
-        EXPECT_TRUE(stringExpected.Equals(fullDate)) << "got:" << fullDate.c_str() << " expected:" << stringExpected.c_str();
-        ++data;
-        }
-    }
-
-#if defined (NOT_NOW)
-// It's hopeless. The time spent in Sleep varies a great deal and is unpredictable
-TEST(BeTimeUtilitiesTests, StopWatch)
-    {
-#if defined (_WIN32)
-    StopWatch w(L"stopwatch");
-
-    w.Start();
-    ::Sleep(100);
-    w.Stop();
-    ASSERT_GE(w.GetElapsedSeconds(), 0.05);
-    ASSERT_LE(w.GetElapsedSeconds(), 0.15);
-
-    w.Start();
-    ::Sleep(10);
-    w.Stop();
-    ASSERT_GE(w.GetElapsedSeconds(), 0.005);
-    ASSERT_LE(w.GetElapsedSeconds(), 0.015);
-#endif
-    }
-#endif
-
-<<<<<<< HEAD
-=======
-//     This method calculates time difference between local time zone of machine and
-//     GMT/UTC time in milli seconds.
-
-#if defined (NOT_NOW)
->>>>>>> c21b54b4
-//---------------------------------------------------------------------------------------
-// @bsimethod                                   Farhad.Kabir                       11/16
-//---------------------------------------------------------------------------------------
-TEST(BeTimeUtilitiesTests, AdjustUnixMillisForLocalTime)
-    {
-    DateTime dateTimeUtc = DateTime::GetCurrentTimeUtc();
-    ASSERT_TRUE(dateTimeUtc.IsValid());
-    //EXPECT_EQ(static_cast<int> (d1.GetYear()), 2013) << "Day 1 is  " << d1.ToUtf8String().c_str();
-    DateTime dateTimeTemp;
-    ASSERT_TRUE(!dateTimeTemp.IsValid());
-    BentleyStatus stat = dateTimeUtc.ToLocalTime(dateTimeTemp);
-    ASSERT_TRUE(dateTimeTemp.IsValid());
-    ASSERT_EQ(BentleyStatus::SUCCESS, stat);
-    //EXPECT_EQ(static_cast<int> (d2.GetYear()), 2013) << "Day 2 is  " << d2.ToUtf8String().c_str();
-    int64_t retUtcMillis;
-    int64_t retLocalMillis;
-    DateTime dateTimeLocal(DateTime::Kind::Utc, dateTimeTemp.GetYear(), dateTimeTemp.GetMonth(), dateTimeTemp.GetDay(), dateTimeTemp.GetHour(),
-                dateTimeTemp.GetMinute(), dateTimeTemp.GetSecond(), dateTimeTemp.GetHectoNanosecond());
-    ASSERT_EQ(BentleyStatus::SUCCESS, dateTimeUtc.ToUnixMilliseconds(retUtcMillis));
-    ASSERT_EQ(BentleyStatus::SUCCESS, dateTimeLocal.ToUnixMilliseconds(retLocalMillis));
-    uint64_t localMillis = static_cast <uint64_t>(retLocalMillis - retUtcMillis);
-
-    uint64_t actualMillis = 1095379199000;
-    uint64_t expectedMillis = 1095379199000 + localMillis;
-    stat = BeTimeUtilities::AdjustUnixMillisForLocalTime(actualMillis);
-    ASSERT_TRUE(stat == BentleyStatus::SUCCESS);
-    EXPECT_EQ(expectedMillis, actualMillis);
-    }
-#endif
-
-//---------------------------------------------------------------------------------------
-// @bsimethod                                   Farhad.Kabir                       10/16
-//---------------------------------------------------------------------------------------
-TEST(BeTimeUtilitiesTests, GetCurrentTimeAsUnixMillisDoubleWithDelay)
-    {
-    double ts0 = BeTimeUtilities::GetCurrentTimeAsUnixMillisDoubleWithDelay();
-    double ts1 = BeTimeUtilities::GetCurrentTimeAsUnixMillisDoubleWithDelay();
-    EXPECT_NE(ts0, ts1) << "ts0 is " << ts0 << "ts1 is " << ts1;
-    }
+/*--------------------------------------------------------------------------------------+
+|
+|  $Source: Tests/Published/BeTimeUtilities_test.cpp $
+|
+|  $Copyright: (c) 2016 Bentley Systems, Incorporated. All rights reserved. $
+|
++--------------------------------------------------------------------------------------*/
+#if defined (BENTLEY_WIN32)
+#include <windows.h>
+#endif
+#include <Bentley/BeTest.h>
+#include <Bentley/BeTimeUtilities.h>
+#include <Bentley/bmap.h>
+#include <Bentley/DateTime.h>
+USING_NAMESPACE_BENTLEY
+
+//---------------------------------------------------------------------------------------
+// @betest                                      Shaun.Sewall                    09/11
+//---------------------------------------------------------------------------------------
+TEST(BeTimeUtilitiesTests, QueryMillisecondsCounterUInt32)
+    {
+    uint32_t t1 = BeTimeUtilities::QueryMillisecondsCounterUInt32();
+    uint32_t t2 = BeTimeUtilities::QueryMillisecondsCounterUInt32();
+
+    ASSERT_GE(t2, t1);
+    SUCCEED();
+    }
+
+//---------------------------------------------------------------------------------------
+// @betest                                      Shaun.Sewall                    09/11
+//---------------------------------------------------------------------------------------
+TEST(BeTimeUtilitiesTests, QueryMillisecondsCounter)
+    {
+    uint64_t t1 = BeTimeUtilities::QueryMillisecondsCounter();
+    uint64_t t2 = BeTimeUtilities::QueryMillisecondsCounter();
+
+    ASSERT_GE(t2, t1);
+    SUCCEED();
+    }
+
+//---------------------------------------------------------------------------------------
+// @betest                                      Sam.Wilson                      09/13
+//---------------------------------------------------------------------------------------
+Utf8String unixMillisToString(uint64_t inputTime)
+    {
+    struct tm timeinfo;
+    BeTimeUtilities::ConvertUnixMillisToTm(timeinfo, inputTime);   // GMT
+
+    Utf8String fullDate;
+    char buf[128];
+
+    strftime(buf, sizeof(buf), "%Y/%m/%d", &timeinfo);
+    fullDate = buf;
+
+    fullDate.append(" ");
+
+    strftime(buf, sizeof(buf), "%H:%M:%S", &timeinfo);
+    fullDate.append(buf);
+
+    return fullDate;
+    }
+
+//---------------------------------------------------------------------------------------
+// @betest                                      Julija.Suboc                    09/13
+//---------------------------------------------------------------------------------------
+TEST(BeTimeUtilitiesTests, strftime)
+    {
+    bvector<uint64_t> testTime;
+    bmap<uint64_t, Utf8String> testData;
+    testData.Insert(1095379199000, "2004/09/16 23:59:59");  // GMT
+    testData.Insert(1379469420000, "2013/09/18 01:57:00");
+    /* Can't do this test. 32-bit mobile devices do not support time_t beyond 2038.
+        testData.Insert(10953791988000, L"2317/02/10 23:59:48");
+        */
+    testData.begin();
+    bmap<uint64_t, Utf8String>::iterator data = testData.begin();
+    while (data != testData.end())
+        {
+        //find out how differs utc time from local time 
+        uint64_t time = data->first;
+        Utf8String fullDate = unixMillisToString(time);
+        //Compare returned strings with string expected
+        Utf8String stringExpected = data->second;
+        EXPECT_TRUE(stringExpected.Equals(fullDate)) << "got:" << fullDate.c_str() << " expected:" << stringExpected.c_str();
+        ++data;
+        }
+    }
+
+#if defined (NOT_NOW)
+// It's hopeless. The time spent in Sleep varies a great deal and is unpredictable
+TEST(BeTimeUtilitiesTests, StopWatch)
+    {
+#if defined (_WIN32)
+    StopWatch w(L"stopwatch");
+
+    w.Start();
+    ::Sleep(100);
+    w.Stop();
+    ASSERT_GE(w.GetElapsedSeconds(), 0.05);
+    ASSERT_LE(w.GetElapsedSeconds(), 0.15);
+
+    w.Start();
+    ::Sleep(10);
+    w.Stop();
+    ASSERT_GE(w.GetElapsedSeconds(), 0.005);
+    ASSERT_LE(w.GetElapsedSeconds(), 0.015);
+#endif
+    }
+#endif
+
+#if defined (NOT_NOW)
+//---------------------------------------------------------------------------------------
+// @bsimethod                                   Farhad.Kabir                       11/16
+//---------------------------------------------------------------------------------------
+TEST(BeTimeUtilitiesTests, AdjustUnixMillisForLocalTime)
+    {
+    DateTime dateTimeUtc = DateTime::GetCurrentTimeUtc();
+    ASSERT_TRUE(dateTimeUtc.IsValid());
+    //EXPECT_EQ(static_cast<int> (d1.GetYear()), 2013) << "Day 1 is  " << d1.ToUtf8String().c_str();
+    DateTime dateTimeTemp;
+    ASSERT_TRUE(!dateTimeTemp.IsValid());
+    BentleyStatus stat = dateTimeUtc.ToLocalTime(dateTimeTemp);
+    ASSERT_TRUE(dateTimeTemp.IsValid());
+    ASSERT_EQ(BentleyStatus::SUCCESS, stat);
+    //EXPECT_EQ(static_cast<int> (d2.GetYear()), 2013) << "Day 2 is  " << d2.ToUtf8String().c_str();
+    int64_t retUtcMillis;
+    int64_t retLocalMillis;
+    DateTime dateTimeLocal(DateTime::Kind::Utc, dateTimeTemp.GetYear(), dateTimeTemp.GetMonth(), dateTimeTemp.GetDay(), dateTimeTemp.GetHour(),
+                dateTimeTemp.GetMinute(), dateTimeTemp.GetSecond(), dateTimeTemp.GetHectoNanosecond());
+    ASSERT_EQ(BentleyStatus::SUCCESS, dateTimeUtc.ToUnixMilliseconds(retUtcMillis));
+    ASSERT_EQ(BentleyStatus::SUCCESS, dateTimeLocal.ToUnixMilliseconds(retLocalMillis));
+    uint64_t localMillis = static_cast <uint64_t>(retLocalMillis - retUtcMillis);
+
+    uint64_t actualMillis = 1095379199000;
+    uint64_t expectedMillis = 1095379199000 + localMillis;
+    stat = BeTimeUtilities::AdjustUnixMillisForLocalTime(actualMillis);
+    ASSERT_TRUE(stat == BentleyStatus::SUCCESS);
+    EXPECT_EQ(expectedMillis, actualMillis);
+    }
+#endif
+
+//---------------------------------------------------------------------------------------
+// @bsimethod                                   Farhad.Kabir                       10/16
+//---------------------------------------------------------------------------------------
+TEST(BeTimeUtilitiesTests, GetCurrentTimeAsUnixMillisDoubleWithDelay)
+    {
+    double ts0 = BeTimeUtilities::GetCurrentTimeAsUnixMillisDoubleWithDelay();
+    double ts1 = BeTimeUtilities::GetCurrentTimeAsUnixMillisDoubleWithDelay();
+    EXPECT_NE(ts0, ts1) << "ts0 is " << ts0 << "ts1 is " << ts1;
+    }