/*--------------------------------------------------------------------------------------+
|
|  $Source: Tests/Published/BeTimeUtilities_test.cpp $
|
|  $Copyright: (c) 2017 Bentley Systems, Incorporated. All rights reserved. $
|
+--------------------------------------------------------------------------------------*/
#if defined (BENTLEY_WIN32)
#include <windows.h>
#endif
#include <Bentley/BeTest.h>
#include <Bentley/BeTimeUtilities.h>
#include <Bentley/bmap.h>
#include <Bentley/DateTime.h>
USING_NAMESPACE_BENTLEY

//---------------------------------------------------------------------------------------
// @betest                                      Shaun.Sewall                    09/11
//---------------------------------------------------------------------------------------
TEST(BeTimeUtilitiesTests, QueryMillisecondsCounterUInt32)
    {
    uint32_t t1 = BeTimeUtilities::QueryMillisecondsCounterUInt32();
    uint32_t t2 = BeTimeUtilities::QueryMillisecondsCounterUInt32();

    ASSERT_GE(t2, t1);
    }

/*---------------------------------------------------------------------------------**//**
* @bsimethod                                    Keith.Bentley                   01/17
+---------------+---------------+---------------+---------------+---------------+------*/
TEST(BeTimeUtilitiesTests, BeTimePoint)
    {
    BeTimePoint invalid;
    ASSERT_TRUE(!invalid.IsValid());

    BeDuration zero;
    ASSERT_TRUE(zero == BeDuration::Seconds(0));
    ASSERT_TRUE(zero.IsZero());
    ASSERT_TRUE(!zero.IsTowardsFuture());
    ASSERT_TRUE(!zero.IsTowardsPast());

    BeDuration threeSeconds(BeDuration::FromSeconds(3)); // integer seconds
    BeDuration twoSeconds(BeDuration::FromSeconds(2.0)); // double seconds
    BeDuration negative1(BeDuration::FromSeconds(-1));
    ASSERT_TRUE(threeSeconds == BeDuration::Seconds(3));
    ASSERT_TRUE(twoSeconds == BeDuration::Seconds(2));
    ASSERT_TRUE(twoSeconds.IsTowardsFuture());
    ASSERT_TRUE(negative1 == BeDuration::Seconds(-1));
    ASSERT_TRUE(negative1.IsTowardsPast());

    double two = twoSeconds;
    ASSERT_TRUE(two == 2.0);
    
    BeDuration twoandhalf(BeDuration::FromSeconds(2.5));
    ASSERT_TRUE(twoandhalf == 2.5);
    ASSERT_TRUE(twoandhalf == BeDuration::FromMilliseconds(2500));
    ASSERT_TRUE(twoandhalf.ToSeconds() == 2.5);
 
    BeDuration::Milliseconds twoInMillis = twoSeconds;
    ASSERT_TRUE(twoInMillis == BeDuration::FromMilliseconds(2000));

    BeTimePoint t1 = BeTimePoint::Now();
    BeTimePoint t2 = BeTimePoint::Now();
    BeTimePoint t3 = BeTimePoint::FromNow(BeDuration::Seconds(3));
    ASSERT_TRUE(t3.IsInFuture());

    ASSERT_TRUE(t1.IsValid());
    ASSERT_TRUE(t2 >= t1);
    double diff = BeDuration(t3-t2);
    ASSERT_TRUE(diff>=3.0 && diff<4.0);

    BeDuration::FromMilliseconds(100).Sleep();
    ASSERT_TRUE(!t1.IsInFuture());
    }

//---------------------------------------------------------------------------------------
// @betest                                      Shaun.Sewall                    09/11
//---------------------------------------------------------------------------------------
TEST(BeTimeUtilitiesTests, QueryMillisecondsCounter)
    {
    uint64_t t1 = BeTimeUtilities::QueryMillisecondsCounter();
    uint64_t t2 = BeTimeUtilities::QueryMillisecondsCounter();

    ASSERT_GE(t2, t1);
    }

//---------------------------------------------------------------------------------------
// @betest                                      Sam.Wilson                      09/13
//---------------------------------------------------------------------------------------
Utf8String unixMillisToString(uint64_t inputTime)
    {
    struct tm timeinfo;
    BeTimeUtilities::ConvertUnixMillisToTm(timeinfo, inputTime);   // GMT

    Utf8String fullDate;
    char buf[128];

    strftime(buf, sizeof(buf), "%Y/%m/%d", &timeinfo);
    fullDate = buf;

    fullDate.append(" ");

    strftime(buf, sizeof(buf), "%H:%M:%S", &timeinfo);
    fullDate.append(buf);

    return fullDate;
    }

//---------------------------------------------------------------------------------------
// @betest                                      Julija.Suboc                    09/13
//---------------------------------------------------------------------------------------
TEST(BeTimeUtilitiesTests, strftime)
    {
    bvector<uint64_t> testTime;
    bmap<uint64_t, Utf8String> testData;
    testData.Insert(1095379199000, "2004/09/16 23:59:59");  // GMT
    testData.Insert(1379469420000, "2013/09/18 01:57:00");
    /* Can't do this test. 32-bit mobile devices do not support time_t beyond 2038.
        testData.Insert(10953791988000, L"2317/02/10 23:59:48");
        */
    testData.begin();
    bmap<uint64_t, Utf8String>::iterator data = testData.begin();
    while (data != testData.end())
        {
        //find out how differs utc time from local time 
        uint64_t time = data->first;
        Utf8String fullDate = unixMillisToString(time);
        //Compare returned strings with string expected
        Utf8String stringExpected = data->second;
        EXPECT_TRUE(stringExpected.Equals(fullDate)) << "got:" << fullDate.c_str() << " expected:" << stringExpected.c_str();
        ++data;
        }
    }

#if defined (NOT_NOW)
// It's hopeless. The time spent in Sleep varies a great deal and is unpredictable
TEST(BeTimeUtilitiesTests, StopWatch)
    {
#if defined (_WIN32)
    StopWatch w(L"stopwatch");

    w.Start();
    ::Sleep(100);
    w.Stop();
    ASSERT_GE(w.GetElapsedSeconds(), 0.05);
    ASSERT_LE(w.GetElapsedSeconds(), 0.15);

    w.Start();
    ::Sleep(10);
    w.Stop();
    ASSERT_GE(w.GetElapsedSeconds(), 0.005);
    ASSERT_LE(w.GetElapsedSeconds(), 0.015);
#endif
    }
#endif

<<<<<<< HEAD
=======

>>>>>>> 9f050703
//---------------------------------------------------------------------------------------
// @bsimethod                                   Farhad.Kabir                       11/16
//---------------------------------------------------------------------------------------
TEST(BeTimeUtilitiesTests, AdjustUnixMillisForLocalTime)
    {
    DateTime dateTimeUtc = DateTime::GetCurrentTimeUtc();
    ASSERT_TRUE(dateTimeUtc.IsValid());
    //EXPECT_EQ(static_cast<int> (d1.GetYear()), 2013) << "Day 1 is  " << d1.ToString().c_str();
    DateTime dateTimeTemp;
    ASSERT_TRUE(!dateTimeTemp.IsValid());
    BentleyStatus stat = dateTimeUtc.ToLocalTime(dateTimeTemp);
    ASSERT_TRUE(dateTimeTemp.IsValid());
    ASSERT_EQ(BentleyStatus::SUCCESS, stat);
    //EXPECT_EQ(static_cast<int> (d2.GetYear()), 2013) << "Day 2 is  " << d2.ToString().c_str();
    int64_t retUtcMillis;
    int64_t retLocalMillis;
    DateTime dateTimeLocal(DateTime::Kind::Utc, dateTimeTemp.GetYear(), dateTimeTemp.GetMonth(), dateTimeTemp.GetDay(), dateTimeTemp.GetHour(),
                dateTimeTemp.GetMinute(), dateTimeTemp.GetSecond(), dateTimeTemp.GetMillisecond());
    ASSERT_EQ(BentleyStatus::SUCCESS, dateTimeUtc.ToUnixMilliseconds(retUtcMillis));
    ASSERT_EQ(BentleyStatus::SUCCESS, dateTimeLocal.ToUnixMilliseconds(retLocalMillis));
    uint64_t localMillis = static_cast <uint64_t>(retLocalMillis - retUtcMillis);

    uint64_t actualMillis = 1095379199000;
    uint64_t expectedMillis = 1095379199000 + localMillis;
    stat = BeTimeUtilities::AdjustUnixMillisForLocalTime(actualMillis);
    ASSERT_TRUE(stat == BentleyStatus::SUCCESS);
    printf("%Id    %Id\n", expectedMillis, actualMillis);
    EXPECT_EQ(expectedMillis, actualMillis);
    }
<<<<<<< HEAD
=======

>>>>>>> 9f050703

//---------------------------------------------------------------------------------------
// @bsimethod                                   Farhad.Kabir                       10/16
//---------------------------------------------------------------------------------------
TEST(BeTimeUtilitiesTests, GetCurrentTimeAsUnixMillisDoubleWithDelay)
    {
    double ts0 = BeTimeUtilities::GetCurrentTimeAsUnixMillisDoubleWithDelay();
    double ts1 = BeTimeUtilities::GetCurrentTimeAsUnixMillisDoubleWithDelay();
    EXPECT_NE(ts0, ts1) << "ts0 is " << ts0 << "ts1 is " << ts1;
    }

//---------------------------------------------------------------------------------------
// @bsimethod                                   Farhad.Kabir                       12/16
//---------------------------------------------------------------------------------------
TEST(BeTimeUtilitiesTests, ConvertTmToUnixMillis)
    {
    uint64_t unixMillisExpected = 1095379199000;
    tm expectedTm;
    ASSERT_EQ(BentleyStatus::SUCCESS, BeTimeUtilities::ConvertUnixMillisToTm(expectedTm, unixMillisExpected));
    uint64_t unixMillisReceived = BeTimeUtilities::ConvertTmToUnixMillis(expectedTm);
    EXPECT_EQ(unixMillisExpected, unixMillisReceived);
    }
<|MERGE_RESOLUTION|>--- conflicted
+++ resolved
@@ -1,215 +1,207 @@
-/*--------------------------------------------------------------------------------------+
-|
-|  $Source: Tests/Published/BeTimeUtilities_test.cpp $
-|
-|  $Copyright: (c) 2017 Bentley Systems, Incorporated. All rights reserved. $
-|
-+--------------------------------------------------------------------------------------*/
-#if defined (BENTLEY_WIN32)
-#include <windows.h>
-#endif
-#include <Bentley/BeTest.h>
-#include <Bentley/BeTimeUtilities.h>
-#include <Bentley/bmap.h>
-#include <Bentley/DateTime.h>
-USING_NAMESPACE_BENTLEY
-
-//---------------------------------------------------------------------------------------
-// @betest                                      Shaun.Sewall                    09/11
-//---------------------------------------------------------------------------------------
-TEST(BeTimeUtilitiesTests, QueryMillisecondsCounterUInt32)
-    {
-    uint32_t t1 = BeTimeUtilities::QueryMillisecondsCounterUInt32();
-    uint32_t t2 = BeTimeUtilities::QueryMillisecondsCounterUInt32();
-
-    ASSERT_GE(t2, t1);
-    }
-
-/*---------------------------------------------------------------------------------**//**
-* @bsimethod                                    Keith.Bentley                   01/17
-+---------------+---------------+---------------+---------------+---------------+------*/
-TEST(BeTimeUtilitiesTests, BeTimePoint)
-    {
-    BeTimePoint invalid;
-    ASSERT_TRUE(!invalid.IsValid());
-
-    BeDuration zero;
-    ASSERT_TRUE(zero == BeDuration::Seconds(0));
-    ASSERT_TRUE(zero.IsZero());
-    ASSERT_TRUE(!zero.IsTowardsFuture());
-    ASSERT_TRUE(!zero.IsTowardsPast());
-
-    BeDuration threeSeconds(BeDuration::FromSeconds(3)); // integer seconds
-    BeDuration twoSeconds(BeDuration::FromSeconds(2.0)); // double seconds
-    BeDuration negative1(BeDuration::FromSeconds(-1));
-    ASSERT_TRUE(threeSeconds == BeDuration::Seconds(3));
-    ASSERT_TRUE(twoSeconds == BeDuration::Seconds(2));
-    ASSERT_TRUE(twoSeconds.IsTowardsFuture());
-    ASSERT_TRUE(negative1 == BeDuration::Seconds(-1));
-    ASSERT_TRUE(negative1.IsTowardsPast());
-
-    double two = twoSeconds;
-    ASSERT_TRUE(two == 2.0);
-    
-    BeDuration twoandhalf(BeDuration::FromSeconds(2.5));
-    ASSERT_TRUE(twoandhalf == 2.5);
-    ASSERT_TRUE(twoandhalf == BeDuration::FromMilliseconds(2500));
-    ASSERT_TRUE(twoandhalf.ToSeconds() == 2.5);
- 
-    BeDuration::Milliseconds twoInMillis = twoSeconds;
-    ASSERT_TRUE(twoInMillis == BeDuration::FromMilliseconds(2000));
-
-    BeTimePoint t1 = BeTimePoint::Now();
-    BeTimePoint t2 = BeTimePoint::Now();
-    BeTimePoint t3 = BeTimePoint::FromNow(BeDuration::Seconds(3));
-    ASSERT_TRUE(t3.IsInFuture());
-
-    ASSERT_TRUE(t1.IsValid());
-    ASSERT_TRUE(t2 >= t1);
-    double diff = BeDuration(t3-t2);
-    ASSERT_TRUE(diff>=3.0 && diff<4.0);
-
-    BeDuration::FromMilliseconds(100).Sleep();
-    ASSERT_TRUE(!t1.IsInFuture());
-    }
-
-//---------------------------------------------------------------------------------------
-// @betest                                      Shaun.Sewall                    09/11
-//---------------------------------------------------------------------------------------
-TEST(BeTimeUtilitiesTests, QueryMillisecondsCounter)
-    {
-    uint64_t t1 = BeTimeUtilities::QueryMillisecondsCounter();
-    uint64_t t2 = BeTimeUtilities::QueryMillisecondsCounter();
-
-    ASSERT_GE(t2, t1);
-    }
-
-//---------------------------------------------------------------------------------------
-// @betest                                      Sam.Wilson                      09/13
-//---------------------------------------------------------------------------------------
-Utf8String unixMillisToString(uint64_t inputTime)
-    {
-    struct tm timeinfo;
-    BeTimeUtilities::ConvertUnixMillisToTm(timeinfo, inputTime);   // GMT
-
-    Utf8String fullDate;
-    char buf[128];
-
-    strftime(buf, sizeof(buf), "%Y/%m/%d", &timeinfo);
-    fullDate = buf;
-
-    fullDate.append(" ");
-
-    strftime(buf, sizeof(buf), "%H:%M:%S", &timeinfo);
-    fullDate.append(buf);
-
-    return fullDate;
-    }
-
-//---------------------------------------------------------------------------------------
-// @betest                                      Julija.Suboc                    09/13
-//---------------------------------------------------------------------------------------
-TEST(BeTimeUtilitiesTests, strftime)
-    {
-    bvector<uint64_t> testTime;
-    bmap<uint64_t, Utf8String> testData;
-    testData.Insert(1095379199000, "2004/09/16 23:59:59");  // GMT
-    testData.Insert(1379469420000, "2013/09/18 01:57:00");
-    /* Can't do this test. 32-bit mobile devices do not support time_t beyond 2038.
-        testData.Insert(10953791988000, L"2317/02/10 23:59:48");
-        */
-    testData.begin();
-    bmap<uint64_t, Utf8String>::iterator data = testData.begin();
-    while (data != testData.end())
-        {
-        //find out how differs utc time from local time 
-        uint64_t time = data->first;
-        Utf8String fullDate = unixMillisToString(time);
-        //Compare returned strings with string expected
-        Utf8String stringExpected = data->second;
-        EXPECT_TRUE(stringExpected.Equals(fullDate)) << "got:" << fullDate.c_str() << " expected:" << stringExpected.c_str();
-        ++data;
-        }
-    }
-
-#if defined (NOT_NOW)
-// It's hopeless. The time spent in Sleep varies a great deal and is unpredictable
-TEST(BeTimeUtilitiesTests, StopWatch)
-    {
-#if defined (_WIN32)
-    StopWatch w(L"stopwatch");
-
-    w.Start();
-    ::Sleep(100);
-    w.Stop();
-    ASSERT_GE(w.GetElapsedSeconds(), 0.05);
-    ASSERT_LE(w.GetElapsedSeconds(), 0.15);
-
-    w.Start();
-    ::Sleep(10);
-    w.Stop();
-    ASSERT_GE(w.GetElapsedSeconds(), 0.005);
-    ASSERT_LE(w.GetElapsedSeconds(), 0.015);
-#endif
-    }
-#endif
-
-<<<<<<< HEAD
-=======
-
->>>>>>> 9f050703
-//---------------------------------------------------------------------------------------
-// @bsimethod                                   Farhad.Kabir                       11/16
-//---------------------------------------------------------------------------------------
-TEST(BeTimeUtilitiesTests, AdjustUnixMillisForLocalTime)
-    {
-    DateTime dateTimeUtc = DateTime::GetCurrentTimeUtc();
-    ASSERT_TRUE(dateTimeUtc.IsValid());
-    //EXPECT_EQ(static_cast<int> (d1.GetYear()), 2013) << "Day 1 is  " << d1.ToString().c_str();
-    DateTime dateTimeTemp;
-    ASSERT_TRUE(!dateTimeTemp.IsValid());
-    BentleyStatus stat = dateTimeUtc.ToLocalTime(dateTimeTemp);
-    ASSERT_TRUE(dateTimeTemp.IsValid());
-    ASSERT_EQ(BentleyStatus::SUCCESS, stat);
-    //EXPECT_EQ(static_cast<int> (d2.GetYear()), 2013) << "Day 2 is  " << d2.ToString().c_str();
-    int64_t retUtcMillis;
-    int64_t retLocalMillis;
-    DateTime dateTimeLocal(DateTime::Kind::Utc, dateTimeTemp.GetYear(), dateTimeTemp.GetMonth(), dateTimeTemp.GetDay(), dateTimeTemp.GetHour(),
-                dateTimeTemp.GetMinute(), dateTimeTemp.GetSecond(), dateTimeTemp.GetMillisecond());
-    ASSERT_EQ(BentleyStatus::SUCCESS, dateTimeUtc.ToUnixMilliseconds(retUtcMillis));
-    ASSERT_EQ(BentleyStatus::SUCCESS, dateTimeLocal.ToUnixMilliseconds(retLocalMillis));
-    uint64_t localMillis = static_cast <uint64_t>(retLocalMillis - retUtcMillis);
-
-    uint64_t actualMillis = 1095379199000;
-    uint64_t expectedMillis = 1095379199000 + localMillis;
-    stat = BeTimeUtilities::AdjustUnixMillisForLocalTime(actualMillis);
-    ASSERT_TRUE(stat == BentleyStatus::SUCCESS);
-    printf("%Id    %Id\n", expectedMillis, actualMillis);
-    EXPECT_EQ(expectedMillis, actualMillis);
-    }
-<<<<<<< HEAD
-=======
-
->>>>>>> 9f050703
-
-//---------------------------------------------------------------------------------------
-// @bsimethod                                   Farhad.Kabir                       10/16
-//---------------------------------------------------------------------------------------
-TEST(BeTimeUtilitiesTests, GetCurrentTimeAsUnixMillisDoubleWithDelay)
-    {
-    double ts0 = BeTimeUtilities::GetCurrentTimeAsUnixMillisDoubleWithDelay();
-    double ts1 = BeTimeUtilities::GetCurrentTimeAsUnixMillisDoubleWithDelay();
-    EXPECT_NE(ts0, ts1) << "ts0 is " << ts0 << "ts1 is " << ts1;
-    }
-
-//---------------------------------------------------------------------------------------
-// @bsimethod                                   Farhad.Kabir                       12/16
-//---------------------------------------------------------------------------------------
-TEST(BeTimeUtilitiesTests, ConvertTmToUnixMillis)
-    {
-    uint64_t unixMillisExpected = 1095379199000;
-    tm expectedTm;
-    ASSERT_EQ(BentleyStatus::SUCCESS, BeTimeUtilities::ConvertUnixMillisToTm(expectedTm, unixMillisExpected));
-    uint64_t unixMillisReceived = BeTimeUtilities::ConvertTmToUnixMillis(expectedTm);
-    EXPECT_EQ(unixMillisExpected, unixMillisReceived);
-    }
+/*--------------------------------------------------------------------------------------+
+|
+|  $Source: Tests/Published/BeTimeUtilities_test.cpp $
+|
+|  $Copyright: (c) 2017 Bentley Systems, Incorporated. All rights reserved. $
+|
++--------------------------------------------------------------------------------------*/
+#if defined (BENTLEY_WIN32)
+#include <windows.h>
+#endif
+#include <Bentley/BeTest.h>
+#include <Bentley/BeTimeUtilities.h>
+#include <Bentley/bmap.h>
+#include <Bentley/DateTime.h>
+USING_NAMESPACE_BENTLEY
+
+//---------------------------------------------------------------------------------------
+// @betest                                      Shaun.Sewall                    09/11
+//---------------------------------------------------------------------------------------
+TEST(BeTimeUtilitiesTests, QueryMillisecondsCounterUInt32)
+    {
+    uint32_t t1 = BeTimeUtilities::QueryMillisecondsCounterUInt32();
+    uint32_t t2 = BeTimeUtilities::QueryMillisecondsCounterUInt32();
+
+    ASSERT_GE(t2, t1);
+    }
+
+/*---------------------------------------------------------------------------------**//**
+* @bsimethod                                    Keith.Bentley                   01/17
++---------------+---------------+---------------+---------------+---------------+------*/
+TEST(BeTimeUtilitiesTests, BeTimePoint)
+    {
+    BeTimePoint invalid;
+    ASSERT_TRUE(!invalid.IsValid());
+
+    BeDuration zero;
+    ASSERT_TRUE(zero == BeDuration::Seconds(0));
+    ASSERT_TRUE(zero.IsZero());
+    ASSERT_TRUE(!zero.IsTowardsFuture());
+    ASSERT_TRUE(!zero.IsTowardsPast());
+
+    BeDuration threeSeconds(BeDuration::FromSeconds(3)); // integer seconds
+    BeDuration twoSeconds(BeDuration::FromSeconds(2.0)); // double seconds
+    BeDuration negative1(BeDuration::FromSeconds(-1));
+    ASSERT_TRUE(threeSeconds == BeDuration::Seconds(3));
+    ASSERT_TRUE(twoSeconds == BeDuration::Seconds(2));
+    ASSERT_TRUE(twoSeconds.IsTowardsFuture());
+    ASSERT_TRUE(negative1 == BeDuration::Seconds(-1));
+    ASSERT_TRUE(negative1.IsTowardsPast());
+
+    double two = twoSeconds;
+    ASSERT_TRUE(two == 2.0);
+    
+    BeDuration twoandhalf(BeDuration::FromSeconds(2.5));
+    ASSERT_TRUE(twoandhalf == 2.5);
+    ASSERT_TRUE(twoandhalf == BeDuration::FromMilliseconds(2500));
+    ASSERT_TRUE(twoandhalf.ToSeconds() == 2.5);
+ 
+    BeDuration::Milliseconds twoInMillis = twoSeconds;
+    ASSERT_TRUE(twoInMillis == BeDuration::FromMilliseconds(2000));
+
+    BeTimePoint t1 = BeTimePoint::Now();
+    BeTimePoint t2 = BeTimePoint::Now();
+    BeTimePoint t3 = BeTimePoint::FromNow(BeDuration::Seconds(3));
+    ASSERT_TRUE(t3.IsInFuture());
+
+    ASSERT_TRUE(t1.IsValid());
+    ASSERT_TRUE(t2 >= t1);
+    double diff = BeDuration(t3-t2);
+    ASSERT_TRUE(diff>=3.0 && diff<4.0);
+
+    BeDuration::FromMilliseconds(100).Sleep();
+    ASSERT_TRUE(!t1.IsInFuture());
+    }
+
+//---------------------------------------------------------------------------------------
+// @betest                                      Shaun.Sewall                    09/11
+//---------------------------------------------------------------------------------------
+TEST(BeTimeUtilitiesTests, QueryMillisecondsCounter)
+    {
+    uint64_t t1 = BeTimeUtilities::QueryMillisecondsCounter();
+    uint64_t t2 = BeTimeUtilities::QueryMillisecondsCounter();
+
+    ASSERT_GE(t2, t1);
+    }
+
+//---------------------------------------------------------------------------------------
+// @betest                                      Sam.Wilson                      09/13
+//---------------------------------------------------------------------------------------
+Utf8String unixMillisToString(uint64_t inputTime)
+    {
+    struct tm timeinfo;
+    BeTimeUtilities::ConvertUnixMillisToTm(timeinfo, inputTime);   // GMT
+
+    Utf8String fullDate;
+    char buf[128];
+
+    strftime(buf, sizeof(buf), "%Y/%m/%d", &timeinfo);
+    fullDate = buf;
+
+    fullDate.append(" ");
+
+    strftime(buf, sizeof(buf), "%H:%M:%S", &timeinfo);
+    fullDate.append(buf);
+
+    return fullDate;
+    }
+
+//---------------------------------------------------------------------------------------
+// @betest                                      Julija.Suboc                    09/13
+//---------------------------------------------------------------------------------------
+TEST(BeTimeUtilitiesTests, strftime)
+    {
+    bvector<uint64_t> testTime;
+    bmap<uint64_t, Utf8String> testData;
+    testData.Insert(1095379199000, "2004/09/16 23:59:59");  // GMT
+    testData.Insert(1379469420000, "2013/09/18 01:57:00");
+    /* Can't do this test. 32-bit mobile devices do not support time_t beyond 2038.
+        testData.Insert(10953791988000, L"2317/02/10 23:59:48");
+        */
+    testData.begin();
+    bmap<uint64_t, Utf8String>::iterator data = testData.begin();
+    while (data != testData.end())
+        {
+        //find out how differs utc time from local time 
+        uint64_t time = data->first;
+        Utf8String fullDate = unixMillisToString(time);
+        //Compare returned strings with string expected
+        Utf8String stringExpected = data->second;
+        EXPECT_TRUE(stringExpected.Equals(fullDate)) << "got:" << fullDate.c_str() << " expected:" << stringExpected.c_str();
+        ++data;
+        }
+    }
+
+#if defined (NOT_NOW)
+// It's hopeless. The time spent in Sleep varies a great deal and is unpredictable
+TEST(BeTimeUtilitiesTests, StopWatch)
+    {
+#if defined (_WIN32)
+    StopWatch w(L"stopwatch");
+
+    w.Start();
+    ::Sleep(100);
+    w.Stop();
+    ASSERT_GE(w.GetElapsedSeconds(), 0.05);
+    ASSERT_LE(w.GetElapsedSeconds(), 0.15);
+
+    w.Start();
+    ::Sleep(10);
+    w.Stop();
+    ASSERT_GE(w.GetElapsedSeconds(), 0.005);
+    ASSERT_LE(w.GetElapsedSeconds(), 0.015);
+#endif
+    }
+#endif
+
+//---------------------------------------------------------------------------------------
+// @bsimethod                                   Farhad.Kabir                       11/16
+//---------------------------------------------------------------------------------------
+TEST(BeTimeUtilitiesTests, AdjustUnixMillisForLocalTime)
+    {
+    DateTime dateTimeUtc = DateTime::GetCurrentTimeUtc();
+    ASSERT_TRUE(dateTimeUtc.IsValid());
+    //EXPECT_EQ(static_cast<int> (d1.GetYear()), 2013) << "Day 1 is  " << d1.ToString().c_str();
+    DateTime dateTimeTemp;
+    ASSERT_TRUE(!dateTimeTemp.IsValid());
+    BentleyStatus stat = dateTimeUtc.ToLocalTime(dateTimeTemp);
+    ASSERT_TRUE(dateTimeTemp.IsValid());
+    ASSERT_EQ(BentleyStatus::SUCCESS, stat);
+    //EXPECT_EQ(static_cast<int> (d2.GetYear()), 2013) << "Day 2 is  " << d2.ToString().c_str();
+    int64_t retUtcMillis;
+    int64_t retLocalMillis;
+    DateTime dateTimeLocal(DateTime::Kind::Utc, dateTimeTemp.GetYear(), dateTimeTemp.GetMonth(), dateTimeTemp.GetDay(), dateTimeTemp.GetHour(),
+                dateTimeTemp.GetMinute(), dateTimeTemp.GetSecond(), dateTimeTemp.GetMillisecond());
+    ASSERT_EQ(BentleyStatus::SUCCESS, dateTimeUtc.ToUnixMilliseconds(retUtcMillis));
+    ASSERT_EQ(BentleyStatus::SUCCESS, dateTimeLocal.ToUnixMilliseconds(retLocalMillis));
+    uint64_t localMillis = static_cast <uint64_t>(retLocalMillis - retUtcMillis);
+
+    uint64_t actualMillis = 1095379199000;
+    uint64_t expectedMillis = 1095379199000 + localMillis;
+    stat = BeTimeUtilities::AdjustUnixMillisForLocalTime(actualMillis);
+    ASSERT_TRUE(stat == BentleyStatus::SUCCESS);
+    printf("%Id    %Id\n", expectedMillis, actualMillis);
+    EXPECT_EQ(expectedMillis, actualMillis);
+    }
+
+//---------------------------------------------------------------------------------------
+// @bsimethod                                   Farhad.Kabir                       10/16
+//---------------------------------------------------------------------------------------
+TEST(BeTimeUtilitiesTests, GetCurrentTimeAsUnixMillisDoubleWithDelay)
+    {
+    double ts0 = BeTimeUtilities::GetCurrentTimeAsUnixMillisDoubleWithDelay();
+    double ts1 = BeTimeUtilities::GetCurrentTimeAsUnixMillisDoubleWithDelay();
+    EXPECT_NE(ts0, ts1) << "ts0 is " << ts0 << "ts1 is " << ts1;
+    }
+
+//---------------------------------------------------------------------------------------
+// @bsimethod                                   Farhad.Kabir                       12/16
+//---------------------------------------------------------------------------------------
+TEST(BeTimeUtilitiesTests, ConvertTmToUnixMillis)
+    {
+    uint64_t unixMillisExpected = 1095379199000;
+    tm expectedTm;
+    ASSERT_EQ(BentleyStatus::SUCCESS, BeTimeUtilities::ConvertUnixMillisToTm(expectedTm, unixMillisExpected));
+    uint64_t unixMillisReceived = BeTimeUtilities::ConvertTmToUnixMillis(expectedTm);
+    EXPECT_EQ(unixMillisExpected, unixMillisReceived);
+    }