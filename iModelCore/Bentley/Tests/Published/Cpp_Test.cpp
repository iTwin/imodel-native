/*--------------------------------------------------------------------------------------+
|
|     $Source: Tests/Published/Cpp_Test.cpp $
|
|  $Copyright: (c) 2015 Bentley Systems, Incorporated. All rights reserved. $
|
+--------------------------------------------------------------------------------------*/
#include <Bentley/BeTest.h>
#include <Bentley/BeThread.h>
#include <Bentley/BeStringUtilities.h>
#include <Bentley/BeTimeUtilities.h>
#include <Bentley/BeThread.h>
#include <vector>
#include <memory>
#include <complex>
#include <functional>
#include <random>
#include <regex>
#include <string>
#include <map>
#include <unordered_map>
#include <chrono>
#include <thread>
#include <mutex>
#include <condition_variable>
#include <type_traits>
#include "shared_mutex.h"

using namespace std::placeholders; //for _1, _2, _3...

#define REPORT_MISSING_FEATURE(F) void test_##F () {BeTest::Log ("TestRunner", BeTest::PRIORITY_ERROR, "C++11 test - This platform does not support: " #F);}

#if (BENTLEY_CPLUSPLUS <= 199711L)
    #pragma message ("***")
    #pragma message ("*** Cpp_Test.cpp skipped -- this toolchain supports no C++11 features.")
    #pragma message ("***")
#else

#if defined (__clang__)
    #define IS_CLANG    1
#elif defined (__GNUC__)
    #define IS_GCC      1
#elif defined (_MSC_VER)
    // See http://msdn.microsoft.com/en-us/library/vstudio/hh567368.aspx for which features are supported
    #if (_MSC_VER >= 2000)
        #error Unkown compiler
    #elif (_MSC_VER >= 1900)
        #define IS_VC14 1
    #elif (_MSC_VER >= 1800)
        #define IS_VC12 1
    #else
        #error Unkown compiler
    #endif
#else
    #error Unkown compiler
#endif

    struct Object
        {
        float first;
        int second;
        };

//
// Note: some of these "tests" are just attempts to use a given feature. In many cases, we are just checking that the compiler will accept the code.
//      Some of these tests are copied from http://www.stroustrup.com/C++11FAQ.html
//      Some are copied or adapted from examples on http://www.cplusplus.com

//  -------------------------------------------------------------------------------------
//  std::chrono::high_resolution_clock
//  -------------------------------------------------------------------------------------
// Sam: We’ve had too many problems with it to waste any more time.
// static void test_high_resolution_clock()
//     {
//     std::chrono::high_resolution_clock::time_point t1 = std::chrono::high_resolution_clock::now();
//     BeThreadUtilities::BeSleep(1);
//     std::chrono::high_resolution_clock::time_point t2 = std::chrono::high_resolution_clock::now();
//     ASSERT_GT( t2 , t1 );
//     std::chrono::duration<double> time_span = std::chrono::duration_cast<std::chrono::duration<double>>(t2 - t1);
//     ASSERT_GE( time_span , std::chrono::milliseconds(1) );
//     }

//  --------------------------------------------------------------------------------------
//  hhinnant shared_mutex http://home.roadrunner.com/~hinnant/
//  --------------------------------------------------------------------------------------
static int                  g_rw_value;
static ting::shared_mutex   g_rw_value_mutex;
static bool                 g_rw_stop;
static int                  g_rw_timesRead;
static std::mutex           g_rw_timesRead_mutex;

static void test_shared_mutex_reader()
    {
    while (!g_rw_stop)
        {
        //  Get shared access to value
        ting::shared_lock<ting::shared_mutex> lockvalue (g_rw_value_mutex);  // calls g_rw_value_mutex.lock_shared(), which blocks until current writer is out and then gets shared access

        // *** NEEDS WORK: I have no way of knowing if both readers have entered concurrently.

        ASSERT_NE( g_rw_value, 1 ) << L"Reader should never see writer's work in progress";

        // Indicate that I got into g_rw_value_mutex
        std::lock_guard<std::mutex> lock(g_rw_timesRead_mutex);
        g_rw_timesRead++;

//        std::hash<std::thread::id> hasher;
//        size_t hashedThreadId = hasher (std::this_thread::get_id());
//        BeTest::Log ("TestRunner", BeTest::PRIORITY_INFO, Utf8PrintfString("%llx test_shared_mutex_reader.", hashedThreadId).c_str());
        }
    }

static void test_shared_mutex_unconditional_writer()
    {
    for (int i=0; i<5; ++i)
        {
        BeThreadUtilities::BeSleep(1);   // should permit reads to run, and they should be able to acquire g_rw_value_mutex

        //  Get exclusive access to value
        std::unique_lock<ting::shared_mutex> lockvalue (g_rw_value_mutex); // calls g_rw_value_mutex.lock(), which blocks until all others are out and then gets write access
        g_rw_value = 1; // indicates that I'm doing something
        BeThreadUtilities::BeSleep(1);   // should permit reads to run ... but they should not be able to acquire g_rw_value_mutex
        g_rw_value = 0; // indicates that my work is done

//        std::hash<std::thread::id> hasher;
//        size_t hashedThreadId = hasher (std::this_thread::get_id());
//        BeTest::Log ("TestRunner", BeTest::PRIORITY_INFO, Utf8PrintfString("%llx test_shared_mutex_unconditional_writer.", hashedThreadId).c_str());
        }
    }

    /*
static void test_shared_mutex_maybe_writer()
    {
    if (g_rw_value_mutex.try_lock()) // if there is no other readers or writer, gets write access. otherwise, it fails. Does not block.
        {
        }
    // another approach is to use std::unique_lock and pass in a timeout
    }
    */

static void test_shared_mutex()
    {
    g_rw_value = 0;
    g_rw_timesRead = 0;

    std::thread w1(test_shared_mutex_unconditional_writer);
    std::thread r1(test_shared_mutex_reader);
    std::thread r2(test_shared_mutex_reader);
    //  Wait for the writer to finish.
    w1.join();  // !!! "...the programmer must ensure that the destructor [on a thread] is never executed while the thread is still joinable." (http://www.open-std.org/Jtc1/sc22/wg21/docs/papers/2008/n2802.html)
    // Tell the readers to stop looping
    g_rw_stop = true;   // C++11 guarantees atomic assignment (I think!)
    //  Wait for readers to exit
    r1.join();
    r2.join();

    if (g_rw_timesRead < 2)
        {
        BeTest::Log ("TestRunner", BeTest::PRIORITY_INFO, "test_shared_mutex - Readers never got into the shared mutex, so this test is worthless.");
        }
    }

//  --------------------------------------------------------------------------------------
//  std::thread, std::mutex
//      example adapted from http://en.cppreference.com/w/cpp/thread/lock_guard
//  --------------------------------------------------------------------------------------
int         g_thr_i = 0;
std::mutex  g_thr_i_mutex;  // protects g_thr_i
 
void test_thread_safe_increment()
    {
    std::lock_guard<std::mutex> lock(g_thr_i_mutex);
    ++g_thr_i;
    }
 
static void test_thread()
    {
    std::thread t1(test_thread_safe_increment);
    std::thread t2(test_thread_safe_increment);
 
    t1.join();
    t2.join();

    ASSERT_EQ( g_thr_i, 2 );
    }

static void test_thread_sleep_for()
    {
    uint64_t t0 = BeTimeUtilities::GetCurrentTimeAsUnixMillis();
    BeThreadUtilities::BeSleep(100);
    ASSERT_TRUE ((BeTimeUtilities::GetCurrentTimeAsUnixMillis() - t0) >= 99);
    }

//  --------------------------------------------------------------------------------------
//  std::condition_variable
//  --------------------------------------------------------------------------------------
std::mutex              g_cv_m;
std::condition_variable g_cv_cv;
std::string             g_cv_data;
bool                    g_cv_ready = false;
bool                    g_cv_processed = false;
 
static void test_condition_variable_worker_thread()
    {
    // Wait until main() sends data
        {
        std::unique_lock<std::mutex> lk(g_cv_m);
        g_cv_cv.wait(lk, []{return g_cv_ready;});
        }
 
    BeTest::Log ("TestRunner", BeTest::PRIORITY_INFO, "Worker thread is processing data");
    g_cv_data += " after processing";
 
    // Send data back to main()
        {
        std::lock_guard<std::mutex> lk(g_cv_m);
        g_cv_processed = true;
        BeTest::Log ("TestRunner", BeTest::PRIORITY_INFO, "Worker thread signals data processing completed");
        }
    g_cv_cv.notify_one();
    }
 
static void test_condition_variable()
    {
    std::thread worker(test_condition_variable_worker_thread);
 
    g_cv_data = "Example data";
    // send data to the worker thread
        {
        std::lock_guard<std::mutex> lk(g_cv_m);
        g_cv_ready = true;
        BeTest::Log ("TestRunner", BeTest::PRIORITY_INFO, "main() signals data ready for processing");
        }
    g_cv_cv.notify_one();
 
    // wait for the worker
        {
        std::unique_lock<std::mutex> lk(g_cv_m);
        g_cv_cv.wait(lk, []{return g_cv_processed;});
        }
    BeTest::Log ("TestRunner", BeTest::PRIORITY_INFO, std::string("Back in main(), data = ").append(g_cv_data).c_str());
 
    worker.join();

    /* should log this:
main() signals data ready for processing
Worker thread is processing data
Worker thread signals data processing completed
Back in main(), data = Example data after processing
    */
    }

//  ---------------------------------------------------------------------
//  std::regex
//---------------------------------------------------------------------------------------
static void test_regex()
    {
    char const* str = "2012-12-05T23:44:59.500Z";

    // This regex is from DateTimeStringConverter::FromIso8601()
    char const* regexPattern = "([+-]?[\\d]{4})" //Group 1: Year (Group 0 is entire match)
        "-?" //date component delimiter '-' is optional
        "(1[0-2]|0[1-9])" //Group 2: Month
        "-?" //date component delimiter '-' is optional
        "(3[0-1]|0[1-9]|[1-2][\\d])" //Group 3: Day
        "(?:"                          //Non-capture group: Entire time component
        "T"
        "(2[0-3]|[0-1][\\d])" //Group 4: Hour
        ":?" //time component delimiter ':' is optional
        "([0-5][\\d])" //Group 5: Minute
        "(?:" //non-capture group: Second component is optional
        ":?" //time component delimiter ':' is optional
        "([0-5][\\d])" //Group 6: Second
        "(\\.[\\d]+)?" //Group 7: Second fraction
        ")?"
        "(Z|[+-](?:2[0-3]|[0-1][\\d]):?[0-5][\\d])?" //Group 8: time zone (time zone delimiter ':' is optional)
        ")?";
    
    bool hasMatches = false;

    try {
        const std::regex isoRegex (regexPattern);
        std::match_results<char const*> matches;
        hasMatches = std::regex_search (str, matches, isoRegex);
        }
    catch (std::regex_error& e)
        {
#define CASE_STR(ID)   case ID : str = #ID; break;
        char const* str;
        switch (e.code())
            {
            CASE_STR (std::regex_constants::error_collate	)
            CASE_STR (std::regex_constants::error_ctype	    )
            CASE_STR (std::regex_constants::error_escape	)
            CASE_STR (std::regex_constants::error_backref	)
            CASE_STR (std::regex_constants::error_brack	    )
            CASE_STR (std::regex_constants::error_paren	    )
            CASE_STR (std::regex_constants::error_brace	    )
            CASE_STR (std::regex_constants::error_badbrace	)
            CASE_STR (std::regex_constants::error_range	    )
            CASE_STR (std::regex_constants::error_space	    )
            CASE_STR (std::regex_constants::error_badrepeat	)
            CASE_STR (std::regex_constants::error_complexity)
            CASE_STR (std::regex_constants::error_stack	    )
            default:
                str = "unknown error";
            }

        FAIL() << str;
        }

    ASSERT_TRUE (hasMatches);
    }

//  ---------------------------------------------------------------------
//  std::bind

//  (from http://en.cppreference.com/w/cpp/utility/functional/)

void f(int n1, int n2, int n3, const int& n4, int n5)
    {
    printf ("%d %d %d %d %d\n", n1, n2, n3, n4, n5);
    }
 
int g(int n1)
    {
    return n1;
    }
 
struct Foo 
    {
    void print_sum(int n1, int n2)
        {
        printf ("%d\n", n1+n2);
        }
    int data;// = 10;
    Foo() : data(10) {;}
    };
 

void test_std_bind ()
    {
    // demonstrates argument reordering and pass-by-reference
    int n = 7;
    auto f1 = std::bind(f, _2, _1, 42, std::cref(n), n);
    n = 10;
    f1(1, 2, 1001); // 1 is bound by _2, 2 is bound by _1, 1001 is unused
 
    // nested bind subexpressions share the placeholders
    auto f2 = std::bind(f, _3, std::bind(g, _3), _3, 4, 5);
    f2(10, 11, 12);
 
    // bind to a member function
    Foo foo;
    auto f3 = std::bind(&Foo::print_sum, foo, 95, _1);
    f3(5);
 
    // bind to member data
    auto f4 = std::bind(&Foo::data, _1);
    printf ("%d\n", f4(foo));

    /* Output:
2 1 42 10 7
12 12 12 4 5
1 5 0 2 0 8 2 2 10 8
100
10
    */
    }

void test_random ()
    {
    // common use case: binding a RNG with a distribution
    std::default_random_engine e;
    std::uniform_int_distribution<> d(0, 10);
    std::function<int()> rnd = std::bind(d, e);
    for(int n=0; n<10; ++n)
        printf ("%d ", rnd());
    printf ("\n");
    }

//  ---------------------------------------------------------------------
//  std::shared_ptr
void test_shared_ptr ()
    {
	std::shared_ptr<int> p1(new int);	// count is 1
    ASSERT_TRUE( p1.use_count() == 1 );
    if (true)
	    {
		std::shared_ptr<int> p2(p1);	// count is 2
        ASSERT_TRUE( p1.use_count() == 2 );
        ASSERT_TRUE( p2.use_count() == 2 );
        if (true)
		    {
			std::shared_ptr<int> p3(p1);	// count is 3
            ASSERT_TRUE( *p3 == *p1 );
            ASSERT_TRUE( p1.use_count() == 3 );
            ASSERT_TRUE( p2.use_count() == 3 );
            ASSERT_TRUE( p3.use_count() == 3 );
		    }	// count goes back down to 2
        ASSERT_TRUE( p1.use_count() == 2 );
        ASSERT_TRUE( p2.use_count() == 2 );
	    } // count goes back down to 1
    ASSERT_TRUE( p1.use_count() == 1 );

    std::shared_ptr<int> spi (new int);
    *spi = 1;
    ASSERT_TRUE (*spi == 1);

    if (true)
        {
        ASSERT_TRUE (spi.unique ());
        std::shared_ptr<int> spi2 = spi;
        ASSERT_FALSE (spi.unique ());
        }

    if (true)
        {
        std::shared_ptr<int> spi = std::make_shared<int> (123);
        ASSERT_TRUE (*spi == 123);
        ASSERT_TRUE (spi.unique ());
        }
    }

void test_shared_ptr_in_collections ()
    {
    bpair<std::shared_ptr<int>, int> pair1 (std::make_shared<int> (1), 1);
    bpair<int, std::shared_ptr<int>> pair2 (1, std::make_shared<int> (1));

    bpair<int, std::shared_ptr<int>> pair3;
    pair3.first = 1;
    pair3.second = std::make_shared<int> (1);

    bvector<bpair<int, std::shared_ptr<int>>> vector1;
    vector1.push_back (pair2);
    vector1.push_back (pair3);

    bvector<std::shared_ptr<int>> vector2;
    vector2.push_back (std::make_shared<int> (1));
    vector2.push_back (pair1.first);
    }

//  ---------------------------------------------------------------------
// enum class
enum class EnumClassColor;  // forward declare enum class
extern void somefunction (int a, EnumClassColor b);

enum class StrongTypeEnumeration 
    {
    Val1,
    Val2,
    Val3 = 100,
    Val4 // = 101
    };

enum TraditionalEnumAlert { green, yellow, election, red }; // traditional enum
enum class EnumClassColor { red, blue }; // scoped and strongly typed enum, no export of enumerator names into enclosing scope, no implicit conversion to int

void test_enumClass ()
    {
    EnumClassColor c = EnumClassColor::blue;
    ASSERT_TRUE( c == EnumClassColor::blue );
    int a3 = TraditionalEnumAlert::red;     // ok in C++11, error in C++98
    ASSERT_TRUE( a3 == 3 );
    //int a4 = blue;                        // error: blue not in scope
    //int a5 = EnumClassColor::blue;        // error: not Color->int conversion

    StrongTypeEnumeration e = StrongTypeEnumeration::Val4;
    ASSERT_TRUE( e == StrongTypeEnumeration::Val4 );
    //ASSERT_TRUE( e == 101 );        //should not compile!
    }

//  ---------------------------------------------------------------------
// rvalue references
template<class T> 
void testswap(T& a, T& b)	// "perfect swap" (almost)
{
    T tmp = std::move(a);	// could invalidate a
    a = std::move(b);		// could invalidate b
    b = std::move(tmp);		// could invalidate tmp
}

void test_rvalueReferences ()
    {
    int i=1, j=2;
    testswap (i, j);
    printf ("i=%d, j=%d\n", i, j);
    }

//  ---------------------------------------------------------------------
// constexpr
#if IS_VC12
    REPORT_MISSING_FEATURE(Constexpr)
#else
    constexpr int get_five() {return 5;}
    int some_value[get_five() + 7];
    void test_Constexpr() {;}
#endif

//  ---------------------------------------------------------------------
// initializer lists
Object scalar = {0.43f, 10};
Object anArray[] = {{13.4f, 3}, {43.28f, 29}, {5.934f, 17}};
std::vector<int> vv = {1,2,3};

struct SequenceClass 
    {
    SequenceClass(std::initializer_list<int> list)
        {
        BeAssert( std::find (list.begin(), list.end(), 1) != list.end() );
        }
    };

void function_name(std::initializer_list<float> list)
    {
    ASSERT_TRUE( std::find (list.begin(), list.end(), 1.0f) != list.end() );
    } 

void test_initiailzerLists ()
    {
#if defined (NEEDS_WORK_CONTINUOUS_RENDER)
    SequenceClass some_var = {1, 4, 5, 6};
    function_name ({1.0f, -3.45f, -0.4f});

    Object o = {0.43f, 10};
    Object oArray[] = {{13.4f, 3}, {43.28f, 29}, {5.934f, 17}};
    std::vector<int> vec = {1,2,3};
<<<<<<< HEAD
#endif
=======

    UNUSED_VARIABLE(o);
    UNUSED_VARIABLE(oArray);
    UNUSED_VARIABLE(vec);
>>>>>>> 07fb8606
    }

//  ---------------------------------------------------------------------
// uniform initialization (part I)
struct YourBasicStruct
    {    
    int x;    
    double y; 
    };

struct AClassWithCtor 
    {
    private:
    int     m_x;
    double  m_y;
    public:
    AClassWithCtor(int x, double y) : m_x(x), m_y(y) {;} 
    int     GetX() {return m_x;}
    double  GetY() {return m_y;}
    };

void test_uniformInitializationSyntax ()
    {
    YourBasicStruct b {1,1.1};
    ASSERT_TRUE( b.x == 1 && b.y == 1.1 );
    AClassWithCtor  c {1,1.1};
    ASSERT_TRUE( c.GetX()==1 && c.GetY()==1.1 );
    }

//  ---------------------------------------------------------------------
// Constructor improvements: delegation
struct SomeType  
    {
    int number;
    SomeType(int new_number) : number(new_number) {}
    SomeType() : SomeType(42) {}
    };
void test_delegatingConstructors(){};

//  ---------------------------------------------------------------------
// Constructor improvements: inheriting
#if IS_VC12
    REPORT_MISSING_FEATURE(inheritingConstructors)
#else
    struct BaseClass 
        {
        BaseClass(int value){}
        };
 
    struct DerivedClass : BaseClass 
        {
        using BaseClass::BaseClass;
        };

    static DerivedClass dd (1);
    void test_inheritingConstructors(){};
#endif

//  ---------------------------------------------------------------------
// Constructor improvements: default member initialization
struct SomeClassWithDefaultMemberInitialization 
    {
    SomeClassWithDefaultMemberInitialization() {}
    SomeClassWithDefaultMemberInitialization(int v) : value2(v) {}  // constructor takes precedence over default
    int value = 5;
    int value2= 2;
    };

void test_defaultMemberInitialization ()
    {
    SomeClassWithDefaultMemberInitialization sdmi;
    ASSERT_TRUE( sdmi.value == 5 );
    }

//  ---------------------------------------------------------------------
// nullptr
void* p = nullptr;

//  ---------------------------------------------------------------------
// override
struct Base             {virtual void Function (int x) {;}};
struct Derived  : Base  {virtual void Function (int x) override {;}};
//struct Derived2 : Base  {virtual void Function (double x) override {;}};  //Should not compile!
void test_override ()
    {
    }

//  ---------------------------------------------------------------------
// final
struct NoSubclassing final
    {
    int member;
    };
void test_final() {;}

//  ---------------------------------------------------------------------
//  explicit conversion operator
struct MyString
    {
    std::string str;
    MyString (char const* s) : str(s) {;}
    explicit operator const char *() const {return str.c_str();}
    };

void test_explicitConversionOperator ()
    {
    MyString mystring ("abc");
    //ASSERT_TRUE( 0==strcmp("abc", mystring) );   //should not compile!
    ASSERT_TRUE( 0==strcmp("abc", (char const*)mystring) );
    }

//  ---------------------------------------------------------------------
// Unrestricted unions
#if IS_VC12
    REPORT_MISSING_FEATURE(unrestrictedUnions)
#else
    #include <new> // Required for placement 'new'.

    struct Point 
        {
        Point() {}
        Point(int x, int y): x_(x), y_(y) {}
        int x_, y_;
        };

    union U 
        {
        int     z;
        double  w;
        Point   p; // Illegal in C++03; legal in C++11.
        //
        // Due to the Point member, a constructor definition is now required.
        //
        U() {new(&p) Point();} 
        };

    void test_unrestrictedUnions ()
        {
        Point pnt;
        }
#endif

//  ---------------------------------------------------------------------
// Control and query object alignment
#if IS_GCC || IS_CLANG || IS_VC12 || IS_VC14
    REPORT_MISSING_FEATURE(alignas)
#else
    struct AlignAsTest
        {
                        char    m_byte;
        alignas(char)   double  m_double;
        };

    void test_alignas ()
        {
        AlignAsTest aat;
        ASSERT_TRUE( (char*)&aat.m_double == &aat.m_byte+1 );
        }
#endif

//  ---------------------------------------------------------------------
// double literals
#if IS_GCC || IS_VC12 || IS_VC14
    REPORT_MISSING_FEATURE(doubleLiterals)
#else
    std::complex<long double> operator "" i(long double d)   // imaginary literal
    {
        return {0,d};	// complex is a literal type
    }

    void test_doubleLiterals ()
        {
            /* WIP
        auto z = 2 + 1i;
            printf ("%lf,%lf\n", z.real(), z.imag());
             */
        }
#endif

//  ---------------------------------------------------------------------
// u8 string literals
#if IS_VC12
    REPORT_MISSING_FEATURE(u8StringLiterals)
#else
    void test_u8StringLiterals ()
        {
        Utf8CP  utf8    = u8"This is a Unicode Character: \u2018.";
        /*Utf16CP*/char16_t const* utf16   = u"This is a bigger Unicode Character: \u2018.";
        /*WCharCP*/char32_t const* utf32   = U"This is a Unicode Character: \u2018.";
        // *** TBD: tests
        
	printf ("%s\n", utf8);
	if (utf16 == NULL)
		printf ("why?");
	if (utf32 == NULL)
		printf ("why?");
	}
#endif

//  ---------------------------------------------------------------------
// raw string literals
void test_rawStringLiterals ()
    {
    char const* c1 = R"(The String Data \ Stuff " )";
    printf ("%s\n", c1);
    char const* c2 = R"delimiter(The String Data \ Stuff " )delimiter";
    printf ("%s\n", c2);
    }

//  ---------------------------------------------------------------------
// auto
void test_auto ()
    {
    int i;
    int* p = &i;

    auto p2 = p;
    ASSERT_TRUE( p2 == p );

    decltype(p) p3 = p;
    ASSERT_TRUE( p3 == p );
    }

//  ---------------------------------------------------------------------
// range-based for loop
void test_rangeBasedFor ()
    {
    Object anArray[] = {{13.4f, 3}, {43.28f, 29}, {5.934f, 17}};
    size_t i=0;
    for (auto o : anArray)
        {
        ASSERT_TRUE( o.first == anArray[i].first );
        ++i;
        }
    ASSERT_TRUE(i==_countof(anArray));

    bvector<int> bv;
    bv.push_back(1);
    bv.push_back(2);
    i=0;
    for (auto v : bv)
        {
        ASSERT_TRUE( v == bv[i] );
        ++i;
        }
    ASSERT_TRUE(i==bv.size());
    }

//  ---------------------------------------------------------------------
// suffix return type syntax
template<class T, class U>
auto mul(T x, U y) -> decltype(x*y)
{
    return x*y;
}
        
struct SuffixTestList {
    struct Link { /* ... */ };
    Link* erase(Link* p);	// remove p and return the link before p
    // ...
};

auto SuffixTestList::erase(Link* p) -> Link* { return NULL;/* ... */ }        

void test_suffix_return_type_syntax ()
    {
    ASSERT_TRUE (mul (2,4) == 8);
    ASSERT_TRUE (mul (2.0,3.0) == 6.0);
    }

//  ---------------------------------------------------------------------
//  lambda
void test_lambda ()
    {
    bvector<int> bv;
    bv.push_back(1);
    bv.push_back(2);
    bv.push_back(3);
    bvector<int>::iterator found = std::find_if (bv.begin(), bv.end(), 
        [](int v) { return v==2; }
        );
    ASSERT_TRUE( found != bv.end() && *found==2 );
    }

void CallStdFunction (std::function<int (double)> func, double arg, int expectedResult)
    {
    int actualResult = func (arg);
    ASSERT_EQ (expectedResult, actualResult);
    }

void test_stdfunction ()
    {
    auto signFunc = [] (double arg) 
        {
        return arg >= 0 ? 1 : -1;
        };

    CallStdFunction (signFunc, 2.5, 1);
    CallStdFunction (signFunc, -2.5, -1);
    }

//  ---------------------------------------------------------------------
// std::unique_ptr (supercedes auto_ptr)
void test_unique_ptr()
    {
    std::unique_ptr<int> upi (new int);
    *upi = 1;
    ASSERT_TRUE( *upi == 1 );
    //std::unique_ptr<int> upi2 = upi;
    std::unique_ptr<int> upi2 = std::move(upi);
    ASSERT_TRUE( *upi2 == 1 );
    ASSERT_TRUE( upi.get() == NULL );
    }

void test_unique_ptr_in_collections ()
    {
    bpair<int, std::unique_ptr<int>> pair1;
    pair1.first = 1;
    pair1.second = std::unique_ptr<int> (new int (1));

    int val = *pair1.second;
    ASSERT_EQ (1, val);

    // Does not compile
    //std::unique_ptr<int> upi (new int (2));
    //bpair<int, std::unique_ptr<int>> pair2 (1, std::move(upi));

    // Does not compile
    //bvector<std::unique_ptr<int>> vector1;
    //vector1.push_back (std::move(std::unique_ptr<int> (new int (1))));

    //bvector<bpair<int, std::unique_ptr<int>>> vector2;
    //vector2.push_back (pair1);
    //bpair<int, std::unique_ptr<int>> pair2 (1, std::move (std::unique_ptr<int> (new int (1))));
    }


//  ---------------------------------------------------------------------
// Right angle bracket
void test_right_angle_bracket()
    {
    bvector<bvector<int>> okrab;
    ASSERT_TRUE( okrab.empty() );
    }

//  ---------------------------------------------------------------------
// long long
void test_long_long ()
    {
    long long x = 9223372036854775807LL;
    int64_t   y = 9223372036854775807LL;
    ASSERT_TRUE (x == y);
    }

//  ---------------------------------------------------------------------
// static_assert
void test_static_assert()
    {
    static_assert (sizeof(int) >= 4, "static assert test");
    static_assert (BENTLEY_CPLUSPLUS >= 201103L, "BENTLEY_CPLUSPLUS");
    }

//  ---------------------------------------------------------------------
// type traits
// N.B. WIP. Not all type traits tested yet. 
void test_type_traits ()
    {
    struct Base {};
    struct Sub : public Base {};
    struct AnotherClass {};

    ASSERT_TRUE ((std::is_convertible<Sub*, Base*>::value));
    ASSERT_FALSE ((std::is_convertible<Base*, Sub*>::value));
    ASSERT_TRUE ((std::is_convertible<Base*, Base*>::value));
    ASSERT_FALSE ((std::is_convertible<AnotherClass*, Base*>::value));


    ASSERT_TRUE ((std::is_base_of<Base, Sub>::value));
    ASSERT_FALSE ((std::is_base_of<Base*, Sub*>::value)); //returns always false for pointers to the classes
    ASSERT_FALSE ((std::is_base_of<Sub, Base>::value));
    ASSERT_TRUE ((std::is_base_of<Base, Base>::value));
    ASSERT_FALSE ((std::is_base_of<Base, AnotherClass>::value));
    }

//  ---------------------------------------------------------------------
// std::unordered_map
void test_unorderedmap ()
    {
    std::unordered_map<int, Utf8String> map;
    map[1] = "Hello1";
    map[2] = "Hello2";

    ASSERT_STREQ ("Hello1", map[1].c_str ());
    ASSERT_STREQ ("Hello2", map[2].c_str ());
    }


//  ---------------------------------------------------------------------
// std::numeric_limits
void test_numeric_limits ()
    {
    ASSERT_EQ ((std::numeric_limits<uint8_t>::min)(), 0);
    ASSERT_EQ ((std::numeric_limits<uint8_t>::max)(), 255);

    ASSERT_EQ ((std::numeric_limits<int8_t>::min)(), -128);
    ASSERT_EQ ((std::numeric_limits<int8_t>::max)(), 127);
    }


TEST(Cpp, LanguageFeatures)
    {
    #if defined (__clang__)
        ASSERT_TRUE( CLANG_VERSION >= 4010 ) << CLANG_VERSION;
    #elif defined (__GNUC__)
        ASSERT_TRUE( GCC_VERSION >= 4060 ) << GCC_VERSION;
    #elif defined (BENTLEY_WIN32)
        ASSERT_TRUE( _MSC_VER >= 1600 );
    #elif defined (BENTLEY_WINRT)
        ASSERT_TRUE( _MSC_VER >= 1700 );
    #else
        FAIL() << L"Unknown compiler";
    #endif

// Sam: We’ve had too many problems with it to waste any more time.
//    test_high_resolution_clock();
    test_shared_mutex ();
    test_thread ();
    test_thread_sleep_for();
    test_condition_variable ();
    test_regex ();
    test_random ();
    test_std_bind ();
    test_shared_ptr ();
    test_shared_ptr_in_collections ();
    test_suffix_return_type_syntax ();
    test_static_assert ();
    test_type_traits ();
    test_long_long ();
    test_right_angle_bracket ();
    test_auto ();
    test_rangeBasedFor ();
    test_lambda ();
    test_stdfunction ();
    test_unique_ptr ();
    test_unique_ptr_in_collections ();
    test_rvalueReferences ();
    test_initiailzerLists ();
    test_uniformInitializationSyntax ();
    test_defaultMemberInitialization ();
    test_enumClass();
    test_explicitConversionOperator ();
    test_unrestrictedUnions ();
    test_doubleLiterals ();
    test_u8StringLiterals ();
    test_rawStringLiterals ();
    test_alignas ();
    test_delegatingConstructors ();
    test_inheritingConstructors ();
    test_Constexpr ();
    test_override ();
    test_final ();
    test_unorderedmap ();
    test_numeric_limits ();
    }

#endif
<|MERGE_RESOLUTION|>--- conflicted
+++ resolved
@@ -1,1001 +1,996 @@
-/*--------------------------------------------------------------------------------------+
-|
-|     $Source: Tests/Published/Cpp_Test.cpp $
-|
-|  $Copyright: (c) 2015 Bentley Systems, Incorporated. All rights reserved. $
-|
-+--------------------------------------------------------------------------------------*/
-#include <Bentley/BeTest.h>
-#include <Bentley/BeThread.h>
-#include <Bentley/BeStringUtilities.h>
-#include <Bentley/BeTimeUtilities.h>
-#include <Bentley/BeThread.h>
-#include <vector>
-#include <memory>
-#include <complex>
-#include <functional>
-#include <random>
-#include <regex>
-#include <string>
-#include <map>
-#include <unordered_map>
-#include <chrono>
-#include <thread>
-#include <mutex>
-#include <condition_variable>
-#include <type_traits>
-#include "shared_mutex.h"
-
-using namespace std::placeholders; //for _1, _2, _3...
-
-#define REPORT_MISSING_FEATURE(F) void test_##F () {BeTest::Log ("TestRunner", BeTest::PRIORITY_ERROR, "C++11 test - This platform does not support: " #F);}
-
-#if (BENTLEY_CPLUSPLUS <= 199711L)
-    #pragma message ("***")
-    #pragma message ("*** Cpp_Test.cpp skipped -- this toolchain supports no C++11 features.")
-    #pragma message ("***")
-#else
-
-#if defined (__clang__)
-    #define IS_CLANG    1
-#elif defined (__GNUC__)
-    #define IS_GCC      1
-#elif defined (_MSC_VER)
-    // See http://msdn.microsoft.com/en-us/library/vstudio/hh567368.aspx for which features are supported
-    #if (_MSC_VER >= 2000)
-        #error Unkown compiler
-    #elif (_MSC_VER >= 1900)
-        #define IS_VC14 1
-    #elif (_MSC_VER >= 1800)
-        #define IS_VC12 1
-    #else
-        #error Unkown compiler
-    #endif
-#else
-    #error Unkown compiler
-#endif
-
-    struct Object
-        {
-        float first;
-        int second;
-        };
-
-//
-// Note: some of these "tests" are just attempts to use a given feature. In many cases, we are just checking that the compiler will accept the code.
-//      Some of these tests are copied from http://www.stroustrup.com/C++11FAQ.html
-//      Some are copied or adapted from examples on http://www.cplusplus.com
-
-//  -------------------------------------------------------------------------------------
-//  std::chrono::high_resolution_clock
-//  -------------------------------------------------------------------------------------
-// Sam: We’ve had too many problems with it to waste any more time.
-// static void test_high_resolution_clock()
-//     {
-//     std::chrono::high_resolution_clock::time_point t1 = std::chrono::high_resolution_clock::now();
-//     BeThreadUtilities::BeSleep(1);
-//     std::chrono::high_resolution_clock::time_point t2 = std::chrono::high_resolution_clock::now();
-//     ASSERT_GT( t2 , t1 );
-//     std::chrono::duration<double> time_span = std::chrono::duration_cast<std::chrono::duration<double>>(t2 - t1);
-//     ASSERT_GE( time_span , std::chrono::milliseconds(1) );
-//     }
-
-//  --------------------------------------------------------------------------------------
-//  hhinnant shared_mutex http://home.roadrunner.com/~hinnant/
-//  --------------------------------------------------------------------------------------
-static int                  g_rw_value;
-static ting::shared_mutex   g_rw_value_mutex;
-static bool                 g_rw_stop;
-static int                  g_rw_timesRead;
-static std::mutex           g_rw_timesRead_mutex;
-
-static void test_shared_mutex_reader()
-    {
-    while (!g_rw_stop)
-        {
-        //  Get shared access to value
-        ting::shared_lock<ting::shared_mutex> lockvalue (g_rw_value_mutex);  // calls g_rw_value_mutex.lock_shared(), which blocks until current writer is out and then gets shared access
-
-        // *** NEEDS WORK: I have no way of knowing if both readers have entered concurrently.
-
-        ASSERT_NE( g_rw_value, 1 ) << L"Reader should never see writer's work in progress";
-
-        // Indicate that I got into g_rw_value_mutex
-        std::lock_guard<std::mutex> lock(g_rw_timesRead_mutex);
-        g_rw_timesRead++;
-
-//        std::hash<std::thread::id> hasher;
-//        size_t hashedThreadId = hasher (std::this_thread::get_id());
-//        BeTest::Log ("TestRunner", BeTest::PRIORITY_INFO, Utf8PrintfString("%llx test_shared_mutex_reader.", hashedThreadId).c_str());
-        }
-    }
-
-static void test_shared_mutex_unconditional_writer()
-    {
-    for (int i=0; i<5; ++i)
-        {
-        BeThreadUtilities::BeSleep(1);   // should permit reads to run, and they should be able to acquire g_rw_value_mutex
-
-        //  Get exclusive access to value
-        std::unique_lock<ting::shared_mutex> lockvalue (g_rw_value_mutex); // calls g_rw_value_mutex.lock(), which blocks until all others are out and then gets write access
-        g_rw_value = 1; // indicates that I'm doing something
-        BeThreadUtilities::BeSleep(1);   // should permit reads to run ... but they should not be able to acquire g_rw_value_mutex
-        g_rw_value = 0; // indicates that my work is done
-
-//        std::hash<std::thread::id> hasher;
-//        size_t hashedThreadId = hasher (std::this_thread::get_id());
-//        BeTest::Log ("TestRunner", BeTest::PRIORITY_INFO, Utf8PrintfString("%llx test_shared_mutex_unconditional_writer.", hashedThreadId).c_str());
-        }
-    }
-
-    /*
-static void test_shared_mutex_maybe_writer()
-    {
-    if (g_rw_value_mutex.try_lock()) // if there is no other readers or writer, gets write access. otherwise, it fails. Does not block.
-        {
-        }
-    // another approach is to use std::unique_lock and pass in a timeout
-    }
-    */
-
-static void test_shared_mutex()
-    {
-    g_rw_value = 0;
-    g_rw_timesRead = 0;
-
-    std::thread w1(test_shared_mutex_unconditional_writer);
-    std::thread r1(test_shared_mutex_reader);
-    std::thread r2(test_shared_mutex_reader);
-    //  Wait for the writer to finish.
-    w1.join();  // !!! "...the programmer must ensure that the destructor [on a thread] is never executed while the thread is still joinable." (http://www.open-std.org/Jtc1/sc22/wg21/docs/papers/2008/n2802.html)
-    // Tell the readers to stop looping
-    g_rw_stop = true;   // C++11 guarantees atomic assignment (I think!)
-    //  Wait for readers to exit
-    r1.join();
-    r2.join();
-
-    if (g_rw_timesRead < 2)
-        {
-        BeTest::Log ("TestRunner", BeTest::PRIORITY_INFO, "test_shared_mutex - Readers never got into the shared mutex, so this test is worthless.");
-        }
-    }
-
-//  --------------------------------------------------------------------------------------
-//  std::thread, std::mutex
-//      example adapted from http://en.cppreference.com/w/cpp/thread/lock_guard
-//  --------------------------------------------------------------------------------------
-int         g_thr_i = 0;
-std::mutex  g_thr_i_mutex;  // protects g_thr_i
- 
-void test_thread_safe_increment()
-    {
-    std::lock_guard<std::mutex> lock(g_thr_i_mutex);
-    ++g_thr_i;
-    }
- 
-static void test_thread()
-    {
-    std::thread t1(test_thread_safe_increment);
-    std::thread t2(test_thread_safe_increment);
- 
-    t1.join();
-    t2.join();
-
-    ASSERT_EQ( g_thr_i, 2 );
-    }
-
-static void test_thread_sleep_for()
-    {
-    uint64_t t0 = BeTimeUtilities::GetCurrentTimeAsUnixMillis();
-    BeThreadUtilities::BeSleep(100);
-    ASSERT_TRUE ((BeTimeUtilities::GetCurrentTimeAsUnixMillis() - t0) >= 99);
-    }
-
-//  --------------------------------------------------------------------------------------
-//  std::condition_variable
-//  --------------------------------------------------------------------------------------
-std::mutex              g_cv_m;
-std::condition_variable g_cv_cv;
-std::string             g_cv_data;
-bool                    g_cv_ready = false;
-bool                    g_cv_processed = false;
- 
-static void test_condition_variable_worker_thread()
-    {
-    // Wait until main() sends data
-        {
-        std::unique_lock<std::mutex> lk(g_cv_m);
-        g_cv_cv.wait(lk, []{return g_cv_ready;});
-        }
- 
-    BeTest::Log ("TestRunner", BeTest::PRIORITY_INFO, "Worker thread is processing data");
-    g_cv_data += " after processing";
- 
-    // Send data back to main()
-        {
-        std::lock_guard<std::mutex> lk(g_cv_m);
-        g_cv_processed = true;
-        BeTest::Log ("TestRunner", BeTest::PRIORITY_INFO, "Worker thread signals data processing completed");
-        }
-    g_cv_cv.notify_one();
-    }
- 
-static void test_condition_variable()
-    {
-    std::thread worker(test_condition_variable_worker_thread);
- 
-    g_cv_data = "Example data";
-    // send data to the worker thread
-        {
-        std::lock_guard<std::mutex> lk(g_cv_m);
-        g_cv_ready = true;
-        BeTest::Log ("TestRunner", BeTest::PRIORITY_INFO, "main() signals data ready for processing");
-        }
-    g_cv_cv.notify_one();
- 
-    // wait for the worker
-        {
-        std::unique_lock<std::mutex> lk(g_cv_m);
-        g_cv_cv.wait(lk, []{return g_cv_processed;});
-        }
-    BeTest::Log ("TestRunner", BeTest::PRIORITY_INFO, std::string("Back in main(), data = ").append(g_cv_data).c_str());
- 
-    worker.join();
-
-    /* should log this:
-main() signals data ready for processing
-Worker thread is processing data
-Worker thread signals data processing completed
-Back in main(), data = Example data after processing
-    */
-    }
-
-//  ---------------------------------------------------------------------
-//  std::regex
-//---------------------------------------------------------------------------------------
-static void test_regex()
-    {
-    char const* str = "2012-12-05T23:44:59.500Z";
-
-    // This regex is from DateTimeStringConverter::FromIso8601()
-    char const* regexPattern = "([+-]?[\\d]{4})" //Group 1: Year (Group 0 is entire match)
-        "-?" //date component delimiter '-' is optional
-        "(1[0-2]|0[1-9])" //Group 2: Month
-        "-?" //date component delimiter '-' is optional
-        "(3[0-1]|0[1-9]|[1-2][\\d])" //Group 3: Day
-        "(?:"                          //Non-capture group: Entire time component
-        "T"
-        "(2[0-3]|[0-1][\\d])" //Group 4: Hour
-        ":?" //time component delimiter ':' is optional
-        "([0-5][\\d])" //Group 5: Minute
-        "(?:" //non-capture group: Second component is optional
-        ":?" //time component delimiter ':' is optional
-        "([0-5][\\d])" //Group 6: Second
-        "(\\.[\\d]+)?" //Group 7: Second fraction
-        ")?"
-        "(Z|[+-](?:2[0-3]|[0-1][\\d]):?[0-5][\\d])?" //Group 8: time zone (time zone delimiter ':' is optional)
-        ")?";
-    
-    bool hasMatches = false;
-
-    try {
-        const std::regex isoRegex (regexPattern);
-        std::match_results<char const*> matches;
-        hasMatches = std::regex_search (str, matches, isoRegex);
-        }
-    catch (std::regex_error& e)
-        {
-#define CASE_STR(ID)   case ID : str = #ID; break;
-        char const* str;
-        switch (e.code())
-            {
-            CASE_STR (std::regex_constants::error_collate	)
-            CASE_STR (std::regex_constants::error_ctype	    )
-            CASE_STR (std::regex_constants::error_escape	)
-            CASE_STR (std::regex_constants::error_backref	)
-            CASE_STR (std::regex_constants::error_brack	    )
-            CASE_STR (std::regex_constants::error_paren	    )
-            CASE_STR (std::regex_constants::error_brace	    )
-            CASE_STR (std::regex_constants::error_badbrace	)
-            CASE_STR (std::regex_constants::error_range	    )
-            CASE_STR (std::regex_constants::error_space	    )
-            CASE_STR (std::regex_constants::error_badrepeat	)
-            CASE_STR (std::regex_constants::error_complexity)
-            CASE_STR (std::regex_constants::error_stack	    )
-            default:
-                str = "unknown error";
-            }
-
-        FAIL() << str;
-        }
-
-    ASSERT_TRUE (hasMatches);
-    }
-
-//  ---------------------------------------------------------------------
-//  std::bind
-
-//  (from http://en.cppreference.com/w/cpp/utility/functional/)
-
-void f(int n1, int n2, int n3, const int& n4, int n5)
-    {
-    printf ("%d %d %d %d %d\n", n1, n2, n3, n4, n5);
-    }
- 
-int g(int n1)
-    {
-    return n1;
-    }
- 
-struct Foo 
-    {
-    void print_sum(int n1, int n2)
-        {
-        printf ("%d\n", n1+n2);
-        }
-    int data;// = 10;
-    Foo() : data(10) {;}
-    };
- 
-
-void test_std_bind ()
-    {
-    // demonstrates argument reordering and pass-by-reference
-    int n = 7;
-    auto f1 = std::bind(f, _2, _1, 42, std::cref(n), n);
-    n = 10;
-    f1(1, 2, 1001); // 1 is bound by _2, 2 is bound by _1, 1001 is unused
- 
-    // nested bind subexpressions share the placeholders
-    auto f2 = std::bind(f, _3, std::bind(g, _3), _3, 4, 5);
-    f2(10, 11, 12);
- 
-    // bind to a member function
-    Foo foo;
-    auto f3 = std::bind(&Foo::print_sum, foo, 95, _1);
-    f3(5);
- 
-    // bind to member data
-    auto f4 = std::bind(&Foo::data, _1);
-    printf ("%d\n", f4(foo));
-
-    /* Output:
-2 1 42 10 7
-12 12 12 4 5
-1 5 0 2 0 8 2 2 10 8
-100
-10
-    */
-    }
-
-void test_random ()
-    {
-    // common use case: binding a RNG with a distribution
-    std::default_random_engine e;
-    std::uniform_int_distribution<> d(0, 10);
-    std::function<int()> rnd = std::bind(d, e);
-    for(int n=0; n<10; ++n)
-        printf ("%d ", rnd());
-    printf ("\n");
-    }
-
-//  ---------------------------------------------------------------------
-//  std::shared_ptr
-void test_shared_ptr ()
-    {
-	std::shared_ptr<int> p1(new int);	// count is 1
-    ASSERT_TRUE( p1.use_count() == 1 );
-    if (true)
-	    {
-		std::shared_ptr<int> p2(p1);	// count is 2
-        ASSERT_TRUE( p1.use_count() == 2 );
-        ASSERT_TRUE( p2.use_count() == 2 );
-        if (true)
-		    {
-			std::shared_ptr<int> p3(p1);	// count is 3
-            ASSERT_TRUE( *p3 == *p1 );
-            ASSERT_TRUE( p1.use_count() == 3 );
-            ASSERT_TRUE( p2.use_count() == 3 );
-            ASSERT_TRUE( p3.use_count() == 3 );
-		    }	// count goes back down to 2
-        ASSERT_TRUE( p1.use_count() == 2 );
-        ASSERT_TRUE( p2.use_count() == 2 );
-	    } // count goes back down to 1
-    ASSERT_TRUE( p1.use_count() == 1 );
-
-    std::shared_ptr<int> spi (new int);
-    *spi = 1;
-    ASSERT_TRUE (*spi == 1);
-
-    if (true)
-        {
-        ASSERT_TRUE (spi.unique ());
-        std::shared_ptr<int> spi2 = spi;
-        ASSERT_FALSE (spi.unique ());
-        }
-
-    if (true)
-        {
-        std::shared_ptr<int> spi = std::make_shared<int> (123);
-        ASSERT_TRUE (*spi == 123);
-        ASSERT_TRUE (spi.unique ());
-        }
-    }
-
-void test_shared_ptr_in_collections ()
-    {
-    bpair<std::shared_ptr<int>, int> pair1 (std::make_shared<int> (1), 1);
-    bpair<int, std::shared_ptr<int>> pair2 (1, std::make_shared<int> (1));
-
-    bpair<int, std::shared_ptr<int>> pair3;
-    pair3.first = 1;
-    pair3.second = std::make_shared<int> (1);
-
-    bvector<bpair<int, std::shared_ptr<int>>> vector1;
-    vector1.push_back (pair2);
-    vector1.push_back (pair3);
-
-    bvector<std::shared_ptr<int>> vector2;
-    vector2.push_back (std::make_shared<int> (1));
-    vector2.push_back (pair1.first);
-    }
-
-//  ---------------------------------------------------------------------
-// enum class
-enum class EnumClassColor;  // forward declare enum class
-extern void somefunction (int a, EnumClassColor b);
-
-enum class StrongTypeEnumeration 
-    {
-    Val1,
-    Val2,
-    Val3 = 100,
-    Val4 // = 101
-    };
-
-enum TraditionalEnumAlert { green, yellow, election, red }; // traditional enum
-enum class EnumClassColor { red, blue }; // scoped and strongly typed enum, no export of enumerator names into enclosing scope, no implicit conversion to int
-
-void test_enumClass ()
-    {
-    EnumClassColor c = EnumClassColor::blue;
-    ASSERT_TRUE( c == EnumClassColor::blue );
-    int a3 = TraditionalEnumAlert::red;     // ok in C++11, error in C++98
-    ASSERT_TRUE( a3 == 3 );
-    //int a4 = blue;                        // error: blue not in scope
-    //int a5 = EnumClassColor::blue;        // error: not Color->int conversion
-
-    StrongTypeEnumeration e = StrongTypeEnumeration::Val4;
-    ASSERT_TRUE( e == StrongTypeEnumeration::Val4 );
-    //ASSERT_TRUE( e == 101 );        //should not compile!
-    }
-
-//  ---------------------------------------------------------------------
-// rvalue references
-template<class T> 
-void testswap(T& a, T& b)	// "perfect swap" (almost)
-{
-    T tmp = std::move(a);	// could invalidate a
-    a = std::move(b);		// could invalidate b
-    b = std::move(tmp);		// could invalidate tmp
-}
-
-void test_rvalueReferences ()
-    {
-    int i=1, j=2;
-    testswap (i, j);
-    printf ("i=%d, j=%d\n", i, j);
-    }
-
-//  ---------------------------------------------------------------------
-// constexpr
-#if IS_VC12
-    REPORT_MISSING_FEATURE(Constexpr)
-#else
-    constexpr int get_five() {return 5;}
-    int some_value[get_five() + 7];
-    void test_Constexpr() {;}
-#endif
-
-//  ---------------------------------------------------------------------
-// initializer lists
-Object scalar = {0.43f, 10};
-Object anArray[] = {{13.4f, 3}, {43.28f, 29}, {5.934f, 17}};
-std::vector<int> vv = {1,2,3};
-
-struct SequenceClass 
-    {
-    SequenceClass(std::initializer_list<int> list)
-        {
-        BeAssert( std::find (list.begin(), list.end(), 1) != list.end() );
-        }
-    };
-
-void function_name(std::initializer_list<float> list)
-    {
-    ASSERT_TRUE( std::find (list.begin(), list.end(), 1.0f) != list.end() );
-    } 
-
-void test_initiailzerLists ()
-    {
-#if defined (NEEDS_WORK_CONTINUOUS_RENDER)
-    SequenceClass some_var = {1, 4, 5, 6};
-    function_name ({1.0f, -3.45f, -0.4f});
-
-    Object o = {0.43f, 10};
-    Object oArray[] = {{13.4f, 3}, {43.28f, 29}, {5.934f, 17}};
-    std::vector<int> vec = {1,2,3};
-<<<<<<< HEAD
-#endif
-=======
-
-    UNUSED_VARIABLE(o);
-    UNUSED_VARIABLE(oArray);
-    UNUSED_VARIABLE(vec);
->>>>>>> 07fb8606
-    }
-
-//  ---------------------------------------------------------------------
-// uniform initialization (part I)
-struct YourBasicStruct
-    {    
-    int x;    
-    double y; 
-    };
-
-struct AClassWithCtor 
-    {
-    private:
-    int     m_x;
-    double  m_y;
-    public:
-    AClassWithCtor(int x, double y) : m_x(x), m_y(y) {;} 
-    int     GetX() {return m_x;}
-    double  GetY() {return m_y;}
-    };
-
-void test_uniformInitializationSyntax ()
-    {
-    YourBasicStruct b {1,1.1};
-    ASSERT_TRUE( b.x == 1 && b.y == 1.1 );
-    AClassWithCtor  c {1,1.1};
-    ASSERT_TRUE( c.GetX()==1 && c.GetY()==1.1 );
-    }
-
-//  ---------------------------------------------------------------------
-// Constructor improvements: delegation
-struct SomeType  
-    {
-    int number;
-    SomeType(int new_number) : number(new_number) {}
-    SomeType() : SomeType(42) {}
-    };
-void test_delegatingConstructors(){};
-
-//  ---------------------------------------------------------------------
-// Constructor improvements: inheriting
-#if IS_VC12
-    REPORT_MISSING_FEATURE(inheritingConstructors)
-#else
-    struct BaseClass 
-        {
-        BaseClass(int value){}
-        };
- 
-    struct DerivedClass : BaseClass 
-        {
-        using BaseClass::BaseClass;
-        };
-
-    static DerivedClass dd (1);
-    void test_inheritingConstructors(){};
-#endif
-
-//  ---------------------------------------------------------------------
-// Constructor improvements: default member initialization
-struct SomeClassWithDefaultMemberInitialization 
-    {
-    SomeClassWithDefaultMemberInitialization() {}
-    SomeClassWithDefaultMemberInitialization(int v) : value2(v) {}  // constructor takes precedence over default
-    int value = 5;
-    int value2= 2;
-    };
-
-void test_defaultMemberInitialization ()
-    {
-    SomeClassWithDefaultMemberInitialization sdmi;
-    ASSERT_TRUE( sdmi.value == 5 );
-    }
-
-//  ---------------------------------------------------------------------
-// nullptr
-void* p = nullptr;
-
-//  ---------------------------------------------------------------------
-// override
-struct Base             {virtual void Function (int x) {;}};
-struct Derived  : Base  {virtual void Function (int x) override {;}};
-//struct Derived2 : Base  {virtual void Function (double x) override {;}};  //Should not compile!
-void test_override ()
-    {
-    }
-
-//  ---------------------------------------------------------------------
-// final
-struct NoSubclassing final
-    {
-    int member;
-    };
-void test_final() {;}
-
-//  ---------------------------------------------------------------------
-//  explicit conversion operator
-struct MyString
-    {
-    std::string str;
-    MyString (char const* s) : str(s) {;}
-    explicit operator const char *() const {return str.c_str();}
-    };
-
-void test_explicitConversionOperator ()
-    {
-    MyString mystring ("abc");
-    //ASSERT_TRUE( 0==strcmp("abc", mystring) );   //should not compile!
-    ASSERT_TRUE( 0==strcmp("abc", (char const*)mystring) );
-    }
-
-//  ---------------------------------------------------------------------
-// Unrestricted unions
-#if IS_VC12
-    REPORT_MISSING_FEATURE(unrestrictedUnions)
-#else
-    #include <new> // Required for placement 'new'.
-
-    struct Point 
-        {
-        Point() {}
-        Point(int x, int y): x_(x), y_(y) {}
-        int x_, y_;
-        };
-
-    union U 
-        {
-        int     z;
-        double  w;
-        Point   p; // Illegal in C++03; legal in C++11.
-        //
-        // Due to the Point member, a constructor definition is now required.
-        //
-        U() {new(&p) Point();} 
-        };
-
-    void test_unrestrictedUnions ()
-        {
-        Point pnt;
-        }
-#endif
-
-//  ---------------------------------------------------------------------
-// Control and query object alignment
-#if IS_GCC || IS_CLANG || IS_VC12 || IS_VC14
-    REPORT_MISSING_FEATURE(alignas)
-#else
-    struct AlignAsTest
-        {
-                        char    m_byte;
-        alignas(char)   double  m_double;
-        };
-
-    void test_alignas ()
-        {
-        AlignAsTest aat;
-        ASSERT_TRUE( (char*)&aat.m_double == &aat.m_byte+1 );
-        }
-#endif
-
-//  ---------------------------------------------------------------------
-// double literals
-#if IS_GCC || IS_VC12 || IS_VC14
-    REPORT_MISSING_FEATURE(doubleLiterals)
-#else
-    std::complex<long double> operator "" i(long double d)   // imaginary literal
-    {
-        return {0,d};	// complex is a literal type
-    }
-
-    void test_doubleLiterals ()
-        {
-            /* WIP
-        auto z = 2 + 1i;
-            printf ("%lf,%lf\n", z.real(), z.imag());
-             */
-        }
-#endif
-
-//  ---------------------------------------------------------------------
-// u8 string literals
-#if IS_VC12
-    REPORT_MISSING_FEATURE(u8StringLiterals)
-#else
-    void test_u8StringLiterals ()
-        {
-        Utf8CP  utf8    = u8"This is a Unicode Character: \u2018.";
-        /*Utf16CP*/char16_t const* utf16   = u"This is a bigger Unicode Character: \u2018.";
-        /*WCharCP*/char32_t const* utf32   = U"This is a Unicode Character: \u2018.";
-        // *** TBD: tests
-        
-	printf ("%s\n", utf8);
-	if (utf16 == NULL)
-		printf ("why?");
-	if (utf32 == NULL)
-		printf ("why?");
-	}
-#endif
-
-//  ---------------------------------------------------------------------
-// raw string literals
-void test_rawStringLiterals ()
-    {
-    char const* c1 = R"(The String Data \ Stuff " )";
-    printf ("%s\n", c1);
-    char const* c2 = R"delimiter(The String Data \ Stuff " )delimiter";
-    printf ("%s\n", c2);
-    }
-
-//  ---------------------------------------------------------------------
-// auto
-void test_auto ()
-    {
-    int i;
-    int* p = &i;
-
-    auto p2 = p;
-    ASSERT_TRUE( p2 == p );
-
-    decltype(p) p3 = p;
-    ASSERT_TRUE( p3 == p );
-    }
-
-//  ---------------------------------------------------------------------
-// range-based for loop
-void test_rangeBasedFor ()
-    {
-    Object anArray[] = {{13.4f, 3}, {43.28f, 29}, {5.934f, 17}};
-    size_t i=0;
-    for (auto o : anArray)
-        {
-        ASSERT_TRUE( o.first == anArray[i].first );
-        ++i;
-        }
-    ASSERT_TRUE(i==_countof(anArray));
-
-    bvector<int> bv;
-    bv.push_back(1);
-    bv.push_back(2);
-    i=0;
-    for (auto v : bv)
-        {
-        ASSERT_TRUE( v == bv[i] );
-        ++i;
-        }
-    ASSERT_TRUE(i==bv.size());
-    }
-
-//  ---------------------------------------------------------------------
-// suffix return type syntax
-template<class T, class U>
-auto mul(T x, U y) -> decltype(x*y)
-{
-    return x*y;
-}
-        
-struct SuffixTestList {
-    struct Link { /* ... */ };
-    Link* erase(Link* p);	// remove p and return the link before p
-    // ...
-};
-
-auto SuffixTestList::erase(Link* p) -> Link* { return NULL;/* ... */ }        
-
-void test_suffix_return_type_syntax ()
-    {
-    ASSERT_TRUE (mul (2,4) == 8);
-    ASSERT_TRUE (mul (2.0,3.0) == 6.0);
-    }
-
-//  ---------------------------------------------------------------------
-//  lambda
-void test_lambda ()
-    {
-    bvector<int> bv;
-    bv.push_back(1);
-    bv.push_back(2);
-    bv.push_back(3);
-    bvector<int>::iterator found = std::find_if (bv.begin(), bv.end(), 
-        [](int v) { return v==2; }
-        );
-    ASSERT_TRUE( found != bv.end() && *found==2 );
-    }
-
-void CallStdFunction (std::function<int (double)> func, double arg, int expectedResult)
-    {
-    int actualResult = func (arg);
-    ASSERT_EQ (expectedResult, actualResult);
-    }
-
-void test_stdfunction ()
-    {
-    auto signFunc = [] (double arg) 
-        {
-        return arg >= 0 ? 1 : -1;
-        };
-
-    CallStdFunction (signFunc, 2.5, 1);
-    CallStdFunction (signFunc, -2.5, -1);
-    }
-
-//  ---------------------------------------------------------------------
-// std::unique_ptr (supercedes auto_ptr)
-void test_unique_ptr()
-    {
-    std::unique_ptr<int> upi (new int);
-    *upi = 1;
-    ASSERT_TRUE( *upi == 1 );
-    //std::unique_ptr<int> upi2 = upi;
-    std::unique_ptr<int> upi2 = std::move(upi);
-    ASSERT_TRUE( *upi2 == 1 );
-    ASSERT_TRUE( upi.get() == NULL );
-    }
-
-void test_unique_ptr_in_collections ()
-    {
-    bpair<int, std::unique_ptr<int>> pair1;
-    pair1.first = 1;
-    pair1.second = std::unique_ptr<int> (new int (1));
-
-    int val = *pair1.second;
-    ASSERT_EQ (1, val);
-
-    // Does not compile
-    //std::unique_ptr<int> upi (new int (2));
-    //bpair<int, std::unique_ptr<int>> pair2 (1, std::move(upi));
-
-    // Does not compile
-    //bvector<std::unique_ptr<int>> vector1;
-    //vector1.push_back (std::move(std::unique_ptr<int> (new int (1))));
-
-    //bvector<bpair<int, std::unique_ptr<int>>> vector2;
-    //vector2.push_back (pair1);
-    //bpair<int, std::unique_ptr<int>> pair2 (1, std::move (std::unique_ptr<int> (new int (1))));
-    }
-
-
-//  ---------------------------------------------------------------------
-// Right angle bracket
-void test_right_angle_bracket()
-    {
-    bvector<bvector<int>> okrab;
-    ASSERT_TRUE( okrab.empty() );
-    }
-
-//  ---------------------------------------------------------------------
-// long long
-void test_long_long ()
-    {
-    long long x = 9223372036854775807LL;
-    int64_t   y = 9223372036854775807LL;
-    ASSERT_TRUE (x == y);
-    }
-
-//  ---------------------------------------------------------------------
-// static_assert
-void test_static_assert()
-    {
-    static_assert (sizeof(int) >= 4, "static assert test");
-    static_assert (BENTLEY_CPLUSPLUS >= 201103L, "BENTLEY_CPLUSPLUS");
-    }
-
-//  ---------------------------------------------------------------------
-// type traits
-// N.B. WIP. Not all type traits tested yet. 
-void test_type_traits ()
-    {
-    struct Base {};
-    struct Sub : public Base {};
-    struct AnotherClass {};
-
-    ASSERT_TRUE ((std::is_convertible<Sub*, Base*>::value));
-    ASSERT_FALSE ((std::is_convertible<Base*, Sub*>::value));
-    ASSERT_TRUE ((std::is_convertible<Base*, Base*>::value));
-    ASSERT_FALSE ((std::is_convertible<AnotherClass*, Base*>::value));
-
-
-    ASSERT_TRUE ((std::is_base_of<Base, Sub>::value));
-    ASSERT_FALSE ((std::is_base_of<Base*, Sub*>::value)); //returns always false for pointers to the classes
-    ASSERT_FALSE ((std::is_base_of<Sub, Base>::value));
-    ASSERT_TRUE ((std::is_base_of<Base, Base>::value));
-    ASSERT_FALSE ((std::is_base_of<Base, AnotherClass>::value));
-    }
-
-//  ---------------------------------------------------------------------
-// std::unordered_map
-void test_unorderedmap ()
-    {
-    std::unordered_map<int, Utf8String> map;
-    map[1] = "Hello1";
-    map[2] = "Hello2";
-
-    ASSERT_STREQ ("Hello1", map[1].c_str ());
-    ASSERT_STREQ ("Hello2", map[2].c_str ());
-    }
-
-
-//  ---------------------------------------------------------------------
-// std::numeric_limits
-void test_numeric_limits ()
-    {
-    ASSERT_EQ ((std::numeric_limits<uint8_t>::min)(), 0);
-    ASSERT_EQ ((std::numeric_limits<uint8_t>::max)(), 255);
-
-    ASSERT_EQ ((std::numeric_limits<int8_t>::min)(), -128);
-    ASSERT_EQ ((std::numeric_limits<int8_t>::max)(), 127);
-    }
-
-
-TEST(Cpp, LanguageFeatures)
-    {
-    #if defined (__clang__)
-        ASSERT_TRUE( CLANG_VERSION >= 4010 ) << CLANG_VERSION;
-    #elif defined (__GNUC__)
-        ASSERT_TRUE( GCC_VERSION >= 4060 ) << GCC_VERSION;
-    #elif defined (BENTLEY_WIN32)
-        ASSERT_TRUE( _MSC_VER >= 1600 );
-    #elif defined (BENTLEY_WINRT)
-        ASSERT_TRUE( _MSC_VER >= 1700 );
-    #else
-        FAIL() << L"Unknown compiler";
-    #endif
-
-// Sam: We’ve had too many problems with it to waste any more time.
-//    test_high_resolution_clock();
-    test_shared_mutex ();
-    test_thread ();
-    test_thread_sleep_for();
-    test_condition_variable ();
-    test_regex ();
-    test_random ();
-    test_std_bind ();
-    test_shared_ptr ();
-    test_shared_ptr_in_collections ();
-    test_suffix_return_type_syntax ();
-    test_static_assert ();
-    test_type_traits ();
-    test_long_long ();
-    test_right_angle_bracket ();
-    test_auto ();
-    test_rangeBasedFor ();
-    test_lambda ();
-    test_stdfunction ();
-    test_unique_ptr ();
-    test_unique_ptr_in_collections ();
-    test_rvalueReferences ();
-    test_initiailzerLists ();
-    test_uniformInitializationSyntax ();
-    test_defaultMemberInitialization ();
-    test_enumClass();
-    test_explicitConversionOperator ();
-    test_unrestrictedUnions ();
-    test_doubleLiterals ();
-    test_u8StringLiterals ();
-    test_rawStringLiterals ();
-    test_alignas ();
-    test_delegatingConstructors ();
-    test_inheritingConstructors ();
-    test_Constexpr ();
-    test_override ();
-    test_final ();
-    test_unorderedmap ();
-    test_numeric_limits ();
-    }
-
-#endif
+/*--------------------------------------------------------------------------------------+
+|
+|     $Source: Tests/Published/Cpp_Test.cpp $
+|
+|  $Copyright: (c) 2015 Bentley Systems, Incorporated. All rights reserved. $
+|
++--------------------------------------------------------------------------------------*/
+#include <Bentley/BeTest.h>
+#include <Bentley/BeThread.h>
+#include <Bentley/BeStringUtilities.h>
+#include <Bentley/BeTimeUtilities.h>
+#include <Bentley/BeThread.h>
+#include <vector>
+#include <memory>
+#include <complex>
+#include <functional>
+#include <random>
+#include <regex>
+#include <string>
+#include <map>
+#include <unordered_map>
+#include <chrono>
+#include <thread>
+#include <mutex>
+#include <condition_variable>
+#include <type_traits>
+#include "shared_mutex.h"
+
+using namespace std::placeholders; //for _1, _2, _3...
+
+#define REPORT_MISSING_FEATURE(F) void test_##F () {BeTest::Log ("TestRunner", BeTest::PRIORITY_ERROR, "C++11 test - This platform does not support: " #F);}
+
+#if (BENTLEY_CPLUSPLUS <= 199711L)
+    #pragma message ("***")
+    #pragma message ("*** Cpp_Test.cpp skipped -- this toolchain supports no C++11 features.")
+    #pragma message ("***")
+#else
+
+#if defined (__clang__)
+    #define IS_CLANG    1
+#elif defined (__GNUC__)
+    #define IS_GCC      1
+#elif defined (_MSC_VER)
+    // See http://msdn.microsoft.com/en-us/library/vstudio/hh567368.aspx for which features are supported
+    #if (_MSC_VER >= 2000)
+        #error Unkown compiler
+    #elif (_MSC_VER >= 1900)
+        #define IS_VC14 1
+    #elif (_MSC_VER >= 1800)
+        #define IS_VC12 1
+    #else
+        #error Unkown compiler
+    #endif
+#else
+    #error Unkown compiler
+#endif
+
+    struct Object
+        {
+        float first;
+        int second;
+        };
+
+//
+// Note: some of these "tests" are just attempts to use a given feature. In many cases, we are just checking that the compiler will accept the code.
+//      Some of these tests are copied from http://www.stroustrup.com/C++11FAQ.html
+//      Some are copied or adapted from examples on http://www.cplusplus.com
+
+//  -------------------------------------------------------------------------------------
+//  std::chrono::high_resolution_clock
+//  -------------------------------------------------------------------------------------
+// Sam: We’ve had too many problems with it to waste any more time.
+// static void test_high_resolution_clock()
+//     {
+//     std::chrono::high_resolution_clock::time_point t1 = std::chrono::high_resolution_clock::now();
+//     BeThreadUtilities::BeSleep(1);
+//     std::chrono::high_resolution_clock::time_point t2 = std::chrono::high_resolution_clock::now();
+//     ASSERT_GT( t2 , t1 );
+//     std::chrono::duration<double> time_span = std::chrono::duration_cast<std::chrono::duration<double>>(t2 - t1);
+//     ASSERT_GE( time_span , std::chrono::milliseconds(1) );
+//     }
+
+//  --------------------------------------------------------------------------------------
+//  hhinnant shared_mutex http://home.roadrunner.com/~hinnant/
+//  --------------------------------------------------------------------------------------
+static int                  g_rw_value;
+static ting::shared_mutex   g_rw_value_mutex;
+static bool                 g_rw_stop;
+static int                  g_rw_timesRead;
+static std::mutex           g_rw_timesRead_mutex;
+
+static void test_shared_mutex_reader()
+    {
+    while (!g_rw_stop)
+        {
+        //  Get shared access to value
+        ting::shared_lock<ting::shared_mutex> lockvalue (g_rw_value_mutex);  // calls g_rw_value_mutex.lock_shared(), which blocks until current writer is out and then gets shared access
+
+        // *** NEEDS WORK: I have no way of knowing if both readers have entered concurrently.
+
+        ASSERT_NE( g_rw_value, 1 ) << L"Reader should never see writer's work in progress";
+
+        // Indicate that I got into g_rw_value_mutex
+        std::lock_guard<std::mutex> lock(g_rw_timesRead_mutex);
+        g_rw_timesRead++;
+
+//        std::hash<std::thread::id> hasher;
+//        size_t hashedThreadId = hasher (std::this_thread::get_id());
+//        BeTest::Log ("TestRunner", BeTest::PRIORITY_INFO, Utf8PrintfString("%llx test_shared_mutex_reader.", hashedThreadId).c_str());
+        }
+    }
+
+static void test_shared_mutex_unconditional_writer()
+    {
+    for (int i=0; i<5; ++i)
+        {
+        BeThreadUtilities::BeSleep(1);   // should permit reads to run, and they should be able to acquire g_rw_value_mutex
+
+        //  Get exclusive access to value
+        std::unique_lock<ting::shared_mutex> lockvalue (g_rw_value_mutex); // calls g_rw_value_mutex.lock(), which blocks until all others are out and then gets write access
+        g_rw_value = 1; // indicates that I'm doing something
+        BeThreadUtilities::BeSleep(1);   // should permit reads to run ... but they should not be able to acquire g_rw_value_mutex
+        g_rw_value = 0; // indicates that my work is done
+
+//        std::hash<std::thread::id> hasher;
+//        size_t hashedThreadId = hasher (std::this_thread::get_id());
+//        BeTest::Log ("TestRunner", BeTest::PRIORITY_INFO, Utf8PrintfString("%llx test_shared_mutex_unconditional_writer.", hashedThreadId).c_str());
+        }
+    }
+
+    /*
+static void test_shared_mutex_maybe_writer()
+    {
+    if (g_rw_value_mutex.try_lock()) // if there is no other readers or writer, gets write access. otherwise, it fails. Does not block.
+        {
+        }
+    // another approach is to use std::unique_lock and pass in a timeout
+    }
+    */
+
+static void test_shared_mutex()
+    {
+    g_rw_value = 0;
+    g_rw_timesRead = 0;
+
+    std::thread w1(test_shared_mutex_unconditional_writer);
+    std::thread r1(test_shared_mutex_reader);
+    std::thread r2(test_shared_mutex_reader);
+    //  Wait for the writer to finish.
+    w1.join();  // !!! "...the programmer must ensure that the destructor [on a thread] is never executed while the thread is still joinable." (http://www.open-std.org/Jtc1/sc22/wg21/docs/papers/2008/n2802.html)
+    // Tell the readers to stop looping
+    g_rw_stop = true;   // C++11 guarantees atomic assignment (I think!)
+    //  Wait for readers to exit
+    r1.join();
+    r2.join();
+
+    if (g_rw_timesRead < 2)
+        {
+        BeTest::Log ("TestRunner", BeTest::PRIORITY_INFO, "test_shared_mutex - Readers never got into the shared mutex, so this test is worthless.");
+        }
+    }
+
+//  --------------------------------------------------------------------------------------
+//  std::thread, std::mutex
+//      example adapted from http://en.cppreference.com/w/cpp/thread/lock_guard
+//  --------------------------------------------------------------------------------------
+int         g_thr_i = 0;
+std::mutex  g_thr_i_mutex;  // protects g_thr_i
+ 
+void test_thread_safe_increment()
+    {
+    std::lock_guard<std::mutex> lock(g_thr_i_mutex);
+    ++g_thr_i;
+    }
+ 
+static void test_thread()
+    {
+    std::thread t1(test_thread_safe_increment);
+    std::thread t2(test_thread_safe_increment);
+ 
+    t1.join();
+    t2.join();
+
+    ASSERT_EQ( g_thr_i, 2 );
+    }
+
+static void test_thread_sleep_for()
+    {
+    uint64_t t0 = BeTimeUtilities::GetCurrentTimeAsUnixMillis();
+    BeThreadUtilities::BeSleep(100);
+    ASSERT_TRUE ((BeTimeUtilities::GetCurrentTimeAsUnixMillis() - t0) >= 99);
+    }
+
+//  --------------------------------------------------------------------------------------
+//  std::condition_variable
+//  --------------------------------------------------------------------------------------
+std::mutex              g_cv_m;
+std::condition_variable g_cv_cv;
+std::string             g_cv_data;
+bool                    g_cv_ready = false;
+bool                    g_cv_processed = false;
+ 
+static void test_condition_variable_worker_thread()
+    {
+    // Wait until main() sends data
+        {
+        std::unique_lock<std::mutex> lk(g_cv_m);
+        g_cv_cv.wait(lk, []{return g_cv_ready;});
+        }
+ 
+    BeTest::Log ("TestRunner", BeTest::PRIORITY_INFO, "Worker thread is processing data");
+    g_cv_data += " after processing";
+ 
+    // Send data back to main()
+        {
+        std::lock_guard<std::mutex> lk(g_cv_m);
+        g_cv_processed = true;
+        BeTest::Log ("TestRunner", BeTest::PRIORITY_INFO, "Worker thread signals data processing completed");
+        }
+    g_cv_cv.notify_one();
+    }
+ 
+static void test_condition_variable()
+    {
+    std::thread worker(test_condition_variable_worker_thread);
+ 
+    g_cv_data = "Example data";
+    // send data to the worker thread
+        {
+        std::lock_guard<std::mutex> lk(g_cv_m);
+        g_cv_ready = true;
+        BeTest::Log ("TestRunner", BeTest::PRIORITY_INFO, "main() signals data ready for processing");
+        }
+    g_cv_cv.notify_one();
+ 
+    // wait for the worker
+        {
+        std::unique_lock<std::mutex> lk(g_cv_m);
+        g_cv_cv.wait(lk, []{return g_cv_processed;});
+        }
+    BeTest::Log ("TestRunner", BeTest::PRIORITY_INFO, std::string("Back in main(), data = ").append(g_cv_data).c_str());
+ 
+    worker.join();
+
+    /* should log this:
+main() signals data ready for processing
+Worker thread is processing data
+Worker thread signals data processing completed
+Back in main(), data = Example data after processing
+    */
+    }
+
+//  ---------------------------------------------------------------------
+//  std::regex
+//---------------------------------------------------------------------------------------
+static void test_regex()
+    {
+    char const* str = "2012-12-05T23:44:59.500Z";
+
+    // This regex is from DateTimeStringConverter::FromIso8601()
+    char const* regexPattern = "([+-]?[\\d]{4})" //Group 1: Year (Group 0 is entire match)
+        "-?" //date component delimiter '-' is optional
+        "(1[0-2]|0[1-9])" //Group 2: Month
+        "-?" //date component delimiter '-' is optional
+        "(3[0-1]|0[1-9]|[1-2][\\d])" //Group 3: Day
+        "(?:"                          //Non-capture group: Entire time component
+        "T"
+        "(2[0-3]|[0-1][\\d])" //Group 4: Hour
+        ":?" //time component delimiter ':' is optional
+        "([0-5][\\d])" //Group 5: Minute
+        "(?:" //non-capture group: Second component is optional
+        ":?" //time component delimiter ':' is optional
+        "([0-5][\\d])" //Group 6: Second
+        "(\\.[\\d]+)?" //Group 7: Second fraction
+        ")?"
+        "(Z|[+-](?:2[0-3]|[0-1][\\d]):?[0-5][\\d])?" //Group 8: time zone (time zone delimiter ':' is optional)
+        ")?";
+    
+    bool hasMatches = false;
+
+    try {
+        const std::regex isoRegex (regexPattern);
+        std::match_results<char const*> matches;
+        hasMatches = std::regex_search (str, matches, isoRegex);
+        }
+    catch (std::regex_error& e)
+        {
+#define CASE_STR(ID)   case ID : str = #ID; break;
+        char const* str;
+        switch (e.code())
+            {
+            CASE_STR (std::regex_constants::error_collate	)
+            CASE_STR (std::regex_constants::error_ctype	    )
+            CASE_STR (std::regex_constants::error_escape	)
+            CASE_STR (std::regex_constants::error_backref	)
+            CASE_STR (std::regex_constants::error_brack	    )
+            CASE_STR (std::regex_constants::error_paren	    )
+            CASE_STR (std::regex_constants::error_brace	    )
+            CASE_STR (std::regex_constants::error_badbrace	)
+            CASE_STR (std::regex_constants::error_range	    )
+            CASE_STR (std::regex_constants::error_space	    )
+            CASE_STR (std::regex_constants::error_badrepeat	)
+            CASE_STR (std::regex_constants::error_complexity)
+            CASE_STR (std::regex_constants::error_stack	    )
+            default:
+                str = "unknown error";
+            }
+
+        FAIL() << str;
+        }
+
+    ASSERT_TRUE (hasMatches);
+    }
+
+//  ---------------------------------------------------------------------
+//  std::bind
+
+//  (from http://en.cppreference.com/w/cpp/utility/functional/)
+
+void f(int n1, int n2, int n3, const int& n4, int n5)
+    {
+    printf ("%d %d %d %d %d\n", n1, n2, n3, n4, n5);
+    }
+ 
+int g(int n1)
+    {
+    return n1;
+    }
+ 
+struct Foo 
+    {
+    void print_sum(int n1, int n2)
+        {
+        printf ("%d\n", n1+n2);
+        }
+    int data;// = 10;
+    Foo() : data(10) {;}
+    };
+ 
+
+void test_std_bind ()
+    {
+    // demonstrates argument reordering and pass-by-reference
+    int n = 7;
+    auto f1 = std::bind(f, _2, _1, 42, std::cref(n), n);
+    n = 10;
+    f1(1, 2, 1001); // 1 is bound by _2, 2 is bound by _1, 1001 is unused
+ 
+    // nested bind subexpressions share the placeholders
+    auto f2 = std::bind(f, _3, std::bind(g, _3), _3, 4, 5);
+    f2(10, 11, 12);
+ 
+    // bind to a member function
+    Foo foo;
+    auto f3 = std::bind(&Foo::print_sum, foo, 95, _1);
+    f3(5);
+ 
+    // bind to member data
+    auto f4 = std::bind(&Foo::data, _1);
+    printf ("%d\n", f4(foo));
+
+    /* Output:
+2 1 42 10 7
+12 12 12 4 5
+1 5 0 2 0 8 2 2 10 8
+100
+10
+    */
+    }
+
+void test_random ()
+    {
+    // common use case: binding a RNG with a distribution
+    std::default_random_engine e;
+    std::uniform_int_distribution<> d(0, 10);
+    std::function<int()> rnd = std::bind(d, e);
+    for(int n=0; n<10; ++n)
+        printf ("%d ", rnd());
+    printf ("\n");
+    }
+
+//  ---------------------------------------------------------------------
+//  std::shared_ptr
+void test_shared_ptr ()
+    {
+	std::shared_ptr<int> p1(new int);	// count is 1
+    ASSERT_TRUE( p1.use_count() == 1 );
+    if (true)
+	    {
+		std::shared_ptr<int> p2(p1);	// count is 2
+        ASSERT_TRUE( p1.use_count() == 2 );
+        ASSERT_TRUE( p2.use_count() == 2 );
+        if (true)
+		    {
+			std::shared_ptr<int> p3(p1);	// count is 3
+            ASSERT_TRUE( *p3 == *p1 );
+            ASSERT_TRUE( p1.use_count() == 3 );
+            ASSERT_TRUE( p2.use_count() == 3 );
+            ASSERT_TRUE( p3.use_count() == 3 );
+		    }	// count goes back down to 2
+        ASSERT_TRUE( p1.use_count() == 2 );
+        ASSERT_TRUE( p2.use_count() == 2 );
+	    } // count goes back down to 1
+    ASSERT_TRUE( p1.use_count() == 1 );
+
+    std::shared_ptr<int> spi (new int);
+    *spi = 1;
+    ASSERT_TRUE (*spi == 1);
+
+    if (true)
+        {
+        ASSERT_TRUE (spi.unique ());
+        std::shared_ptr<int> spi2 = spi;
+        ASSERT_FALSE (spi.unique ());
+        }
+
+    if (true)
+        {
+        std::shared_ptr<int> spi = std::make_shared<int> (123);
+        ASSERT_TRUE (*spi == 123);
+        ASSERT_TRUE (spi.unique ());
+        }
+    }
+
+void test_shared_ptr_in_collections ()
+    {
+    bpair<std::shared_ptr<int>, int> pair1 (std::make_shared<int> (1), 1);
+    bpair<int, std::shared_ptr<int>> pair2 (1, std::make_shared<int> (1));
+
+    bpair<int, std::shared_ptr<int>> pair3;
+    pair3.first = 1;
+    pair3.second = std::make_shared<int> (1);
+
+    bvector<bpair<int, std::shared_ptr<int>>> vector1;
+    vector1.push_back (pair2);
+    vector1.push_back (pair3);
+
+    bvector<std::shared_ptr<int>> vector2;
+    vector2.push_back (std::make_shared<int> (1));
+    vector2.push_back (pair1.first);
+    }
+
+//  ---------------------------------------------------------------------
+// enum class
+enum class EnumClassColor;  // forward declare enum class
+extern void somefunction (int a, EnumClassColor b);
+
+enum class StrongTypeEnumeration 
+    {
+    Val1,
+    Val2,
+    Val3 = 100,
+    Val4 // = 101
+    };
+
+enum TraditionalEnumAlert { green, yellow, election, red }; // traditional enum
+enum class EnumClassColor { red, blue }; // scoped and strongly typed enum, no export of enumerator names into enclosing scope, no implicit conversion to int
+
+void test_enumClass ()
+    {
+    EnumClassColor c = EnumClassColor::blue;
+    ASSERT_TRUE( c == EnumClassColor::blue );
+    int a3 = TraditionalEnumAlert::red;     // ok in C++11, error in C++98
+    ASSERT_TRUE( a3 == 3 );
+    //int a4 = blue;                        // error: blue not in scope
+    //int a5 = EnumClassColor::blue;        // error: not Color->int conversion
+
+    StrongTypeEnumeration e = StrongTypeEnumeration::Val4;
+    ASSERT_TRUE( e == StrongTypeEnumeration::Val4 );
+    //ASSERT_TRUE( e == 101 );        //should not compile!
+    }
+
+//  ---------------------------------------------------------------------
+// rvalue references
+template<class T> 
+void testswap(T& a, T& b)	// "perfect swap" (almost)
+{
+    T tmp = std::move(a);	// could invalidate a
+    a = std::move(b);		// could invalidate b
+    b = std::move(tmp);		// could invalidate tmp
+}
+
+void test_rvalueReferences ()
+    {
+    int i=1, j=2;
+    testswap (i, j);
+    printf ("i=%d, j=%d\n", i, j);
+    }
+
+//  ---------------------------------------------------------------------
+// constexpr
+#if IS_VC12
+    REPORT_MISSING_FEATURE(Constexpr)
+#else
+    constexpr int get_five() {return 5;}
+    int some_value[get_five() + 7];
+    void test_Constexpr() {;}
+#endif
+
+//  ---------------------------------------------------------------------
+// initializer lists
+Object scalar = {0.43f, 10};
+Object anArray[] = {{13.4f, 3}, {43.28f, 29}, {5.934f, 17}};
+std::vector<int> vv = {1,2,3};
+
+struct SequenceClass 
+    {
+    SequenceClass(std::initializer_list<int> list)
+        {
+        BeAssert( std::find (list.begin(), list.end(), 1) != list.end() );
+        }
+    };
+
+void function_name(std::initializer_list<float> list)
+    {
+    ASSERT_TRUE( std::find (list.begin(), list.end(), 1.0f) != list.end() );
+    } 
+
+void test_initiailzerLists ()
+    {
+    SequenceClass some_var = {1, 4, 5, 6};
+    function_name ({1.0f, -3.45f, -0.4f});
+
+    Object o = {0.43f, 10};
+    Object oArray[] = {{13.4f, 3}, {43.28f, 29}, {5.934f, 17}};
+    std::vector<int> vec = {1,2,3};
+
+    UNUSED_VARIABLE(o);
+    UNUSED_VARIABLE(oArray);
+    UNUSED_VARIABLE(vec);
+    }
+
+//  ---------------------------------------------------------------------
+// uniform initialization (part I)
+struct YourBasicStruct
+    {    
+    int x;    
+    double y; 
+    };
+
+struct AClassWithCtor 
+    {
+    private:
+    int     m_x;
+    double  m_y;
+    public:
+    AClassWithCtor(int x, double y) : m_x(x), m_y(y) {;} 
+    int     GetX() {return m_x;}
+    double  GetY() {return m_y;}
+    };
+
+void test_uniformInitializationSyntax ()
+    {
+    YourBasicStruct b {1,1.1};
+    ASSERT_TRUE( b.x == 1 && b.y == 1.1 );
+    AClassWithCtor  c {1,1.1};
+    ASSERT_TRUE( c.GetX()==1 && c.GetY()==1.1 );
+    }
+
+//  ---------------------------------------------------------------------
+// Constructor improvements: delegation
+struct SomeType  
+    {
+    int number;
+    SomeType(int new_number) : number(new_number) {}
+    SomeType() : SomeType(42) {}
+    };
+void test_delegatingConstructors(){};
+
+//  ---------------------------------------------------------------------
+// Constructor improvements: inheriting
+#if IS_VC12
+    REPORT_MISSING_FEATURE(inheritingConstructors)
+#else
+    struct BaseClass 
+        {
+        BaseClass(int value){}
+        };
+ 
+    struct DerivedClass : BaseClass 
+        {
+        using BaseClass::BaseClass;
+        };
+
+    static DerivedClass dd (1);
+    void test_inheritingConstructors(){};
+#endif
+
+//  ---------------------------------------------------------------------
+// Constructor improvements: default member initialization
+struct SomeClassWithDefaultMemberInitialization 
+    {
+    SomeClassWithDefaultMemberInitialization() {}
+    SomeClassWithDefaultMemberInitialization(int v) : value2(v) {}  // constructor takes precedence over default
+    int value = 5;
+    int value2= 2;
+    };
+
+void test_defaultMemberInitialization ()
+    {
+    SomeClassWithDefaultMemberInitialization sdmi;
+    ASSERT_TRUE( sdmi.value == 5 );
+    }
+
+//  ---------------------------------------------------------------------
+// nullptr
+void* p = nullptr;
+
+//  ---------------------------------------------------------------------
+// override
+struct Base             {virtual void Function (int x) {;}};
+struct Derived  : Base  {virtual void Function (int x) override {;}};
+//struct Derived2 : Base  {virtual void Function (double x) override {;}};  //Should not compile!
+void test_override ()
+    {
+    }
+
+//  ---------------------------------------------------------------------
+// final
+struct NoSubclassing final
+    {
+    int member;
+    };
+void test_final() {;}
+
+//  ---------------------------------------------------------------------
+//  explicit conversion operator
+struct MyString
+    {
+    std::string str;
+    MyString (char const* s) : str(s) {;}
+    explicit operator const char *() const {return str.c_str();}
+    };
+
+void test_explicitConversionOperator ()
+    {
+    MyString mystring ("abc");
+    //ASSERT_TRUE( 0==strcmp("abc", mystring) );   //should not compile!
+    ASSERT_TRUE( 0==strcmp("abc", (char const*)mystring) );
+    }
+
+//  ---------------------------------------------------------------------
+// Unrestricted unions
+#if IS_VC12
+    REPORT_MISSING_FEATURE(unrestrictedUnions)
+#else
+    #include <new> // Required for placement 'new'.
+
+    struct Point 
+        {
+        Point() {}
+        Point(int x, int y): x_(x), y_(y) {}
+        int x_, y_;
+        };
+
+    union U 
+        {
+        int     z;
+        double  w;
+        Point   p; // Illegal in C++03; legal in C++11.
+        //
+        // Due to the Point member, a constructor definition is now required.
+        //
+        U() {new(&p) Point();} 
+        };
+
+    void test_unrestrictedUnions ()
+        {
+        Point pnt;
+        }
+#endif
+
+//  ---------------------------------------------------------------------
+// Control and query object alignment
+#if IS_GCC || IS_CLANG || IS_VC12 || IS_VC14
+    REPORT_MISSING_FEATURE(alignas)
+#else
+    struct AlignAsTest
+        {
+                        char    m_byte;
+        alignas(char)   double  m_double;
+        };
+
+    void test_alignas ()
+        {
+        AlignAsTest aat;
+        ASSERT_TRUE( (char*)&aat.m_double == &aat.m_byte+1 );
+        }
+#endif
+
+//  ---------------------------------------------------------------------
+// double literals
+#if IS_GCC || IS_VC12 || IS_VC14
+    REPORT_MISSING_FEATURE(doubleLiterals)
+#else
+    std::complex<long double> operator "" i(long double d)   // imaginary literal
+    {
+        return {0,d};	// complex is a literal type
+    }
+
+    void test_doubleLiterals ()
+        {
+            /* WIP
+        auto z = 2 + 1i;
+            printf ("%lf,%lf\n", z.real(), z.imag());
+             */
+        }
+#endif
+
+//  ---------------------------------------------------------------------
+// u8 string literals
+#if IS_VC12
+    REPORT_MISSING_FEATURE(u8StringLiterals)
+#else
+    void test_u8StringLiterals ()
+        {
+        Utf8CP  utf8    = u8"This is a Unicode Character: \u2018.";
+        /*Utf16CP*/char16_t const* utf16   = u"This is a bigger Unicode Character: \u2018.";
+        /*WCharCP*/char32_t const* utf32   = U"This is a Unicode Character: \u2018.";
+        // *** TBD: tests
+        
+	printf ("%s\n", utf8);
+	if (utf16 == NULL)
+		printf ("why?");
+	if (utf32 == NULL)
+		printf ("why?");
+	}
+#endif
+
+//  ---------------------------------------------------------------------
+// raw string literals
+void test_rawStringLiterals ()
+    {
+    char const* c1 = R"(The String Data \ Stuff " )";
+    printf ("%s\n", c1);
+    char const* c2 = R"delimiter(The String Data \ Stuff " )delimiter";
+    printf ("%s\n", c2);
+    }
+
+//  ---------------------------------------------------------------------
+// auto
+void test_auto ()
+    {
+    int i;
+    int* p = &i;
+
+    auto p2 = p;
+    ASSERT_TRUE( p2 == p );
+
+    decltype(p) p3 = p;
+    ASSERT_TRUE( p3 == p );
+    }
+
+//  ---------------------------------------------------------------------
+// range-based for loop
+void test_rangeBasedFor ()
+    {
+    Object anArray[] = {{13.4f, 3}, {43.28f, 29}, {5.934f, 17}};
+    size_t i=0;
+    for (auto o : anArray)
+        {
+        ASSERT_TRUE( o.first == anArray[i].first );
+        ++i;
+        }
+    ASSERT_TRUE(i==_countof(anArray));
+
+    bvector<int> bv;
+    bv.push_back(1);
+    bv.push_back(2);
+    i=0;
+    for (auto v : bv)
+        {
+        ASSERT_TRUE( v == bv[i] );
+        ++i;
+        }
+    ASSERT_TRUE(i==bv.size());
+    }
+
+//  ---------------------------------------------------------------------
+// suffix return type syntax
+template<class T, class U>
+auto mul(T x, U y) -> decltype(x*y)
+{
+    return x*y;
+}
+        
+struct SuffixTestList {
+    struct Link { /* ... */ };
+    Link* erase(Link* p);	// remove p and return the link before p
+    // ...
+};
+
+auto SuffixTestList::erase(Link* p) -> Link* { return NULL;/* ... */ }        
+
+void test_suffix_return_type_syntax ()
+    {
+    ASSERT_TRUE (mul (2,4) == 8);
+    ASSERT_TRUE (mul (2.0,3.0) == 6.0);
+    }
+
+//  ---------------------------------------------------------------------
+//  lambda
+void test_lambda ()
+    {
+    bvector<int> bv;
+    bv.push_back(1);
+    bv.push_back(2);
+    bv.push_back(3);
+    bvector<int>::iterator found = std::find_if (bv.begin(), bv.end(), 
+        [](int v) { return v==2; }
+        );
+    ASSERT_TRUE( found != bv.end() && *found==2 );
+    }
+
+void CallStdFunction (std::function<int (double)> func, double arg, int expectedResult)
+    {
+    int actualResult = func (arg);
+    ASSERT_EQ (expectedResult, actualResult);
+    }
+
+void test_stdfunction ()
+    {
+    auto signFunc = [] (double arg) 
+        {
+        return arg >= 0 ? 1 : -1;
+        };
+
+    CallStdFunction (signFunc, 2.5, 1);
+    CallStdFunction (signFunc, -2.5, -1);
+    }
+
+//  ---------------------------------------------------------------------
+// std::unique_ptr (supercedes auto_ptr)
+void test_unique_ptr()
+    {
+    std::unique_ptr<int> upi (new int);
+    *upi = 1;
+    ASSERT_TRUE( *upi == 1 );
+    //std::unique_ptr<int> upi2 = upi;
+    std::unique_ptr<int> upi2 = std::move(upi);
+    ASSERT_TRUE( *upi2 == 1 );
+    ASSERT_TRUE( upi.get() == NULL );
+    }
+
+void test_unique_ptr_in_collections ()
+    {
+    bpair<int, std::unique_ptr<int>> pair1;
+    pair1.first = 1;
+    pair1.second = std::unique_ptr<int> (new int (1));
+
+    int val = *pair1.second;
+    ASSERT_EQ (1, val);
+
+    // Does not compile
+    //std::unique_ptr<int> upi (new int (2));
+    //bpair<int, std::unique_ptr<int>> pair2 (1, std::move(upi));
+
+    // Does not compile
+    //bvector<std::unique_ptr<int>> vector1;
+    //vector1.push_back (std::move(std::unique_ptr<int> (new int (1))));
+
+    //bvector<bpair<int, std::unique_ptr<int>>> vector2;
+    //vector2.push_back (pair1);
+    //bpair<int, std::unique_ptr<int>> pair2 (1, std::move (std::unique_ptr<int> (new int (1))));
+    }
+
+
+//  ---------------------------------------------------------------------
+// Right angle bracket
+void test_right_angle_bracket()
+    {
+    bvector<bvector<int>> okrab;
+    ASSERT_TRUE( okrab.empty() );
+    }
+
+//  ---------------------------------------------------------------------
+// long long
+void test_long_long ()
+    {
+    long long x = 9223372036854775807LL;
+    int64_t   y = 9223372036854775807LL;
+    ASSERT_TRUE (x == y);
+    }
+
+//  ---------------------------------------------------------------------
+// static_assert
+void test_static_assert()
+    {
+    static_assert (sizeof(int) >= 4, "static assert test");
+    static_assert (BENTLEY_CPLUSPLUS >= 201103L, "BENTLEY_CPLUSPLUS");
+    }
+
+//  ---------------------------------------------------------------------
+// type traits
+// N.B. WIP. Not all type traits tested yet. 
+void test_type_traits ()
+    {
+    struct Base {};
+    struct Sub : public Base {};
+    struct AnotherClass {};
+
+    ASSERT_TRUE ((std::is_convertible<Sub*, Base*>::value));
+    ASSERT_FALSE ((std::is_convertible<Base*, Sub*>::value));
+    ASSERT_TRUE ((std::is_convertible<Base*, Base*>::value));
+    ASSERT_FALSE ((std::is_convertible<AnotherClass*, Base*>::value));
+
+
+    ASSERT_TRUE ((std::is_base_of<Base, Sub>::value));
+    ASSERT_FALSE ((std::is_base_of<Base*, Sub*>::value)); //returns always false for pointers to the classes
+    ASSERT_FALSE ((std::is_base_of<Sub, Base>::value));
+    ASSERT_TRUE ((std::is_base_of<Base, Base>::value));
+    ASSERT_FALSE ((std::is_base_of<Base, AnotherClass>::value));
+    }
+
+//  ---------------------------------------------------------------------
+// std::unordered_map
+void test_unorderedmap ()
+    {
+    std::unordered_map<int, Utf8String> map;
+    map[1] = "Hello1";
+    map[2] = "Hello2";
+
+    ASSERT_STREQ ("Hello1", map[1].c_str ());
+    ASSERT_STREQ ("Hello2", map[2].c_str ());
+    }
+
+
+//  ---------------------------------------------------------------------
+// std::numeric_limits
+void test_numeric_limits ()
+    {
+    ASSERT_EQ ((std::numeric_limits<uint8_t>::min)(), 0);
+    ASSERT_EQ ((std::numeric_limits<uint8_t>::max)(), 255);
+
+    ASSERT_EQ ((std::numeric_limits<int8_t>::min)(), -128);
+    ASSERT_EQ ((std::numeric_limits<int8_t>::max)(), 127);
+    }
+
+
+TEST(Cpp, LanguageFeatures)
+    {
+    #if defined (__clang__)
+        ASSERT_TRUE( CLANG_VERSION >= 4010 ) << CLANG_VERSION;
+    #elif defined (__GNUC__)
+        ASSERT_TRUE( GCC_VERSION >= 4060 ) << GCC_VERSION;
+    #elif defined (BENTLEY_WIN32)
+        ASSERT_TRUE( _MSC_VER >= 1600 );
+    #elif defined (BENTLEY_WINRT)
+        ASSERT_TRUE( _MSC_VER >= 1700 );
+    #else
+        FAIL() << L"Unknown compiler";
+    #endif
+
+// Sam: We’ve had too many problems with it to waste any more time.
+//    test_high_resolution_clock();
+    test_shared_mutex ();
+    test_thread ();
+    test_thread_sleep_for();
+    test_condition_variable ();
+    test_regex ();
+    test_random ();
+    test_std_bind ();
+    test_shared_ptr ();
+    test_shared_ptr_in_collections ();
+    test_suffix_return_type_syntax ();
+    test_static_assert ();
+    test_type_traits ();
+    test_long_long ();
+    test_right_angle_bracket ();
+    test_auto ();
+    test_rangeBasedFor ();
+    test_lambda ();
+    test_stdfunction ();
+    test_unique_ptr ();
+    test_unique_ptr_in_collections ();
+    test_rvalueReferences ();
+    test_initiailzerLists ();
+    test_uniformInitializationSyntax ();
+    test_defaultMemberInitialization ();
+    test_enumClass();
+    test_explicitConversionOperator ();
+    test_unrestrictedUnions ();
+    test_doubleLiterals ();
+    test_u8StringLiterals ();
+    test_rawStringLiterals ();
+    test_alignas ();
+    test_delegatingConstructors ();
+    test_inheritingConstructors ();
+    test_Constexpr ();
+    test_override ();
+    test_final ();
+    test_unorderedmap ();
+    test_numeric_limits ();
+    }
+
+#endif