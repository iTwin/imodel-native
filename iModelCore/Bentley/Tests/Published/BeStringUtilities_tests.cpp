/*--------------------------------------------------------------------------------------+
|
|  $Source: Tests/Published/BeStringUtilities_tests.cpp $
|
|  $Copyright: (c) 2017 Bentley Systems, Incorporated. All rights reserved. $
|
+--------------------------------------------------------------------------------------*/
#include <Bentley/BeTest.h>
#include <Bentley/WString.h>
#include <Bentley/BeStringUtilities.h>
#include <Bentley/ScopedArray.h>
#include <Bentley/CodePages.h>
#include <map>
<<<<<<< HEAD
#if defined (_WIN32) && !defined (BENTLEY_WINRT)
=======
#if defined (BENTLEY_WIN32) || defined (BENTLEY_WINRT)
>>>>>>> e5bccbf3
#include <Windows.h>
#endif

#define VERIFY(X) ASSERT_TRUE(X)
#define TESTDATA_String                     "ThisIsATest!@#$%^&*()-="
#define TESTDATA_StringW                    L"ThisIsATest!@#$%^&*()-="

#define TESTDATA_String_Lower                   "thisisatest!@#$%^&*()-="
#define TESTDATA_String_Upper                   "THISTISATEST!@#$%^&*()-="

#if defined (NOT_USED)
struct AW
    {
    char const* m_asc;
    AW (char const* a) : m_asc(a) {;}
    operator char const*() const {return m_asc;}
    };
#endif

//int s_dummy;

//---------------------------------------------------------------------------------------
// @betest                                     Hassan.Arshad                  10/13
// Desc: Testing of Utf16WCharHello method.
// 
//---------------------------------------------------------------------------------------
TEST(BeStringUtilitiesTests, CompareUtf16WChar)
    {
    uint16_t string1[]=  {72,69,76,76,79,0};
    WCharCP string2= L"HELLO\0";
    Utf16CP string3= string1;

    int status= BeStringUtilities::CompareUtf16WChar(string3,string2);
    EXPECT_EQ(0,status);
    }

//---------------------------------------------------------------------------------------
// @betest                                     Hassan.Arshad                  10/13
// Desc: Testing of WCharToUtf16 method.
// 
//---------------------------------------------------------------------------------------
TEST (BeStringUtilitiesTests, WCharToUtf16)
    {
    WCharCP string2= L"HELLO\0";
    Utf16Buffer utf16String ;
    Utf16BufferR stringUtf16= utf16String;
    size_t count= BeStringUtilities::AsManyAsPossible;

    BentleyStatus status= BeStringUtilities::WCharToUtf16(stringUtf16,string2, count);
    EXPECT_EQ(SUCCESS,status)<<status;
    }

//---------------------------------------------------------------------------------------
// @betest                                     Hassan.Arshad                  10/13
// Desc: Testing of WCharToUtf16NotNull method.
// 
//---------------------------------------------------------------------------------------
TEST (BeStringUtilitiesTests, WCharToUtf16NotNull)
    {
    WCharCP string2= L"HELLO";
    Utf16Buffer utf16String ;
    Utf16BufferR stringUtf16= utf16String;
    size_t count= BeStringUtilities::AsManyAsPossible;

    BentleyStatus status= BeStringUtilities::WCharToUtf16(stringUtf16,string2, count);
    EXPECT_EQ(SUCCESS,status)<<status;
    }

//---------------------------------------------------------------------------------------
// @betest                                     Hassan.Arshad                  10/13
// Desc: Testing of Strlwr method.
// 
//---------------------------------------------------------------------------------------
TEST (BeStringUtilitiesTests, Strlwr)
    {
        {
        char string[] = "HELLO";
        char* outStr = BeStringUtilities::Strlwr(string);
        EXPECT_STREQ("hello", outStr) << outStr;
        }
        {
        char string[] = "HELLO 5! There?";
        char* outStr = BeStringUtilities::Strlwr(string);
        EXPECT_STREQ("hello 5! there?", outStr) << outStr;
        }
    }

//---------------------------------------------------------------------------------------
// @betest                                     Hassan.Arshad                  10/13
// Desc: Testing of Strupr method.
// 
//---------------------------------------------------------------------------------------
TEST (BeStringUtilitiesTests, Strupr)
    {
        {
        char string[] = "hello";
        char* outStr = BeStringUtilities::Strupr(string);
        EXPECT_STREQ("HELLO", outStr) << outStr;
        }
        {
        char string[] = "HELLO 5! There?";
        char* outStr = BeStringUtilities::Strupr(string);
        EXPECT_STREQ("HELLO 5! THERE?", outStr) << outStr;
        }
        {
            wchar_t const* nonasc = L"\u20AC"; // this is the Euro symbol
            Utf8String nonasc_utf8(nonasc);    // s/ be E2 82 AC 00
            ScopedArray<char> nonascbuf(nonasc_utf8.size() + 1);
            strcpy(nonascbuf.GetData(), nonasc_utf8.c_str());
            char* outStr = BeStringUtilities::Strupr(nonascbuf.GetData());
            EXPECT_STREQ(nonasc_utf8.c_str(), outStr);
        }
    }

//---------------------------------------------------------------------------------------
// @betest                                     Hassan.Arshad                  10/13
// Desc: Testing of CopyUtf16 method.
// 
//---------------------------------------------------------------------------------------
TEST (BeStringUtilitiesTests, CopyUtf16)
    {
    uint16_t string1[]=  {48,49,50,51,52,53,0};
    uint16_t string2[10] = {0 };
    Utf16CP inStr= string1;
  
    Utf16P outStr= string2;
    size_t outStrCapacity= BeStringUtilities::AsManyAsPossible;

    EXPECT_EQ(6, BeStringUtilities::Utf16Len(inStr));
    BeStringUtilities::CopyUtf16(outStr,outStrCapacity,inStr);
    EXPECT_EQ(6, BeStringUtilities::Utf16Len(outStr));

    // Out with less capacity 
    uint16_t string3[3]={0};
    Utf16P outStr2 = string3; 
    BeStringUtilities::CopyUtf16(outStr2, 3, inStr);
    EXPECT_EQ(2, BeStringUtilities::Utf16Len(outStr2));

    // Output with greater capacity that input
    uint16_t string4[10] = {0 };
    Utf16P outStr3 = string4;
    BeStringUtilities::CopyUtf16(outStr3, 10, inStr);
    EXPECT_EQ(6, BeStringUtilities::Utf16Len(outStr3));
    SUCCEED();
    }

//---------------------------------------------------------------------------------------
// @betest                                     Hassan.Arshad                  10/13
// Desc: Testing of Stricmp method.
// 
//---------------------------------------------------------------------------------------
TEST (BeStringUtilitiesTests, Stricmp)
    {
    char string0[] = "hello";
    char string1[] = "HeLLo";
    char string2[] = "hello2";
    char string3[] = "hello3";

    int status= BeStringUtilities::Stricmp(string0,string1);
    EXPECT_EQ(0,status)<<status;

    status = BeStringUtilities::Stricmp(string1, string2);
    EXPECT_GT(0, status) << status;

    status = BeStringUtilities::Stricmp(string3, string2);
    EXPECT_LT(0, status) << status;  
    }
//---------------------------------------------------------------------------------------
// @betest                                     Umar.Hayat                  12/15
//---------------------------------------------------------------------------------------
TEST (BeStringUtilitiesTests, NICompare)
    {
        {
        char string0[] = "hello";
        char string1[] = "HeLLo";
        char string2[] = "hello2";
        char string3[] = "Hello3";

        int status = BeStringUtilities::Strnicmp(string0, string1, 5);
        EXPECT_EQ(0, status) << status;

        status = BeStringUtilities::Strnicmp(string3, string2, 6);
        EXPECT_LT(0, status) << status;

        status = BeStringUtilities::Strnicmp(string2, string3, 6);
        EXPECT_GT(0, status) << status;

        status = BeStringUtilities::Strnicmp(string3, string2, 5);
        EXPECT_EQ(0, status) << status;
        }

        {
        wchar_t string0[] = L"hello";
        wchar_t string1[] = L"HeLLo";
        wchar_t string2[] = L"hello2";
        wchar_t string3[] = L"Hello3";

        int status = BeStringUtilities::Wcsnicmp(string0, string1, 5);
        EXPECT_EQ(0, status) << status;

        status = BeStringUtilities::Wcsnicmp(string3, string2, 6);
        EXPECT_LT(0, status) << status;

        status = BeStringUtilities::Wcsnicmp(string2, string3, 6);
        EXPECT_GT(0, status) << status;

        status = BeStringUtilities::Wcsnicmp(string3, string2, 5);
        EXPECT_EQ(0, status) << status;
        }
    }
//---------------------------------------------------------------------------------------
// @betest                                     Umar.Hayat                  12/15
//---------------------------------------------------------------------------------------
TEST (BeStringUtilitiesTests, LexicographicCompare)
    {
    wchar_t string0[] = L"Hello";
    wchar_t string1[] = L"Helloo";
    wchar_t string2[] = L"Hello9";
    wchar_t string3[] = L"Hello10";
    wchar_t string4[] = L"001";
    wchar_t string5[] = L"0001";
    wchar_t string6[] = L"000000000000000000";

    int status = BeStringUtilities::LexicographicCompare(string0, string0);
    EXPECT_TRUE(0 == status) << status;

    status = BeStringUtilities::LexicographicCompare(string0, string1);
    EXPECT_TRUE(status < 0) << status;

    status = BeStringUtilities::LexicographicCompare(string1, string0);
    EXPECT_TRUE(status > 0) << status;

    status = BeStringUtilities::LexicographicCompare(string2, string3);
    EXPECT_TRUE(status < 0) << status;

    status = BeStringUtilities::LexicographicCompare(string3, string2);
    EXPECT_TRUE(status > 0) << status;

    status = BeStringUtilities::LexicographicCompare(string4, string5);
    EXPECT_TRUE(0 == status) << status;

    status = BeStringUtilities::LexicographicCompare(string5, string6);
    EXPECT_TRUE(status > 0) << status;
    }
//---------------------------------------------------------------------------------------
// @betest                                     Umar.Hayat                  12/15
//---------------------------------------------------------------------------------------
TEST (BeStringUtilitiesTests, ReverseStr)
    {
    char  inStr[]  = TESTDATA_String;
    char * outStr = BeStringUtilities::Strrev(inStr);
    EXPECT_STREQ("=-)(*&^%$#@!tseTAsIsihT", outStr) << outStr;

    wchar_t  inStrW[] = TESTDATA_StringW;
    wchar_t * outStrW = BeStringUtilities::Wcsrev(inStrW);
    EXPECT_STREQ(L"=-)(*&^%$#@!tseTAsIsihT", outStrW) << outStrW;
    }
//---------------------------------------------------------------------------------------
// @betest                                     Umar.Hayat                  12/15
//---------------------------------------------------------------------------------------
TEST (BeStringUtilitiesTests, Duplicate)
    {
        {
        char const* inStr = TESTDATA_String;
        char const* outStr = BeStringUtilities::Strdup(inStr);
        EXPECT_TRUE(inStr != outStr);
        EXPECT_STREQ(inStr, outStr) ;
        delete outStr;
        }

        {
        wchar_t const* inStr = TESTDATA_StringW;
        wchar_t const* outStr = BeStringUtilities::Wcsdup(inStr);
        EXPECT_TRUE(inStr != outStr);
        EXPECT_STREQ(inStr, outStr);
        delete outStr;
        }
    }

//---------------------------------------------------------------------------------------
// @betest                                     Umar.Hayat                  12/15
//---------------------------------------------------------------------------------------
TEST (BeStringUtilitiesTests, Join)
    {
        {
        bvector<Utf8String> list;
        list.push_back("Hello");
        list.push_back("World");
        list.push_back("!");
        list.push_back("");

        Utf8String outStr = BeStringUtilities::Join(list, ",");
        EXPECT_STREQ("Hello,World,!,", outStr.c_str()) << outStr;
        }

        {
        bvector<Utf8CP> list;
        list.push_back("Hello");
        list.push_back("World");
        list.push_back("!");
        list.push_back("");

        Utf8String outStr = BeStringUtilities::Join(list, ",");
        EXPECT_STREQ("Hello,World,!,", outStr.c_str()) << outStr;
        }
    }
//---------------------------------------------------------------------------------------
// @betest                                     Umar.Hayat                  12/15
//---------------------------------------------------------------------------------------
TEST (BeStringUtilitiesTests, Split)
    {
        {
        WCharCP str = L"One,Two 3G4";
        bvector<WString> tokens;

        BeStringUtilities::Split(str, L", G", nullptr, tokens);
        ASSERT_EQ(4, tokens.size());
        EXPECT_STREQ(L"One", tokens[0].c_str());
        EXPECT_STREQ(L"Two", tokens[1].c_str());
        EXPECT_STREQ(L"3", tokens[2].c_str());
        EXPECT_STREQ(L"4", tokens[3].c_str());
        }
        
        {
        Utf8CP str = "One,Two 3G4";
        bvector<Utf8String> tokens;

        BeStringUtilities::Split(str, ", G", nullptr, tokens);
        ASSERT_EQ(4, tokens.size());
        EXPECT_STREQ("One", tokens[0].c_str());
        EXPECT_STREQ("Two", tokens[1].c_str());
        EXPECT_STREQ("3", tokens[2].c_str());
        EXPECT_STREQ("4", tokens[3].c_str());
        }
    }
//---------------------------------------------------------------------------------------
// @betest                                     Umar.Hayat                  12/15
//---------------------------------------------------------------------------------------
TEST (BeStringUtilitiesTests, ParseArguments)
    {
        {
        WCharCP str = L"One Two 3G4,\"Fourty Two\"";
        bvector<WString> tokens;

        BeStringUtilities::ParseArguments(tokens, str,L",");
        ASSERT_EQ(4, tokens.size());
        EXPECT_STREQ(L"One", tokens[0].c_str());
        EXPECT_STREQ(L"Two", tokens[1].c_str());
        EXPECT_STREQ(L"3G4", tokens[2].c_str());
        EXPECT_STREQ(L"Fourty Two", tokens[3].c_str());
        }
        
        {
        WCharCP str = L"1 \"2 3\"";
        WString tokens[3];

        uint32_t argFound = BeStringUtilities::ParseArguments(str, 3, &tokens[0], &tokens[1], &tokens[2]);
        ASSERT_EQ(2, argFound);
        EXPECT_STREQ(L"1", tokens[0].c_str());
        EXPECT_STREQ(L"2 3", tokens[1].c_str()); 
        }
    }

//---------------------------------------------------------------------------------------
// @betest                                     Hassan.Arshad                  10/13
// Desc: Testing of Wmemcpy method.
// 
//---------------------------------------------------------------------------------------
TEST (BeStringUtilitiesTests, BeStringUtilWmemcpy)
    {
    wchar_t dest[]= L"123456";
    const wchar_t src[]= L"DELETE";
 
    BeStringUtilities::Wmemcpy(dest, _countof(dest), src,  _countof(src));
    EXPECT_EQ(SUCCESS,BeStringUtilities::Wmemcpy(dest, _countof(dest), src,  _countof(src)));

    EXPECT_STREQ(src, dest);
    }
//---------------------------------------------------------------------------------------
// @betest                                     Hassan.Arshad                  10/13
// Desc: Testing of Wmemcpy method.
// 
//---------------------------------------------------------------------------------------
TEST (BeStringUtilitiesTests, BeStringUtilMemcpy)
    {
    const wchar_t src[]= L"DELETE";
    wchar_t dest[]= L"123456";
 
    VERIFY(BentleyStatus::SUCCESS == BeStringUtilities::Memcpy(dest, sizeof(dest), src, 3 * sizeof(wchar_t)));
    ASSERT_STREQ(L"DEL456", dest);
    VERIFY(BentleyStatus::SUCCESS == BeStringUtilities::Memcpy(dest, sizeof(dest), src, 0));
    ASSERT_STREQ(L"DEL456", dest);
    }

//---------------------------------------------------------------------------------------
// @betest                                     Hassan.Arshad                  10/13
// Desc: Testing of Utf16Len method.
// 
//---------------------------------------------------------------------------------------
TEST (BeStringUtilitiesTests, BeStringUtilUtf16Len)
    {
    uint16_t string1[]=  {72,69,76,76,79,0};
    Utf16CP string3= string1;

    size_t status= BeStringUtilities::Utf16Len(string3);
    EXPECT_EQ(5,status);
    }

//---------------------------------------------------------------------------------------
// @betest                                     Hassan.Arshad                  10/13
// Desc: Testing of CurrentLocaleToWChar method.
// 
//---------------------------------------------------------------------------------------
TEST (BeStringUtilitiesTests, BeStringCurrentLocaleToWChar)
    {
    char inChar[]= "Hello";
    WCharCP outWCharTest= L"Hello";
    wchar_t outWCharInitial[]= L"Hello";
    
    EXPECT_TRUE(0==wcscmp(outWCharTest,BeStringUtilities::CurrentLocaleCharToWChar(outWCharInitial,inChar,_countof(inChar) )));
    }

//---------------------------------------------------------------------------------------
// @betest                                     Hassan.Arshad                  10/13
//---------------------------------------------------------------------------------------
TEST (BeStringUtilitiesTests, BeStringCurrentLocaleToWCharStatusCheck)
    {
    char inChar[]= "Hello";
    WString outWCharInitial= L"Hello";
    
    BentleyStatus status= BeStringUtilities::CurrentLocaleCharToWChar(outWCharInitial,inChar );
    EXPECT_EQ(SUCCESS, status);
    }

//---------------------------------------------------------------------------------------
// @betest                                     Hassan.Arshad                  10/13
// Desc: Testing of IsUri8Encoded method.
// 
//---------------------------------------------------------------------------------------
TEST (BeStringUtilitiesTests, UriEncoding)
    {
    char test[] = "\"This a Test, OK?\"";
    Utf8CP inStr = test;
    
    // Encode
    Utf8String encodedStr = BeStringUtilities::UriEncode(inStr);
    ASSERT_STREQ("%22This%20a%20Test%2C%20OK%3F%22", encodedStr.c_str());

    //Check
    //EXPECT_TRUE(BeStringUtilities::IsUriEncoded(encodedStr.c_str()));
    //EXPECT_FALSE(BeStringUtilities::IsUriEncoded(inStr));

    //Decode
    Utf8String decodedStr = BeStringUtilities::UriDecode(encodedStr.c_str());
    EXPECT_STREQ("\"This a Test, OK?\"", decodedStr.c_str());
    
    // Decode SubURI
    Utf8String decodeSubStr = BeStringUtilities::UriDecode(decodedStr.c_str(), decodedStr.c_str() + 13);
    EXPECT_STREQ("\"This a Test,", decodeSubStr.c_str());    
    }

//---------------------------------------------------------------------------------------
// @betest                                      Sam.Wilson                      03/14
//---------------------------------------------------------------------------------------
TEST (BeStringUtilitiesTests, TestWcsstr)
    {
    wchar_t wcs[] = L"This is a simple string";
    auto pwc = wcsstr(wcs,L"simple");
    ASSERT_TRUE (NULL != pwc);
    EXPECT_TRUE (0==wcsncmp(pwc, L"simple", 6));

    pwc = wcsstr(wcs, L"sample");
    EXPECT_TRUE (NULL == pwc);

    pwc = wcsstr(wcs, wcs);
    ASSERT_TRUE (NULL != pwc);
    EXPECT_TRUE (pwc == wcs);

    pwc = wcsstr(wcs, L"g");
    ASSERT_TRUE (NULL != pwc);
    EXPECT_TRUE (0==wcscmp(pwc, L"g"));    // pwc should be pointing to the g at the end of the string
    }

#include <cwctype>
//---------------------------------------------------------------------------------------
// @betest                                      Sam.Wilson                      03/14
//---------------------------------------------------------------------------------------
TEST (BeStringUtilitiesTests, StrLwr)
    {
    char asc[] = "ASCII";
    BeStringUtilities::Strlwr(asc);
    EXPECT_STREQ( asc, "ascii" );

    // Start with a non-ascii string. In this case, it has no lower-case version.
    WCharCP nonasc = L"\u20AC"; // this is the Euro symbol
    //  Convert to UTF8 and lowercase it
    Utf8String nonasc_utf8(nonasc);    // s/ be E2 82 AC 00
    EXPECT_FALSE( nonasc_utf8.IsAscii() );
    nonasc_utf8.ToLower();
    WString nonascAfter(nonasc_utf8.c_str(), BentleyCharEncoding::Utf8);
    EXPECT_STREQ (nonascAfter.c_str(), nonasc); // s/ be a nop
    // Do the same thing using a char array
    ScopedArray<char> nonascbuf(nonasc_utf8.size() + 1);
    strcpy(nonascbuf.GetData(), nonasc_utf8.c_str());
    BeStringUtilities::Strlwr(nonascbuf.GetData());
    WString nonascAfterBuf(nonascbuf.GetData(), BentleyCharEncoding::Utf8);
    EXPECT_STREQ (nonascAfterBuf.c_str(), nonasc);

#ifdef COMMENT_OUT // *** does not work. depends on locale
    //  Now make sure that tolower and comparei agree. Use a non-ascii string that has a different lowercase version.
    wchar_t Ntilde[] = L"\u00D1";
    wchar_t ntilde[] = L"\u00F1";

    EXPECT_TRUE( std::towlower(*Ntilde) == *ntilde );

    EXPECT_TRUE(                    wcscmp(Ntilde, ntilde) != 0 );
    EXPECT_TRUE( BeStringUtilities::Wcsicmp(Ntilde, ntilde) == 0 );
    wchar_t wbuf[_countof(Ntilde)];
    wcscpy(wbuf, Ntilde);
    BeStringUtilities::Wcslwr(wbuf);
    EXPECT_TRUE( wcscmp(ntilde, wbuf) == 0 );
    EXPECT_TRUE( wcscmp(Ntilde, wbuf) != 0 );
    EXPECT_TRUE( BeStringUtilities::Wcsicmp(Ntilde, wbuf) == 0 );

    WCharCP nonascwithcase = L"\u00D1"; // Ntilde
    WString nonascwithcaseWString(nonascwithcase);
    WString nonascwithcaseWStringLower(nonascwithcaseWString);
    nonascwithcaseWStringLower.ToLower(); // s/b \u00F1 ntilde
    EXPECT_TRUE( nonascwithcaseWString.CompareTo(nonascwithcaseWStringLower) != 0 );
    EXPECT_TRUE( nonascwithcaseWString.CompareToI (nonascwithcaseWStringLower) == 0 );

    Utf8String nonascwithcaseUtf8String(nonascwithcase); // s/be 0xC3 0x91 
    Utf8String nonascwithcaseUtf8StringLower(nonascwithcaseUtf8String);
    nonascwithcaseUtf8StringLower.ToLower(); // s/be 0xC3 0xB1
    EXPECT_TRUE( nonascwithcaseUtf8String.CompareTo(nonascwithcaseUtf8StringLower) != 0 );
    EXPECT_TRUE( nonascwithcaseUtf8String.CompareToI(nonascwithcaseUtf8StringLower) == 0 );
#endif
    }

//---------------------------------------------------------------------------------------
// @betest                                      Jeff.Marker                    11/15
//---------------------------------------------------------------------------------------
TEST (BeStringUtilitiesTests, IsInvalidUtf8Sequence)
    {
    static const Utf8CP TEST_URI = "pw://VILTEST2-5.bentley.com:PW_Ora/Documents/Ega/variuos_names/%AD%E4%CE%F3n%E5,%FD%85%DD%FC%BF%EB%B5%A4%C8gY.pdf";
    ASSERT_FALSE(BeStringUtilities::IsInvalidUtf8Sequence(TEST_URI));
    Utf8String decodedUri = BeStringUtilities::UriDecode(TEST_URI);
    ASSERT_TRUE(BeStringUtilities::IsInvalidUtf8Sequence(decodedUri.c_str()));
    }

//---------------------------------------------------------------------------------------
//                                       Jeff.Marker                 10/14
//---------------------------------------------------------------------------------------
static void initBeStringUtilities()
    {
    BeFileName assetsDir;
    BeTest::GetHost().GetDgnPlatformAssetsDirectory(assetsDir);
    BeStringUtilities::Initialize(assetsDir);
    }


//---------------------------------------------------------------------------------------
// @betest                                      Shaun.Sewall                    08/11
//---------------------------------------------------------------------------------------
TEST(BeStringUtilitiesTests, RoundtripUtf8)
    {
    // The first caller to convert strings in a process has to ensure BeStringUtilities::Initialize is called.
    initBeStringUtilities();

    Utf8String strUtf8;
    BeStringUtilities::WCharToUtf8(strUtf8, TESTDATA_StringW);

    WString strWString;
    BeStringUtilities::Utf8ToWChar(strWString, strUtf8.c_str());

    ASSERT_EQ(0, wcscmp(TESTDATA_StringW, strWString.c_str()));

    WCharP strW = new WChar[30];
    BeStringUtilities::Utf8ToWChar(strW, strUtf8.c_str(), 30);
    ASSERT_STREQ(TESTDATA_StringW, strW);

    SUCCEED();
    delete strW;
    }

//---------------------------------------------------------------------------------------
// @betest                                      Shaun.Sewall                    08/11
//---------------------------------------------------------------------------------------
TEST(BeStringUtilitiesTests, RoundtripUtf16)
    {
    // The first caller to convert strings in a process has to ensure BeStringUtilities::Initialize is called.
    initBeStringUtilities();

    Utf16Buffer strUtf16;
    BeStringUtilities::WCharToUtf16(strUtf16, TESTDATA_StringW);

    WString strWString;
    BeStringUtilities::Utf16ToWChar(strWString, strUtf16.data());

    ASSERT_EQ(0, wcscmp(TESTDATA_StringW, strWString.c_str()));

    // Empty Utf16 String
    BeStringUtilities::WCharToUtf16(strUtf16, L"");

    BeStringUtilities::Utf16ToWChar(strWString, strUtf16.data());

    ASSERT_EQ(0, wcscmp(L"", strWString.c_str()));
    
    SUCCEED();
    }

//---------------------------------------------------------------------------------------
// @betest                                      Umar.Hayat                    02/16
//---------------------------------------------------------------------------------------
TEST(BeStringUtilitiesTests, Utf16ToUtf8)
    {
    // The first caller to convert strings in a process has to ensure BeStringUtilities::Initialize is called.
    initBeStringUtilities();

    Utf16Buffer strUtf16;
    BeStringUtilities::WCharToUtf16(strUtf16, TESTDATA_StringW);

    Utf8String strWString;
    BeStringUtilities::Utf16ToUtf8(strWString, strUtf16.data());

    EXPECT_STREQ( TESTDATA_String, strWString.c_str());

    // Empty Utf16 String
    BeStringUtilities::WCharToUtf16(strUtf16, L"");

    BeStringUtilities::Utf16ToUtf8(strWString, strUtf16.data());

    EXPECT_STREQ("", strWString.c_str());

    SUCCEED();
    }

//---------------------------------------------------------------------------------------
// @betest                                      
//---------------------------------------------------------------------------------------
TEST(BeStringUtilitiesTests, Itow)
    {
    wchar_t buf[10];
    ASSERT_TRUE( BeStringUtilities::Itow(buf, 1, _countof(buf), 10) == SUCCESS );
    ASSERT_TRUE( 0==wcscmp(buf, L"1") );

    ASSERT_TRUE( BeStringUtilities::Itow(buf, 1, _countof(buf), 16) == SUCCESS );
    ASSERT_TRUE( 0==wcscmp(buf, L"1") );

    ASSERT_TRUE( BeStringUtilities::Itow(buf, 1, _countof(buf), 2) == SUCCESS );
    ASSERT_TRUE( 0==wcscmp(buf, L"1") );

#if defined (WIP_UNDERSIZED_BUFFER_IS_FATAL_ERROR_ON_WINDOWS)
    ASSERT_TRUE( BeStringUtilities::Itow(buf, 1, 0, 10) != SUCCESS );
    ASSERT_TRUE( BeStringUtilities::Itow(buf, 1, 1, 10) != SUCCESS );
#endif
    ASSERT_TRUE( BeStringUtilities::Itow(buf, 1, 2, 10) == SUCCESS );
    ASSERT_TRUE( 0==wcscmp(buf, L"1") );

    ASSERT_TRUE( BeStringUtilities::Itow(buf, 16, _countof(buf), 10) == SUCCESS );
    ASSERT_TRUE( 0==wcscmp(buf, L"16") );

    ASSERT_TRUE( BeStringUtilities::Itow(buf, 16, _countof(buf), 16) == SUCCESS );
    ASSERT_TRUE( 0==wcscmp(buf, L"10") );

    ASSERT_TRUE( BeStringUtilities::Itow(buf, 16, _countof(buf), 2) == SUCCESS );
    ASSERT_TRUE( 0==wcscmp(buf, L"10000") );

#if defined (WIP_UNDERSIZED_BUFFER_IS_FATAL_ERROR_ON_WINDOWS)
    ASSERT_TRUE( BeStringUtilities::Itow(buf, 16, 0, 10) != SUCCESS );
    ASSERT_TRUE( BeStringUtilities::Itow(buf, 16, 1, 10) != SUCCESS );
    ASSERT_TRUE( BeStringUtilities::Itow(buf, 16, 2, 10) != SUCCESS );
#endif
    ASSERT_TRUE( BeStringUtilities::Itow(buf, 16, 3, 10) == SUCCESS );
    ASSERT_TRUE( 0==wcscmp(buf, L"16") );

    for (int i=0; i<1000; ++i)
        {
        ASSERT_TRUE( SUCCESS == BeStringUtilities::Itow(buf, i, _countof(buf), 10) );
        ASSERT_TRUE( WPrintfString(L"%d", i) == buf );

        ASSERT_TRUE( SUCCESS == BeStringUtilities::Itow(buf, i, _countof(buf), 16) );
        ASSERT_TRUE( WPrintfString(L"%x", i) == buf );

        ASSERT_TRUE( SUCCESS == BeStringUtilities::Itow(buf, i, _countof(buf), 8) );
        ASSERT_TRUE( WPrintfString(L"%o", i) == buf );
        }
    }

//---------------------------------------------------------------------------------------
// @betest                                      
//---------------------------------------------------------------------------------------
TEST(BeStringUtilitiesTests, Utf16ToWCharTest1)
    {
    // The first caller to convert strings in a process has to ensure BeStringUtilities::Initialize is called.
    initBeStringUtilities();

    CharCP  const_ascii  = "ascii";
    WCharCP const_asciiW = L"ascii";
    Utf16Buffer utf16;
    BeStringUtilities::Utf8ToUtf16(utf16, const_ascii);    // utf8->utf16
    WString wstr;
    BeStringUtilities::Utf16ToWChar(wstr, utf16.data());   // utf16->wchar
    ASSERT_TRUE( wstr.compare(const_asciiW) == 0 );
    Utf16Buffer utf162;
    BeStringUtilities::WCharToUtf16(utf162, wstr.c_str(), BeStringUtilities::AsManyAsPossible);    // utf16<-wchar
    ASSERT_TRUE (BeStringUtilities::CompareUtf16(utf162.data(), utf16.data()) == 0);
    char asc[256];
    BeStringUtilities::WCharToCurrentLocaleChar(asc, wstr.c_str(), _countof(asc)); // locale <- wchar
    ASSERT_TRUE (0 == strcmp(asc, const_ascii) );
    }

//---------------------------------------------------------------------------------------
// @betest                                      
//---------------------------------------------------------------------------------------
TEST(BeStringUtilitiesTests, FmtLongLong)
    {
    wchar_t buf[64];

    uint64_t i64_minus_one = -1;
    *buf = 0;
    BeStringUtilities::Snwprintf(buf, L"%llx", i64_minus_one);
    ASSERT_STREQ( buf, L"ffffffffffffffff");
    *buf = 0;
    BeStringUtilities::Snwprintf(buf, L"%lld", i64_minus_one);
    ASSERT_STREQ( buf, L"-1");
    *buf = 0;
    //BeStringUtilities::Snwprintf (buf, L"%I64x", i64_minus_one);
    //ASSERT_STREQ( buf, L"ffffffffffffffff");
    //*buf = 0;
    //BeStringUtilities::Snwprintf (buf, L"%I64d", i64_minus_one);
    //ASSERT_STREQ( buf, L"-1");

    uint64_t i64_uint64_max = UINT64_MAX;
    *buf = 0;
    BeStringUtilities::Snwprintf(buf, L"%llx", i64_uint64_max);
    ASSERT_STREQ( buf, L"ffffffffffffffff");
    *buf = 0;
    BeStringUtilities::Snwprintf(buf, L"%lld", i64_uint64_max);
    ASSERT_STREQ( buf, L"-1");
    *buf = 0;
    //BeStringUtilities::Snwprintf (buf, L"%I64x", i64_uint64_max);
    //ASSERT_STREQ( buf, L"ffffffffffffffff");
    //*buf = 0;
    //BeStringUtilities::Snwprintf (buf, L"%I64d", i64_uint64_max);
    //ASSERT_STREQ( buf, L"-1");

    uint64_t i64_int64_max = INT64_MAX;
    *buf = 0;
    BeStringUtilities::Snwprintf(buf, L"%llx", i64_int64_max);
    ASSERT_STREQ( buf, L"7fffffffffffffff");
    *buf = 0;
    BeStringUtilities::Snwprintf(buf, L"%lld", i64_int64_max);
    ASSERT_STREQ( buf, L"9223372036854775807");
    *buf = 0;
    //BeStringUtilities::Snwprintf (buf, L"%I64x", i64_int64_max);
    //ASSERT_STREQ( buf, L"7fffffffffffffff");
    //*buf = 0;
    //BeStringUtilities::Snwprintf (buf, L"%I64d", i64_int64_max);
    //ASSERT_STREQ( buf, L"9223372036854775807");

    uint64_t i64_one = 1;
    *buf = 0;
    BeStringUtilities::Snwprintf(buf, L"%llx", i64_one);
    ASSERT_STREQ( buf, L"1");
    *buf = 0;
    BeStringUtilities::Snwprintf(buf, L"%lld", i64_one);
    ASSERT_STREQ( buf, L"1");
    *buf = 0;
    //BeStringUtilities::Snwprintf (buf, L"%I64x", i64_one);
    //ASSERT_STREQ( buf, L"1");
    //*buf = 0;
    //BeStringUtilities::Snwprintf (buf, L"%I64d", i64_one);
    //ASSERT_STREQ( buf, L"1");

    uint64_t i64_zero = 0;
    *buf = 0;
    BeStringUtilities::Snwprintf(buf, L"%llx", i64_zero);
    ASSERT_STREQ( buf, L"0");
    *buf = 0;
    BeStringUtilities::Snwprintf(buf, L"%lld", i64_zero);
    ASSERT_STREQ( buf, L"0");
    *buf = 0;
    //BeStringUtilities::Snwprintf (buf, L"%I64x", i64_zero);
    //ASSERT_STREQ( buf, L"0");
    //*buf = 0;
    //BeStringUtilities::Snwprintf (buf, L"%I64d", i64_zero);
    //ASSERT_STREQ( buf, L"0");

    uint64_t i64_max_int = (uint64_t)INT32_MAX;
    *buf = 0;
    BeStringUtilities::Snwprintf(buf, L"%llx", i64_max_int);
    ASSERT_STREQ( buf, L"7fffffff");
    *buf = 0;
    BeStringUtilities::Snwprintf(buf, L"%lld", i64_max_int);
    ASSERT_STREQ( buf, L"2147483647");
    *buf = 0;
    //BeStringUtilities::Snwprintf (buf, L"%I64x", i64_max_int);
    //ASSERT_STREQ( buf, L"7fffffff");
    //*buf = 0;
    //BeStringUtilities::Snwprintf (buf, L"%I64d", i64_max_int);
    //ASSERT_STREQ( buf, L"2147483647");

    uint64_t i64_uint32_max = (uint64_t)UINT32_MAX;
    *buf = 0;
    BeStringUtilities::Snwprintf(buf, L"%llx", i64_uint32_max);
    ASSERT_STREQ( buf, L"ffffffff");
    *buf = 0;
    BeStringUtilities::Snwprintf(buf, L"%lld", i64_uint32_max);
    ASSERT_STREQ( buf, L"4294967295");
    *buf = 0;
    //BeStringUtilities::Snwprintf (buf, L"%I64x", i64_uint32_max);
    //ASSERT_STREQ( buf, L"ffffffff");
    //*buf = 0;
    //BeStringUtilities::Snwprintf (buf, L"%I64d", i64_uint32_max);
    //ASSERT_STREQ( buf, L"4294967295");

    uint64_t i64_uint32_max_plus_one = (uint64_t)UINT32_MAX + 1;
    *buf = 0;
    BeStringUtilities::Snwprintf(buf, L"%llx", i64_uint32_max_plus_one);
    ASSERT_STREQ( buf, L"100000000");
    *buf = 0;
    BeStringUtilities::Snwprintf(buf, L"%lld", i64_uint32_max_plus_one);
    ASSERT_STREQ( buf, L"4294967296");
    *buf = 0;
    //BeStringUtilities::Snwprintf (buf, L"%I64x", i64_uint32_max_plus_one);
    //ASSERT_STREQ( buf, L"100000000");
    //*buf = 0;
    //BeStringUtilities::Snwprintf (buf, L"%I64d", i64_uint32_max_plus_one);
    //ASSERT_STREQ( buf, L"4294967296");    
    }

//---------------------------------------------------------------------------------------
// @betest                                      Umar.hayat                          12/15
//---------------------------------------------------------------------------------------
TEST (BeStringUtilitiesTests, FormatUInt64FromUtf8)
    {
        {
        uint64_t number = 0ULL;
        Utf8String str;
        str.reserve(2); //max length in hex format for an UInt64 (incl. trailing \0)
        BeStringUtilities::FormatUInt64((Utf8P)str.data(), number);
        ASSERT_STREQ ("0", str.c_str());
        }

        {
        uint64_t number = 43123ULL;
        Utf8String str;
        str.reserve(6); //max length in hex format for an UInt64 (incl. trailing \0)
        BeStringUtilities::FormatUInt64((Utf8P)str.data(), number);
        ASSERT_STREQ ("43123", str.c_str());
        }

        {
        uint64_t number = 14235263432521323ULL;
        Utf8String str;
        str.reserve(21); //max length in hex format for an UInt64 (incl. trailing \0)
        BeStringUtilities::FormatUInt64((Utf8P)str.data(), number);
        ASSERT_STREQ ("14235263432521323", str.c_str());
        }
}
//---------------------------------------------------------------------------------------
// @betest                                      Umar.hayat                          12/15
//---------------------------------------------------------------------------------------
TEST (BeStringUtilitiesTests, HexFormatOptions)
    {
        {
        uint64_t number = 65297ULL;
        WString str;
        str.reserve(10); //max length in hex format for an UInt64 (incl. trailing \0)
        BeStringUtilities::FormatUInt64((WCharP) str.data(), 10,number,HexFormatOptions::None);
        EXPECT_STREQ (L"ff11", str.c_str());
        }
        
        {
        uint64_t number = 65297ULL;
        WString str;
        str.reserve(10); //max length in hex format for an UInt64 (incl. trailing \0)
        BeStringUtilities::FormatUInt64((WCharP) str.data(), 10,number,HexFormatOptions::None,6);
        EXPECT_STREQ (L"  ff11", str.c_str());
        }
        
        {
        uint64_t number = 65297ULL;
        WString str;
        str.reserve(10); //max length in hex format for an UInt64 (incl. trailing \0)
        BeStringUtilities::FormatUInt64((WCharP) str.data(), 10,number,HexFormatOptions::LeadingZeros,6);
        EXPECT_STREQ (L"00ff11", str.c_str());
        }

        {
        uint64_t number = 65297ULL;
        WString str;
        str.reserve(10); //max length in hex format for an UInt64 (incl. trailing \0)
        BeStringUtilities::FormatUInt64((WCharP) str.data(), 10,number,HexFormatOptions::UsePrecision,6);
        EXPECT_STREQ (L"  ff11", str.c_str());
        }
        
        {
        uint64_t number = 65297ULL;
        WString str;
        str.reserve(12); //max length in hex format for an UInt64 (incl. trailing \0)
        int opts = (int)HexFormatOptions::LeftJustify | (int)HexFormatOptions::Uppercase | (int)HexFormatOptions::UsePrecision | (int)HexFormatOptions::IncludePrefix;
        BeStringUtilities::FormatUInt64((WCharP)str.data(), 12, number, (HexFormatOptions)opts, 10, 6);
        EXPECT_STREQ (L"0X00FF11  ", str.c_str());
        }
    }
//---------------------------------------------------------------------------------------
// @betest                                      Umar.hayat                          12/15
//---------------------------------------------------------------------------------------
TEST (BeStringUtilitiesTests, HexFormatOptionsUtf8)
    {
        {
        uint64_t number = 65297ULL;
        Utf8String str;
        str.reserve(10); //max length in hex format for an UInt64 (incl. trailing \0)
        BeStringUtilities::FormatUInt64((Utf8P) str.data(), 10,number,HexFormatOptions::None);
        EXPECT_STREQ ("ff11", str.c_str());
        }
        
        {
        uint64_t number = 65297ULL;
        Utf8String str;
        str.reserve(10); //max length in hex format for an UInt64 (incl. trailing \0)
        BeStringUtilities::FormatUInt64((Utf8P) str.data(), 10,number,HexFormatOptions::None,6);
        EXPECT_STREQ ("  ff11", str.c_str());
        }
        
        {
        uint64_t number = 65297ULL;
        Utf8String str;
        str.reserve(10); //max length in hex format for an UInt64 (incl. trailing \0)
        BeStringUtilities::FormatUInt64((Utf8P) str.data(), 10,number,HexFormatOptions::LeadingZeros,6);
        EXPECT_STREQ ("00ff11", str.c_str());
        }

        {
        uint64_t number = 65297ULL;
        Utf8String str;
        str.reserve(10); //max length in hex format for an UInt64 (incl. trailing \0)
        BeStringUtilities::FormatUInt64((Utf8P) str.data(), 10,number,HexFormatOptions::UsePrecision,6);
        EXPECT_STREQ ("  ff11", str.c_str());
        }
        
        {
        uint64_t number = 65297ULL;
        Utf8String str;
        str.reserve(12); //max length in hex format for an UInt64 (incl. trailing \0)
        int opts = (int)HexFormatOptions::LeftJustify | (int)HexFormatOptions::Uppercase | (int)HexFormatOptions::UsePrecision | (int)HexFormatOptions::IncludePrefix;
        BeStringUtilities::FormatUInt64((Utf8P)str.data(), 12, number, (HexFormatOptions)opts, 10, 6);
        EXPECT_STREQ ("0X00FF11  ", str.c_str());
        }
    }

//---------------------------------------------------------------------------------------
// @betest                                      Krischan.Eberle                    09/13
//---------------------------------------------------------------------------------------
TEST (BeStringUtilitiesTests, FormatHexUInt64)
    {
        {
        uint64_t number = 0ULL;
        Utf8String str;
        str.reserve(17); //max length in hex format for an UInt64 (incl. trailing \0)
        BeStringUtilities::FormatHexUInt64((Utf8P) str.data(), number);
        ASSERT_STREQ ("0", str.c_str());
        }

        {
        uint64_t number = 15ULL;
        Utf8String str;
        str.reserve(17); //max length in hex format for an UInt64 (incl. trailing \0)
        BeStringUtilities::FormatHexUInt64((Utf8P)str.data(), number);
        ASSERT_STREQ ("f", str.c_str());
        }

        {
        uint64_t number = 14235263432521323ULL;
        Utf8String str;
        str.reserve(17); //max length in hex format for an UInt64 (incl. trailing \0)
        BeStringUtilities::FormatHexUInt64((Utf8P)str.data(), number);
        ASSERT_STREQ ("3292e58c2df66b", str.c_str());
        }
    }

//---------------------------------------------------------------------------------------
// @betest                                      Krischan.Eberle                    09/13
//---------------------------------------------------------------------------------------
TEST (BeStringUtilitiesTests, ParseUInt64)
    {
    BentleyStatus stat;

    uint64_t number = BeStringUtilities::ParseUInt64("14235263432521323", &stat);
    ASSERT_EQ(SUCCESS, stat);
    ASSERT_EQ(14235263432521323ULL, number);

    number = BeStringUtilities::ParseUInt64("00014235263432521323", &stat);
    ASSERT_EQ(SUCCESS, stat);
    ASSERT_EQ(14235263432521323ULL, number);

    number = BeStringUtilities::ParseUInt64("-1423526343", &stat);
    ASSERT_EQ(ERROR, stat);
    ASSERT_EQ(0ULL, number);

    number = BeStringUtilities::ParseUInt64("0xff", &stat);
    ASSERT_EQ(SUCCESS, stat);
    ASSERT_EQ(0xff, number);

    number = BeStringUtilities::ParseUInt64("0X003292E58C2DF66B", &stat);
    ASSERT_EQ(SUCCESS, stat);
    ASSERT_EQ(14235263432521323ULL, number);

    number = BeStringUtilities::ParseUInt64("0xffnonsense", &stat);
    ASSERT_EQ(ERROR, stat);
    ASSERT_EQ(0ULL, number);

    number = BeStringUtilities::ParseUInt64("ff", &stat);
    ASSERT_EQ(ERROR, stat);
    ASSERT_EQ(0ULL, number);

    number = BeStringUtilities::ParseUInt64("1234aa54345", &stat);
    ASSERT_EQ(ERROR, stat);
    ASSERT_EQ(0ULL, number);

    number = BeStringUtilities::ParseUInt64("blabla", &stat);
    ASSERT_EQ(ERROR, stat);
    ASSERT_EQ(0ULL, number);

    number = BeStringUtilities::ParseHex("0x3292E58C2DF66B", &stat);
    ASSERT_EQ(SUCCESS, stat);
    ASSERT_EQ(14235263432521323ULL, number);

    number = BeStringUtilities::ParseHex("0X003292E58C2DF66B", &stat);
    ASSERT_EQ(SUCCESS, stat);
    ASSERT_EQ(14235263432521323ULL, number);
    
    number = BeStringUtilities::ParseHex("3292E58C2DF66B", &stat);
    ASSERT_EQ(SUCCESS, stat);
    ASSERT_EQ(14235263432521323ULL, number);
    
    number = BeStringUtilities::ParseHex("0X3292E58C2DF66B", &stat);
    ASSERT_EQ(SUCCESS, stat);
    ASSERT_EQ(14235263432521323ULL, number);

    number = BeStringUtilities::ParseHex("0x003292E58C2DF66B", &stat);
    ASSERT_EQ(SUCCESS, stat);
    ASSERT_EQ(14235263432521323ULL, number);

    number = BeStringUtilities::ParseHex("0X1", &stat);
    ASSERT_EQ(SUCCESS, stat);
    ASSERT_EQ(1ULL, number);

    number = BeStringUtilities::ParseHex("-1423526343", &stat);
    ASSERT_EQ(ERROR, stat);
    ASSERT_EQ(0ULL, number);
    
    number = BeStringUtilities::ParseHex("blabla", &stat);
    ASSERT_EQ(0ULL, number);
    ASSERT_EQ(ERROR, stat);
    }

//---------------------------------------------------------------------------------------
// @betest                                      Umar.Hayat                    02/16
//---------------------------------------------------------------------------------------
TEST (BeStringUtilitiesTests, Wtof)
    {
    EXPECT_DOUBLE_EQ(0.0, BeStringUtilities::Wtof(L"0"));
    EXPECT_DOUBLE_EQ(1.0, BeStringUtilities::Wtof(L"1"));
    EXPECT_DOUBLE_EQ(0.0, BeStringUtilities::Wtof(L"0.0"));
    EXPECT_DOUBLE_EQ(1.0, BeStringUtilities::Wtof(L"1.0"));
    EXPECT_NEAR(1.10,   BeStringUtilities::Wtof(L"1.10"), 0.0001);
    EXPECT_NEAR(1.01,   BeStringUtilities::Wtof(L"1.01"), 0.01);
    EXPECT_NEAR(1.001,  BeStringUtilities::Wtof(L"1.001"), 0.001);
    EXPECT_NEAR(1.0001, BeStringUtilities::Wtof(L"1.0001"), 0.0001);
    EXPECT_NEAR(1.00001,    BeStringUtilities::Wtof(L"1.00001"), 0.00001);
    EXPECT_NEAR(1.000001,   BeStringUtilities::Wtof(L"1.000001"), 0.000001);

    EXPECT_NEAR(-1.0, BeStringUtilities::Wtof(L"-1.0"),0.0001);
    EXPECT_DOUBLE_EQ(0.0, BeStringUtilities::Wtof(L"-0"));
    }

//---------------------------------------------------------------------------------------
// @betest                                      Umar.Hayat                    02/16
//---------------------------------------------------------------------------------------
TEST (BeStringUtilitiesTests, Wtoi)
    {
    EXPECT_EQ(0,    BeStringUtilities::Wtoi(L"0"));
    EXPECT_EQ(1,    BeStringUtilities::Wtoi(L"1"));
    EXPECT_EQ(0,    BeStringUtilities::Wtoi(L"0.0"));
    EXPECT_EQ(100,    BeStringUtilities::Wtoi(L"100"));
    EXPECT_EQ(1,    BeStringUtilities::Wtoi(L"01"));
    EXPECT_EQ(999999, BeStringUtilities::Wtoi(L"999999"));

    EXPECT_EQ(-10,    BeStringUtilities::Wtoi(L"-10"));
    EXPECT_EQ(0, BeStringUtilities::Wtoi(L"-0"));
    }

//---------------------------------------------------------------------------------------
// @betest                                      Umar.Hayat                    02/16
//---------------------------------------------------------------------------------------
TEST (BeStringUtilitiesTests, MemMove)
    {
    char str[] = "foo-bar";
 
    BeStringUtilities::Memmove(&str[3],4, &str[4], 4);

    EXPECT_STREQ("foobar", str);
    }

//---------------------------------------------------------------------------------------
// @betest                                      Umar.Hayat                    02/16
//---------------------------------------------------------------------------------------
TEST (BeStringUtilitiesTests, WMemMove)
    {
    wchar_t str[] = L"foo-bar";
 
    BeStringUtilities::Wmemmove(&str[3],4, &str[4], 4);

    EXPECT_STREQ(L"foobar", str);
    }

//---------------------------------------------------------------------------------------
// @betest                                      Umar.Hayat                    02/16
//---------------------------------------------------------------------------------------
TEST (BeStringUtilitiesTests, Wcslwr)
    {
    wchar_t str1[] = L"ASCII";
    EXPECT_STREQ(L"ascii",  BeStringUtilities::Wcslwr(str1));
    wchar_t str2[] = L"Ascii";
    EXPECT_STREQ(L"ascii", BeStringUtilities::Wcslwr(str2));
    wchar_t str3[] = L"Dgn V8";
    EXPECT_STREQ(L"dgn v8", BeStringUtilities::Wcslwr(str3));

    // Start with a non-ascii string. In this case, it has no lower-case version. So, lwr should do nothing.
    WCharCP nonasc = L"\u20AC"; // this is the Euro symbol
    WChar nonasc_buf[2] = {L'\u20AC', L'\0'};
    EXPECT_STREQ(nonasc, BeStringUtilities::Wcslwr(nonasc_buf));
    }

//---------------------------------------------------------------------------------------
// @betest                                      Umar.Hayat                    02/16
//---------------------------------------------------------------------------------------
TEST (BeStringUtilitiesTests, Wcsupr)
    {
    wchar_t str1[] = L"ascii";
    EXPECT_STREQ(L"ASCII", BeStringUtilities::Wcsupr(str1));
    wchar_t str2[] = L"Ascii";
    EXPECT_STREQ(L"ASCII", BeStringUtilities::Wcsupr(str2));
    wchar_t str3[] = L"Dgn v8";
    EXPECT_STREQ(L"DGN V8", BeStringUtilities::Wcsupr(str3));

    // Start with a non-ascii string. In this case, it has no upper-case version. So, upr should do nothing.
    WCharCP nonasc = L"\u20AC"; // this is the Euro symbol
    WChar nonasc_buf[2] = {L'\u20AC', L'\0'};
    EXPECT_STREQ(nonasc, BeStringUtilities::Wcsupr(nonasc_buf));
    }

//---------------------------------------------------------------------------------------
// @betest                                     Umar.Hayat                  02/16
//---------------------------------------------------------------------------------------
TEST (BeStringUtilitiesTests, ParseDelimitedString)
    {
    WCharCP str = L"One Two 3G4,\t\"Fourty Two\"";
    bvector<WString> tokens;

    BeStringUtilities::ParseDelimitedString(tokens, str, L", ");
    wprintf(L"%ls\n%ls\n", tokens[0].c_str(), tokens[1].c_str());
    ASSERT_EQ(4, tokens.size());
    EXPECT_STREQ(L"One", tokens[0].c_str());
    EXPECT_STREQ(L"Two", tokens[1].c_str());
    EXPECT_STREQ(L"3G4", tokens[2].c_str());
    EXPECT_STREQ(L"Fourty Two", tokens[3].c_str());
    }
//---------------------------------------------------------------------------------------
// @betest                                     Umar.Hayat                  03/16
//---------------------------------------------------------------------------------------
TEST(BeStringUtilitiesTests, WCharUtf16Roundtrip)
    {
    // The first caller to convert strings in a process has to ensure BeStringUtilities::Initialize is called.
    initBeStringUtilities();

    WString expected(TESTDATA_StringW);
    Utf16P strUtf16 = new Utf16Char[expected.size() + 1];
    EXPECT_TRUE(SUCCESS == BeStringUtilities::WCharToUtf16(strUtf16, expected.size() + 1, expected.c_str()));
    
    WString strWString;
    strWString.reserve(expected.size() + 1);

    BeStringUtilities::Utf16ToWChar((WCharP)strWString.data(), expected.size() + 1, strUtf16);

    EXPECT_EQ(0, wcscmp(expected.c_str(), strWString.c_str()));
    delete strUtf16;
    }

#define EXPECT_SPRINTF_SSCANF(number,stringifiedNumber,Type,printfFormat,scanfFormat)\
        {\
        Type num = (Type) number;\
        Utf8String actualStr;\
        actualStr.Sprintf(printfFormat, num);\
        actualStr.ToLower();\
        EXPECT_STREQ(stringifiedNumber, actualStr.c_str()) << " Utf8String::Sprintf with " << #Type;\
        Type actualNumber = (Type) 0;\
        BE_STRING_UTILITIES_UTF8_SSCANF(stringifiedNumber, scanfFormat, &actualNumber);\
        EXPECT_EQ(number, actualNumber) << " BE_STRING_UTILITIES_UTF8_SSCANF with " << #Type << " actualNumber=" << actualNumber;\
        }

//---------------------------------------------------------------------------------------
// @betest                                     Krischan.Eberle                  04/16
//---------------------------------------------------------------------------------------
TEST(BeStringUtilitiesTests, SprintfSscanf)
    {
    #ifdef FAILS_ON_ANDROID
    EXPECT_SPRINTF_SSCANF(-8, "-8", int8_t, "%" PRId8, "%" SCNd8);
    EXPECT_SPRINTF_SSCANF(8, "8", uint8_t, "%" PRIu8, "%" SCNu8);
    EXPECT_SPRINTF_SSCANF(8, "8", uint8_t, "%" PRIx8, "%" SCNx8);
    #endif

    EXPECT_SPRINTF_SSCANF(-1616, "-1616", int16_t, "%" PRId16, "%" SCNd16);
    EXPECT_SPRINTF_SSCANF(1616, "1616", uint16_t, "%" PRIu16, "%" SCNu16);
    EXPECT_SPRINTF_SSCANF(1616, "650", uint16_t, "%" PRIx16, "%" SCNx16);

    EXPECT_SPRINTF_SSCANF(-323232, "-323232", int32_t, "%" PRId32, "%" SCNd32);
    EXPECT_SPRINTF_SSCANF(323232, "323232", uint32_t, "%" PRIu32, "%" SCNu32);
    EXPECT_SPRINTF_SSCANF(323232,"4eea0", uint32_t, "%" PRIx32, "%" SCNx32);

    EXPECT_SPRINTF_SSCANF(-64646464, "-64646464", int64_t, "%" PRId64, "%" SCNd64);
    EXPECT_SPRINTF_SSCANF(64646464, "64646464", uint64_t, "%" PRIu64, "%" SCNu64);
    EXPECT_SPRINTF_SSCANF(64646464, "3da6d40", uint64_t, "%" PRIx64, "%" SCNx64);

    EXPECT_SPRINTF_SSCANF(-12345, "-12345", int, "%d", "%d");
    EXPECT_SPRINTF_SSCANF(123, "123", unsigned, "%u", "%u");
    EXPECT_SPRINTF_SSCANF(123, "7b", unsigned, "%x", "%x");

    // "long" varies in widths across platforms/compilers, and shouldn't be used -- not worth testing.
    // Also fails on AndroidArm64 because of how long long is resolved to int64_t etc.
    // EXPECT_SPRINTF_SSCANF(-12345, "-12345", long long, "%lld", "%lld");
    // EXPECT_SPRINTF_SSCANF(12345, "12345", unsigned long long, "%llu", "%llu");
    // EXPECT_SPRINTF_SSCANF(12345, "3039", unsigned long long, "%llx", "%llx");
    }

//---------------------------------------------------------------------------------------
// @betest                                     Sam.Wilson                   08/16
//---------------------------------------------------------------------------------------
TEST(BeStringUtilitiesTests, CharToPointer)
    {
    if (sizeof(void*) == 8)
        {
        void* ptr = BeStringUtilities::WCharToPointer(L"0x1122334455667788");
        EXPECT_EQ(0x1122334455667788, (uintptr_t)ptr);

        ptr = BeStringUtilities::Utf8ToPointer("0x1122334455667788");
        EXPECT_EQ(0x1122334455667788, (uintptr_t)ptr);
        }
    else if (sizeof(void*) == 4)
        {
        void* ptr = BeStringUtilities::WCharToPointer(L"0x11223344");
        EXPECT_EQ(0x11223344, (uintptr_t)ptr) << Utf8PrintfString("ptr value=%x", (unsigned)(uintptr_t)ptr).c_str();

        ptr = BeStringUtilities::Utf8ToPointer("0x11223344");
        EXPECT_EQ(0x11223344, (uintptr_t)ptr) << Utf8PrintfString("ptr value=%x", (unsigned)(uintptr_t)ptr).c_str();
        }
    else
        {
        FAIL() << "Unknown pointer size";
        }
    }

//---------------------------------------------------------------------------------------
// @bsimethod                                     Farhad.Kabir                  11/16
//---------------------------------------------------------------------------------------
TEST(BeStringUtilitiesTests, ParseArgumentsUtf8)
    {
    //with aux delimiter
    Utf8CP input_str = "One Two 3G4,\"Fourty Two\"";
    bvector<Utf8String> tokens;

    BeStringUtilities::ParseArguments(tokens, input_str, ",");
    ASSERT_EQ(4, tokens.size());
    EXPECT_STREQ("One", tokens[0].c_str());
    EXPECT_STREQ("Two", tokens[1].c_str());
    EXPECT_STREQ("3G4", tokens[2].c_str());
    EXPECT_STREQ("Fourty Two", tokens[3].c_str());
    tokens.clear();
    input_str = "Coding is%followed by,good programming-practices";

    // without aux delimiter
    BeStringUtilities::ParseArguments(tokens, input_str);
    ASSERT_EQ(4, tokens.size());
    EXPECT_STREQ("Coding", tokens[0].c_str());
    EXPECT_STREQ("is%followed", tokens[1].c_str());
    EXPECT_STREQ("by,good", tokens[2].c_str());
    EXPECT_STREQ("programming-practices", tokens[3].c_str());
    }

//---------------------------------------------------------------------------------------
// @bsimethod                                     Farhad.Kabir                  11/16
//---------------------------------------------------------------------------------------
TEST(BeStringUtilitiesTests, IsValidCodePage)
    {
    EXPECT_EQ(true, BeStringUtilities::IsValidCodePage(LangCodePage::Arabic));
    EXPECT_EQ(true, BeStringUtilities::IsValidCodePage(LangCodePage::Greek));
    EXPECT_EQ(false, BeStringUtilities::IsValidCodePage(LangCodePage::Unknown));

    //for local code page
#if defined (_WIN32) && !defined (BENTLEY_WINRT)
    UINT current_code_page = ::GetACP(); //::GetACP() gives code page of local machine
    LangCodePage codePage_retrieved;
    ASSERT_EQ(BentleyStatus::SUCCESS, BeStringUtilities::GetCurrentCodePage(codePage_retrieved));
    ASSERT_EQ(current_code_page, (UINT)codePage_retrieved);
    EXPECT_EQ(true, BeStringUtilities::IsValidCodePage((LangCodePage)current_code_page));
#endif
    }

//---------------------------------------------------------------------------------------
// @bsimethod                                     Farhad.Kabir                  11/16
//---------------------------------------------------------------------------------------
TEST(BeStringUtilitiesTests, GetDecimalSeparator)
    {
#if defined (BENTLEY_WIN32) || defined (BENTLEY_WINRT)
    wchar_t formatted[20];
    GetNumberFormatEx(LOCALE_NAME_USER_DEFAULT, 0, L"67.89", 0, formatted, 20);
    WString refrenced_str;
    WStringR decimal_separator = refrenced_str;
    ASSERT_EQ(BentleyStatus::SUCCESS, BeStringUtilities::GetDecimalSeparator(decimal_separator));
    Utf8String utf8decimal(decimal_separator);
    Utf8String utf8str(formatted);
    ASSERT_TRUE( utf8str.Contains(utf8decimal));
    

#elif defined (__unix__)
    WString refrenced_str;
    WStringR decimal_separator = refrenced_str;
    ASSERT_EQ(BentleyStatus::SUCCESS, BeStringUtilities::GetDecimalSeparator(decimal_separator));
    WString expected_decimal_str = L".";
    EXPECT_STREQ(expected_decimal_str.c_str(), decimal_separator.c_str());
#endif
    }<|MERGE_RESOLUTION|>--- conflicted
+++ resolved
@@ -1,1354 +1,1350 @@
-/*--------------------------------------------------------------------------------------+
-|
-|  $Source: Tests/Published/BeStringUtilities_tests.cpp $
-|
-|  $Copyright: (c) 2017 Bentley Systems, Incorporated. All rights reserved. $
-|
-+--------------------------------------------------------------------------------------*/
-#include <Bentley/BeTest.h>
-#include <Bentley/WString.h>
-#include <Bentley/BeStringUtilities.h>
-#include <Bentley/ScopedArray.h>
-#include <Bentley/CodePages.h>
-#include <map>
-<<<<<<< HEAD
-#if defined (_WIN32) && !defined (BENTLEY_WINRT)
-=======
-#if defined (BENTLEY_WIN32) || defined (BENTLEY_WINRT)
->>>>>>> e5bccbf3
-#include <Windows.h>
-#endif
-
-#define VERIFY(X) ASSERT_TRUE(X)
-#define TESTDATA_String                     "ThisIsATest!@#$%^&*()-="
-#define TESTDATA_StringW                    L"ThisIsATest!@#$%^&*()-="
-
-#define TESTDATA_String_Lower                   "thisisatest!@#$%^&*()-="
-#define TESTDATA_String_Upper                   "THISTISATEST!@#$%^&*()-="
-
-#if defined (NOT_USED)
-struct AW
-    {
-    char const* m_asc;
-    AW (char const* a) : m_asc(a) {;}
-    operator char const*() const {return m_asc;}
-    };
-#endif
-
-//int s_dummy;
-
-//---------------------------------------------------------------------------------------
-// @betest                                     Hassan.Arshad                  10/13
-// Desc: Testing of Utf16WCharHello method.
-// 
-//---------------------------------------------------------------------------------------
-TEST(BeStringUtilitiesTests, CompareUtf16WChar)
-    {
-    uint16_t string1[]=  {72,69,76,76,79,0};
-    WCharCP string2= L"HELLO\0";
-    Utf16CP string3= string1;
-
-    int status= BeStringUtilities::CompareUtf16WChar(string3,string2);
-    EXPECT_EQ(0,status);
-    }
-
-//---------------------------------------------------------------------------------------
-// @betest                                     Hassan.Arshad                  10/13
-// Desc: Testing of WCharToUtf16 method.
-// 
-//---------------------------------------------------------------------------------------
-TEST (BeStringUtilitiesTests, WCharToUtf16)
-    {
-    WCharCP string2= L"HELLO\0";
-    Utf16Buffer utf16String ;
-    Utf16BufferR stringUtf16= utf16String;
-    size_t count= BeStringUtilities::AsManyAsPossible;
-
-    BentleyStatus status= BeStringUtilities::WCharToUtf16(stringUtf16,string2, count);
-    EXPECT_EQ(SUCCESS,status)<<status;
-    }
-
-//---------------------------------------------------------------------------------------
-// @betest                                     Hassan.Arshad                  10/13
-// Desc: Testing of WCharToUtf16NotNull method.
-// 
-//---------------------------------------------------------------------------------------
-TEST (BeStringUtilitiesTests, WCharToUtf16NotNull)
-    {
-    WCharCP string2= L"HELLO";
-    Utf16Buffer utf16String ;
-    Utf16BufferR stringUtf16= utf16String;
-    size_t count= BeStringUtilities::AsManyAsPossible;
-
-    BentleyStatus status= BeStringUtilities::WCharToUtf16(stringUtf16,string2, count);
-    EXPECT_EQ(SUCCESS,status)<<status;
-    }
-
-//---------------------------------------------------------------------------------------
-// @betest                                     Hassan.Arshad                  10/13
-// Desc: Testing of Strlwr method.
-// 
-//---------------------------------------------------------------------------------------
-TEST (BeStringUtilitiesTests, Strlwr)
-    {
-        {
-        char string[] = "HELLO";
-        char* outStr = BeStringUtilities::Strlwr(string);
-        EXPECT_STREQ("hello", outStr) << outStr;
-        }
-        {
-        char string[] = "HELLO 5! There?";
-        char* outStr = BeStringUtilities::Strlwr(string);
-        EXPECT_STREQ("hello 5! there?", outStr) << outStr;
-        }
-    }
-
-//---------------------------------------------------------------------------------------
-// @betest                                     Hassan.Arshad                  10/13
-// Desc: Testing of Strupr method.
-// 
-//---------------------------------------------------------------------------------------
-TEST (BeStringUtilitiesTests, Strupr)
-    {
-        {
-        char string[] = "hello";
-        char* outStr = BeStringUtilities::Strupr(string);
-        EXPECT_STREQ("HELLO", outStr) << outStr;
-        }
-        {
-        char string[] = "HELLO 5! There?";
-        char* outStr = BeStringUtilities::Strupr(string);
-        EXPECT_STREQ("HELLO 5! THERE?", outStr) << outStr;
-        }
-        {
-            wchar_t const* nonasc = L"\u20AC"; // this is the Euro symbol
-            Utf8String nonasc_utf8(nonasc);    // s/ be E2 82 AC 00
-            ScopedArray<char> nonascbuf(nonasc_utf8.size() + 1);
-            strcpy(nonascbuf.GetData(), nonasc_utf8.c_str());
-            char* outStr = BeStringUtilities::Strupr(nonascbuf.GetData());
-            EXPECT_STREQ(nonasc_utf8.c_str(), outStr);
-        }
-    }
-
-//---------------------------------------------------------------------------------------
-// @betest                                     Hassan.Arshad                  10/13
-// Desc: Testing of CopyUtf16 method.
-// 
-//---------------------------------------------------------------------------------------
-TEST (BeStringUtilitiesTests, CopyUtf16)
-    {
-    uint16_t string1[]=  {48,49,50,51,52,53,0};
-    uint16_t string2[10] = {0 };
-    Utf16CP inStr= string1;
-  
-    Utf16P outStr= string2;
-    size_t outStrCapacity= BeStringUtilities::AsManyAsPossible;
-
-    EXPECT_EQ(6, BeStringUtilities::Utf16Len(inStr));
-    BeStringUtilities::CopyUtf16(outStr,outStrCapacity,inStr);
-    EXPECT_EQ(6, BeStringUtilities::Utf16Len(outStr));
-
-    // Out with less capacity 
-    uint16_t string3[3]={0};
-    Utf16P outStr2 = string3; 
-    BeStringUtilities::CopyUtf16(outStr2, 3, inStr);
-    EXPECT_EQ(2, BeStringUtilities::Utf16Len(outStr2));
-
-    // Output with greater capacity that input
-    uint16_t string4[10] = {0 };
-    Utf16P outStr3 = string4;
-    BeStringUtilities::CopyUtf16(outStr3, 10, inStr);
-    EXPECT_EQ(6, BeStringUtilities::Utf16Len(outStr3));
-    SUCCEED();
-    }
-
-//---------------------------------------------------------------------------------------
-// @betest                                     Hassan.Arshad                  10/13
-// Desc: Testing of Stricmp method.
-// 
-//---------------------------------------------------------------------------------------
-TEST (BeStringUtilitiesTests, Stricmp)
-    {
-    char string0[] = "hello";
-    char string1[] = "HeLLo";
-    char string2[] = "hello2";
-    char string3[] = "hello3";
-
-    int status= BeStringUtilities::Stricmp(string0,string1);
-    EXPECT_EQ(0,status)<<status;
-
-    status = BeStringUtilities::Stricmp(string1, string2);
-    EXPECT_GT(0, status) << status;
-
-    status = BeStringUtilities::Stricmp(string3, string2);
-    EXPECT_LT(0, status) << status;  
-    }
-//---------------------------------------------------------------------------------------
-// @betest                                     Umar.Hayat                  12/15
-//---------------------------------------------------------------------------------------
-TEST (BeStringUtilitiesTests, NICompare)
-    {
-        {
-        char string0[] = "hello";
-        char string1[] = "HeLLo";
-        char string2[] = "hello2";
-        char string3[] = "Hello3";
-
-        int status = BeStringUtilities::Strnicmp(string0, string1, 5);
-        EXPECT_EQ(0, status) << status;
-
-        status = BeStringUtilities::Strnicmp(string3, string2, 6);
-        EXPECT_LT(0, status) << status;
-
-        status = BeStringUtilities::Strnicmp(string2, string3, 6);
-        EXPECT_GT(0, status) << status;
-
-        status = BeStringUtilities::Strnicmp(string3, string2, 5);
-        EXPECT_EQ(0, status) << status;
-        }
-
-        {
-        wchar_t string0[] = L"hello";
-        wchar_t string1[] = L"HeLLo";
-        wchar_t string2[] = L"hello2";
-        wchar_t string3[] = L"Hello3";
-
-        int status = BeStringUtilities::Wcsnicmp(string0, string1, 5);
-        EXPECT_EQ(0, status) << status;
-
-        status = BeStringUtilities::Wcsnicmp(string3, string2, 6);
-        EXPECT_LT(0, status) << status;
-
-        status = BeStringUtilities::Wcsnicmp(string2, string3, 6);
-        EXPECT_GT(0, status) << status;
-
-        status = BeStringUtilities::Wcsnicmp(string3, string2, 5);
-        EXPECT_EQ(0, status) << status;
-        }
-    }
-//---------------------------------------------------------------------------------------
-// @betest                                     Umar.Hayat                  12/15
-//---------------------------------------------------------------------------------------
-TEST (BeStringUtilitiesTests, LexicographicCompare)
-    {
-    wchar_t string0[] = L"Hello";
-    wchar_t string1[] = L"Helloo";
-    wchar_t string2[] = L"Hello9";
-    wchar_t string3[] = L"Hello10";
-    wchar_t string4[] = L"001";
-    wchar_t string5[] = L"0001";
-    wchar_t string6[] = L"000000000000000000";
-
-    int status = BeStringUtilities::LexicographicCompare(string0, string0);
-    EXPECT_TRUE(0 == status) << status;
-
-    status = BeStringUtilities::LexicographicCompare(string0, string1);
-    EXPECT_TRUE(status < 0) << status;
-
-    status = BeStringUtilities::LexicographicCompare(string1, string0);
-    EXPECT_TRUE(status > 0) << status;
-
-    status = BeStringUtilities::LexicographicCompare(string2, string3);
-    EXPECT_TRUE(status < 0) << status;
-
-    status = BeStringUtilities::LexicographicCompare(string3, string2);
-    EXPECT_TRUE(status > 0) << status;
-
-    status = BeStringUtilities::LexicographicCompare(string4, string5);
-    EXPECT_TRUE(0 == status) << status;
-
-    status = BeStringUtilities::LexicographicCompare(string5, string6);
-    EXPECT_TRUE(status > 0) << status;
-    }
-//---------------------------------------------------------------------------------------
-// @betest                                     Umar.Hayat                  12/15
-//---------------------------------------------------------------------------------------
-TEST (BeStringUtilitiesTests, ReverseStr)
-    {
-    char  inStr[]  = TESTDATA_String;
-    char * outStr = BeStringUtilities::Strrev(inStr);
-    EXPECT_STREQ("=-)(*&^%$#@!tseTAsIsihT", outStr) << outStr;
-
-    wchar_t  inStrW[] = TESTDATA_StringW;
-    wchar_t * outStrW = BeStringUtilities::Wcsrev(inStrW);
-    EXPECT_STREQ(L"=-)(*&^%$#@!tseTAsIsihT", outStrW) << outStrW;
-    }
-//---------------------------------------------------------------------------------------
-// @betest                                     Umar.Hayat                  12/15
-//---------------------------------------------------------------------------------------
-TEST (BeStringUtilitiesTests, Duplicate)
-    {
-        {
-        char const* inStr = TESTDATA_String;
-        char const* outStr = BeStringUtilities::Strdup(inStr);
-        EXPECT_TRUE(inStr != outStr);
-        EXPECT_STREQ(inStr, outStr) ;
-        delete outStr;
-        }
-
-        {
-        wchar_t const* inStr = TESTDATA_StringW;
-        wchar_t const* outStr = BeStringUtilities::Wcsdup(inStr);
-        EXPECT_TRUE(inStr != outStr);
-        EXPECT_STREQ(inStr, outStr);
-        delete outStr;
-        }
-    }
-
-//---------------------------------------------------------------------------------------
-// @betest                                     Umar.Hayat                  12/15
-//---------------------------------------------------------------------------------------
-TEST (BeStringUtilitiesTests, Join)
-    {
-        {
-        bvector<Utf8String> list;
-        list.push_back("Hello");
-        list.push_back("World");
-        list.push_back("!");
-        list.push_back("");
-
-        Utf8String outStr = BeStringUtilities::Join(list, ",");
-        EXPECT_STREQ("Hello,World,!,", outStr.c_str()) << outStr;
-        }
-
-        {
-        bvector<Utf8CP> list;
-        list.push_back("Hello");
-        list.push_back("World");
-        list.push_back("!");
-        list.push_back("");
-
-        Utf8String outStr = BeStringUtilities::Join(list, ",");
-        EXPECT_STREQ("Hello,World,!,", outStr.c_str()) << outStr;
-        }
-    }
-//---------------------------------------------------------------------------------------
-// @betest                                     Umar.Hayat                  12/15
-//---------------------------------------------------------------------------------------
-TEST (BeStringUtilitiesTests, Split)
-    {
-        {
-        WCharCP str = L"One,Two 3G4";
-        bvector<WString> tokens;
-
-        BeStringUtilities::Split(str, L", G", nullptr, tokens);
-        ASSERT_EQ(4, tokens.size());
-        EXPECT_STREQ(L"One", tokens[0].c_str());
-        EXPECT_STREQ(L"Two", tokens[1].c_str());
-        EXPECT_STREQ(L"3", tokens[2].c_str());
-        EXPECT_STREQ(L"4", tokens[3].c_str());
-        }
-        
-        {
-        Utf8CP str = "One,Two 3G4";
-        bvector<Utf8String> tokens;
-
-        BeStringUtilities::Split(str, ", G", nullptr, tokens);
-        ASSERT_EQ(4, tokens.size());
-        EXPECT_STREQ("One", tokens[0].c_str());
-        EXPECT_STREQ("Two", tokens[1].c_str());
-        EXPECT_STREQ("3", tokens[2].c_str());
-        EXPECT_STREQ("4", tokens[3].c_str());
-        }
-    }
-//---------------------------------------------------------------------------------------
-// @betest                                     Umar.Hayat                  12/15
-//---------------------------------------------------------------------------------------
-TEST (BeStringUtilitiesTests, ParseArguments)
-    {
-        {
-        WCharCP str = L"One Two 3G4,\"Fourty Two\"";
-        bvector<WString> tokens;
-
-        BeStringUtilities::ParseArguments(tokens, str,L",");
-        ASSERT_EQ(4, tokens.size());
-        EXPECT_STREQ(L"One", tokens[0].c_str());
-        EXPECT_STREQ(L"Two", tokens[1].c_str());
-        EXPECT_STREQ(L"3G4", tokens[2].c_str());
-        EXPECT_STREQ(L"Fourty Two", tokens[3].c_str());
-        }
-        
-        {
-        WCharCP str = L"1 \"2 3\"";
-        WString tokens[3];
-
-        uint32_t argFound = BeStringUtilities::ParseArguments(str, 3, &tokens[0], &tokens[1], &tokens[2]);
-        ASSERT_EQ(2, argFound);
-        EXPECT_STREQ(L"1", tokens[0].c_str());
-        EXPECT_STREQ(L"2 3", tokens[1].c_str()); 
-        }
-    }
-
-//---------------------------------------------------------------------------------------
-// @betest                                     Hassan.Arshad                  10/13
-// Desc: Testing of Wmemcpy method.
-// 
-//---------------------------------------------------------------------------------------
-TEST (BeStringUtilitiesTests, BeStringUtilWmemcpy)
-    {
-    wchar_t dest[]= L"123456";
-    const wchar_t src[]= L"DELETE";
- 
-    BeStringUtilities::Wmemcpy(dest, _countof(dest), src,  _countof(src));
-    EXPECT_EQ(SUCCESS,BeStringUtilities::Wmemcpy(dest, _countof(dest), src,  _countof(src)));
-
-    EXPECT_STREQ(src, dest);
-    }
-//---------------------------------------------------------------------------------------
-// @betest                                     Hassan.Arshad                  10/13
-// Desc: Testing of Wmemcpy method.
-// 
-//---------------------------------------------------------------------------------------
-TEST (BeStringUtilitiesTests, BeStringUtilMemcpy)
-    {
-    const wchar_t src[]= L"DELETE";
-    wchar_t dest[]= L"123456";
- 
-    VERIFY(BentleyStatus::SUCCESS == BeStringUtilities::Memcpy(dest, sizeof(dest), src, 3 * sizeof(wchar_t)));
-    ASSERT_STREQ(L"DEL456", dest);
-    VERIFY(BentleyStatus::SUCCESS == BeStringUtilities::Memcpy(dest, sizeof(dest), src, 0));
-    ASSERT_STREQ(L"DEL456", dest);
-    }
-
-//---------------------------------------------------------------------------------------
-// @betest                                     Hassan.Arshad                  10/13
-// Desc: Testing of Utf16Len method.
-// 
-//---------------------------------------------------------------------------------------
-TEST (BeStringUtilitiesTests, BeStringUtilUtf16Len)
-    {
-    uint16_t string1[]=  {72,69,76,76,79,0};
-    Utf16CP string3= string1;
-
-    size_t status= BeStringUtilities::Utf16Len(string3);
-    EXPECT_EQ(5,status);
-    }
-
-//---------------------------------------------------------------------------------------
-// @betest                                     Hassan.Arshad                  10/13
-// Desc: Testing of CurrentLocaleToWChar method.
-// 
-//---------------------------------------------------------------------------------------
-TEST (BeStringUtilitiesTests, BeStringCurrentLocaleToWChar)
-    {
-    char inChar[]= "Hello";
-    WCharCP outWCharTest= L"Hello";
-    wchar_t outWCharInitial[]= L"Hello";
-    
-    EXPECT_TRUE(0==wcscmp(outWCharTest,BeStringUtilities::CurrentLocaleCharToWChar(outWCharInitial,inChar,_countof(inChar) )));
-    }
-
-//---------------------------------------------------------------------------------------
-// @betest                                     Hassan.Arshad                  10/13
-//---------------------------------------------------------------------------------------
-TEST (BeStringUtilitiesTests, BeStringCurrentLocaleToWCharStatusCheck)
-    {
-    char inChar[]= "Hello";
-    WString outWCharInitial= L"Hello";
-    
-    BentleyStatus status= BeStringUtilities::CurrentLocaleCharToWChar(outWCharInitial,inChar );
-    EXPECT_EQ(SUCCESS, status);
-    }
-
-//---------------------------------------------------------------------------------------
-// @betest                                     Hassan.Arshad                  10/13
-// Desc: Testing of IsUri8Encoded method.
-// 
-//---------------------------------------------------------------------------------------
-TEST (BeStringUtilitiesTests, UriEncoding)
-    {
-    char test[] = "\"This a Test, OK?\"";
-    Utf8CP inStr = test;
-    
-    // Encode
-    Utf8String encodedStr = BeStringUtilities::UriEncode(inStr);
-    ASSERT_STREQ("%22This%20a%20Test%2C%20OK%3F%22", encodedStr.c_str());
-
-    //Check
-    //EXPECT_TRUE(BeStringUtilities::IsUriEncoded(encodedStr.c_str()));
-    //EXPECT_FALSE(BeStringUtilities::IsUriEncoded(inStr));
-
-    //Decode
-    Utf8String decodedStr = BeStringUtilities::UriDecode(encodedStr.c_str());
-    EXPECT_STREQ("\"This a Test, OK?\"", decodedStr.c_str());
-    
-    // Decode SubURI
-    Utf8String decodeSubStr = BeStringUtilities::UriDecode(decodedStr.c_str(), decodedStr.c_str() + 13);
-    EXPECT_STREQ("\"This a Test,", decodeSubStr.c_str());    
-    }
-
-//---------------------------------------------------------------------------------------
-// @betest                                      Sam.Wilson                      03/14
-//---------------------------------------------------------------------------------------
-TEST (BeStringUtilitiesTests, TestWcsstr)
-    {
-    wchar_t wcs[] = L"This is a simple string";
-    auto pwc = wcsstr(wcs,L"simple");
-    ASSERT_TRUE (NULL != pwc);
-    EXPECT_TRUE (0==wcsncmp(pwc, L"simple", 6));
-
-    pwc = wcsstr(wcs, L"sample");
-    EXPECT_TRUE (NULL == pwc);
-
-    pwc = wcsstr(wcs, wcs);
-    ASSERT_TRUE (NULL != pwc);
-    EXPECT_TRUE (pwc == wcs);
-
-    pwc = wcsstr(wcs, L"g");
-    ASSERT_TRUE (NULL != pwc);
-    EXPECT_TRUE (0==wcscmp(pwc, L"g"));    // pwc should be pointing to the g at the end of the string
-    }
-
-#include <cwctype>
-//---------------------------------------------------------------------------------------
-// @betest                                      Sam.Wilson                      03/14
-//---------------------------------------------------------------------------------------
-TEST (BeStringUtilitiesTests, StrLwr)
-    {
-    char asc[] = "ASCII";
-    BeStringUtilities::Strlwr(asc);
-    EXPECT_STREQ( asc, "ascii" );
-
-    // Start with a non-ascii string. In this case, it has no lower-case version.
-    WCharCP nonasc = L"\u20AC"; // this is the Euro symbol
-    //  Convert to UTF8 and lowercase it
-    Utf8String nonasc_utf8(nonasc);    // s/ be E2 82 AC 00
-    EXPECT_FALSE( nonasc_utf8.IsAscii() );
-    nonasc_utf8.ToLower();
-    WString nonascAfter(nonasc_utf8.c_str(), BentleyCharEncoding::Utf8);
-    EXPECT_STREQ (nonascAfter.c_str(), nonasc); // s/ be a nop
-    // Do the same thing using a char array
-    ScopedArray<char> nonascbuf(nonasc_utf8.size() + 1);
-    strcpy(nonascbuf.GetData(), nonasc_utf8.c_str());
-    BeStringUtilities::Strlwr(nonascbuf.GetData());
-    WString nonascAfterBuf(nonascbuf.GetData(), BentleyCharEncoding::Utf8);
-    EXPECT_STREQ (nonascAfterBuf.c_str(), nonasc);
-
-#ifdef COMMENT_OUT // *** does not work. depends on locale
-    //  Now make sure that tolower and comparei agree. Use a non-ascii string that has a different lowercase version.
-    wchar_t Ntilde[] = L"\u00D1";
-    wchar_t ntilde[] = L"\u00F1";
-
-    EXPECT_TRUE( std::towlower(*Ntilde) == *ntilde );
-
-    EXPECT_TRUE(                    wcscmp(Ntilde, ntilde) != 0 );
-    EXPECT_TRUE( BeStringUtilities::Wcsicmp(Ntilde, ntilde) == 0 );
-    wchar_t wbuf[_countof(Ntilde)];
-    wcscpy(wbuf, Ntilde);
-    BeStringUtilities::Wcslwr(wbuf);
-    EXPECT_TRUE( wcscmp(ntilde, wbuf) == 0 );
-    EXPECT_TRUE( wcscmp(Ntilde, wbuf) != 0 );
-    EXPECT_TRUE( BeStringUtilities::Wcsicmp(Ntilde, wbuf) == 0 );
-
-    WCharCP nonascwithcase = L"\u00D1"; // Ntilde
-    WString nonascwithcaseWString(nonascwithcase);
-    WString nonascwithcaseWStringLower(nonascwithcaseWString);
-    nonascwithcaseWStringLower.ToLower(); // s/b \u00F1 ntilde
-    EXPECT_TRUE( nonascwithcaseWString.CompareTo(nonascwithcaseWStringLower) != 0 );
-    EXPECT_TRUE( nonascwithcaseWString.CompareToI (nonascwithcaseWStringLower) == 0 );
-
-    Utf8String nonascwithcaseUtf8String(nonascwithcase); // s/be 0xC3 0x91 
-    Utf8String nonascwithcaseUtf8StringLower(nonascwithcaseUtf8String);
-    nonascwithcaseUtf8StringLower.ToLower(); // s/be 0xC3 0xB1
-    EXPECT_TRUE( nonascwithcaseUtf8String.CompareTo(nonascwithcaseUtf8StringLower) != 0 );
-    EXPECT_TRUE( nonascwithcaseUtf8String.CompareToI(nonascwithcaseUtf8StringLower) == 0 );
-#endif
-    }
-
-//---------------------------------------------------------------------------------------
-// @betest                                      Jeff.Marker                    11/15
-//---------------------------------------------------------------------------------------
-TEST (BeStringUtilitiesTests, IsInvalidUtf8Sequence)
-    {
-    static const Utf8CP TEST_URI = "pw://VILTEST2-5.bentley.com:PW_Ora/Documents/Ega/variuos_names/%AD%E4%CE%F3n%E5,%FD%85%DD%FC%BF%EB%B5%A4%C8gY.pdf";
-    ASSERT_FALSE(BeStringUtilities::IsInvalidUtf8Sequence(TEST_URI));
-    Utf8String decodedUri = BeStringUtilities::UriDecode(TEST_URI);
-    ASSERT_TRUE(BeStringUtilities::IsInvalidUtf8Sequence(decodedUri.c_str()));
-    }
-
-//---------------------------------------------------------------------------------------
-//                                       Jeff.Marker                 10/14
-//---------------------------------------------------------------------------------------
-static void initBeStringUtilities()
-    {
-    BeFileName assetsDir;
-    BeTest::GetHost().GetDgnPlatformAssetsDirectory(assetsDir);
-    BeStringUtilities::Initialize(assetsDir);
-    }
-
-
-//---------------------------------------------------------------------------------------
-// @betest                                      Shaun.Sewall                    08/11
-//---------------------------------------------------------------------------------------
-TEST(BeStringUtilitiesTests, RoundtripUtf8)
-    {
-    // The first caller to convert strings in a process has to ensure BeStringUtilities::Initialize is called.
-    initBeStringUtilities();
-
-    Utf8String strUtf8;
-    BeStringUtilities::WCharToUtf8(strUtf8, TESTDATA_StringW);
-
-    WString strWString;
-    BeStringUtilities::Utf8ToWChar(strWString, strUtf8.c_str());
-
-    ASSERT_EQ(0, wcscmp(TESTDATA_StringW, strWString.c_str()));
-
-    WCharP strW = new WChar[30];
-    BeStringUtilities::Utf8ToWChar(strW, strUtf8.c_str(), 30);
-    ASSERT_STREQ(TESTDATA_StringW, strW);
-
-    SUCCEED();
-    delete strW;
-    }
-
-//---------------------------------------------------------------------------------------
-// @betest                                      Shaun.Sewall                    08/11
-//---------------------------------------------------------------------------------------
-TEST(BeStringUtilitiesTests, RoundtripUtf16)
-    {
-    // The first caller to convert strings in a process has to ensure BeStringUtilities::Initialize is called.
-    initBeStringUtilities();
-
-    Utf16Buffer strUtf16;
-    BeStringUtilities::WCharToUtf16(strUtf16, TESTDATA_StringW);
-
-    WString strWString;
-    BeStringUtilities::Utf16ToWChar(strWString, strUtf16.data());
-
-    ASSERT_EQ(0, wcscmp(TESTDATA_StringW, strWString.c_str()));
-
-    // Empty Utf16 String
-    BeStringUtilities::WCharToUtf16(strUtf16, L"");
-
-    BeStringUtilities::Utf16ToWChar(strWString, strUtf16.data());
-
-    ASSERT_EQ(0, wcscmp(L"", strWString.c_str()));
-    
-    SUCCEED();
-    }
-
-//---------------------------------------------------------------------------------------
-// @betest                                      Umar.Hayat                    02/16
-//---------------------------------------------------------------------------------------
-TEST(BeStringUtilitiesTests, Utf16ToUtf8)
-    {
-    // The first caller to convert strings in a process has to ensure BeStringUtilities::Initialize is called.
-    initBeStringUtilities();
-
-    Utf16Buffer strUtf16;
-    BeStringUtilities::WCharToUtf16(strUtf16, TESTDATA_StringW);
-
-    Utf8String strWString;
-    BeStringUtilities::Utf16ToUtf8(strWString, strUtf16.data());
-
-    EXPECT_STREQ( TESTDATA_String, strWString.c_str());
-
-    // Empty Utf16 String
-    BeStringUtilities::WCharToUtf16(strUtf16, L"");
-
-    BeStringUtilities::Utf16ToUtf8(strWString, strUtf16.data());
-
-    EXPECT_STREQ("", strWString.c_str());
-
-    SUCCEED();
-    }
-
-//---------------------------------------------------------------------------------------
-// @betest                                      
-//---------------------------------------------------------------------------------------
-TEST(BeStringUtilitiesTests, Itow)
-    {
-    wchar_t buf[10];
-    ASSERT_TRUE( BeStringUtilities::Itow(buf, 1, _countof(buf), 10) == SUCCESS );
-    ASSERT_TRUE( 0==wcscmp(buf, L"1") );
-
-    ASSERT_TRUE( BeStringUtilities::Itow(buf, 1, _countof(buf), 16) == SUCCESS );
-    ASSERT_TRUE( 0==wcscmp(buf, L"1") );
-
-    ASSERT_TRUE( BeStringUtilities::Itow(buf, 1, _countof(buf), 2) == SUCCESS );
-    ASSERT_TRUE( 0==wcscmp(buf, L"1") );
-
-#if defined (WIP_UNDERSIZED_BUFFER_IS_FATAL_ERROR_ON_WINDOWS)
-    ASSERT_TRUE( BeStringUtilities::Itow(buf, 1, 0, 10) != SUCCESS );
-    ASSERT_TRUE( BeStringUtilities::Itow(buf, 1, 1, 10) != SUCCESS );
-#endif
-    ASSERT_TRUE( BeStringUtilities::Itow(buf, 1, 2, 10) == SUCCESS );
-    ASSERT_TRUE( 0==wcscmp(buf, L"1") );
-
-    ASSERT_TRUE( BeStringUtilities::Itow(buf, 16, _countof(buf), 10) == SUCCESS );
-    ASSERT_TRUE( 0==wcscmp(buf, L"16") );
-
-    ASSERT_TRUE( BeStringUtilities::Itow(buf, 16, _countof(buf), 16) == SUCCESS );
-    ASSERT_TRUE( 0==wcscmp(buf, L"10") );
-
-    ASSERT_TRUE( BeStringUtilities::Itow(buf, 16, _countof(buf), 2) == SUCCESS );
-    ASSERT_TRUE( 0==wcscmp(buf, L"10000") );
-
-#if defined (WIP_UNDERSIZED_BUFFER_IS_FATAL_ERROR_ON_WINDOWS)
-    ASSERT_TRUE( BeStringUtilities::Itow(buf, 16, 0, 10) != SUCCESS );
-    ASSERT_TRUE( BeStringUtilities::Itow(buf, 16, 1, 10) != SUCCESS );
-    ASSERT_TRUE( BeStringUtilities::Itow(buf, 16, 2, 10) != SUCCESS );
-#endif
-    ASSERT_TRUE( BeStringUtilities::Itow(buf, 16, 3, 10) == SUCCESS );
-    ASSERT_TRUE( 0==wcscmp(buf, L"16") );
-
-    for (int i=0; i<1000; ++i)
-        {
-        ASSERT_TRUE( SUCCESS == BeStringUtilities::Itow(buf, i, _countof(buf), 10) );
-        ASSERT_TRUE( WPrintfString(L"%d", i) == buf );
-
-        ASSERT_TRUE( SUCCESS == BeStringUtilities::Itow(buf, i, _countof(buf), 16) );
-        ASSERT_TRUE( WPrintfString(L"%x", i) == buf );
-
-        ASSERT_TRUE( SUCCESS == BeStringUtilities::Itow(buf, i, _countof(buf), 8) );
-        ASSERT_TRUE( WPrintfString(L"%o", i) == buf );
-        }
-    }
-
-//---------------------------------------------------------------------------------------
-// @betest                                      
-//---------------------------------------------------------------------------------------
-TEST(BeStringUtilitiesTests, Utf16ToWCharTest1)
-    {
-    // The first caller to convert strings in a process has to ensure BeStringUtilities::Initialize is called.
-    initBeStringUtilities();
-
-    CharCP  const_ascii  = "ascii";
-    WCharCP const_asciiW = L"ascii";
-    Utf16Buffer utf16;
-    BeStringUtilities::Utf8ToUtf16(utf16, const_ascii);    // utf8->utf16
-    WString wstr;
-    BeStringUtilities::Utf16ToWChar(wstr, utf16.data());   // utf16->wchar
-    ASSERT_TRUE( wstr.compare(const_asciiW) == 0 );
-    Utf16Buffer utf162;
-    BeStringUtilities::WCharToUtf16(utf162, wstr.c_str(), BeStringUtilities::AsManyAsPossible);    // utf16<-wchar
-    ASSERT_TRUE (BeStringUtilities::CompareUtf16(utf162.data(), utf16.data()) == 0);
-    char asc[256];
-    BeStringUtilities::WCharToCurrentLocaleChar(asc, wstr.c_str(), _countof(asc)); // locale <- wchar
-    ASSERT_TRUE (0 == strcmp(asc, const_ascii) );
-    }
-
-//---------------------------------------------------------------------------------------
-// @betest                                      
-//---------------------------------------------------------------------------------------
-TEST(BeStringUtilitiesTests, FmtLongLong)
-    {
-    wchar_t buf[64];
-
-    uint64_t i64_minus_one = -1;
-    *buf = 0;
-    BeStringUtilities::Snwprintf(buf, L"%llx", i64_minus_one);
-    ASSERT_STREQ( buf, L"ffffffffffffffff");
-    *buf = 0;
-    BeStringUtilities::Snwprintf(buf, L"%lld", i64_minus_one);
-    ASSERT_STREQ( buf, L"-1");
-    *buf = 0;
-    //BeStringUtilities::Snwprintf (buf, L"%I64x", i64_minus_one);
-    //ASSERT_STREQ( buf, L"ffffffffffffffff");
-    //*buf = 0;
-    //BeStringUtilities::Snwprintf (buf, L"%I64d", i64_minus_one);
-    //ASSERT_STREQ( buf, L"-1");
-
-    uint64_t i64_uint64_max = UINT64_MAX;
-    *buf = 0;
-    BeStringUtilities::Snwprintf(buf, L"%llx", i64_uint64_max);
-    ASSERT_STREQ( buf, L"ffffffffffffffff");
-    *buf = 0;
-    BeStringUtilities::Snwprintf(buf, L"%lld", i64_uint64_max);
-    ASSERT_STREQ( buf, L"-1");
-    *buf = 0;
-    //BeStringUtilities::Snwprintf (buf, L"%I64x", i64_uint64_max);
-    //ASSERT_STREQ( buf, L"ffffffffffffffff");
-    //*buf = 0;
-    //BeStringUtilities::Snwprintf (buf, L"%I64d", i64_uint64_max);
-    //ASSERT_STREQ( buf, L"-1");
-
-    uint64_t i64_int64_max = INT64_MAX;
-    *buf = 0;
-    BeStringUtilities::Snwprintf(buf, L"%llx", i64_int64_max);
-    ASSERT_STREQ( buf, L"7fffffffffffffff");
-    *buf = 0;
-    BeStringUtilities::Snwprintf(buf, L"%lld", i64_int64_max);
-    ASSERT_STREQ( buf, L"9223372036854775807");
-    *buf = 0;
-    //BeStringUtilities::Snwprintf (buf, L"%I64x", i64_int64_max);
-    //ASSERT_STREQ( buf, L"7fffffffffffffff");
-    //*buf = 0;
-    //BeStringUtilities::Snwprintf (buf, L"%I64d", i64_int64_max);
-    //ASSERT_STREQ( buf, L"9223372036854775807");
-
-    uint64_t i64_one = 1;
-    *buf = 0;
-    BeStringUtilities::Snwprintf(buf, L"%llx", i64_one);
-    ASSERT_STREQ( buf, L"1");
-    *buf = 0;
-    BeStringUtilities::Snwprintf(buf, L"%lld", i64_one);
-    ASSERT_STREQ( buf, L"1");
-    *buf = 0;
-    //BeStringUtilities::Snwprintf (buf, L"%I64x", i64_one);
-    //ASSERT_STREQ( buf, L"1");
-    //*buf = 0;
-    //BeStringUtilities::Snwprintf (buf, L"%I64d", i64_one);
-    //ASSERT_STREQ( buf, L"1");
-
-    uint64_t i64_zero = 0;
-    *buf = 0;
-    BeStringUtilities::Snwprintf(buf, L"%llx", i64_zero);
-    ASSERT_STREQ( buf, L"0");
-    *buf = 0;
-    BeStringUtilities::Snwprintf(buf, L"%lld", i64_zero);
-    ASSERT_STREQ( buf, L"0");
-    *buf = 0;
-    //BeStringUtilities::Snwprintf (buf, L"%I64x", i64_zero);
-    //ASSERT_STREQ( buf, L"0");
-    //*buf = 0;
-    //BeStringUtilities::Snwprintf (buf, L"%I64d", i64_zero);
-    //ASSERT_STREQ( buf, L"0");
-
-    uint64_t i64_max_int = (uint64_t)INT32_MAX;
-    *buf = 0;
-    BeStringUtilities::Snwprintf(buf, L"%llx", i64_max_int);
-    ASSERT_STREQ( buf, L"7fffffff");
-    *buf = 0;
-    BeStringUtilities::Snwprintf(buf, L"%lld", i64_max_int);
-    ASSERT_STREQ( buf, L"2147483647");
-    *buf = 0;
-    //BeStringUtilities::Snwprintf (buf, L"%I64x", i64_max_int);
-    //ASSERT_STREQ( buf, L"7fffffff");
-    //*buf = 0;
-    //BeStringUtilities::Snwprintf (buf, L"%I64d", i64_max_int);
-    //ASSERT_STREQ( buf, L"2147483647");
-
-    uint64_t i64_uint32_max = (uint64_t)UINT32_MAX;
-    *buf = 0;
-    BeStringUtilities::Snwprintf(buf, L"%llx", i64_uint32_max);
-    ASSERT_STREQ( buf, L"ffffffff");
-    *buf = 0;
-    BeStringUtilities::Snwprintf(buf, L"%lld", i64_uint32_max);
-    ASSERT_STREQ( buf, L"4294967295");
-    *buf = 0;
-    //BeStringUtilities::Snwprintf (buf, L"%I64x", i64_uint32_max);
-    //ASSERT_STREQ( buf, L"ffffffff");
-    //*buf = 0;
-    //BeStringUtilities::Snwprintf (buf, L"%I64d", i64_uint32_max);
-    //ASSERT_STREQ( buf, L"4294967295");
-
-    uint64_t i64_uint32_max_plus_one = (uint64_t)UINT32_MAX + 1;
-    *buf = 0;
-    BeStringUtilities::Snwprintf(buf, L"%llx", i64_uint32_max_plus_one);
-    ASSERT_STREQ( buf, L"100000000");
-    *buf = 0;
-    BeStringUtilities::Snwprintf(buf, L"%lld", i64_uint32_max_plus_one);
-    ASSERT_STREQ( buf, L"4294967296");
-    *buf = 0;
-    //BeStringUtilities::Snwprintf (buf, L"%I64x", i64_uint32_max_plus_one);
-    //ASSERT_STREQ( buf, L"100000000");
-    //*buf = 0;
-    //BeStringUtilities::Snwprintf (buf, L"%I64d", i64_uint32_max_plus_one);
-    //ASSERT_STREQ( buf, L"4294967296");    
-    }
-
-//---------------------------------------------------------------------------------------
-// @betest                                      Umar.hayat                          12/15
-//---------------------------------------------------------------------------------------
-TEST (BeStringUtilitiesTests, FormatUInt64FromUtf8)
-    {
-        {
-        uint64_t number = 0ULL;
-        Utf8String str;
-        str.reserve(2); //max length in hex format for an UInt64 (incl. trailing \0)
-        BeStringUtilities::FormatUInt64((Utf8P)str.data(), number);
-        ASSERT_STREQ ("0", str.c_str());
-        }
-
-        {
-        uint64_t number = 43123ULL;
-        Utf8String str;
-        str.reserve(6); //max length in hex format for an UInt64 (incl. trailing \0)
-        BeStringUtilities::FormatUInt64((Utf8P)str.data(), number);
-        ASSERT_STREQ ("43123", str.c_str());
-        }
-
-        {
-        uint64_t number = 14235263432521323ULL;
-        Utf8String str;
-        str.reserve(21); //max length in hex format for an UInt64 (incl. trailing \0)
-        BeStringUtilities::FormatUInt64((Utf8P)str.data(), number);
-        ASSERT_STREQ ("14235263432521323", str.c_str());
-        }
-}
-//---------------------------------------------------------------------------------------
-// @betest                                      Umar.hayat                          12/15
-//---------------------------------------------------------------------------------------
-TEST (BeStringUtilitiesTests, HexFormatOptions)
-    {
-        {
-        uint64_t number = 65297ULL;
-        WString str;
-        str.reserve(10); //max length in hex format for an UInt64 (incl. trailing \0)
-        BeStringUtilities::FormatUInt64((WCharP) str.data(), 10,number,HexFormatOptions::None);
-        EXPECT_STREQ (L"ff11", str.c_str());
-        }
-        
-        {
-        uint64_t number = 65297ULL;
-        WString str;
-        str.reserve(10); //max length in hex format for an UInt64 (incl. trailing \0)
-        BeStringUtilities::FormatUInt64((WCharP) str.data(), 10,number,HexFormatOptions::None,6);
-        EXPECT_STREQ (L"  ff11", str.c_str());
-        }
-        
-        {
-        uint64_t number = 65297ULL;
-        WString str;
-        str.reserve(10); //max length in hex format for an UInt64 (incl. trailing \0)
-        BeStringUtilities::FormatUInt64((WCharP) str.data(), 10,number,HexFormatOptions::LeadingZeros,6);
-        EXPECT_STREQ (L"00ff11", str.c_str());
-        }
-
-        {
-        uint64_t number = 65297ULL;
-        WString str;
-        str.reserve(10); //max length in hex format for an UInt64 (incl. trailing \0)
-        BeStringUtilities::FormatUInt64((WCharP) str.data(), 10,number,HexFormatOptions::UsePrecision,6);
-        EXPECT_STREQ (L"  ff11", str.c_str());
-        }
-        
-        {
-        uint64_t number = 65297ULL;
-        WString str;
-        str.reserve(12); //max length in hex format for an UInt64 (incl. trailing \0)
-        int opts = (int)HexFormatOptions::LeftJustify | (int)HexFormatOptions::Uppercase | (int)HexFormatOptions::UsePrecision | (int)HexFormatOptions::IncludePrefix;
-        BeStringUtilities::FormatUInt64((WCharP)str.data(), 12, number, (HexFormatOptions)opts, 10, 6);
-        EXPECT_STREQ (L"0X00FF11  ", str.c_str());
-        }
-    }
-//---------------------------------------------------------------------------------------
-// @betest                                      Umar.hayat                          12/15
-//---------------------------------------------------------------------------------------
-TEST (BeStringUtilitiesTests, HexFormatOptionsUtf8)
-    {
-        {
-        uint64_t number = 65297ULL;
-        Utf8String str;
-        str.reserve(10); //max length in hex format for an UInt64 (incl. trailing \0)
-        BeStringUtilities::FormatUInt64((Utf8P) str.data(), 10,number,HexFormatOptions::None);
-        EXPECT_STREQ ("ff11", str.c_str());
-        }
-        
-        {
-        uint64_t number = 65297ULL;
-        Utf8String str;
-        str.reserve(10); //max length in hex format for an UInt64 (incl. trailing \0)
-        BeStringUtilities::FormatUInt64((Utf8P) str.data(), 10,number,HexFormatOptions::None,6);
-        EXPECT_STREQ ("  ff11", str.c_str());
-        }
-        
-        {
-        uint64_t number = 65297ULL;
-        Utf8String str;
-        str.reserve(10); //max length in hex format for an UInt64 (incl. trailing \0)
-        BeStringUtilities::FormatUInt64((Utf8P) str.data(), 10,number,HexFormatOptions::LeadingZeros,6);
-        EXPECT_STREQ ("00ff11", str.c_str());
-        }
-
-        {
-        uint64_t number = 65297ULL;
-        Utf8String str;
-        str.reserve(10); //max length in hex format for an UInt64 (incl. trailing \0)
-        BeStringUtilities::FormatUInt64((Utf8P) str.data(), 10,number,HexFormatOptions::UsePrecision,6);
-        EXPECT_STREQ ("  ff11", str.c_str());
-        }
-        
-        {
-        uint64_t number = 65297ULL;
-        Utf8String str;
-        str.reserve(12); //max length in hex format for an UInt64 (incl. trailing \0)
-        int opts = (int)HexFormatOptions::LeftJustify | (int)HexFormatOptions::Uppercase | (int)HexFormatOptions::UsePrecision | (int)HexFormatOptions::IncludePrefix;
-        BeStringUtilities::FormatUInt64((Utf8P)str.data(), 12, number, (HexFormatOptions)opts, 10, 6);
-        EXPECT_STREQ ("0X00FF11  ", str.c_str());
-        }
-    }
-
-//---------------------------------------------------------------------------------------
-// @betest                                      Krischan.Eberle                    09/13
-//---------------------------------------------------------------------------------------
-TEST (BeStringUtilitiesTests, FormatHexUInt64)
-    {
-        {
-        uint64_t number = 0ULL;
-        Utf8String str;
-        str.reserve(17); //max length in hex format for an UInt64 (incl. trailing \0)
-        BeStringUtilities::FormatHexUInt64((Utf8P) str.data(), number);
-        ASSERT_STREQ ("0", str.c_str());
-        }
-
-        {
-        uint64_t number = 15ULL;
-        Utf8String str;
-        str.reserve(17); //max length in hex format for an UInt64 (incl. trailing \0)
-        BeStringUtilities::FormatHexUInt64((Utf8P)str.data(), number);
-        ASSERT_STREQ ("f", str.c_str());
-        }
-
-        {
-        uint64_t number = 14235263432521323ULL;
-        Utf8String str;
-        str.reserve(17); //max length in hex format for an UInt64 (incl. trailing \0)
-        BeStringUtilities::FormatHexUInt64((Utf8P)str.data(), number);
-        ASSERT_STREQ ("3292e58c2df66b", str.c_str());
-        }
-    }
-
-//---------------------------------------------------------------------------------------
-// @betest                                      Krischan.Eberle                    09/13
-//---------------------------------------------------------------------------------------
-TEST (BeStringUtilitiesTests, ParseUInt64)
-    {
-    BentleyStatus stat;
-
-    uint64_t number = BeStringUtilities::ParseUInt64("14235263432521323", &stat);
-    ASSERT_EQ(SUCCESS, stat);
-    ASSERT_EQ(14235263432521323ULL, number);
-
-    number = BeStringUtilities::ParseUInt64("00014235263432521323", &stat);
-    ASSERT_EQ(SUCCESS, stat);
-    ASSERT_EQ(14235263432521323ULL, number);
-
-    number = BeStringUtilities::ParseUInt64("-1423526343", &stat);
-    ASSERT_EQ(ERROR, stat);
-    ASSERT_EQ(0ULL, number);
-
-    number = BeStringUtilities::ParseUInt64("0xff", &stat);
-    ASSERT_EQ(SUCCESS, stat);
-    ASSERT_EQ(0xff, number);
-
-    number = BeStringUtilities::ParseUInt64("0X003292E58C2DF66B", &stat);
-    ASSERT_EQ(SUCCESS, stat);
-    ASSERT_EQ(14235263432521323ULL, number);
-
-    number = BeStringUtilities::ParseUInt64("0xffnonsense", &stat);
-    ASSERT_EQ(ERROR, stat);
-    ASSERT_EQ(0ULL, number);
-
-    number = BeStringUtilities::ParseUInt64("ff", &stat);
-    ASSERT_EQ(ERROR, stat);
-    ASSERT_EQ(0ULL, number);
-
-    number = BeStringUtilities::ParseUInt64("1234aa54345", &stat);
-    ASSERT_EQ(ERROR, stat);
-    ASSERT_EQ(0ULL, number);
-
-    number = BeStringUtilities::ParseUInt64("blabla", &stat);
-    ASSERT_EQ(ERROR, stat);
-    ASSERT_EQ(0ULL, number);
-
-    number = BeStringUtilities::ParseHex("0x3292E58C2DF66B", &stat);
-    ASSERT_EQ(SUCCESS, stat);
-    ASSERT_EQ(14235263432521323ULL, number);
-
-    number = BeStringUtilities::ParseHex("0X003292E58C2DF66B", &stat);
-    ASSERT_EQ(SUCCESS, stat);
-    ASSERT_EQ(14235263432521323ULL, number);
-    
-    number = BeStringUtilities::ParseHex("3292E58C2DF66B", &stat);
-    ASSERT_EQ(SUCCESS, stat);
-    ASSERT_EQ(14235263432521323ULL, number);
-    
-    number = BeStringUtilities::ParseHex("0X3292E58C2DF66B", &stat);
-    ASSERT_EQ(SUCCESS, stat);
-    ASSERT_EQ(14235263432521323ULL, number);
-
-    number = BeStringUtilities::ParseHex("0x003292E58C2DF66B", &stat);
-    ASSERT_EQ(SUCCESS, stat);
-    ASSERT_EQ(14235263432521323ULL, number);
-
-    number = BeStringUtilities::ParseHex("0X1", &stat);
-    ASSERT_EQ(SUCCESS, stat);
-    ASSERT_EQ(1ULL, number);
-
-    number = BeStringUtilities::ParseHex("-1423526343", &stat);
-    ASSERT_EQ(ERROR, stat);
-    ASSERT_EQ(0ULL, number);
-    
-    number = BeStringUtilities::ParseHex("blabla", &stat);
-    ASSERT_EQ(0ULL, number);
-    ASSERT_EQ(ERROR, stat);
-    }
-
-//---------------------------------------------------------------------------------------
-// @betest                                      Umar.Hayat                    02/16
-//---------------------------------------------------------------------------------------
-TEST (BeStringUtilitiesTests, Wtof)
-    {
-    EXPECT_DOUBLE_EQ(0.0, BeStringUtilities::Wtof(L"0"));
-    EXPECT_DOUBLE_EQ(1.0, BeStringUtilities::Wtof(L"1"));
-    EXPECT_DOUBLE_EQ(0.0, BeStringUtilities::Wtof(L"0.0"));
-    EXPECT_DOUBLE_EQ(1.0, BeStringUtilities::Wtof(L"1.0"));
-    EXPECT_NEAR(1.10,   BeStringUtilities::Wtof(L"1.10"), 0.0001);
-    EXPECT_NEAR(1.01,   BeStringUtilities::Wtof(L"1.01"), 0.01);
-    EXPECT_NEAR(1.001,  BeStringUtilities::Wtof(L"1.001"), 0.001);
-    EXPECT_NEAR(1.0001, BeStringUtilities::Wtof(L"1.0001"), 0.0001);
-    EXPECT_NEAR(1.00001,    BeStringUtilities::Wtof(L"1.00001"), 0.00001);
-    EXPECT_NEAR(1.000001,   BeStringUtilities::Wtof(L"1.000001"), 0.000001);
-
-    EXPECT_NEAR(-1.0, BeStringUtilities::Wtof(L"-1.0"),0.0001);
-    EXPECT_DOUBLE_EQ(0.0, BeStringUtilities::Wtof(L"-0"));
-    }
-
-//---------------------------------------------------------------------------------------
-// @betest                                      Umar.Hayat                    02/16
-//---------------------------------------------------------------------------------------
-TEST (BeStringUtilitiesTests, Wtoi)
-    {
-    EXPECT_EQ(0,    BeStringUtilities::Wtoi(L"0"));
-    EXPECT_EQ(1,    BeStringUtilities::Wtoi(L"1"));
-    EXPECT_EQ(0,    BeStringUtilities::Wtoi(L"0.0"));
-    EXPECT_EQ(100,    BeStringUtilities::Wtoi(L"100"));
-    EXPECT_EQ(1,    BeStringUtilities::Wtoi(L"01"));
-    EXPECT_EQ(999999, BeStringUtilities::Wtoi(L"999999"));
-
-    EXPECT_EQ(-10,    BeStringUtilities::Wtoi(L"-10"));
-    EXPECT_EQ(0, BeStringUtilities::Wtoi(L"-0"));
-    }
-
-//---------------------------------------------------------------------------------------
-// @betest                                      Umar.Hayat                    02/16
-//---------------------------------------------------------------------------------------
-TEST (BeStringUtilitiesTests, MemMove)
-    {
-    char str[] = "foo-bar";
- 
-    BeStringUtilities::Memmove(&str[3],4, &str[4], 4);
-
-    EXPECT_STREQ("foobar", str);
-    }
-
-//---------------------------------------------------------------------------------------
-// @betest                                      Umar.Hayat                    02/16
-//---------------------------------------------------------------------------------------
-TEST (BeStringUtilitiesTests, WMemMove)
-    {
-    wchar_t str[] = L"foo-bar";
- 
-    BeStringUtilities::Wmemmove(&str[3],4, &str[4], 4);
-
-    EXPECT_STREQ(L"foobar", str);
-    }
-
-//---------------------------------------------------------------------------------------
-// @betest                                      Umar.Hayat                    02/16
-//---------------------------------------------------------------------------------------
-TEST (BeStringUtilitiesTests, Wcslwr)
-    {
-    wchar_t str1[] = L"ASCII";
-    EXPECT_STREQ(L"ascii",  BeStringUtilities::Wcslwr(str1));
-    wchar_t str2[] = L"Ascii";
-    EXPECT_STREQ(L"ascii", BeStringUtilities::Wcslwr(str2));
-    wchar_t str3[] = L"Dgn V8";
-    EXPECT_STREQ(L"dgn v8", BeStringUtilities::Wcslwr(str3));
-
-    // Start with a non-ascii string. In this case, it has no lower-case version. So, lwr should do nothing.
-    WCharCP nonasc = L"\u20AC"; // this is the Euro symbol
-    WChar nonasc_buf[2] = {L'\u20AC', L'\0'};
-    EXPECT_STREQ(nonasc, BeStringUtilities::Wcslwr(nonasc_buf));
-    }
-
-//---------------------------------------------------------------------------------------
-// @betest                                      Umar.Hayat                    02/16
-//---------------------------------------------------------------------------------------
-TEST (BeStringUtilitiesTests, Wcsupr)
-    {
-    wchar_t str1[] = L"ascii";
-    EXPECT_STREQ(L"ASCII", BeStringUtilities::Wcsupr(str1));
-    wchar_t str2[] = L"Ascii";
-    EXPECT_STREQ(L"ASCII", BeStringUtilities::Wcsupr(str2));
-    wchar_t str3[] = L"Dgn v8";
-    EXPECT_STREQ(L"DGN V8", BeStringUtilities::Wcsupr(str3));
-
-    // Start with a non-ascii string. In this case, it has no upper-case version. So, upr should do nothing.
-    WCharCP nonasc = L"\u20AC"; // this is the Euro symbol
-    WChar nonasc_buf[2] = {L'\u20AC', L'\0'};
-    EXPECT_STREQ(nonasc, BeStringUtilities::Wcsupr(nonasc_buf));
-    }
-
-//---------------------------------------------------------------------------------------
-// @betest                                     Umar.Hayat                  02/16
-//---------------------------------------------------------------------------------------
-TEST (BeStringUtilitiesTests, ParseDelimitedString)
-    {
-    WCharCP str = L"One Two 3G4,\t\"Fourty Two\"";
-    bvector<WString> tokens;
-
-    BeStringUtilities::ParseDelimitedString(tokens, str, L", ");
-    wprintf(L"%ls\n%ls\n", tokens[0].c_str(), tokens[1].c_str());
-    ASSERT_EQ(4, tokens.size());
-    EXPECT_STREQ(L"One", tokens[0].c_str());
-    EXPECT_STREQ(L"Two", tokens[1].c_str());
-    EXPECT_STREQ(L"3G4", tokens[2].c_str());
-    EXPECT_STREQ(L"Fourty Two", tokens[3].c_str());
-    }
-//---------------------------------------------------------------------------------------
-// @betest                                     Umar.Hayat                  03/16
-//---------------------------------------------------------------------------------------
-TEST(BeStringUtilitiesTests, WCharUtf16Roundtrip)
-    {
-    // The first caller to convert strings in a process has to ensure BeStringUtilities::Initialize is called.
-    initBeStringUtilities();
-
-    WString expected(TESTDATA_StringW);
-    Utf16P strUtf16 = new Utf16Char[expected.size() + 1];
-    EXPECT_TRUE(SUCCESS == BeStringUtilities::WCharToUtf16(strUtf16, expected.size() + 1, expected.c_str()));
-    
-    WString strWString;
-    strWString.reserve(expected.size() + 1);
-
-    BeStringUtilities::Utf16ToWChar((WCharP)strWString.data(), expected.size() + 1, strUtf16);
-
-    EXPECT_EQ(0, wcscmp(expected.c_str(), strWString.c_str()));
-    delete strUtf16;
-    }
-
-#define EXPECT_SPRINTF_SSCANF(number,stringifiedNumber,Type,printfFormat,scanfFormat)\
-        {\
-        Type num = (Type) number;\
-        Utf8String actualStr;\
-        actualStr.Sprintf(printfFormat, num);\
-        actualStr.ToLower();\
-        EXPECT_STREQ(stringifiedNumber, actualStr.c_str()) << " Utf8String::Sprintf with " << #Type;\
-        Type actualNumber = (Type) 0;\
-        BE_STRING_UTILITIES_UTF8_SSCANF(stringifiedNumber, scanfFormat, &actualNumber);\
-        EXPECT_EQ(number, actualNumber) << " BE_STRING_UTILITIES_UTF8_SSCANF with " << #Type << " actualNumber=" << actualNumber;\
-        }
-
-//---------------------------------------------------------------------------------------
-// @betest                                     Krischan.Eberle                  04/16
-//---------------------------------------------------------------------------------------
-TEST(BeStringUtilitiesTests, SprintfSscanf)
-    {
-    #ifdef FAILS_ON_ANDROID
-    EXPECT_SPRINTF_SSCANF(-8, "-8", int8_t, "%" PRId8, "%" SCNd8);
-    EXPECT_SPRINTF_SSCANF(8, "8", uint8_t, "%" PRIu8, "%" SCNu8);
-    EXPECT_SPRINTF_SSCANF(8, "8", uint8_t, "%" PRIx8, "%" SCNx8);
-    #endif
-
-    EXPECT_SPRINTF_SSCANF(-1616, "-1616", int16_t, "%" PRId16, "%" SCNd16);
-    EXPECT_SPRINTF_SSCANF(1616, "1616", uint16_t, "%" PRIu16, "%" SCNu16);
-    EXPECT_SPRINTF_SSCANF(1616, "650", uint16_t, "%" PRIx16, "%" SCNx16);
-
-    EXPECT_SPRINTF_SSCANF(-323232, "-323232", int32_t, "%" PRId32, "%" SCNd32);
-    EXPECT_SPRINTF_SSCANF(323232, "323232", uint32_t, "%" PRIu32, "%" SCNu32);
-    EXPECT_SPRINTF_SSCANF(323232,"4eea0", uint32_t, "%" PRIx32, "%" SCNx32);
-
-    EXPECT_SPRINTF_SSCANF(-64646464, "-64646464", int64_t, "%" PRId64, "%" SCNd64);
-    EXPECT_SPRINTF_SSCANF(64646464, "64646464", uint64_t, "%" PRIu64, "%" SCNu64);
-    EXPECT_SPRINTF_SSCANF(64646464, "3da6d40", uint64_t, "%" PRIx64, "%" SCNx64);
-
-    EXPECT_SPRINTF_SSCANF(-12345, "-12345", int, "%d", "%d");
-    EXPECT_SPRINTF_SSCANF(123, "123", unsigned, "%u", "%u");
-    EXPECT_SPRINTF_SSCANF(123, "7b", unsigned, "%x", "%x");
-
-    // "long" varies in widths across platforms/compilers, and shouldn't be used -- not worth testing.
-    // Also fails on AndroidArm64 because of how long long is resolved to int64_t etc.
-    // EXPECT_SPRINTF_SSCANF(-12345, "-12345", long long, "%lld", "%lld");
-    // EXPECT_SPRINTF_SSCANF(12345, "12345", unsigned long long, "%llu", "%llu");
-    // EXPECT_SPRINTF_SSCANF(12345, "3039", unsigned long long, "%llx", "%llx");
-    }
-
-//---------------------------------------------------------------------------------------
-// @betest                                     Sam.Wilson                   08/16
-//---------------------------------------------------------------------------------------
-TEST(BeStringUtilitiesTests, CharToPointer)
-    {
-    if (sizeof(void*) == 8)
-        {
-        void* ptr = BeStringUtilities::WCharToPointer(L"0x1122334455667788");
-        EXPECT_EQ(0x1122334455667788, (uintptr_t)ptr);
-
-        ptr = BeStringUtilities::Utf8ToPointer("0x1122334455667788");
-        EXPECT_EQ(0x1122334455667788, (uintptr_t)ptr);
-        }
-    else if (sizeof(void*) == 4)
-        {
-        void* ptr = BeStringUtilities::WCharToPointer(L"0x11223344");
-        EXPECT_EQ(0x11223344, (uintptr_t)ptr) << Utf8PrintfString("ptr value=%x", (unsigned)(uintptr_t)ptr).c_str();
-
-        ptr = BeStringUtilities::Utf8ToPointer("0x11223344");
-        EXPECT_EQ(0x11223344, (uintptr_t)ptr) << Utf8PrintfString("ptr value=%x", (unsigned)(uintptr_t)ptr).c_str();
-        }
-    else
-        {
-        FAIL() << "Unknown pointer size";
-        }
-    }
-
-//---------------------------------------------------------------------------------------
-// @bsimethod                                     Farhad.Kabir                  11/16
-//---------------------------------------------------------------------------------------
-TEST(BeStringUtilitiesTests, ParseArgumentsUtf8)
-    {
-    //with aux delimiter
-    Utf8CP input_str = "One Two 3G4,\"Fourty Two\"";
-    bvector<Utf8String> tokens;
-
-    BeStringUtilities::ParseArguments(tokens, input_str, ",");
-    ASSERT_EQ(4, tokens.size());
-    EXPECT_STREQ("One", tokens[0].c_str());
-    EXPECT_STREQ("Two", tokens[1].c_str());
-    EXPECT_STREQ("3G4", tokens[2].c_str());
-    EXPECT_STREQ("Fourty Two", tokens[3].c_str());
-    tokens.clear();
-    input_str = "Coding is%followed by,good programming-practices";
-
-    // without aux delimiter
-    BeStringUtilities::ParseArguments(tokens, input_str);
-    ASSERT_EQ(4, tokens.size());
-    EXPECT_STREQ("Coding", tokens[0].c_str());
-    EXPECT_STREQ("is%followed", tokens[1].c_str());
-    EXPECT_STREQ("by,good", tokens[2].c_str());
-    EXPECT_STREQ("programming-practices", tokens[3].c_str());
-    }
-
-//---------------------------------------------------------------------------------------
-// @bsimethod                                     Farhad.Kabir                  11/16
-//---------------------------------------------------------------------------------------
-TEST(BeStringUtilitiesTests, IsValidCodePage)
-    {
-    EXPECT_EQ(true, BeStringUtilities::IsValidCodePage(LangCodePage::Arabic));
-    EXPECT_EQ(true, BeStringUtilities::IsValidCodePage(LangCodePage::Greek));
-    EXPECT_EQ(false, BeStringUtilities::IsValidCodePage(LangCodePage::Unknown));
-
-    //for local code page
-#if defined (_WIN32) && !defined (BENTLEY_WINRT)
-    UINT current_code_page = ::GetACP(); //::GetACP() gives code page of local machine
-    LangCodePage codePage_retrieved;
-    ASSERT_EQ(BentleyStatus::SUCCESS, BeStringUtilities::GetCurrentCodePage(codePage_retrieved));
-    ASSERT_EQ(current_code_page, (UINT)codePage_retrieved);
-    EXPECT_EQ(true, BeStringUtilities::IsValidCodePage((LangCodePage)current_code_page));
-#endif
-    }
-
-//---------------------------------------------------------------------------------------
-// @bsimethod                                     Farhad.Kabir                  11/16
-//---------------------------------------------------------------------------------------
-TEST(BeStringUtilitiesTests, GetDecimalSeparator)
-    {
-#if defined (BENTLEY_WIN32) || defined (BENTLEY_WINRT)
-    wchar_t formatted[20];
-    GetNumberFormatEx(LOCALE_NAME_USER_DEFAULT, 0, L"67.89", 0, formatted, 20);
-    WString refrenced_str;
-    WStringR decimal_separator = refrenced_str;
-    ASSERT_EQ(BentleyStatus::SUCCESS, BeStringUtilities::GetDecimalSeparator(decimal_separator));
-    Utf8String utf8decimal(decimal_separator);
-    Utf8String utf8str(formatted);
-    ASSERT_TRUE( utf8str.Contains(utf8decimal));
-    
-
-#elif defined (__unix__)
-    WString refrenced_str;
-    WStringR decimal_separator = refrenced_str;
-    ASSERT_EQ(BentleyStatus::SUCCESS, BeStringUtilities::GetDecimalSeparator(decimal_separator));
-    WString expected_decimal_str = L".";
-    EXPECT_STREQ(expected_decimal_str.c_str(), decimal_separator.c_str());
-#endif
+/*--------------------------------------------------------------------------------------+
+|
+|  $Source: Tests/Published/BeStringUtilities_tests.cpp $
+|
+|  $Copyright: (c) 2017 Bentley Systems, Incorporated. All rights reserved. $
+|
++--------------------------------------------------------------------------------------*/
+#include <Bentley/BeTest.h>
+#include <Bentley/WString.h>
+#include <Bentley/BeStringUtilities.h>
+#include <Bentley/ScopedArray.h>
+#include <Bentley/CodePages.h>
+#include <map>
+#if defined (BENTLEY_WIN32) || defined (BENTLEY_WINRT)
+#include <Windows.h>
+#endif
+
+#define VERIFY(X) ASSERT_TRUE(X)
+#define TESTDATA_String                     "ThisIsATest!@#$%^&*()-="
+#define TESTDATA_StringW                    L"ThisIsATest!@#$%^&*()-="
+
+#define TESTDATA_String_Lower                   "thisisatest!@#$%^&*()-="
+#define TESTDATA_String_Upper                   "THISTISATEST!@#$%^&*()-="
+
+#if defined (NOT_USED)
+struct AW
+    {
+    char const* m_asc;
+    AW (char const* a) : m_asc(a) {;}
+    operator char const*() const {return m_asc;}
+    };
+#endif
+
+//int s_dummy;
+
+//---------------------------------------------------------------------------------------
+// @betest                                     Hassan.Arshad                  10/13
+// Desc: Testing of Utf16WCharHello method.
+// 
+//---------------------------------------------------------------------------------------
+TEST(BeStringUtilitiesTests, CompareUtf16WChar)
+    {
+    uint16_t string1[]=  {72,69,76,76,79,0};
+    WCharCP string2= L"HELLO\0";
+    Utf16CP string3= string1;
+
+    int status= BeStringUtilities::CompareUtf16WChar(string3,string2);
+    EXPECT_EQ(0,status);
+    }
+
+//---------------------------------------------------------------------------------------
+// @betest                                     Hassan.Arshad                  10/13
+// Desc: Testing of WCharToUtf16 method.
+// 
+//---------------------------------------------------------------------------------------
+TEST (BeStringUtilitiesTests, WCharToUtf16)
+    {
+    WCharCP string2= L"HELLO\0";
+    Utf16Buffer utf16String ;
+    Utf16BufferR stringUtf16= utf16String;
+    size_t count= BeStringUtilities::AsManyAsPossible;
+
+    BentleyStatus status= BeStringUtilities::WCharToUtf16(stringUtf16,string2, count);
+    EXPECT_EQ(SUCCESS,status)<<status;
+    }
+
+//---------------------------------------------------------------------------------------
+// @betest                                     Hassan.Arshad                  10/13
+// Desc: Testing of WCharToUtf16NotNull method.
+// 
+//---------------------------------------------------------------------------------------
+TEST (BeStringUtilitiesTests, WCharToUtf16NotNull)
+    {
+    WCharCP string2= L"HELLO";
+    Utf16Buffer utf16String ;
+    Utf16BufferR stringUtf16= utf16String;
+    size_t count= BeStringUtilities::AsManyAsPossible;
+
+    BentleyStatus status= BeStringUtilities::WCharToUtf16(stringUtf16,string2, count);
+    EXPECT_EQ(SUCCESS,status)<<status;
+    }
+
+//---------------------------------------------------------------------------------------
+// @betest                                     Hassan.Arshad                  10/13
+// Desc: Testing of Strlwr method.
+// 
+//---------------------------------------------------------------------------------------
+TEST (BeStringUtilitiesTests, Strlwr)
+    {
+        {
+        char string[] = "HELLO";
+        char* outStr = BeStringUtilities::Strlwr(string);
+        EXPECT_STREQ("hello", outStr) << outStr;
+        }
+        {
+        char string[] = "HELLO 5! There?";
+        char* outStr = BeStringUtilities::Strlwr(string);
+        EXPECT_STREQ("hello 5! there?", outStr) << outStr;
+        }
+    }
+
+//---------------------------------------------------------------------------------------
+// @betest                                     Hassan.Arshad                  10/13
+// Desc: Testing of Strupr method.
+// 
+//---------------------------------------------------------------------------------------
+TEST (BeStringUtilitiesTests, Strupr)
+    {
+        {
+        char string[] = "hello";
+        char* outStr = BeStringUtilities::Strupr(string);
+        EXPECT_STREQ("HELLO", outStr) << outStr;
+        }
+        {
+        char string[] = "HELLO 5! There?";
+        char* outStr = BeStringUtilities::Strupr(string);
+        EXPECT_STREQ("HELLO 5! THERE?", outStr) << outStr;
+        }
+        {
+            wchar_t const* nonasc = L"\u20AC"; // this is the Euro symbol
+            Utf8String nonasc_utf8(nonasc);    // s/ be E2 82 AC 00
+            ScopedArray<char> nonascbuf(nonasc_utf8.size() + 1);
+            strcpy(nonascbuf.GetData(), nonasc_utf8.c_str());
+            char* outStr = BeStringUtilities::Strupr(nonascbuf.GetData());
+            EXPECT_STREQ(nonasc_utf8.c_str(), outStr);
+        }
+    }
+
+//---------------------------------------------------------------------------------------
+// @betest                                     Hassan.Arshad                  10/13
+// Desc: Testing of CopyUtf16 method.
+// 
+//---------------------------------------------------------------------------------------
+TEST (BeStringUtilitiesTests, CopyUtf16)
+    {
+    uint16_t string1[]=  {48,49,50,51,52,53,0};
+    uint16_t string2[10] = {0 };
+    Utf16CP inStr= string1;
+  
+    Utf16P outStr= string2;
+    size_t outStrCapacity= BeStringUtilities::AsManyAsPossible;
+
+    EXPECT_EQ(6, BeStringUtilities::Utf16Len(inStr));
+    BeStringUtilities::CopyUtf16(outStr,outStrCapacity,inStr);
+    EXPECT_EQ(6, BeStringUtilities::Utf16Len(outStr));
+
+    // Out with less capacity 
+    uint16_t string3[3]={0};
+    Utf16P outStr2 = string3; 
+    BeStringUtilities::CopyUtf16(outStr2, 3, inStr);
+    EXPECT_EQ(2, BeStringUtilities::Utf16Len(outStr2));
+
+    // Output with greater capacity that input
+    uint16_t string4[10] = {0 };
+    Utf16P outStr3 = string4;
+    BeStringUtilities::CopyUtf16(outStr3, 10, inStr);
+    EXPECT_EQ(6, BeStringUtilities::Utf16Len(outStr3));
+    SUCCEED();
+    }
+
+//---------------------------------------------------------------------------------------
+// @betest                                     Hassan.Arshad                  10/13
+// Desc: Testing of Stricmp method.
+// 
+//---------------------------------------------------------------------------------------
+TEST (BeStringUtilitiesTests, Stricmp)
+    {
+    char string0[] = "hello";
+    char string1[] = "HeLLo";
+    char string2[] = "hello2";
+    char string3[] = "hello3";
+
+    int status= BeStringUtilities::Stricmp(string0,string1);
+    EXPECT_EQ(0,status)<<status;
+
+    status = BeStringUtilities::Stricmp(string1, string2);
+    EXPECT_GT(0, status) << status;
+
+    status = BeStringUtilities::Stricmp(string3, string2);
+    EXPECT_LT(0, status) << status;  
+    }
+//---------------------------------------------------------------------------------------
+// @betest                                     Umar.Hayat                  12/15
+//---------------------------------------------------------------------------------------
+TEST (BeStringUtilitiesTests, NICompare)
+    {
+        {
+        char string0[] = "hello";
+        char string1[] = "HeLLo";
+        char string2[] = "hello2";
+        char string3[] = "Hello3";
+
+        int status = BeStringUtilities::Strnicmp(string0, string1, 5);
+        EXPECT_EQ(0, status) << status;
+
+        status = BeStringUtilities::Strnicmp(string3, string2, 6);
+        EXPECT_LT(0, status) << status;
+
+        status = BeStringUtilities::Strnicmp(string2, string3, 6);
+        EXPECT_GT(0, status) << status;
+
+        status = BeStringUtilities::Strnicmp(string3, string2, 5);
+        EXPECT_EQ(0, status) << status;
+        }
+
+        {
+        wchar_t string0[] = L"hello";
+        wchar_t string1[] = L"HeLLo";
+        wchar_t string2[] = L"hello2";
+        wchar_t string3[] = L"Hello3";
+
+        int status = BeStringUtilities::Wcsnicmp(string0, string1, 5);
+        EXPECT_EQ(0, status) << status;
+
+        status = BeStringUtilities::Wcsnicmp(string3, string2, 6);
+        EXPECT_LT(0, status) << status;
+
+        status = BeStringUtilities::Wcsnicmp(string2, string3, 6);
+        EXPECT_GT(0, status) << status;
+
+        status = BeStringUtilities::Wcsnicmp(string3, string2, 5);
+        EXPECT_EQ(0, status) << status;
+        }
+    }
+//---------------------------------------------------------------------------------------
+// @betest                                     Umar.Hayat                  12/15
+//---------------------------------------------------------------------------------------
+TEST (BeStringUtilitiesTests, LexicographicCompare)
+    {
+    wchar_t string0[] = L"Hello";
+    wchar_t string1[] = L"Helloo";
+    wchar_t string2[] = L"Hello9";
+    wchar_t string3[] = L"Hello10";
+    wchar_t string4[] = L"001";
+    wchar_t string5[] = L"0001";
+    wchar_t string6[] = L"000000000000000000";
+
+    int status = BeStringUtilities::LexicographicCompare(string0, string0);
+    EXPECT_TRUE(0 == status) << status;
+
+    status = BeStringUtilities::LexicographicCompare(string0, string1);
+    EXPECT_TRUE(status < 0) << status;
+
+    status = BeStringUtilities::LexicographicCompare(string1, string0);
+    EXPECT_TRUE(status > 0) << status;
+
+    status = BeStringUtilities::LexicographicCompare(string2, string3);
+    EXPECT_TRUE(status < 0) << status;
+
+    status = BeStringUtilities::LexicographicCompare(string3, string2);
+    EXPECT_TRUE(status > 0) << status;
+
+    status = BeStringUtilities::LexicographicCompare(string4, string5);
+    EXPECT_TRUE(0 == status) << status;
+
+    status = BeStringUtilities::LexicographicCompare(string5, string6);
+    EXPECT_TRUE(status > 0) << status;
+    }
+//---------------------------------------------------------------------------------------
+// @betest                                     Umar.Hayat                  12/15
+//---------------------------------------------------------------------------------------
+TEST (BeStringUtilitiesTests, ReverseStr)
+    {
+    char  inStr[]  = TESTDATA_String;
+    char * outStr = BeStringUtilities::Strrev(inStr);
+    EXPECT_STREQ("=-)(*&^%$#@!tseTAsIsihT", outStr) << outStr;
+
+    wchar_t  inStrW[] = TESTDATA_StringW;
+    wchar_t * outStrW = BeStringUtilities::Wcsrev(inStrW);
+    EXPECT_STREQ(L"=-)(*&^%$#@!tseTAsIsihT", outStrW) << outStrW;
+    }
+//---------------------------------------------------------------------------------------
+// @betest                                     Umar.Hayat                  12/15
+//---------------------------------------------------------------------------------------
+TEST (BeStringUtilitiesTests, Duplicate)
+    {
+        {
+        char const* inStr = TESTDATA_String;
+        char const* outStr = BeStringUtilities::Strdup(inStr);
+        EXPECT_TRUE(inStr != outStr);
+        EXPECT_STREQ(inStr, outStr) ;
+        delete outStr;
+        }
+
+        {
+        wchar_t const* inStr = TESTDATA_StringW;
+        wchar_t const* outStr = BeStringUtilities::Wcsdup(inStr);
+        EXPECT_TRUE(inStr != outStr);
+        EXPECT_STREQ(inStr, outStr);
+        delete outStr;
+        }
+    }
+
+//---------------------------------------------------------------------------------------
+// @betest                                     Umar.Hayat                  12/15
+//---------------------------------------------------------------------------------------
+TEST (BeStringUtilitiesTests, Join)
+    {
+        {
+        bvector<Utf8String> list;
+        list.push_back("Hello");
+        list.push_back("World");
+        list.push_back("!");
+        list.push_back("");
+
+        Utf8String outStr = BeStringUtilities::Join(list, ",");
+        EXPECT_STREQ("Hello,World,!,", outStr.c_str()) << outStr;
+        }
+
+        {
+        bvector<Utf8CP> list;
+        list.push_back("Hello");
+        list.push_back("World");
+        list.push_back("!");
+        list.push_back("");
+
+        Utf8String outStr = BeStringUtilities::Join(list, ",");
+        EXPECT_STREQ("Hello,World,!,", outStr.c_str()) << outStr;
+        }
+    }
+//---------------------------------------------------------------------------------------
+// @betest                                     Umar.Hayat                  12/15
+//---------------------------------------------------------------------------------------
+TEST (BeStringUtilitiesTests, Split)
+    {
+        {
+        WCharCP str = L"One,Two 3G4";
+        bvector<WString> tokens;
+
+        BeStringUtilities::Split(str, L", G", nullptr, tokens);
+        ASSERT_EQ(4, tokens.size());
+        EXPECT_STREQ(L"One", tokens[0].c_str());
+        EXPECT_STREQ(L"Two", tokens[1].c_str());
+        EXPECT_STREQ(L"3", tokens[2].c_str());
+        EXPECT_STREQ(L"4", tokens[3].c_str());
+        }
+        
+        {
+        Utf8CP str = "One,Two 3G4";
+        bvector<Utf8String> tokens;
+
+        BeStringUtilities::Split(str, ", G", nullptr, tokens);
+        ASSERT_EQ(4, tokens.size());
+        EXPECT_STREQ("One", tokens[0].c_str());
+        EXPECT_STREQ("Two", tokens[1].c_str());
+        EXPECT_STREQ("3", tokens[2].c_str());
+        EXPECT_STREQ("4", tokens[3].c_str());
+        }
+    }
+//---------------------------------------------------------------------------------------
+// @betest                                     Umar.Hayat                  12/15
+//---------------------------------------------------------------------------------------
+TEST (BeStringUtilitiesTests, ParseArguments)
+    {
+        {
+        WCharCP str = L"One Two 3G4,\"Fourty Two\"";
+        bvector<WString> tokens;
+
+        BeStringUtilities::ParseArguments(tokens, str,L",");
+        ASSERT_EQ(4, tokens.size());
+        EXPECT_STREQ(L"One", tokens[0].c_str());
+        EXPECT_STREQ(L"Two", tokens[1].c_str());
+        EXPECT_STREQ(L"3G4", tokens[2].c_str());
+        EXPECT_STREQ(L"Fourty Two", tokens[3].c_str());
+        }
+        
+        {
+        WCharCP str = L"1 \"2 3\"";
+        WString tokens[3];
+
+        uint32_t argFound = BeStringUtilities::ParseArguments(str, 3, &tokens[0], &tokens[1], &tokens[2]);
+        ASSERT_EQ(2, argFound);
+        EXPECT_STREQ(L"1", tokens[0].c_str());
+        EXPECT_STREQ(L"2 3", tokens[1].c_str()); 
+        }
+    }
+
+//---------------------------------------------------------------------------------------
+// @betest                                     Hassan.Arshad                  10/13
+// Desc: Testing of Wmemcpy method.
+// 
+//---------------------------------------------------------------------------------------
+TEST (BeStringUtilitiesTests, BeStringUtilWmemcpy)
+    {
+    wchar_t dest[]= L"123456";
+    const wchar_t src[]= L"DELETE";
+ 
+    BeStringUtilities::Wmemcpy(dest, _countof(dest), src,  _countof(src));
+    EXPECT_EQ(SUCCESS,BeStringUtilities::Wmemcpy(dest, _countof(dest), src,  _countof(src)));
+
+    EXPECT_STREQ(src, dest);
+    }
+//---------------------------------------------------------------------------------------
+// @betest                                     Hassan.Arshad                  10/13
+// Desc: Testing of Wmemcpy method.
+// 
+//---------------------------------------------------------------------------------------
+TEST (BeStringUtilitiesTests, BeStringUtilMemcpy)
+    {
+    const wchar_t src[]= L"DELETE";
+    wchar_t dest[]= L"123456";
+ 
+    VERIFY(BentleyStatus::SUCCESS == BeStringUtilities::Memcpy(dest, sizeof(dest), src, 3 * sizeof(wchar_t)));
+    ASSERT_STREQ(L"DEL456", dest);
+    VERIFY(BentleyStatus::SUCCESS == BeStringUtilities::Memcpy(dest, sizeof(dest), src, 0));
+    ASSERT_STREQ(L"DEL456", dest);
+    }
+
+//---------------------------------------------------------------------------------------
+// @betest                                     Hassan.Arshad                  10/13
+// Desc: Testing of Utf16Len method.
+// 
+//---------------------------------------------------------------------------------------
+TEST (BeStringUtilitiesTests, BeStringUtilUtf16Len)
+    {
+    uint16_t string1[]=  {72,69,76,76,79,0};
+    Utf16CP string3= string1;
+
+    size_t status= BeStringUtilities::Utf16Len(string3);
+    EXPECT_EQ(5,status);
+    }
+
+//---------------------------------------------------------------------------------------
+// @betest                                     Hassan.Arshad                  10/13
+// Desc: Testing of CurrentLocaleToWChar method.
+// 
+//---------------------------------------------------------------------------------------
+TEST (BeStringUtilitiesTests, BeStringCurrentLocaleToWChar)
+    {
+    char inChar[]= "Hello";
+    WCharCP outWCharTest= L"Hello";
+    wchar_t outWCharInitial[]= L"Hello";
+    
+    EXPECT_TRUE(0==wcscmp(outWCharTest,BeStringUtilities::CurrentLocaleCharToWChar(outWCharInitial,inChar,_countof(inChar) )));
+    }
+
+//---------------------------------------------------------------------------------------
+// @betest                                     Hassan.Arshad                  10/13
+//---------------------------------------------------------------------------------------
+TEST (BeStringUtilitiesTests, BeStringCurrentLocaleToWCharStatusCheck)
+    {
+    char inChar[]= "Hello";
+    WString outWCharInitial= L"Hello";
+    
+    BentleyStatus status= BeStringUtilities::CurrentLocaleCharToWChar(outWCharInitial,inChar );
+    EXPECT_EQ(SUCCESS, status);
+    }
+
+//---------------------------------------------------------------------------------------
+// @betest                                     Hassan.Arshad                  10/13
+// Desc: Testing of IsUri8Encoded method.
+// 
+//---------------------------------------------------------------------------------------
+TEST (BeStringUtilitiesTests, UriEncoding)
+    {
+    char test[] = "\"This a Test, OK?\"";
+    Utf8CP inStr = test;
+    
+    // Encode
+    Utf8String encodedStr = BeStringUtilities::UriEncode(inStr);
+    ASSERT_STREQ("%22This%20a%20Test%2C%20OK%3F%22", encodedStr.c_str());
+
+    //Check
+    //EXPECT_TRUE(BeStringUtilities::IsUriEncoded(encodedStr.c_str()));
+    //EXPECT_FALSE(BeStringUtilities::IsUriEncoded(inStr));
+
+    //Decode
+    Utf8String decodedStr = BeStringUtilities::UriDecode(encodedStr.c_str());
+    EXPECT_STREQ("\"This a Test, OK?\"", decodedStr.c_str());
+    
+    // Decode SubURI
+    Utf8String decodeSubStr = BeStringUtilities::UriDecode(decodedStr.c_str(), decodedStr.c_str() + 13);
+    EXPECT_STREQ("\"This a Test,", decodeSubStr.c_str());    
+    }
+
+//---------------------------------------------------------------------------------------
+// @betest                                      Sam.Wilson                      03/14
+//---------------------------------------------------------------------------------------
+TEST (BeStringUtilitiesTests, TestWcsstr)
+    {
+    wchar_t wcs[] = L"This is a simple string";
+    auto pwc = wcsstr(wcs,L"simple");
+    ASSERT_TRUE (NULL != pwc);
+    EXPECT_TRUE (0==wcsncmp(pwc, L"simple", 6));
+
+    pwc = wcsstr(wcs, L"sample");
+    EXPECT_TRUE (NULL == pwc);
+
+    pwc = wcsstr(wcs, wcs);
+    ASSERT_TRUE (NULL != pwc);
+    EXPECT_TRUE (pwc == wcs);
+
+    pwc = wcsstr(wcs, L"g");
+    ASSERT_TRUE (NULL != pwc);
+    EXPECT_TRUE (0==wcscmp(pwc, L"g"));    // pwc should be pointing to the g at the end of the string
+    }
+
+#include <cwctype>
+//---------------------------------------------------------------------------------------
+// @betest                                      Sam.Wilson                      03/14
+//---------------------------------------------------------------------------------------
+TEST (BeStringUtilitiesTests, StrLwr)
+    {
+    char asc[] = "ASCII";
+    BeStringUtilities::Strlwr(asc);
+    EXPECT_STREQ( asc, "ascii" );
+
+    // Start with a non-ascii string. In this case, it has no lower-case version.
+    WCharCP nonasc = L"\u20AC"; // this is the Euro symbol
+    //  Convert to UTF8 and lowercase it
+    Utf8String nonasc_utf8(nonasc);    // s/ be E2 82 AC 00
+    EXPECT_FALSE( nonasc_utf8.IsAscii() );
+    nonasc_utf8.ToLower();
+    WString nonascAfter(nonasc_utf8.c_str(), BentleyCharEncoding::Utf8);
+    EXPECT_STREQ (nonascAfter.c_str(), nonasc); // s/ be a nop
+    // Do the same thing using a char array
+    ScopedArray<char> nonascbuf(nonasc_utf8.size() + 1);
+    strcpy(nonascbuf.GetData(), nonasc_utf8.c_str());
+    BeStringUtilities::Strlwr(nonascbuf.GetData());
+    WString nonascAfterBuf(nonascbuf.GetData(), BentleyCharEncoding::Utf8);
+    EXPECT_STREQ (nonascAfterBuf.c_str(), nonasc);
+
+#ifdef COMMENT_OUT // *** does not work. depends on locale
+    //  Now make sure that tolower and comparei agree. Use a non-ascii string that has a different lowercase version.
+    wchar_t Ntilde[] = L"\u00D1";
+    wchar_t ntilde[] = L"\u00F1";
+
+    EXPECT_TRUE( std::towlower(*Ntilde) == *ntilde );
+
+    EXPECT_TRUE(                    wcscmp(Ntilde, ntilde) != 0 );
+    EXPECT_TRUE( BeStringUtilities::Wcsicmp(Ntilde, ntilde) == 0 );
+    wchar_t wbuf[_countof(Ntilde)];
+    wcscpy(wbuf, Ntilde);
+    BeStringUtilities::Wcslwr(wbuf);
+    EXPECT_TRUE( wcscmp(ntilde, wbuf) == 0 );
+    EXPECT_TRUE( wcscmp(Ntilde, wbuf) != 0 );
+    EXPECT_TRUE( BeStringUtilities::Wcsicmp(Ntilde, wbuf) == 0 );
+
+    WCharCP nonascwithcase = L"\u00D1"; // Ntilde
+    WString nonascwithcaseWString(nonascwithcase);
+    WString nonascwithcaseWStringLower(nonascwithcaseWString);
+    nonascwithcaseWStringLower.ToLower(); // s/b \u00F1 ntilde
+    EXPECT_TRUE( nonascwithcaseWString.CompareTo(nonascwithcaseWStringLower) != 0 );
+    EXPECT_TRUE( nonascwithcaseWString.CompareToI (nonascwithcaseWStringLower) == 0 );
+
+    Utf8String nonascwithcaseUtf8String(nonascwithcase); // s/be 0xC3 0x91 
+    Utf8String nonascwithcaseUtf8StringLower(nonascwithcaseUtf8String);
+    nonascwithcaseUtf8StringLower.ToLower(); // s/be 0xC3 0xB1
+    EXPECT_TRUE( nonascwithcaseUtf8String.CompareTo(nonascwithcaseUtf8StringLower) != 0 );
+    EXPECT_TRUE( nonascwithcaseUtf8String.CompareToI(nonascwithcaseUtf8StringLower) == 0 );
+#endif
+    }
+
+//---------------------------------------------------------------------------------------
+// @betest                                      Jeff.Marker                    11/15
+//---------------------------------------------------------------------------------------
+TEST (BeStringUtilitiesTests, IsInvalidUtf8Sequence)
+    {
+    static const Utf8CP TEST_URI = "pw://VILTEST2-5.bentley.com:PW_Ora/Documents/Ega/variuos_names/%AD%E4%CE%F3n%E5,%FD%85%DD%FC%BF%EB%B5%A4%C8gY.pdf";
+    ASSERT_FALSE(BeStringUtilities::IsInvalidUtf8Sequence(TEST_URI));
+    Utf8String decodedUri = BeStringUtilities::UriDecode(TEST_URI);
+    ASSERT_TRUE(BeStringUtilities::IsInvalidUtf8Sequence(decodedUri.c_str()));
+    }
+
+//---------------------------------------------------------------------------------------
+//                                       Jeff.Marker                 10/14
+//---------------------------------------------------------------------------------------
+static void initBeStringUtilities()
+    {
+    BeFileName assetsDir;
+    BeTest::GetHost().GetDgnPlatformAssetsDirectory(assetsDir);
+    BeStringUtilities::Initialize(assetsDir);
+    }
+
+
+//---------------------------------------------------------------------------------------
+// @betest                                      Shaun.Sewall                    08/11
+//---------------------------------------------------------------------------------------
+TEST(BeStringUtilitiesTests, RoundtripUtf8)
+    {
+    // The first caller to convert strings in a process has to ensure BeStringUtilities::Initialize is called.
+    initBeStringUtilities();
+
+    Utf8String strUtf8;
+    BeStringUtilities::WCharToUtf8(strUtf8, TESTDATA_StringW);
+
+    WString strWString;
+    BeStringUtilities::Utf8ToWChar(strWString, strUtf8.c_str());
+
+    ASSERT_EQ(0, wcscmp(TESTDATA_StringW, strWString.c_str()));
+
+    WCharP strW = new WChar[30];
+    BeStringUtilities::Utf8ToWChar(strW, strUtf8.c_str(), 30);
+    ASSERT_STREQ(TESTDATA_StringW, strW);
+
+    SUCCEED();
+    delete strW;
+    }
+
+//---------------------------------------------------------------------------------------
+// @betest                                      Shaun.Sewall                    08/11
+//---------------------------------------------------------------------------------------
+TEST(BeStringUtilitiesTests, RoundtripUtf16)
+    {
+    // The first caller to convert strings in a process has to ensure BeStringUtilities::Initialize is called.
+    initBeStringUtilities();
+
+    Utf16Buffer strUtf16;
+    BeStringUtilities::WCharToUtf16(strUtf16, TESTDATA_StringW);
+
+    WString strWString;
+    BeStringUtilities::Utf16ToWChar(strWString, strUtf16.data());
+
+    ASSERT_EQ(0, wcscmp(TESTDATA_StringW, strWString.c_str()));
+
+    // Empty Utf16 String
+    BeStringUtilities::WCharToUtf16(strUtf16, L"");
+
+    BeStringUtilities::Utf16ToWChar(strWString, strUtf16.data());
+
+    ASSERT_EQ(0, wcscmp(L"", strWString.c_str()));
+    
+    SUCCEED();
+    }
+
+//---------------------------------------------------------------------------------------
+// @betest                                      Umar.Hayat                    02/16
+//---------------------------------------------------------------------------------------
+TEST(BeStringUtilitiesTests, Utf16ToUtf8)
+    {
+    // The first caller to convert strings in a process has to ensure BeStringUtilities::Initialize is called.
+    initBeStringUtilities();
+
+    Utf16Buffer strUtf16;
+    BeStringUtilities::WCharToUtf16(strUtf16, TESTDATA_StringW);
+
+    Utf8String strWString;
+    BeStringUtilities::Utf16ToUtf8(strWString, strUtf16.data());
+
+    EXPECT_STREQ( TESTDATA_String, strWString.c_str());
+
+    // Empty Utf16 String
+    BeStringUtilities::WCharToUtf16(strUtf16, L"");
+
+    BeStringUtilities::Utf16ToUtf8(strWString, strUtf16.data());
+
+    EXPECT_STREQ("", strWString.c_str());
+
+    SUCCEED();
+    }
+
+//---------------------------------------------------------------------------------------
+// @betest                                      
+//---------------------------------------------------------------------------------------
+TEST(BeStringUtilitiesTests, Itow)
+    {
+    wchar_t buf[10];
+    ASSERT_TRUE( BeStringUtilities::Itow(buf, 1, _countof(buf), 10) == SUCCESS );
+    ASSERT_TRUE( 0==wcscmp(buf, L"1") );
+
+    ASSERT_TRUE( BeStringUtilities::Itow(buf, 1, _countof(buf), 16) == SUCCESS );
+    ASSERT_TRUE( 0==wcscmp(buf, L"1") );
+
+    ASSERT_TRUE( BeStringUtilities::Itow(buf, 1, _countof(buf), 2) == SUCCESS );
+    ASSERT_TRUE( 0==wcscmp(buf, L"1") );
+
+#if defined (WIP_UNDERSIZED_BUFFER_IS_FATAL_ERROR_ON_WINDOWS)
+    ASSERT_TRUE( BeStringUtilities::Itow(buf, 1, 0, 10) != SUCCESS );
+    ASSERT_TRUE( BeStringUtilities::Itow(buf, 1, 1, 10) != SUCCESS );
+#endif
+    ASSERT_TRUE( BeStringUtilities::Itow(buf, 1, 2, 10) == SUCCESS );
+    ASSERT_TRUE( 0==wcscmp(buf, L"1") );
+
+    ASSERT_TRUE( BeStringUtilities::Itow(buf, 16, _countof(buf), 10) == SUCCESS );
+    ASSERT_TRUE( 0==wcscmp(buf, L"16") );
+
+    ASSERT_TRUE( BeStringUtilities::Itow(buf, 16, _countof(buf), 16) == SUCCESS );
+    ASSERT_TRUE( 0==wcscmp(buf, L"10") );
+
+    ASSERT_TRUE( BeStringUtilities::Itow(buf, 16, _countof(buf), 2) == SUCCESS );
+    ASSERT_TRUE( 0==wcscmp(buf, L"10000") );
+
+#if defined (WIP_UNDERSIZED_BUFFER_IS_FATAL_ERROR_ON_WINDOWS)
+    ASSERT_TRUE( BeStringUtilities::Itow(buf, 16, 0, 10) != SUCCESS );
+    ASSERT_TRUE( BeStringUtilities::Itow(buf, 16, 1, 10) != SUCCESS );
+    ASSERT_TRUE( BeStringUtilities::Itow(buf, 16, 2, 10) != SUCCESS );
+#endif
+    ASSERT_TRUE( BeStringUtilities::Itow(buf, 16, 3, 10) == SUCCESS );
+    ASSERT_TRUE( 0==wcscmp(buf, L"16") );
+
+    for (int i=0; i<1000; ++i)
+        {
+        ASSERT_TRUE( SUCCESS == BeStringUtilities::Itow(buf, i, _countof(buf), 10) );
+        ASSERT_TRUE( WPrintfString(L"%d", i) == buf );
+
+        ASSERT_TRUE( SUCCESS == BeStringUtilities::Itow(buf, i, _countof(buf), 16) );
+        ASSERT_TRUE( WPrintfString(L"%x", i) == buf );
+
+        ASSERT_TRUE( SUCCESS == BeStringUtilities::Itow(buf, i, _countof(buf), 8) );
+        ASSERT_TRUE( WPrintfString(L"%o", i) == buf );
+        }
+    }
+
+//---------------------------------------------------------------------------------------
+// @betest                                      
+//---------------------------------------------------------------------------------------
+TEST(BeStringUtilitiesTests, Utf16ToWCharTest1)
+    {
+    // The first caller to convert strings in a process has to ensure BeStringUtilities::Initialize is called.
+    initBeStringUtilities();
+
+    CharCP  const_ascii  = "ascii";
+    WCharCP const_asciiW = L"ascii";
+    Utf16Buffer utf16;
+    BeStringUtilities::Utf8ToUtf16(utf16, const_ascii);    // utf8->utf16
+    WString wstr;
+    BeStringUtilities::Utf16ToWChar(wstr, utf16.data());   // utf16->wchar
+    ASSERT_TRUE( wstr.compare(const_asciiW) == 0 );
+    Utf16Buffer utf162;
+    BeStringUtilities::WCharToUtf16(utf162, wstr.c_str(), BeStringUtilities::AsManyAsPossible);    // utf16<-wchar
+    ASSERT_TRUE (BeStringUtilities::CompareUtf16(utf162.data(), utf16.data()) == 0);
+    char asc[256];
+    BeStringUtilities::WCharToCurrentLocaleChar(asc, wstr.c_str(), _countof(asc)); // locale <- wchar
+    ASSERT_TRUE (0 == strcmp(asc, const_ascii) );
+    }
+
+//---------------------------------------------------------------------------------------
+// @betest                                      
+//---------------------------------------------------------------------------------------
+TEST(BeStringUtilitiesTests, FmtLongLong)
+    {
+    wchar_t buf[64];
+
+    uint64_t i64_minus_one = -1;
+    *buf = 0;
+    BeStringUtilities::Snwprintf(buf, L"%llx", i64_minus_one);
+    ASSERT_STREQ( buf, L"ffffffffffffffff");
+    *buf = 0;
+    BeStringUtilities::Snwprintf(buf, L"%lld", i64_minus_one);
+    ASSERT_STREQ( buf, L"-1");
+    *buf = 0;
+    //BeStringUtilities::Snwprintf (buf, L"%I64x", i64_minus_one);
+    //ASSERT_STREQ( buf, L"ffffffffffffffff");
+    //*buf = 0;
+    //BeStringUtilities::Snwprintf (buf, L"%I64d", i64_minus_one);
+    //ASSERT_STREQ( buf, L"-1");
+
+    uint64_t i64_uint64_max = UINT64_MAX;
+    *buf = 0;
+    BeStringUtilities::Snwprintf(buf, L"%llx", i64_uint64_max);
+    ASSERT_STREQ( buf, L"ffffffffffffffff");
+    *buf = 0;
+    BeStringUtilities::Snwprintf(buf, L"%lld", i64_uint64_max);
+    ASSERT_STREQ( buf, L"-1");
+    *buf = 0;
+    //BeStringUtilities::Snwprintf (buf, L"%I64x", i64_uint64_max);
+    //ASSERT_STREQ( buf, L"ffffffffffffffff");
+    //*buf = 0;
+    //BeStringUtilities::Snwprintf (buf, L"%I64d", i64_uint64_max);
+    //ASSERT_STREQ( buf, L"-1");
+
+    uint64_t i64_int64_max = INT64_MAX;
+    *buf = 0;
+    BeStringUtilities::Snwprintf(buf, L"%llx", i64_int64_max);
+    ASSERT_STREQ( buf, L"7fffffffffffffff");
+    *buf = 0;
+    BeStringUtilities::Snwprintf(buf, L"%lld", i64_int64_max);
+    ASSERT_STREQ( buf, L"9223372036854775807");
+    *buf = 0;
+    //BeStringUtilities::Snwprintf (buf, L"%I64x", i64_int64_max);
+    //ASSERT_STREQ( buf, L"7fffffffffffffff");
+    //*buf = 0;
+    //BeStringUtilities::Snwprintf (buf, L"%I64d", i64_int64_max);
+    //ASSERT_STREQ( buf, L"9223372036854775807");
+
+    uint64_t i64_one = 1;
+    *buf = 0;
+    BeStringUtilities::Snwprintf(buf, L"%llx", i64_one);
+    ASSERT_STREQ( buf, L"1");
+    *buf = 0;
+    BeStringUtilities::Snwprintf(buf, L"%lld", i64_one);
+    ASSERT_STREQ( buf, L"1");
+    *buf = 0;
+    //BeStringUtilities::Snwprintf (buf, L"%I64x", i64_one);
+    //ASSERT_STREQ( buf, L"1");
+    //*buf = 0;
+    //BeStringUtilities::Snwprintf (buf, L"%I64d", i64_one);
+    //ASSERT_STREQ( buf, L"1");
+
+    uint64_t i64_zero = 0;
+    *buf = 0;
+    BeStringUtilities::Snwprintf(buf, L"%llx", i64_zero);
+    ASSERT_STREQ( buf, L"0");
+    *buf = 0;
+    BeStringUtilities::Snwprintf(buf, L"%lld", i64_zero);
+    ASSERT_STREQ( buf, L"0");
+    *buf = 0;
+    //BeStringUtilities::Snwprintf (buf, L"%I64x", i64_zero);
+    //ASSERT_STREQ( buf, L"0");
+    //*buf = 0;
+    //BeStringUtilities::Snwprintf (buf, L"%I64d", i64_zero);
+    //ASSERT_STREQ( buf, L"0");
+
+    uint64_t i64_max_int = (uint64_t)INT32_MAX;
+    *buf = 0;
+    BeStringUtilities::Snwprintf(buf, L"%llx", i64_max_int);
+    ASSERT_STREQ( buf, L"7fffffff");
+    *buf = 0;
+    BeStringUtilities::Snwprintf(buf, L"%lld", i64_max_int);
+    ASSERT_STREQ( buf, L"2147483647");
+    *buf = 0;
+    //BeStringUtilities::Snwprintf (buf, L"%I64x", i64_max_int);
+    //ASSERT_STREQ( buf, L"7fffffff");
+    //*buf = 0;
+    //BeStringUtilities::Snwprintf (buf, L"%I64d", i64_max_int);
+    //ASSERT_STREQ( buf, L"2147483647");
+
+    uint64_t i64_uint32_max = (uint64_t)UINT32_MAX;
+    *buf = 0;
+    BeStringUtilities::Snwprintf(buf, L"%llx", i64_uint32_max);
+    ASSERT_STREQ( buf, L"ffffffff");
+    *buf = 0;
+    BeStringUtilities::Snwprintf(buf, L"%lld", i64_uint32_max);
+    ASSERT_STREQ( buf, L"4294967295");
+    *buf = 0;
+    //BeStringUtilities::Snwprintf (buf, L"%I64x", i64_uint32_max);
+    //ASSERT_STREQ( buf, L"ffffffff");
+    //*buf = 0;
+    //BeStringUtilities::Snwprintf (buf, L"%I64d", i64_uint32_max);
+    //ASSERT_STREQ( buf, L"4294967295");
+
+    uint64_t i64_uint32_max_plus_one = (uint64_t)UINT32_MAX + 1;
+    *buf = 0;
+    BeStringUtilities::Snwprintf(buf, L"%llx", i64_uint32_max_plus_one);
+    ASSERT_STREQ( buf, L"100000000");
+    *buf = 0;
+    BeStringUtilities::Snwprintf(buf, L"%lld", i64_uint32_max_plus_one);
+    ASSERT_STREQ( buf, L"4294967296");
+    *buf = 0;
+    //BeStringUtilities::Snwprintf (buf, L"%I64x", i64_uint32_max_plus_one);
+    //ASSERT_STREQ( buf, L"100000000");
+    //*buf = 0;
+    //BeStringUtilities::Snwprintf (buf, L"%I64d", i64_uint32_max_plus_one);
+    //ASSERT_STREQ( buf, L"4294967296");    
+    }
+
+//---------------------------------------------------------------------------------------
+// @betest                                      Umar.hayat                          12/15
+//---------------------------------------------------------------------------------------
+TEST (BeStringUtilitiesTests, FormatUInt64FromUtf8)
+    {
+        {
+        uint64_t number = 0ULL;
+        Utf8String str;
+        str.reserve(2); //max length in hex format for an UInt64 (incl. trailing \0)
+        BeStringUtilities::FormatUInt64((Utf8P)str.data(), number);
+        ASSERT_STREQ ("0", str.c_str());
+        }
+
+        {
+        uint64_t number = 43123ULL;
+        Utf8String str;
+        str.reserve(6); //max length in hex format for an UInt64 (incl. trailing \0)
+        BeStringUtilities::FormatUInt64((Utf8P)str.data(), number);
+        ASSERT_STREQ ("43123", str.c_str());
+        }
+
+        {
+        uint64_t number = 14235263432521323ULL;
+        Utf8String str;
+        str.reserve(21); //max length in hex format for an UInt64 (incl. trailing \0)
+        BeStringUtilities::FormatUInt64((Utf8P)str.data(), number);
+        ASSERT_STREQ ("14235263432521323", str.c_str());
+        }
+}
+//---------------------------------------------------------------------------------------
+// @betest                                      Umar.hayat                          12/15
+//---------------------------------------------------------------------------------------
+TEST (BeStringUtilitiesTests, HexFormatOptions)
+    {
+        {
+        uint64_t number = 65297ULL;
+        WString str;
+        str.reserve(10); //max length in hex format for an UInt64 (incl. trailing \0)
+        BeStringUtilities::FormatUInt64((WCharP) str.data(), 10,number,HexFormatOptions::None);
+        EXPECT_STREQ (L"ff11", str.c_str());
+        }
+        
+        {
+        uint64_t number = 65297ULL;
+        WString str;
+        str.reserve(10); //max length in hex format for an UInt64 (incl. trailing \0)
+        BeStringUtilities::FormatUInt64((WCharP) str.data(), 10,number,HexFormatOptions::None,6);
+        EXPECT_STREQ (L"  ff11", str.c_str());
+        }
+        
+        {
+        uint64_t number = 65297ULL;
+        WString str;
+        str.reserve(10); //max length in hex format for an UInt64 (incl. trailing \0)
+        BeStringUtilities::FormatUInt64((WCharP) str.data(), 10,number,HexFormatOptions::LeadingZeros,6);
+        EXPECT_STREQ (L"00ff11", str.c_str());
+        }
+
+        {
+        uint64_t number = 65297ULL;
+        WString str;
+        str.reserve(10); //max length in hex format for an UInt64 (incl. trailing \0)
+        BeStringUtilities::FormatUInt64((WCharP) str.data(), 10,number,HexFormatOptions::UsePrecision,6);
+        EXPECT_STREQ (L"  ff11", str.c_str());
+        }
+        
+        {
+        uint64_t number = 65297ULL;
+        WString str;
+        str.reserve(12); //max length in hex format for an UInt64 (incl. trailing \0)
+        int opts = (int)HexFormatOptions::LeftJustify | (int)HexFormatOptions::Uppercase | (int)HexFormatOptions::UsePrecision | (int)HexFormatOptions::IncludePrefix;
+        BeStringUtilities::FormatUInt64((WCharP)str.data(), 12, number, (HexFormatOptions)opts, 10, 6);
+        EXPECT_STREQ (L"0X00FF11  ", str.c_str());
+        }
+    }
+//---------------------------------------------------------------------------------------
+// @betest                                      Umar.hayat                          12/15
+//---------------------------------------------------------------------------------------
+TEST (BeStringUtilitiesTests, HexFormatOptionsUtf8)
+    {
+        {
+        uint64_t number = 65297ULL;
+        Utf8String str;
+        str.reserve(10); //max length in hex format for an UInt64 (incl. trailing \0)
+        BeStringUtilities::FormatUInt64((Utf8P) str.data(), 10,number,HexFormatOptions::None);
+        EXPECT_STREQ ("ff11", str.c_str());
+        }
+        
+        {
+        uint64_t number = 65297ULL;
+        Utf8String str;
+        str.reserve(10); //max length in hex format for an UInt64 (incl. trailing \0)
+        BeStringUtilities::FormatUInt64((Utf8P) str.data(), 10,number,HexFormatOptions::None,6);
+        EXPECT_STREQ ("  ff11", str.c_str());
+        }
+        
+        {
+        uint64_t number = 65297ULL;
+        Utf8String str;
+        str.reserve(10); //max length in hex format for an UInt64 (incl. trailing \0)
+        BeStringUtilities::FormatUInt64((Utf8P) str.data(), 10,number,HexFormatOptions::LeadingZeros,6);
+        EXPECT_STREQ ("00ff11", str.c_str());
+        }
+
+        {
+        uint64_t number = 65297ULL;
+        Utf8String str;
+        str.reserve(10); //max length in hex format for an UInt64 (incl. trailing \0)
+        BeStringUtilities::FormatUInt64((Utf8P) str.data(), 10,number,HexFormatOptions::UsePrecision,6);
+        EXPECT_STREQ ("  ff11", str.c_str());
+        }
+        
+        {
+        uint64_t number = 65297ULL;
+        Utf8String str;
+        str.reserve(12); //max length in hex format for an UInt64 (incl. trailing \0)
+        int opts = (int)HexFormatOptions::LeftJustify | (int)HexFormatOptions::Uppercase | (int)HexFormatOptions::UsePrecision | (int)HexFormatOptions::IncludePrefix;
+        BeStringUtilities::FormatUInt64((Utf8P)str.data(), 12, number, (HexFormatOptions)opts, 10, 6);
+        EXPECT_STREQ ("0X00FF11  ", str.c_str());
+        }
+    }
+
+//---------------------------------------------------------------------------------------
+// @betest                                      Krischan.Eberle                    09/13
+//---------------------------------------------------------------------------------------
+TEST (BeStringUtilitiesTests, FormatHexUInt64)
+    {
+        {
+        uint64_t number = 0ULL;
+        Utf8String str;
+        str.reserve(17); //max length in hex format for an UInt64 (incl. trailing \0)
+        BeStringUtilities::FormatHexUInt64((Utf8P) str.data(), number);
+        ASSERT_STREQ ("0", str.c_str());
+        }
+
+        {
+        uint64_t number = 15ULL;
+        Utf8String str;
+        str.reserve(17); //max length in hex format for an UInt64 (incl. trailing \0)
+        BeStringUtilities::FormatHexUInt64((Utf8P)str.data(), number);
+        ASSERT_STREQ ("f", str.c_str());
+        }
+
+        {
+        uint64_t number = 14235263432521323ULL;
+        Utf8String str;
+        str.reserve(17); //max length in hex format for an UInt64 (incl. trailing \0)
+        BeStringUtilities::FormatHexUInt64((Utf8P)str.data(), number);
+        ASSERT_STREQ ("3292e58c2df66b", str.c_str());
+        }
+    }
+
+//---------------------------------------------------------------------------------------
+// @betest                                      Krischan.Eberle                    09/13
+//---------------------------------------------------------------------------------------
+TEST (BeStringUtilitiesTests, ParseUInt64)
+    {
+    BentleyStatus stat;
+
+    uint64_t number = BeStringUtilities::ParseUInt64("14235263432521323", &stat);
+    ASSERT_EQ(SUCCESS, stat);
+    ASSERT_EQ(14235263432521323ULL, number);
+
+    number = BeStringUtilities::ParseUInt64("00014235263432521323", &stat);
+    ASSERT_EQ(SUCCESS, stat);
+    ASSERT_EQ(14235263432521323ULL, number);
+
+    number = BeStringUtilities::ParseUInt64("-1423526343", &stat);
+    ASSERT_EQ(ERROR, stat);
+    ASSERT_EQ(0ULL, number);
+
+    number = BeStringUtilities::ParseUInt64("0xff", &stat);
+    ASSERT_EQ(SUCCESS, stat);
+    ASSERT_EQ(0xff, number);
+
+    number = BeStringUtilities::ParseUInt64("0X003292E58C2DF66B", &stat);
+    ASSERT_EQ(SUCCESS, stat);
+    ASSERT_EQ(14235263432521323ULL, number);
+
+    number = BeStringUtilities::ParseUInt64("0xffnonsense", &stat);
+    ASSERT_EQ(ERROR, stat);
+    ASSERT_EQ(0ULL, number);
+
+    number = BeStringUtilities::ParseUInt64("ff", &stat);
+    ASSERT_EQ(ERROR, stat);
+    ASSERT_EQ(0ULL, number);
+
+    number = BeStringUtilities::ParseUInt64("1234aa54345", &stat);
+    ASSERT_EQ(ERROR, stat);
+    ASSERT_EQ(0ULL, number);
+
+    number = BeStringUtilities::ParseUInt64("blabla", &stat);
+    ASSERT_EQ(ERROR, stat);
+    ASSERT_EQ(0ULL, number);
+
+    number = BeStringUtilities::ParseHex("0x3292E58C2DF66B", &stat);
+    ASSERT_EQ(SUCCESS, stat);
+    ASSERT_EQ(14235263432521323ULL, number);
+
+    number = BeStringUtilities::ParseHex("0X003292E58C2DF66B", &stat);
+    ASSERT_EQ(SUCCESS, stat);
+    ASSERT_EQ(14235263432521323ULL, number);
+    
+    number = BeStringUtilities::ParseHex("3292E58C2DF66B", &stat);
+    ASSERT_EQ(SUCCESS, stat);
+    ASSERT_EQ(14235263432521323ULL, number);
+    
+    number = BeStringUtilities::ParseHex("0X3292E58C2DF66B", &stat);
+    ASSERT_EQ(SUCCESS, stat);
+    ASSERT_EQ(14235263432521323ULL, number);
+
+    number = BeStringUtilities::ParseHex("0x003292E58C2DF66B", &stat);
+    ASSERT_EQ(SUCCESS, stat);
+    ASSERT_EQ(14235263432521323ULL, number);
+
+    number = BeStringUtilities::ParseHex("0X1", &stat);
+    ASSERT_EQ(SUCCESS, stat);
+    ASSERT_EQ(1ULL, number);
+
+    number = BeStringUtilities::ParseHex("-1423526343", &stat);
+    ASSERT_EQ(ERROR, stat);
+    ASSERT_EQ(0ULL, number);
+    
+    number = BeStringUtilities::ParseHex("blabla", &stat);
+    ASSERT_EQ(0ULL, number);
+    ASSERT_EQ(ERROR, stat);
+    }
+
+//---------------------------------------------------------------------------------------
+// @betest                                      Umar.Hayat                    02/16
+//---------------------------------------------------------------------------------------
+TEST (BeStringUtilitiesTests, Wtof)
+    {
+    EXPECT_DOUBLE_EQ(0.0, BeStringUtilities::Wtof(L"0"));
+    EXPECT_DOUBLE_EQ(1.0, BeStringUtilities::Wtof(L"1"));
+    EXPECT_DOUBLE_EQ(0.0, BeStringUtilities::Wtof(L"0.0"));
+    EXPECT_DOUBLE_EQ(1.0, BeStringUtilities::Wtof(L"1.0"));
+    EXPECT_NEAR(1.10,   BeStringUtilities::Wtof(L"1.10"), 0.0001);
+    EXPECT_NEAR(1.01,   BeStringUtilities::Wtof(L"1.01"), 0.01);
+    EXPECT_NEAR(1.001,  BeStringUtilities::Wtof(L"1.001"), 0.001);
+    EXPECT_NEAR(1.0001, BeStringUtilities::Wtof(L"1.0001"), 0.0001);
+    EXPECT_NEAR(1.00001,    BeStringUtilities::Wtof(L"1.00001"), 0.00001);
+    EXPECT_NEAR(1.000001,   BeStringUtilities::Wtof(L"1.000001"), 0.000001);
+
+    EXPECT_NEAR(-1.0, BeStringUtilities::Wtof(L"-1.0"),0.0001);
+    EXPECT_DOUBLE_EQ(0.0, BeStringUtilities::Wtof(L"-0"));
+    }
+
+//---------------------------------------------------------------------------------------
+// @betest                                      Umar.Hayat                    02/16
+//---------------------------------------------------------------------------------------
+TEST (BeStringUtilitiesTests, Wtoi)
+    {
+    EXPECT_EQ(0,    BeStringUtilities::Wtoi(L"0"));
+    EXPECT_EQ(1,    BeStringUtilities::Wtoi(L"1"));
+    EXPECT_EQ(0,    BeStringUtilities::Wtoi(L"0.0"));
+    EXPECT_EQ(100,    BeStringUtilities::Wtoi(L"100"));
+    EXPECT_EQ(1,    BeStringUtilities::Wtoi(L"01"));
+    EXPECT_EQ(999999, BeStringUtilities::Wtoi(L"999999"));
+
+    EXPECT_EQ(-10,    BeStringUtilities::Wtoi(L"-10"));
+    EXPECT_EQ(0, BeStringUtilities::Wtoi(L"-0"));
+    }
+
+//---------------------------------------------------------------------------------------
+// @betest                                      Umar.Hayat                    02/16
+//---------------------------------------------------------------------------------------
+TEST (BeStringUtilitiesTests, MemMove)
+    {
+    char str[] = "foo-bar";
+ 
+    BeStringUtilities::Memmove(&str[3],4, &str[4], 4);
+
+    EXPECT_STREQ("foobar", str);
+    }
+
+//---------------------------------------------------------------------------------------
+// @betest                                      Umar.Hayat                    02/16
+//---------------------------------------------------------------------------------------
+TEST (BeStringUtilitiesTests, WMemMove)
+    {
+    wchar_t str[] = L"foo-bar";
+ 
+    BeStringUtilities::Wmemmove(&str[3],4, &str[4], 4);
+
+    EXPECT_STREQ(L"foobar", str);
+    }
+
+//---------------------------------------------------------------------------------------
+// @betest                                      Umar.Hayat                    02/16
+//---------------------------------------------------------------------------------------
+TEST (BeStringUtilitiesTests, Wcslwr)
+    {
+    wchar_t str1[] = L"ASCII";
+    EXPECT_STREQ(L"ascii",  BeStringUtilities::Wcslwr(str1));
+    wchar_t str2[] = L"Ascii";
+    EXPECT_STREQ(L"ascii", BeStringUtilities::Wcslwr(str2));
+    wchar_t str3[] = L"Dgn V8";
+    EXPECT_STREQ(L"dgn v8", BeStringUtilities::Wcslwr(str3));
+
+    // Start with a non-ascii string. In this case, it has no lower-case version. So, lwr should do nothing.
+    WCharCP nonasc = L"\u20AC"; // this is the Euro symbol
+    WChar nonasc_buf[2] = {L'\u20AC', L'\0'};
+    EXPECT_STREQ(nonasc, BeStringUtilities::Wcslwr(nonasc_buf));
+    }
+
+//---------------------------------------------------------------------------------------
+// @betest                                      Umar.Hayat                    02/16
+//---------------------------------------------------------------------------------------
+TEST (BeStringUtilitiesTests, Wcsupr)
+    {
+    wchar_t str1[] = L"ascii";
+    EXPECT_STREQ(L"ASCII", BeStringUtilities::Wcsupr(str1));
+    wchar_t str2[] = L"Ascii";
+    EXPECT_STREQ(L"ASCII", BeStringUtilities::Wcsupr(str2));
+    wchar_t str3[] = L"Dgn v8";
+    EXPECT_STREQ(L"DGN V8", BeStringUtilities::Wcsupr(str3));
+
+    // Start with a non-ascii string. In this case, it has no upper-case version. So, upr should do nothing.
+    WCharCP nonasc = L"\u20AC"; // this is the Euro symbol
+    WChar nonasc_buf[2] = {L'\u20AC', L'\0'};
+    EXPECT_STREQ(nonasc, BeStringUtilities::Wcsupr(nonasc_buf));
+    }
+
+//---------------------------------------------------------------------------------------
+// @betest                                     Umar.Hayat                  02/16
+//---------------------------------------------------------------------------------------
+TEST (BeStringUtilitiesTests, ParseDelimitedString)
+    {
+    WCharCP str = L"One Two 3G4,\t\"Fourty Two\"";
+    bvector<WString> tokens;
+
+    BeStringUtilities::ParseDelimitedString(tokens, str, L", ");
+    wprintf(L"%ls\n%ls\n", tokens[0].c_str(), tokens[1].c_str());
+    ASSERT_EQ(4, tokens.size());
+    EXPECT_STREQ(L"One", tokens[0].c_str());
+    EXPECT_STREQ(L"Two", tokens[1].c_str());
+    EXPECT_STREQ(L"3G4", tokens[2].c_str());
+    EXPECT_STREQ(L"Fourty Two", tokens[3].c_str());
+    }
+//---------------------------------------------------------------------------------------
+// @betest                                     Umar.Hayat                  03/16
+//---------------------------------------------------------------------------------------
+TEST(BeStringUtilitiesTests, WCharUtf16Roundtrip)
+    {
+    // The first caller to convert strings in a process has to ensure BeStringUtilities::Initialize is called.
+    initBeStringUtilities();
+
+    WString expected(TESTDATA_StringW);
+    Utf16P strUtf16 = new Utf16Char[expected.size() + 1];
+    EXPECT_TRUE(SUCCESS == BeStringUtilities::WCharToUtf16(strUtf16, expected.size() + 1, expected.c_str()));
+    
+    WString strWString;
+    strWString.reserve(expected.size() + 1);
+
+    BeStringUtilities::Utf16ToWChar((WCharP)strWString.data(), expected.size() + 1, strUtf16);
+
+    EXPECT_EQ(0, wcscmp(expected.c_str(), strWString.c_str()));
+    delete strUtf16;
+    }
+
+#define EXPECT_SPRINTF_SSCANF(number,stringifiedNumber,Type,printfFormat,scanfFormat)\
+        {\
+        Type num = (Type) number;\
+        Utf8String actualStr;\
+        actualStr.Sprintf(printfFormat, num);\
+        actualStr.ToLower();\
+        EXPECT_STREQ(stringifiedNumber, actualStr.c_str()) << " Utf8String::Sprintf with " << #Type;\
+        Type actualNumber = (Type) 0;\
+        BE_STRING_UTILITIES_UTF8_SSCANF(stringifiedNumber, scanfFormat, &actualNumber);\
+        EXPECT_EQ(number, actualNumber) << " BE_STRING_UTILITIES_UTF8_SSCANF with " << #Type << " actualNumber=" << actualNumber;\
+        }
+
+//---------------------------------------------------------------------------------------
+// @betest                                     Krischan.Eberle                  04/16
+//---------------------------------------------------------------------------------------
+TEST(BeStringUtilitiesTests, SprintfSscanf)
+    {
+    #ifdef FAILS_ON_ANDROID
+    EXPECT_SPRINTF_SSCANF(-8, "-8", int8_t, "%" PRId8, "%" SCNd8);
+    EXPECT_SPRINTF_SSCANF(8, "8", uint8_t, "%" PRIu8, "%" SCNu8);
+    EXPECT_SPRINTF_SSCANF(8, "8", uint8_t, "%" PRIx8, "%" SCNx8);
+    #endif
+
+    EXPECT_SPRINTF_SSCANF(-1616, "-1616", int16_t, "%" PRId16, "%" SCNd16);
+    EXPECT_SPRINTF_SSCANF(1616, "1616", uint16_t, "%" PRIu16, "%" SCNu16);
+    EXPECT_SPRINTF_SSCANF(1616, "650", uint16_t, "%" PRIx16, "%" SCNx16);
+
+    EXPECT_SPRINTF_SSCANF(-323232, "-323232", int32_t, "%" PRId32, "%" SCNd32);
+    EXPECT_SPRINTF_SSCANF(323232, "323232", uint32_t, "%" PRIu32, "%" SCNu32);
+    EXPECT_SPRINTF_SSCANF(323232,"4eea0", uint32_t, "%" PRIx32, "%" SCNx32);
+
+    EXPECT_SPRINTF_SSCANF(-64646464, "-64646464", int64_t, "%" PRId64, "%" SCNd64);
+    EXPECT_SPRINTF_SSCANF(64646464, "64646464", uint64_t, "%" PRIu64, "%" SCNu64);
+    EXPECT_SPRINTF_SSCANF(64646464, "3da6d40", uint64_t, "%" PRIx64, "%" SCNx64);
+
+    EXPECT_SPRINTF_SSCANF(-12345, "-12345", int, "%d", "%d");
+    EXPECT_SPRINTF_SSCANF(123, "123", unsigned, "%u", "%u");
+    EXPECT_SPRINTF_SSCANF(123, "7b", unsigned, "%x", "%x");
+
+    // "long" varies in widths across platforms/compilers, and shouldn't be used -- not worth testing.
+    // Also fails on AndroidArm64 because of how long long is resolved to int64_t etc.
+    // EXPECT_SPRINTF_SSCANF(-12345, "-12345", long long, "%lld", "%lld");
+    // EXPECT_SPRINTF_SSCANF(12345, "12345", unsigned long long, "%llu", "%llu");
+    // EXPECT_SPRINTF_SSCANF(12345, "3039", unsigned long long, "%llx", "%llx");
+    }
+
+//---------------------------------------------------------------------------------------
+// @betest                                     Sam.Wilson                   08/16
+//---------------------------------------------------------------------------------------
+TEST(BeStringUtilitiesTests, CharToPointer)
+    {
+    if (sizeof(void*) == 8)
+        {
+        void* ptr = BeStringUtilities::WCharToPointer(L"0x1122334455667788");
+        EXPECT_EQ(0x1122334455667788, (uintptr_t)ptr);
+
+        ptr = BeStringUtilities::Utf8ToPointer("0x1122334455667788");
+        EXPECT_EQ(0x1122334455667788, (uintptr_t)ptr);
+        }
+    else if (sizeof(void*) == 4)
+        {
+        void* ptr = BeStringUtilities::WCharToPointer(L"0x11223344");
+        EXPECT_EQ(0x11223344, (uintptr_t)ptr) << Utf8PrintfString("ptr value=%x", (unsigned)(uintptr_t)ptr).c_str();
+
+        ptr = BeStringUtilities::Utf8ToPointer("0x11223344");
+        EXPECT_EQ(0x11223344, (uintptr_t)ptr) << Utf8PrintfString("ptr value=%x", (unsigned)(uintptr_t)ptr).c_str();
+        }
+    else
+        {
+        FAIL() << "Unknown pointer size";
+        }
+    }
+
+//---------------------------------------------------------------------------------------
+// @bsimethod                                     Farhad.Kabir                  11/16
+//---------------------------------------------------------------------------------------
+TEST(BeStringUtilitiesTests, ParseArgumentsUtf8)
+    {
+    //with aux delimiter
+    Utf8CP input_str = "One Two 3G4,\"Fourty Two\"";
+    bvector<Utf8String> tokens;
+
+    BeStringUtilities::ParseArguments(tokens, input_str, ",");
+    ASSERT_EQ(4, tokens.size());
+    EXPECT_STREQ("One", tokens[0].c_str());
+    EXPECT_STREQ("Two", tokens[1].c_str());
+    EXPECT_STREQ("3G4", tokens[2].c_str());
+    EXPECT_STREQ("Fourty Two", tokens[3].c_str());
+    tokens.clear();
+    input_str = "Coding is%followed by,good programming-practices";
+
+    // without aux delimiter
+    BeStringUtilities::ParseArguments(tokens, input_str);
+    ASSERT_EQ(4, tokens.size());
+    EXPECT_STREQ("Coding", tokens[0].c_str());
+    EXPECT_STREQ("is%followed", tokens[1].c_str());
+    EXPECT_STREQ("by,good", tokens[2].c_str());
+    EXPECT_STREQ("programming-practices", tokens[3].c_str());
+    }
+
+//---------------------------------------------------------------------------------------
+// @bsimethod                                     Farhad.Kabir                  11/16
+//---------------------------------------------------------------------------------------
+TEST(BeStringUtilitiesTests, IsValidCodePage)
+    {
+    EXPECT_EQ(true, BeStringUtilities::IsValidCodePage(LangCodePage::Arabic));
+    EXPECT_EQ(true, BeStringUtilities::IsValidCodePage(LangCodePage::Greek));
+    EXPECT_EQ(false, BeStringUtilities::IsValidCodePage(LangCodePage::Unknown));
+
+    //for local code page
+#if defined (_WIN32) && !defined (BENTLEY_WINRT)
+    UINT current_code_page = ::GetACP(); //::GetACP() gives code page of local machine
+    LangCodePage codePage_retrieved;
+    ASSERT_EQ(BentleyStatus::SUCCESS, BeStringUtilities::GetCurrentCodePage(codePage_retrieved));
+    ASSERT_EQ(current_code_page, (UINT)codePage_retrieved);
+    EXPECT_EQ(true, BeStringUtilities::IsValidCodePage((LangCodePage)current_code_page));
+#endif
+    }
+
+//---------------------------------------------------------------------------------------
+// @bsimethod                                     Farhad.Kabir                  11/16
+//---------------------------------------------------------------------------------------
+TEST(BeStringUtilitiesTests, GetDecimalSeparator)
+    {
+#if defined (BENTLEY_WIN32) || defined (BENTLEY_WINRT)
+    wchar_t formatted[20];
+    GetNumberFormatEx(LOCALE_NAME_USER_DEFAULT, 0, L"67.89", 0, formatted, 20);
+    WString refrenced_str;
+    WStringR decimal_separator = refrenced_str;
+    ASSERT_EQ(BentleyStatus::SUCCESS, BeStringUtilities::GetDecimalSeparator(decimal_separator));
+    Utf8String utf8decimal(decimal_separator);
+    Utf8String utf8str(formatted);
+    ASSERT_TRUE( utf8str.Contains(utf8decimal));
+    
+
+#elif defined (__unix__)
+    WString refrenced_str;
+    WStringR decimal_separator = refrenced_str;
+    ASSERT_EQ(BentleyStatus::SUCCESS, BeStringUtilities::GetDecimalSeparator(decimal_separator));
+    WString expected_decimal_str = L".";
+    EXPECT_STREQ(expected_decimal_str.c_str(), decimal_separator.c_str());
+#endif
     }