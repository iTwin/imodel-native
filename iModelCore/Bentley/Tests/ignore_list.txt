--- conflicted
+++ resolved
@@ -1,24 +1,13 @@
-#----------------------------------------------------------------------------------------
-#   Tests that are ignored on purpose
-#----------------------------------------------------------------------------------------
-BeFileNameTests.BeFileNameUNCPathTest   # Testable UNC path is required to be available globally.
-BeFileNameTests.UNCPrefixedTest         # Testable UNC path is required to be available globally.
-BeFileNameTests.UNCReadOnlyTest         # Testable UNC path is required to be available globally.
-
-#----------------------------------------------------------------------------------------
-#   Tests that need attention
-#----------------------------------------------------------------------------------------
-BeTextFileTests.*
-<<<<<<< HEAD
-BeStringUtilitiesTests.UriEncoding              # Notified Sam
-DoubleFormatterTest.ReplaceDecimalSeparator     # Only replace default decimal Separator
-
-#----------------------------------------------------------------------------------------
-# *** Broken in 06; need to be re-visited ***
-#----------------------------------------------------------------------------------------
-
-=======
-BeStringUtilitiesTests.UriEncoding
-DoubleFormatterTest.ReplaceDecimalSeparator     # Only replace default decimal Separator
-
->>>>>>> bcb535ef
+#----------------------------------------------------------------------------------------
+#   Tests that are ignored on purpose
+#----------------------------------------------------------------------------------------
+BeFileNameTests.BeFileNameUNCPathTest   # Testable UNC path is required to be available globally.
+BeFileNameTests.UNCPrefixedTest         # Testable UNC path is required to be available globally.
+BeFileNameTests.UNCReadOnlyTest         # Testable UNC path is required to be available globally.
+
+#----------------------------------------------------------------------------------------
+#   Tests that need attention
+#----------------------------------------------------------------------------------------
+BeTextFileTests.*
+BeStringUtilitiesTests.UriEncoding              # Notified Sam
+DoubleFormatterTest.ReplaceDecimalSeparator     # Only replace default decimal Separator