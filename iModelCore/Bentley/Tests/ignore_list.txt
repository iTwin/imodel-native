--- conflicted
+++ resolved
@@ -1,105 +1,102 @@
-#----------------------------------------------------------------------------------------
-#   Tests that are ignored on purpose
-#----------------------------------------------------------------------------------------
-BeFileNameTests.BeFileNameUNCPathTest   # Testable UNC path is required to be available globally.
-BeFileNameTests.UNCPrefixedTest         # Testable UNC path is required to be available globally.
-BeFileNameTests.UNCReadOnlyTest         # Testable UNC path is required to be available globally.
-
-#----------------------------------------------------------------------------------------
-#   Tests that need attention
-#----------------------------------------------------------------------------------------
-BeTextFileTests.OpenToWrite                     # WIP
-BeTextFileTests.CountLinesInFile                # WIP
-
-DoubleFormatterTest.ReplaceDecimalSeparator     # Defect 570798. Non-default decimal Separator is not considered.
-
-CRuntimeTests.posixregex # runs only on Android, and it crashes there in regfree, because preg contains garbage $1 = {buffer = 0x0, allocated = 0, used = 0, syntax = 242396, fastmap = 0x0, translate = 0x2 <Address 0x2 out of bounds>
-
-DirectoryObserverTests.ModificationInObservedDirectory_UIThread
-    # WinX64, DgnDb0601, NDEBUG, PRG
-    # <crash, no output provided>
-
-#TFS 633328: randomly Crash on iosArm64
-DirectoryObserverTests.*
-
-#--------------------------------------------------------------------------------------
-# Randomly hanging tests, NDEGUG, Winx64
-#--------------------------------------------------------------------------------------
-UniqueTaskHolderTests.GetRunningTask_CalledTwice_ExecutesJustFirstTask
-UniqueTaskHolderTests.GetRunningTask_CalledSecondTimeAfterFirstFinished_ExecutesSecondTime     
-UniqueTaskHolderTests.GetRunningTask_CalledTwiceWithThenTasks_ReturnsValueToBothThens        
-
-UniqueTasksHolderTests.GetTask_CalledTwiceInSequence_ReturnsSameTaskAndParentTaskGetsBlockedByExistingTaskRetrieval
-
-AsyncTaskTests.WhenAll_MultipleTasksInSetAddedWithReturnValues_GetResultWorksOnThem
-    # bim0200, x64, NDEBUG, PRG, Hang
-
-AsyncTaskTests.Then_MultipleThenCallbackAdded_AllThenCallbacksExecuted
-
-WorkerThreadTests.Destr_ThreadHasNoStrongRefsLeft_ThreadRunnerStops
-    # bim0200, x64, NDEBUG, PRG, Random
-    # [ RUN      ] WorkerThreadTests.Destr_ThreadHasNoStrongRefsLeft_ThreadRunnerStops
-    # e:\Builds\dcsdk02000138\Source\Bentley\Tests\Published\Tasks\WorkerThreadTests.cpp(38): error: Value of: tWeak.expired()
-    #   Actual: true
-    # Expected: false
-    # [  FAILED  ] WorkerThreadTests.Destr_ThreadHasNoStrongRefsLeft_ThreadRunnerStops (18 ms)
-
-<<<<<<< HEAD
-LimitingTaskQueueTests.Push_QueuedTaskIsCanceled_RunsQuenedTaskOnCancelationEvent
-    # bim2-0r1, x64, NDEBUG, Random Hang
-    # Threads:
-    #    50172   0   Main Thread Main Thread msvcp140.dll!Concurrency::details::stl_condition_variable_win7::wait    Normal
-    #            ntdll.dll!NtWaitForAlertByThreadId()    
-    #            ntdll.dll!RtlSleepConditionVariableSRW()     
-    #            KernelBase.dll!SleepConditionVariableSRW()  
-    #            msvcp140.dll!Concurrency::details::stl_condition_variable_win7::wait(Concurrency::details::stl_critical_section_interface *) Line 210    
-    #            msvcp140.dll!do_wait(_Cnd_internal_imp_t *, _Mtx_internal_imp_t *, const xtime *) Line 77    
-    #            BentleyB02.dll!std::condition_variable_any::wait<std::unique_lock<std::recursive_mutex> >(std::unique_lock<std::recursive_mutex> &) Line 58  
-    #            BentleyB02.dll!BentleyB0200::BeConditionVariable::ProtectedWaitOnCondition(BentleyB0200::BeMutexHolder &, BentleyB0200::IConditionVariablePredicate *, unsigned int) Line 207    
-    #            BentleyB02.dll!BentleyB0200::Tasks::AsyncTask::Wait() Line 344   
-    #            BentleyTest.exe!LimitingTaskQueueTests_Push_QueuedTaskIsCanceled_RunsQuenedTaskOnCancelationEvent_Test::TestBody() Line 149  
-    #            ...
-    #
-    #    31820   0   Worker Thread   BentleyTest.exe!testing::internal::ThreadLocalRegistryImpl::WatcherThreadFunc   BentleyTest.exe!testing::internal::ThreadLocalRegistryImpl::WatcherThreadFunc   Normal
-    #            ntdll.dll!NtWaitForSingleObject()   
-    #            KernelBase.dll!WaitForSingleObjectEx()  
-    #            BentleyTest.exe!testing::internal::ThreadLocalRegistryImpl::WatcherThreadFunc(void *) Line 523   
-    #            kernel32.dll!BaseThreadInitThunk()  
-    #            ntdll.dll!RtlUserThreadStart()  
-    #
-    #    48260   0   Worker Thread   ucrtbase.dll thread msvcp140.dll!Concurrency::details::stl_condition_variable_win7::wait    Normal
-    #            ntdll.dll!NtWaitForAlertByThreadId()    
-    #            ntdll.dll!RtlSleepConditionVariableSRW()     
-    #            KernelBase.dll!SleepConditionVariableSRW()  
-    #            msvcp140.dll!Concurrency::details::stl_condition_variable_win7::wait(Concurrency::details::stl_critical_section_interface *) Line 210    
-    #            msvcp140.dll!do_wait(_Cnd_internal_imp_t *, _Mtx_internal_imp_t *, const xtime *) Line 77    
-    #            BentleyB02.dll!std::condition_variable_any::wait<std::unique_lock<std::recursive_mutex> >(std::unique_lock<std::recursive_mutex> &) Line 58  
-    #            BentleyB02.dll!BentleyB0200::BeConditionVariable::ProtectedWaitOnCondition(BentleyB0200::BeMutexHolder &, BentleyB0200::IConditionVariablePredicate *, unsigned int) Line 207    
-    #            BentleyB02.dll!BentleyB0200::Tasks::ConcurrentQueue<std::shared_ptr<BentleyB0200::Tasks::AsyncTask> >::ProtectedWaitAndPop(std::shared_ptr<BentleyB0200::Tasks::AsyncTask> &, BentleyB0200::BeMutexHolder &) Line 143    
-    #            BentleyB02.dll!BentleyB0200::Tasks::TaskScheduler::WaitAndPop() Line 82  
-    #            BentleyB02.dll!BentleyB0200::Tasks::AsyncTaskRunner::_RunAsyncTasksLoop() Line 110   
-    #            BentleyB02.dll!BentleyB0200::Tasks::AsyncTaskRunner::_Run() Line 95  
-    #            BentleyB02.dll!std::_LaunchPad<std::unique_ptr<std::tuple<void (__cdecl BentleyB0200::Tasks::AsyncTaskRunner::*)(void) __ptr64,BentleyB0200::Tasks::AsyncTaskRunner * __ptr64>,std::default_delete<std::tuple<void (__cdecl BentleyB0200::Tasks::AsyncTaskRunner::*)(void) __ptr64,BentleyB0200::Tasks::AsyncTaskRunner * __ptr64> > > >::_Run(std::_LaunchPad<std::unique_ptr<std::tuple<void (__cdecl BentleyB0200::Tasks::AsyncTaskRunner::*)(void),BentleyB0200::Tasks::AsyncTaskRunner *>,std::default_delete<std::tuple<void (__cdecl BentleyB0200::Tasks::AsyncTaskRunner::*)(void),BentleyB0200::Tasks::AsyncTaskRunner *> > > > *) Line 247     
-    #            BentleyB02.dll!std::_Pad::_Call_func(void *) Line 210    
-    #            ucrtbase.dll!00007ff8f6dccab0()  
-    #            kernel32.dll!BaseThreadInitThunk()  
-    #            ntdll.dll!RtlUserThreadStart()  
-    #
-    #    45196   0   Worker Thread   ucrtbase.dll thread msvcp140.dll!Concurrency::details::stl_condition_variable_win7::wait    Normal
-    #            <Similar to 48260>
-    #
-    #    42960   0   Worker Thread   ucrtbase.dll thread msvcp140.dll!Concurrency::details::stl_condition_variable_win7::wait    Normal
-    #            <Similar to 48260>
-    #
-    #    43548   0   Worker Thread   ucrtbase.dll thread msvcp140.dll!Concurrency::details::stl_condition_variable_win7::wait    Normal
-    #            <Similar to 48260>
-    #
-    #    51888   0   Worker Thread   ntdll.dll!TppWorkerThread   ntdll.dll!NtWaitForWorkViaWorkerFactory Normal
-    #            ntdll.dll!NtWaitForWorkViaWorkerFactory()   
-    #            ntdll.dll!TppWorkerThread()  
-    #            kernel32.dll!BaseThreadInitThunk()  
-    #            ntdll.dll!RtlUserThreadStart()  
-
-=======
-BeStringUtilitiesTests.GetDecimalSeparator    #failing for locales with decimal operator other than "."
->>>>>>> adeb48a6
+#----------------------------------------------------------------------------------------
+#   Tests that are ignored on purpose
+#----------------------------------------------------------------------------------------
+BeFileNameTests.BeFileNameUNCPathTest   # Testable UNC path is required to be available globally.
+BeFileNameTests.UNCPrefixedTest         # Testable UNC path is required to be available globally.
+BeFileNameTests.UNCReadOnlyTest         # Testable UNC path is required to be available globally.
+
+#----------------------------------------------------------------------------------------
+#   Tests that need attention
+#----------------------------------------------------------------------------------------
+BeTextFileTests.OpenToWrite                     # WIP
+BeTextFileTests.CountLinesInFile                # WIP
+
+DoubleFormatterTest.ReplaceDecimalSeparator     # Defect 570798. Non-default decimal Separator is not considered.
+
+CRuntimeTests.posixregex # runs only on Android, and it crashes there in regfree, because preg contains garbage $1 = {buffer = 0x0, allocated = 0, used = 0, syntax = 242396, fastmap = 0x0, translate = 0x2 <Address 0x2 out of bounds>
+
+DirectoryObserverTests.ModificationInObservedDirectory_UIThread
+    # WinX64, DgnDb0601, NDEBUG, PRG
+    # <crash, no output provided>
+
+#TFS 633328: randomly Crash on iosArm64
+DirectoryObserverTests.*
+
+#--------------------------------------------------------------------------------------
+# Randomly hanging tests, NDEGUG, Winx64
+#--------------------------------------------------------------------------------------
+UniqueTaskHolderTests.GetRunningTask_CalledTwice_ExecutesJustFirstTask
+UniqueTaskHolderTests.GetRunningTask_CalledSecondTimeAfterFirstFinished_ExecutesSecondTime     
+UniqueTaskHolderTests.GetRunningTask_CalledTwiceWithThenTasks_ReturnsValueToBothThens        
+
+UniqueTasksHolderTests.GetTask_CalledTwiceInSequence_ReturnsSameTaskAndParentTaskGetsBlockedByExistingTaskRetrieval
+
+AsyncTaskTests.WhenAll_MultipleTasksInSetAddedWithReturnValues_GetResultWorksOnThem
+    # bim0200, x64, NDEBUG, PRG, Hang
+
+AsyncTaskTests.Then_MultipleThenCallbackAdded_AllThenCallbacksExecuted
+
+WorkerThreadTests.Destr_ThreadHasNoStrongRefsLeft_ThreadRunnerStops
+    # bim0200, x64, NDEBUG, PRG, Random
+    # [ RUN      ] WorkerThreadTests.Destr_ThreadHasNoStrongRefsLeft_ThreadRunnerStops
+    # e:\Builds\dcsdk02000138\Source\Bentley\Tests\Published\Tasks\WorkerThreadTests.cpp(38): error: Value of: tWeak.expired()
+    #   Actual: true
+    # Expected: false
+    # [  FAILED  ] WorkerThreadTests.Destr_ThreadHasNoStrongRefsLeft_ThreadRunnerStops (18 ms)
+
+BeStringUtilitiesTests.GetDecimalSeparator    #failing for locales with decimal operator other than "."
+
+LimitingTaskQueueTests.Push_QueuedTaskIsCanceled_RunsQuenedTaskOnCancelationEvent
+    # bim2-0r1, x64, NDEBUG, Random Hang
+    # Threads:
+    #    50172   0   Main Thread Main Thread msvcp140.dll!Concurrency::details::stl_condition_variable_win7::wait    Normal
+    #            ntdll.dll!NtWaitForAlertByThreadId()    
+    #            ntdll.dll!RtlSleepConditionVariableSRW()     
+    #            KernelBase.dll!SleepConditionVariableSRW()  
+    #            msvcp140.dll!Concurrency::details::stl_condition_variable_win7::wait(Concurrency::details::stl_critical_section_interface *) Line 210    
+    #            msvcp140.dll!do_wait(_Cnd_internal_imp_t *, _Mtx_internal_imp_t *, const xtime *) Line 77    
+    #            BentleyB02.dll!std::condition_variable_any::wait<std::unique_lock<std::recursive_mutex> >(std::unique_lock<std::recursive_mutex> &) Line 58  
+    #            BentleyB02.dll!BentleyB0200::BeConditionVariable::ProtectedWaitOnCondition(BentleyB0200::BeMutexHolder &, BentleyB0200::IConditionVariablePredicate *, unsigned int) Line 207    
+    #            BentleyB02.dll!BentleyB0200::Tasks::AsyncTask::Wait() Line 344   
+    #            BentleyTest.exe!LimitingTaskQueueTests_Push_QueuedTaskIsCanceled_RunsQuenedTaskOnCancelationEvent_Test::TestBody() Line 149  
+    #            ...
+    #
+    #    31820   0   Worker Thread   BentleyTest.exe!testing::internal::ThreadLocalRegistryImpl::WatcherThreadFunc   BentleyTest.exe!testing::internal::ThreadLocalRegistryImpl::WatcherThreadFunc   Normal
+    #            ntdll.dll!NtWaitForSingleObject()   
+    #            KernelBase.dll!WaitForSingleObjectEx()  
+    #            BentleyTest.exe!testing::internal::ThreadLocalRegistryImpl::WatcherThreadFunc(void *) Line 523   
+    #            kernel32.dll!BaseThreadInitThunk()  
+    #            ntdll.dll!RtlUserThreadStart()  
+    #
+    #    48260   0   Worker Thread   ucrtbase.dll thread msvcp140.dll!Concurrency::details::stl_condition_variable_win7::wait    Normal
+    #            ntdll.dll!NtWaitForAlertByThreadId()    
+    #            ntdll.dll!RtlSleepConditionVariableSRW()     
+    #            KernelBase.dll!SleepConditionVariableSRW()  
+    #            msvcp140.dll!Concurrency::details::stl_condition_variable_win7::wait(Concurrency::details::stl_critical_section_interface *) Line 210    
+    #            msvcp140.dll!do_wait(_Cnd_internal_imp_t *, _Mtx_internal_imp_t *, const xtime *) Line 77    
+    #            BentleyB02.dll!std::condition_variable_any::wait<std::unique_lock<std::recursive_mutex> >(std::unique_lock<std::recursive_mutex> &) Line 58  
+    #            BentleyB02.dll!BentleyB0200::BeConditionVariable::ProtectedWaitOnCondition(BentleyB0200::BeMutexHolder &, BentleyB0200::IConditionVariablePredicate *, unsigned int) Line 207    
+    #            BentleyB02.dll!BentleyB0200::Tasks::ConcurrentQueue<std::shared_ptr<BentleyB0200::Tasks::AsyncTask> >::ProtectedWaitAndPop(std::shared_ptr<BentleyB0200::Tasks::AsyncTask> &, BentleyB0200::BeMutexHolder &) Line 143    
+    #            BentleyB02.dll!BentleyB0200::Tasks::TaskScheduler::WaitAndPop() Line 82  
+    #            BentleyB02.dll!BentleyB0200::Tasks::AsyncTaskRunner::_RunAsyncTasksLoop() Line 110   
+    #            BentleyB02.dll!BentleyB0200::Tasks::AsyncTaskRunner::_Run() Line 95  
+    #            BentleyB02.dll!std::_LaunchPad<std::unique_ptr<std::tuple<void (__cdecl BentleyB0200::Tasks::AsyncTaskRunner::*)(void) __ptr64,BentleyB0200::Tasks::AsyncTaskRunner * __ptr64>,std::default_delete<std::tuple<void (__cdecl BentleyB0200::Tasks::AsyncTaskRunner::*)(void) __ptr64,BentleyB0200::Tasks::AsyncTaskRunner * __ptr64> > > >::_Run(std::_LaunchPad<std::unique_ptr<std::tuple<void (__cdecl BentleyB0200::Tasks::AsyncTaskRunner::*)(void),BentleyB0200::Tasks::AsyncTaskRunner *>,std::default_delete<std::tuple<void (__cdecl BentleyB0200::Tasks::AsyncTaskRunner::*)(void),BentleyB0200::Tasks::AsyncTaskRunner *> > > > *) Line 247     
+    #            BentleyB02.dll!std::_Pad::_Call_func(void *) Line 210    
+    #            ucrtbase.dll!00007ff8f6dccab0()  
+    #            kernel32.dll!BaseThreadInitThunk()  
+    #            ntdll.dll!RtlUserThreadStart()  
+    #
+    #    45196   0   Worker Thread   ucrtbase.dll thread msvcp140.dll!Concurrency::details::stl_condition_variable_win7::wait    Normal
+    #            <Similar to 48260>
+    #
+    #    42960   0   Worker Thread   ucrtbase.dll thread msvcp140.dll!Concurrency::details::stl_condition_variable_win7::wait    Normal
+    #            <Similar to 48260>
+    #
+    #    43548   0   Worker Thread   ucrtbase.dll thread msvcp140.dll!Concurrency::details::stl_condition_variable_win7::wait    Normal
+    #            <Similar to 48260>
+    #
+    #    51888   0   Worker Thread   ntdll.dll!TppWorkerThread   ntdll.dll!NtWaitForWorkViaWorkerFactory Normal
+    #            ntdll.dll!NtWaitForWorkViaWorkerFactory()   
+    #            ntdll.dll!TppWorkerThread()  
+    #            kernel32.dll!BaseThreadInitThunk()  
+    #            ntdll.dll!RtlUserThreadStart()  