--- conflicted
+++ resolved
@@ -1,51 +1,48 @@
-#----------------------------------------------------------------------------------------
-#   Tests that are ignored on purpose
-#----------------------------------------------------------------------------------------
-BeFileNameTests.BeFileNameUNCPathTest   # Testable UNC path is required to be available globally.
-BeFileNameTests.UNCPrefixedTest         # Testable UNC path is required to be available globally.
-BeFileNameTests.UNCReadOnlyTest         # Testable UNC path is required to be available globally.
-
-#----------------------------------------------------------------------------------------
-#   Tests that need attention
-#----------------------------------------------------------------------------------------
-BeTextFileTests.OpenToWrite                     # WIP
-BeTextFileTests.CountLinesInFile                # WIP
-
-DoubleFormatterTest.ReplaceDecimalSeparator     # Defect 570798. Non-default decimal Separator is not considered.
-
-CRuntimeTests.posixregex # runs only on Android, and it crashes there in regfree, because preg contains garbage $1 = {buffer = 0x0, allocated = 0, used = 0, syntax = 242396, fastmap = 0x0, translate = 0x2 <Address 0x2 out of bounds>
-
-UniqueTasksHolderTests.*
-
-DirectoryObserverTests.ModificationInObservedDirectory_UIThread
-    # WinX64, DgnDb0601, NDEBUG, PRG
-    # <crash, no output provided>
-
-Utf8PrintfStringTests.Ctor_FormatAndArgumentPassed_FormattedString
-    # Crashes, probably a bug
-
-<<<<<<< HEAD
-UniqueTaskHolderTests.GetRunningTask_CalledTwiceWithThenTasks_ReturnsValueToBothThens
-    # bim0200dev, x86, DEBUG, random
-    # [ RUN      ] UniqueTaskHolderTests.GetRunningTask_CalledTwiceWithThenTasks_ReturnsValueToBothThens
-    # F:\Bim0200Dev\src-staging\Bentley\Tests\Published\Tasks\UniqueTaskHolderTests.cpp(102): error:       Expected: 2
-    # To be equal to: ++i
-    #       Which is: 1
-    # F:\Bim0200Dev\src-staging\Bentley\Tests\Published\Tasks\UniqueTaskHolderTests.cpp(95): error:       Expected: 1
-    # To be equal to: ++i
-    #       Which is: 2
-    # [  FAILED  ] UniqueTaskHolderTests.GetRunningTask_CalledTwiceWithThenTasks_ReturnsValueToBothThens (36 ms)
-
-BeTimeUtilitiesTests.AdjustUnixMillisForLocalTime
-    # bim0200dev, x64 & x86, DEBUG, after merge
-    # [ RUN      ] BeTimeUtilitiesTests.AdjustUnixMillisForLocalTime
-    # F:\Bim0200Dev\src-staging\Bentley\Tests\Published\BeTimeUtilities_test.cpp(140): error:       Expected: expectedMillis
-    #       Which is: 1095361199000
-    # To be equal to: actualMillis
-    #       Which is: 1095364799000
-    # [  FAILED  ] BeTimeUtilitiesTests.AdjustUnixMillisForLocalTime (0 ms)
-
-=======
-#TFS 633328: randomly Crash on iosArm64
-DirectoryObserverTests.*
->>>>>>> 4c163fee
+#----------------------------------------------------------------------------------------
+#   Tests that are ignored on purpose
+#----------------------------------------------------------------------------------------
+BeFileNameTests.BeFileNameUNCPathTest   # Testable UNC path is required to be available globally.
+BeFileNameTests.UNCPrefixedTest         # Testable UNC path is required to be available globally.
+BeFileNameTests.UNCReadOnlyTest         # Testable UNC path is required to be available globally.
+
+#----------------------------------------------------------------------------------------
+#   Tests that need attention
+#----------------------------------------------------------------------------------------
+BeTextFileTests.OpenToWrite                     # WIP
+BeTextFileTests.CountLinesInFile                # WIP
+
+DoubleFormatterTest.ReplaceDecimalSeparator     # Defect 570798. Non-default decimal Separator is not considered.
+
+CRuntimeTests.posixregex # runs only on Android, and it crashes there in regfree, because preg contains garbage $1 = {buffer = 0x0, allocated = 0, used = 0, syntax = 242396, fastmap = 0x0, translate = 0x2 <Address 0x2 out of bounds>
+
+UniqueTasksHolderTests.*
+
+DirectoryObserverTests.ModificationInObservedDirectory_UIThread
+    # WinX64, DgnDb0601, NDEBUG, PRG
+    # <crash, no output provided>
+
+Utf8PrintfStringTests.Ctor_FormatAndArgumentPassed_FormattedString
+    # Crashes, probably a bug
+
+#TFS 633328: randomly Crash on iosArm64
+DirectoryObserverTests.*
+
+UniqueTaskHolderTests.GetRunningTask_CalledTwiceWithThenTasks_ReturnsValueToBothThens
+    # bim0200dev, x86, DEBUG, random
+    # [ RUN      ] UniqueTaskHolderTests.GetRunningTask_CalledTwiceWithThenTasks_ReturnsValueToBothThens
+    # F:\Bim0200Dev\src-staging\Bentley\Tests\Published\Tasks\UniqueTaskHolderTests.cpp(102): error:       Expected: 2
+    # To be equal to: ++i
+    #       Which is: 1
+    # F:\Bim0200Dev\src-staging\Bentley\Tests\Published\Tasks\UniqueTaskHolderTests.cpp(95): error:       Expected: 1
+    # To be equal to: ++i
+    #       Which is: 2
+    # [  FAILED  ] UniqueTaskHolderTests.GetRunningTask_CalledTwiceWithThenTasks_ReturnsValueToBothThens (36 ms)
+
+BeTimeUtilitiesTests.AdjustUnixMillisForLocalTime
+    # bim0200dev, x64 & x86, DEBUG, after merge
+    # [ RUN      ] BeTimeUtilitiesTests.AdjustUnixMillisForLocalTime
+    # F:\Bim0200Dev\src-staging\Bentley\Tests\Published\BeTimeUtilities_test.cpp(140): error:       Expected: expectedMillis
+    #       Which is: 1095361199000
+    # To be equal to: actualMillis
+    #       Which is: 1095364799000
+    # [  FAILED  ] BeTimeUtilitiesTests.AdjustUnixMillisForLocalTime (0 ms)