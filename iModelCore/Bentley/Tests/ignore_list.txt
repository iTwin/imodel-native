--- conflicted
+++ resolved
@@ -1,21 +1,15 @@
-#----------------------------------------------------------------------------------------
-#   Tests that are ignored on purpose
-#----------------------------------------------------------------------------------------
-BeFileNameTests.BeFileNameUNCPathTest   # Testable UNC path is required to be available globally.
-BeFileNameTests.UNCPrefixedTest         # Testable UNC path is required to be available globally.
-BeFileNameTests.UNCReadOnlyTest         # Testable UNC path is required to be available globally.
-
-#----------------------------------------------------------------------------------------
-#   Tests that need attention
-#----------------------------------------------------------------------------------------
-BeTextFileTests.*
-<<<<<<< HEAD
-BeStringUtilitiesTests.UriEncoding              # Notified Sam
-DoubleFormatterTest.ReplaceDecimalSeparator     # Only replace default decimal Separator
-
-=======
-BeStringUtilitiesTests.UriEncoding
-DoubleFormatterTest.ReplaceDecimalSeparator     # Only replace default decimal Separator
-
-CRuntimeTests.posixregex # runs only on Android, and it crashes there in regfree, because preg contains garbage $1 = {buffer = 0x0, allocated = 0, used = 0, syntax = 242396, fastmap = 0x0, translate = 0x2 <Address 0x2 out of bounds>
->>>>>>> 20b2e1b0
+#----------------------------------------------------------------------------------------
+#   Tests that are ignored on purpose
+#----------------------------------------------------------------------------------------
+BeFileNameTests.BeFileNameUNCPathTest   # Testable UNC path is required to be available globally.
+BeFileNameTests.UNCPrefixedTest         # Testable UNC path is required to be available globally.
+BeFileNameTests.UNCReadOnlyTest         # Testable UNC path is required to be available globally.
+
+#----------------------------------------------------------------------------------------
+#   Tests that need attention
+#----------------------------------------------------------------------------------------
+BeTextFileTests.*
+BeStringUtilitiesTests.UriEncoding              # Notified Sam
+DoubleFormatterTest.ReplaceDecimalSeparator     # Only replace default decimal Separator
+
+CRuntimeTests.posixregex # runs only on Android, and it crashes there in regfree, because preg contains garbage $1 = {buffer = 0x0, allocated = 0, used = 0, syntax = 242396, fastmap = 0x0, translate = 0x2 <Address 0x2 out of bounds>