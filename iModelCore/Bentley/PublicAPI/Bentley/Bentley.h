/*--------------------------------------------------------------------------------------+
|
|     $Source: PublicAPI/Bentley/Bentley.h $
|
|  $Copyright: (c) 2015 Bentley Systems, Incorporated. All rights reserved. $
|
+--------------------------------------------------------------------------------------*/
#pragma once
//__PUBLISH_SECTION_START__

#if !defined (__cplusplus)
#error "This file is for C++ compilands only"
#endif

#if defined (__GNUC__) || defined (__clang__)
    //////////////////////////// GNUC /////////////////////////////////////////////
    #include <stddef.h>     // for size_t


    #if defined (__GNUC__) && !defined (__clang__)
        #define GCC_VERSION (__GNUC__ * 1000 + __GNUC_MINOR__ * 10)
        #define BENTLEY_CPLUSPLUS 201103L
    #elif defined (__clang__)
        #define CLANG_VERSION (__clang_major__ * 1000 + __clang_minor__ * 10)
        #if (CLANG_VERSION < 4010)
            #error upgrade to XCode version 4.5
        #endif
        #define BENTLEY_CPLUSPLUS 201103L
    #else
        #error unknown compiler
    #endif

    #define _countof(_Array) (sizeof(_Array)/sizeof((_Array)[0]))
    #define _CRT_WIDE(A) L"" A

    extern void _wassert (wchar_t const*, wchar_t const*, int);

    #define _alloca(x)              __builtin_alloca((x))
    #define EXPORT_VTABLE_ATTRIBUTE __attribute__((visibility ("default")))
    #define EXPORT_ATTRIBUTE        __attribute__((visibility ("default")))
    #define IMPORT_ATTRIBUTE        __attribute__((visibility ("default")))
    #define DLLLOCAL_ATTRIBUTE      __attribute__((visibility ("hidden")))
    #define CDECL_ATTRIBUTE
    #define STDCALL_ATTRIBUTE
    #define THROW_SPECIFIER(X)      throw(X)

    #define STD_TR1 std

    #define ENUM_UNDERLYING_TYPE(T)   : T

    typedef void* ULONG_PTR;

    #define UNREACHABLE_CODE(stmt)

    #define DECLARE_KEY_METHOD __attribute__((visibility ("default"))) virtual void DummyKeyMethod() const;

#elif defined (_WIN32) // Windows && WinRT

    //////////////////////////// MSVC /////////////////////////////////////////////

    #include "suppress_warnings.h"

    #if !defined (BENTLEY_WIN32) && !defined (BENTLEY_WINRT)
        #error Windows compile options not specified correctly. Use windowsToolContext.mke.
    #endif

    #if (_MSC_VER <= 1600) // INTPTR_MIN et al are defined in stdint.h. Microsoft started delivering stdint.h as of VS2010
        #define BENTLEY_CPLUSPLUS 199711L
    #else
        #define BENTLEY_CPLUSPLUS 201103L
    #endif

    #define HAVE_TR1
    #define STD_TR1 std::tr1

    #if !defined (CREATE_STATIC_LIBRARIES)
        #define EXPORT_ATTRIBUTE        __declspec(dllexport)
        #define IMPORT_ATTRIBUTE        __declspec(dllimport)
        #define DECLARE_KEY_METHOD      __declspec(dllexport) virtual void DummyKeyMethod() const;
    #else
        #define EXPORT_ATTRIBUTE        __declspec(dllexport)
        #define IMPORT_ATTRIBUTE        __declspec(dllexport)
        #define DECLARE_KEY_METHOD      __declspec(dllexport) virtual void DummyKeyMethod() const;
    #endif
    #define DLLLOCAL_ATTRIBUTE        /* For MSVC, a symbol is not visible outside of the DLL unless it is marked as EXPORT_ATTRIBUTE. */
    #define EXPORT_VTABLE_ATTRIBUTE   /* This is a GCC concept. In MSVC, it appears that the vtable and typeinfo of a class are always exported if the class contains any exported methods. */
    #define CDECL_ATTRIBUTE         __cdecl
    #define STDCALL_ATTRIBUTE       __stdcall
    #define ENUM_UNDERLYING_TYPE(T)   : T
    #define THROW_SPECIFIER(X)

    #if (_MSC_VER < 1600) // INTPTR_MIN et al are defined in stdint.h. Microsoft started delivering stdint.h as of VS2010
        #include <limits.h>
        #if defined(_M_X64)
            #define INTPTR_MIN      _I64_MIN
            #define INTPTR_MAX      _I64_MAX
            #define UINTPTR_MAX     _UI64_MAX
        #else /* !_M_X64 */
            #define INTPTR_MIN      _I32_MIN
            #define INTPTR_MAX      _I32_MAX
            #define UINTPTR_MAX     _UI32_MAX
        #endif
    #endif

    // The following is *NOT* equivalent to uintptr_t
    #if defined(_M_X64)
        typedef unsigned __int64    ULONG_PTR;
    #else /* !_M_X64 */
        typedef __w64 unsigned long  ULONG_PTR;
    #endif // WIN64


#else
    #error unknown compiler
#endif

// Macros to help define "key methods"
#define DEFINE_KEY_METHOD(CLS)   void    CLS::DummyKeyMethod() const {;}

#include "BentleyConfig.h"

// Bentley.r.h includes stdint.h (or does the equivalent).
#include "Bentley.r.h"

// Define standard macros and types for integer limits
#include <limits.h>

// We define these alias macros to clarify what symbol to use for a given fixed-size type. For example, if you use Int32, use INT32_MIN/MAX.
#ifndef INT32_MAX
#define INT32_MAX   INT_MAX
#endif
#ifndef UINT32_MAX
#define UINT32_MAX  UINT_MAX
#endif
#ifndef INT64_MAX
#define INT64_MAX   LLONG_MAX
#endif
#ifndef UINT64_MAX
#define UINT64_MAX  ULLONG_MAX
#endif
#ifndef INT32_MIN
#define INT32_MIN   INT_MIN
#endif
#ifndef INT64_MIN
#define INT64_MIN   LLONG_MIN
#endif

/** @namespace Bentley Contains types defined by %Bentley Systems that will have the same data layout across releases. */
#define BENTLEY_NAMESPACE_NAME Bentley
#define BEGIN_BENTLEY_NAMESPACE namespace BENTLEY_NAMESPACE_NAME {
#define END_BENTLEY_NAMESPACE   }
#define USING_NAMESPACE_BENTLEY using namespace BENTLEY_NAMESPACE_NAME;

// use unnamed namespace instead of static in C++ source files.
#define BEGIN_UNNAMED_NAMESPACE namespace {
#define END_UNNAMED_NAMESPACE   }

<<<<<<< HEAD
#define DEFINE_POINTER_SUFFIX_TYPEDEFS(_namespace_,_sourceName_,_name_,structclass) \
=======
// Define standard pointer types (P, CP, R, CR) in the current namespace for the specified struct
#define DEFINE_POINTER_SUFFIX_TYPEDEFS(_structname_) \
    struct _structname_; \
    typedef _structname_* _structname_##P, &_structname_##R; \
    typedef _structname_ const* _structname_##CP; \
    typedef _structname_ const& _structname_##CR; 

// These macros should only be used for classes in the Bentley namespace (consider using DEFINE_POINTER_SUFFIX_TYPEDEFS instead)
#define ADD_BENTLEY_NAMESPACE_TYPEDEFS1(_namespace_,_sourceName_,_name_,structclass) \
    namespace BENTLEY_NAMESPACE_NAME {\
>>>>>>> b0ab4b5b
    typedef structclass _namespace_ :: _sourceName_*          _name_##P, &_name_##R;  \
    typedef structclass _namespace_ :: _sourceName_ const*    _name_##CP; \
    typedef structclass _namespace_ :: _sourceName_ const&    _name_##CR; 

// These macros should only be used for classes in the Bentley namespace
#define ADD_BENTLEY_NAMESPACE_TYPEDEFS1(_namespace_,_sourceName_,_name_,structclass) \
    namespace BENTLEY_NAMESPACE_NAME {DEFINE_POINTER_SUFFIX_TYPEDEFS(_namespace_,_sourceName_,_name_,structclass)}

#define ADD_BENTLEY_NAMESPACE_TYPEDEFS(_namespace_,_name_) ADD_BENTLEY_NAMESPACE_TYPEDEFS1(_namespace_,_name_,_name_,struct)
#define ADD_BENTLEY_ENUM_TYPEDEF(_namespace_,_name_,_tEnum_) namespace BENTLEY_NAMESPACE_NAME {typedef enum _namespace_ :: _name_ _tEnum_;}
#define BENTLEY_NAMESPACE_TYPEDEF(t,tP)    namespace BENTLEY_NAMESPACE_NAME {struct t; typedef struct BENTLEY_NAMESPACE_NAME::t*   tP;}
#define BENTLEY_NAMESPACE_TYPEDEFS(_name_) namespace BENTLEY_NAMESPACE_NAME {struct _name_;} ADD_BENTLEY_NAMESPACE_TYPEDEFS(BENTLEY_NAMESPACE_NAME,_name_)
#define BENTLEY_REF_COUNTED_PTR(_sname_) namespace BENTLEY_NAMESPACE_NAME {struct _sname_; typedef RefCountedPtr<_sname_> _sname_##Ptr;}

#if !defined (NULL)
    #if (BENTLEY_CPLUSPLUS <= 199711L) || defined(_MANAGED)
        #define NULL    0
    #else
        // nullptr is part C++11
        #define NULL    nullptr
    #endif
#endif

#if !defined (NO_BENTLEY_PUBLIC)
#define Public
#endif

#define BEGIN_EXTERN_C extern "C" {
#define END_EXTERN_C              }
#define ALLOW_NULL_OUTPUT(var,out) _t_##var, &var(out?*out:_t_##var)
#define DEFINE_T_SUPER(B) private: typedef B T_Super; public:

// this can be used to quiet compiler warnings for variables only used in asserts
#define UNUSED_VARIABLE(x) (void)(x)
#define FREE_AND_CLEAR(ptr)     {if(ptr){free(ptr);ptr=nullptr;}}
#define DELETE_AND_CLEAR(ptr)   {if(ptr){delete (ptr);ptr=nullptr;}}
#define RELEASE_AND_CLEAR(ptr)  {if(ptr){(ptr)->Release();ptr=nullptr;}}

/*---------------------------------------------------------------------------------
 NOTE: This is here because the Windows header file WinGDI.h defines ERROR to 0, which is a disaster for
 Bentley APIs where 0 means SUCCESS.

 If you want to use Bentley header files and you need to use anything from wingdi.h, you MUST include
 that file BEFORE Bentley.h  (and of course be aware that Bentley.h will undef ERROR and you'll
 get the enum ERROR=0x8000 below).

 If you really need types from WinGDI.h, usually the easiest thing to do is to put:
\code
   #include <wtypes.h>
\endcode
 as the first line in your source file. */

#if !defined (_WINGDI_)
    #define NOGDI       // Do NOT let WinGDI.h define ERROR to 0 !!!!
#endif
/*---------------------------------------------------------------------------------*/

#ifdef  TRUE
    #undef TRUE
#endif
#ifdef  FALSE
    #undef FALSE
#endif
#ifdef  ERROR
    #undef ERROR
#endif
#ifdef  SUCCESS
    #undef SUCCESS
#endif

BEGIN_BENTLEY_NAMESPACE
enum BentleyTrueFalse
    {
    TRUE  = 1,
    FALSE = 0
    };

enum BentleyStatus
    {
    SUCCESS     = 0,
    BSISUCCESS  = 0,
    ERROR       = 0x8000,
    BSIERROR    = 0x8000,
    };

enum class BentleyCharEncoding
    {
    Locale = 0,
    Utf8   = 1
    };

typedef int                 StatusInt;      // zero always means SUCCESS
typedef wchar_t             WChar;          // Note: do not use this type to declare, read, or write a stored string. Strings must be stored as UTF-16 or UTF-8.
typedef wchar_t const*      WCharCP;
typedef wchar_t*            WCharP;
typedef char const*         CharCP;
typedef char*               CharP;
typedef Utf8Char*           Utf8P;
typedef Utf8Char const*     Utf8CP;
typedef Utf16Char*          Utf16P;
typedef Utf16Char const*    Utf16CP;

typedef void*               UserDataP;
typedef void const*         UserDataCP;
typedef void*               CallbackArgP;

END_BENTLEY_NAMESPACE

BENTLEY_NAMESPACE_TYPEDEFS (WString)
BENTLEY_NAMESPACE_TYPEDEFS (AString)
BENTLEY_NAMESPACE_TYPEDEFS (Utf8String)
BENTLEY_NAMESPACE_TYPEDEFS (BeFileName)

#if !defined (NO_USING_NAMESPACE_BENTLEY)
    USING_NAMESPACE_BENTLEY
#endif

#if defined (_MSC_VER)
    #if (_MSC_VER <= 1600)
        #error MSC 11 or newer required 
    #endif
#endif

#if !defined (FOR_EACH)
    #define FOR_EACH(VAR,COL) for (VAR : COL)
#endif                        

//__PUBLISH_SECTION_END__
#undef BENTLEYDLL_EXPORT
#ifdef __BENTLEYDLL_BUILD__
    #define BENTLEYDLL_EXPORT EXPORT_ATTRIBUTE
#else
//__PUBLISH_SECTION_START__
    #define BENTLEYDLL_EXPORT IMPORT_ATTRIBUTE
//__PUBLISH_SECTION_END__
#endif
<|MERGE_RESOLUTION|>--- conflicted
+++ resolved
@@ -1,307 +1,299 @@
-/*--------------------------------------------------------------------------------------+
-|
-|     $Source: PublicAPI/Bentley/Bentley.h $
-|
-|  $Copyright: (c) 2015 Bentley Systems, Incorporated. All rights reserved. $
-|
-+--------------------------------------------------------------------------------------*/
-#pragma once
-//__PUBLISH_SECTION_START__
-
-#if !defined (__cplusplus)
-#error "This file is for C++ compilands only"
-#endif
-
-#if defined (__GNUC__) || defined (__clang__)
-    //////////////////////////// GNUC /////////////////////////////////////////////
-    #include <stddef.h>     // for size_t
-
-
-    #if defined (__GNUC__) && !defined (__clang__)
-        #define GCC_VERSION (__GNUC__ * 1000 + __GNUC_MINOR__ * 10)
-        #define BENTLEY_CPLUSPLUS 201103L
-    #elif defined (__clang__)
-        #define CLANG_VERSION (__clang_major__ * 1000 + __clang_minor__ * 10)
-        #if (CLANG_VERSION < 4010)
-            #error upgrade to XCode version 4.5
-        #endif
-        #define BENTLEY_CPLUSPLUS 201103L
-    #else
-        #error unknown compiler
-    #endif
-
-    #define _countof(_Array) (sizeof(_Array)/sizeof((_Array)[0]))
-    #define _CRT_WIDE(A) L"" A
-
-    extern void _wassert (wchar_t const*, wchar_t const*, int);
-
-    #define _alloca(x)              __builtin_alloca((x))
-    #define EXPORT_VTABLE_ATTRIBUTE __attribute__((visibility ("default")))
-    #define EXPORT_ATTRIBUTE        __attribute__((visibility ("default")))
-    #define IMPORT_ATTRIBUTE        __attribute__((visibility ("default")))
-    #define DLLLOCAL_ATTRIBUTE      __attribute__((visibility ("hidden")))
-    #define CDECL_ATTRIBUTE
-    #define STDCALL_ATTRIBUTE
-    #define THROW_SPECIFIER(X)      throw(X)
-
-    #define STD_TR1 std
-
-    #define ENUM_UNDERLYING_TYPE(T)   : T
-
-    typedef void* ULONG_PTR;
-
-    #define UNREACHABLE_CODE(stmt)
-
-    #define DECLARE_KEY_METHOD __attribute__((visibility ("default"))) virtual void DummyKeyMethod() const;
-
-#elif defined (_WIN32) // Windows && WinRT
-
-    //////////////////////////// MSVC /////////////////////////////////////////////
-
-    #include "suppress_warnings.h"
-
-    #if !defined (BENTLEY_WIN32) && !defined (BENTLEY_WINRT)
-        #error Windows compile options not specified correctly. Use windowsToolContext.mke.
-    #endif
-
-    #if (_MSC_VER <= 1600) // INTPTR_MIN et al are defined in stdint.h. Microsoft started delivering stdint.h as of VS2010
-        #define BENTLEY_CPLUSPLUS 199711L
-    #else
-        #define BENTLEY_CPLUSPLUS 201103L
-    #endif
-
-    #define HAVE_TR1
-    #define STD_TR1 std::tr1
-
-    #if !defined (CREATE_STATIC_LIBRARIES)
-        #define EXPORT_ATTRIBUTE        __declspec(dllexport)
-        #define IMPORT_ATTRIBUTE        __declspec(dllimport)
-        #define DECLARE_KEY_METHOD      __declspec(dllexport) virtual void DummyKeyMethod() const;
-    #else
-        #define EXPORT_ATTRIBUTE        __declspec(dllexport)
-        #define IMPORT_ATTRIBUTE        __declspec(dllexport)
-        #define DECLARE_KEY_METHOD      __declspec(dllexport) virtual void DummyKeyMethod() const;
-    #endif
-    #define DLLLOCAL_ATTRIBUTE        /* For MSVC, a symbol is not visible outside of the DLL unless it is marked as EXPORT_ATTRIBUTE. */
-    #define EXPORT_VTABLE_ATTRIBUTE   /* This is a GCC concept. In MSVC, it appears that the vtable and typeinfo of a class are always exported if the class contains any exported methods. */
-    #define CDECL_ATTRIBUTE         __cdecl
-    #define STDCALL_ATTRIBUTE       __stdcall
-    #define ENUM_UNDERLYING_TYPE(T)   : T
-    #define THROW_SPECIFIER(X)
-
-    #if (_MSC_VER < 1600) // INTPTR_MIN et al are defined in stdint.h. Microsoft started delivering stdint.h as of VS2010
-        #include <limits.h>
-        #if defined(_M_X64)
-            #define INTPTR_MIN      _I64_MIN
-            #define INTPTR_MAX      _I64_MAX
-            #define UINTPTR_MAX     _UI64_MAX
-        #else /* !_M_X64 */
-            #define INTPTR_MIN      _I32_MIN
-            #define INTPTR_MAX      _I32_MAX
-            #define UINTPTR_MAX     _UI32_MAX
-        #endif
-    #endif
-
-    // The following is *NOT* equivalent to uintptr_t
-    #if defined(_M_X64)
-        typedef unsigned __int64    ULONG_PTR;
-    #else /* !_M_X64 */
-        typedef __w64 unsigned long  ULONG_PTR;
-    #endif // WIN64
-
-
-#else
-    #error unknown compiler
-#endif
-
-// Macros to help define "key methods"
-#define DEFINE_KEY_METHOD(CLS)   void    CLS::DummyKeyMethod() const {;}
-
-#include "BentleyConfig.h"
-
-// Bentley.r.h includes stdint.h (or does the equivalent).
-#include "Bentley.r.h"
-
-// Define standard macros and types for integer limits
-#include <limits.h>
-
-// We define these alias macros to clarify what symbol to use for a given fixed-size type. For example, if you use Int32, use INT32_MIN/MAX.
-#ifndef INT32_MAX
-#define INT32_MAX   INT_MAX
-#endif
-#ifndef UINT32_MAX
-#define UINT32_MAX  UINT_MAX
-#endif
-#ifndef INT64_MAX
-#define INT64_MAX   LLONG_MAX
-#endif
-#ifndef UINT64_MAX
-#define UINT64_MAX  ULLONG_MAX
-#endif
-#ifndef INT32_MIN
-#define INT32_MIN   INT_MIN
-#endif
-#ifndef INT64_MIN
-#define INT64_MIN   LLONG_MIN
-#endif
-
-/** @namespace Bentley Contains types defined by %Bentley Systems that will have the same data layout across releases. */
-#define BENTLEY_NAMESPACE_NAME Bentley
-#define BEGIN_BENTLEY_NAMESPACE namespace BENTLEY_NAMESPACE_NAME {
-#define END_BENTLEY_NAMESPACE   }
-#define USING_NAMESPACE_BENTLEY using namespace BENTLEY_NAMESPACE_NAME;
-
-// use unnamed namespace instead of static in C++ source files.
-#define BEGIN_UNNAMED_NAMESPACE namespace {
-#define END_UNNAMED_NAMESPACE   }
-
-<<<<<<< HEAD
-#define DEFINE_POINTER_SUFFIX_TYPEDEFS(_namespace_,_sourceName_,_name_,structclass) \
-=======
-// Define standard pointer types (P, CP, R, CR) in the current namespace for the specified struct
-#define DEFINE_POINTER_SUFFIX_TYPEDEFS(_structname_) \
-    struct _structname_; \
-    typedef _structname_* _structname_##P, &_structname_##R; \
-    typedef _structname_ const* _structname_##CP; \
-    typedef _structname_ const& _structname_##CR; 
-
-// These macros should only be used for classes in the Bentley namespace (consider using DEFINE_POINTER_SUFFIX_TYPEDEFS instead)
-#define ADD_BENTLEY_NAMESPACE_TYPEDEFS1(_namespace_,_sourceName_,_name_,structclass) \
-    namespace BENTLEY_NAMESPACE_NAME {\
->>>>>>> b0ab4b5b
-    typedef structclass _namespace_ :: _sourceName_*          _name_##P, &_name_##R;  \
-    typedef structclass _namespace_ :: _sourceName_ const*    _name_##CP; \
-    typedef structclass _namespace_ :: _sourceName_ const&    _name_##CR; 
-
-// These macros should only be used for classes in the Bentley namespace
-#define ADD_BENTLEY_NAMESPACE_TYPEDEFS1(_namespace_,_sourceName_,_name_,structclass) \
-    namespace BENTLEY_NAMESPACE_NAME {DEFINE_POINTER_SUFFIX_TYPEDEFS(_namespace_,_sourceName_,_name_,structclass)}
-
-#define ADD_BENTLEY_NAMESPACE_TYPEDEFS(_namespace_,_name_) ADD_BENTLEY_NAMESPACE_TYPEDEFS1(_namespace_,_name_,_name_,struct)
-#define ADD_BENTLEY_ENUM_TYPEDEF(_namespace_,_name_,_tEnum_) namespace BENTLEY_NAMESPACE_NAME {typedef enum _namespace_ :: _name_ _tEnum_;}
-#define BENTLEY_NAMESPACE_TYPEDEF(t,tP)    namespace BENTLEY_NAMESPACE_NAME {struct t; typedef struct BENTLEY_NAMESPACE_NAME::t*   tP;}
-#define BENTLEY_NAMESPACE_TYPEDEFS(_name_) namespace BENTLEY_NAMESPACE_NAME {struct _name_;} ADD_BENTLEY_NAMESPACE_TYPEDEFS(BENTLEY_NAMESPACE_NAME,_name_)
-#define BENTLEY_REF_COUNTED_PTR(_sname_) namespace BENTLEY_NAMESPACE_NAME {struct _sname_; typedef RefCountedPtr<_sname_> _sname_##Ptr;}
-
-#if !defined (NULL)
-    #if (BENTLEY_CPLUSPLUS <= 199711L) || defined(_MANAGED)
-        #define NULL    0
-    #else
-        // nullptr is part C++11
-        #define NULL    nullptr
-    #endif
-#endif
-
-#if !defined (NO_BENTLEY_PUBLIC)
-#define Public
-#endif
-
-#define BEGIN_EXTERN_C extern "C" {
-#define END_EXTERN_C              }
-#define ALLOW_NULL_OUTPUT(var,out) _t_##var, &var(out?*out:_t_##var)
-#define DEFINE_T_SUPER(B) private: typedef B T_Super; public:
-
-// this can be used to quiet compiler warnings for variables only used in asserts
-#define UNUSED_VARIABLE(x) (void)(x)
-#define FREE_AND_CLEAR(ptr)     {if(ptr){free(ptr);ptr=nullptr;}}
-#define DELETE_AND_CLEAR(ptr)   {if(ptr){delete (ptr);ptr=nullptr;}}
-#define RELEASE_AND_CLEAR(ptr)  {if(ptr){(ptr)->Release();ptr=nullptr;}}
-
-/*---------------------------------------------------------------------------------
- NOTE: This is here because the Windows header file WinGDI.h defines ERROR to 0, which is a disaster for
- Bentley APIs where 0 means SUCCESS.
-
- If you want to use Bentley header files and you need to use anything from wingdi.h, you MUST include
- that file BEFORE Bentley.h  (and of course be aware that Bentley.h will undef ERROR and you'll
- get the enum ERROR=0x8000 below).
-
- If you really need types from WinGDI.h, usually the easiest thing to do is to put:
-\code
-   #include <wtypes.h>
-\endcode
- as the first line in your source file. */
-
-#if !defined (_WINGDI_)
-    #define NOGDI       // Do NOT let WinGDI.h define ERROR to 0 !!!!
-#endif
-/*---------------------------------------------------------------------------------*/
-
-#ifdef  TRUE
-    #undef TRUE
-#endif
-#ifdef  FALSE
-    #undef FALSE
-#endif
-#ifdef  ERROR
-    #undef ERROR
-#endif
-#ifdef  SUCCESS
-    #undef SUCCESS
-#endif
-
-BEGIN_BENTLEY_NAMESPACE
-enum BentleyTrueFalse
-    {
-    TRUE  = 1,
-    FALSE = 0
-    };
-
-enum BentleyStatus
-    {
-    SUCCESS     = 0,
-    BSISUCCESS  = 0,
-    ERROR       = 0x8000,
-    BSIERROR    = 0x8000,
-    };
-
-enum class BentleyCharEncoding
-    {
-    Locale = 0,
-    Utf8   = 1
-    };
-
-typedef int                 StatusInt;      // zero always means SUCCESS
-typedef wchar_t             WChar;          // Note: do not use this type to declare, read, or write a stored string. Strings must be stored as UTF-16 or UTF-8.
-typedef wchar_t const*      WCharCP;
-typedef wchar_t*            WCharP;
-typedef char const*         CharCP;
-typedef char*               CharP;
-typedef Utf8Char*           Utf8P;
-typedef Utf8Char const*     Utf8CP;
-typedef Utf16Char*          Utf16P;
-typedef Utf16Char const*    Utf16CP;
-
-typedef void*               UserDataP;
-typedef void const*         UserDataCP;
-typedef void*               CallbackArgP;
-
-END_BENTLEY_NAMESPACE
-
-BENTLEY_NAMESPACE_TYPEDEFS (WString)
-BENTLEY_NAMESPACE_TYPEDEFS (AString)
-BENTLEY_NAMESPACE_TYPEDEFS (Utf8String)
-BENTLEY_NAMESPACE_TYPEDEFS (BeFileName)
-
-#if !defined (NO_USING_NAMESPACE_BENTLEY)
-    USING_NAMESPACE_BENTLEY
-#endif
-
-#if defined (_MSC_VER)
-    #if (_MSC_VER <= 1600)
-        #error MSC 11 or newer required 
-    #endif
-#endif
-
-#if !defined (FOR_EACH)
-    #define FOR_EACH(VAR,COL) for (VAR : COL)
-#endif                        
-
-//__PUBLISH_SECTION_END__
-#undef BENTLEYDLL_EXPORT
-#ifdef __BENTLEYDLL_BUILD__
-    #define BENTLEYDLL_EXPORT EXPORT_ATTRIBUTE
-#else
-//__PUBLISH_SECTION_START__
-    #define BENTLEYDLL_EXPORT IMPORT_ATTRIBUTE
-//__PUBLISH_SECTION_END__
-#endif
+/*--------------------------------------------------------------------------------------+
+|
+|     $Source: PublicAPI/Bentley/Bentley.h $
+|
+|  $Copyright: (c) 2015 Bentley Systems, Incorporated. All rights reserved. $
+|
++--------------------------------------------------------------------------------------*/
+#pragma once
+//__PUBLISH_SECTION_START__
+
+#if !defined (__cplusplus)
+#error "This file is for C++ compilands only"
+#endif
+
+#if defined (__GNUC__) || defined (__clang__)
+    //////////////////////////// GNUC /////////////////////////////////////////////
+    #include <stddef.h>     // for size_t
+
+
+    #if defined (__GNUC__) && !defined (__clang__)
+        #define GCC_VERSION (__GNUC__ * 1000 + __GNUC_MINOR__ * 10)
+        #define BENTLEY_CPLUSPLUS 201103L
+    #elif defined (__clang__)
+        #define CLANG_VERSION (__clang_major__ * 1000 + __clang_minor__ * 10)
+        #if (CLANG_VERSION < 4010)
+            #error upgrade to XCode version 4.5
+        #endif
+        #define BENTLEY_CPLUSPLUS 201103L
+    #else
+        #error unknown compiler
+    #endif
+
+    #define _countof(_Array) (sizeof(_Array)/sizeof((_Array)[0]))
+    #define _CRT_WIDE(A) L"" A
+
+    extern void _wassert (wchar_t const*, wchar_t const*, int);
+
+    #define _alloca(x)              __builtin_alloca((x))
+    #define EXPORT_VTABLE_ATTRIBUTE __attribute__((visibility ("default")))
+    #define EXPORT_ATTRIBUTE        __attribute__((visibility ("default")))
+    #define IMPORT_ATTRIBUTE        __attribute__((visibility ("default")))
+    #define DLLLOCAL_ATTRIBUTE      __attribute__((visibility ("hidden")))
+    #define CDECL_ATTRIBUTE
+    #define STDCALL_ATTRIBUTE
+    #define THROW_SPECIFIER(X)      throw(X)
+
+    #define STD_TR1 std
+
+    #define ENUM_UNDERLYING_TYPE(T)   : T
+
+    typedef void* ULONG_PTR;
+
+    #define UNREACHABLE_CODE(stmt)
+
+    #define DECLARE_KEY_METHOD __attribute__((visibility ("default"))) virtual void DummyKeyMethod() const;
+
+#elif defined (_WIN32) // Windows && WinRT
+
+    //////////////////////////// MSVC /////////////////////////////////////////////
+
+    #include "suppress_warnings.h"
+
+    #if !defined (BENTLEY_WIN32) && !defined (BENTLEY_WINRT)
+        #error Windows compile options not specified correctly. Use windowsToolContext.mke.
+    #endif
+
+    #if (_MSC_VER <= 1600) // INTPTR_MIN et al are defined in stdint.h. Microsoft started delivering stdint.h as of VS2010
+        #define BENTLEY_CPLUSPLUS 199711L
+    #else
+        #define BENTLEY_CPLUSPLUS 201103L
+    #endif
+
+    #define HAVE_TR1
+    #define STD_TR1 std::tr1
+
+    #if !defined (CREATE_STATIC_LIBRARIES)
+        #define EXPORT_ATTRIBUTE        __declspec(dllexport)
+        #define IMPORT_ATTRIBUTE        __declspec(dllimport)
+        #define DECLARE_KEY_METHOD      __declspec(dllexport) virtual void DummyKeyMethod() const;
+    #else
+        #define EXPORT_ATTRIBUTE        __declspec(dllexport)
+        #define IMPORT_ATTRIBUTE        __declspec(dllexport)
+        #define DECLARE_KEY_METHOD      __declspec(dllexport) virtual void DummyKeyMethod() const;
+    #endif
+    #define DLLLOCAL_ATTRIBUTE        /* For MSVC, a symbol is not visible outside of the DLL unless it is marked as EXPORT_ATTRIBUTE. */
+    #define EXPORT_VTABLE_ATTRIBUTE   /* This is a GCC concept. In MSVC, it appears that the vtable and typeinfo of a class are always exported if the class contains any exported methods. */
+    #define CDECL_ATTRIBUTE         __cdecl
+    #define STDCALL_ATTRIBUTE       __stdcall
+    #define ENUM_UNDERLYING_TYPE(T)   : T
+    #define THROW_SPECIFIER(X)
+
+    #if (_MSC_VER < 1600) // INTPTR_MIN et al are defined in stdint.h. Microsoft started delivering stdint.h as of VS2010
+        #include <limits.h>
+        #if defined(_M_X64)
+            #define INTPTR_MIN      _I64_MIN
+            #define INTPTR_MAX      _I64_MAX
+            #define UINTPTR_MAX     _UI64_MAX
+        #else /* !_M_X64 */
+            #define INTPTR_MIN      _I32_MIN
+            #define INTPTR_MAX      _I32_MAX
+            #define UINTPTR_MAX     _UI32_MAX
+        #endif
+    #endif
+
+    // The following is *NOT* equivalent to uintptr_t
+    #if defined(_M_X64)
+        typedef unsigned __int64    ULONG_PTR;
+    #else /* !_M_X64 */
+        typedef __w64 unsigned long  ULONG_PTR;
+    #endif // WIN64
+
+
+#else
+    #error unknown compiler
+#endif
+
+// Macros to help define "key methods"
+#define DEFINE_KEY_METHOD(CLS)   void    CLS::DummyKeyMethod() const {;}
+
+#include "BentleyConfig.h"
+
+// Bentley.r.h includes stdint.h (or does the equivalent).
+#include "Bentley.r.h"
+
+// Define standard macros and types for integer limits
+#include <limits.h>
+
+// We define these alias macros to clarify what symbol to use for a given fixed-size type. For example, if you use Int32, use INT32_MIN/MAX.
+#ifndef INT32_MAX
+#define INT32_MAX   INT_MAX
+#endif
+#ifndef UINT32_MAX
+#define UINT32_MAX  UINT_MAX
+#endif
+#ifndef INT64_MAX
+#define INT64_MAX   LLONG_MAX
+#endif
+#ifndef UINT64_MAX
+#define UINT64_MAX  ULLONG_MAX
+#endif
+#ifndef INT32_MIN
+#define INT32_MIN   INT_MIN
+#endif
+#ifndef INT64_MIN
+#define INT64_MIN   LLONG_MIN
+#endif
+
+/** @namespace Bentley Contains types defined by %Bentley Systems that will have the same data layout across releases. */
+#define BENTLEY_NAMESPACE_NAME Bentley
+#define BEGIN_BENTLEY_NAMESPACE namespace BENTLEY_NAMESPACE_NAME {
+#define END_BENTLEY_NAMESPACE   }
+#define USING_NAMESPACE_BENTLEY using namespace BENTLEY_NAMESPACE_NAME;
+
+// use unnamed namespace instead of static in C++ source files.
+#define BEGIN_UNNAMED_NAMESPACE namespace {
+#define END_UNNAMED_NAMESPACE   }
+
+// Define standard pointer types (P, CP, R, CR) in the current namespace for the specified struct
+#define DEFINE_POINTER_SUFFIX_TYPEDEFS(_structname_) \
+    struct _structname_; \
+    typedef _structname_* _structname_##P, &_structname_##R; \
+    typedef _structname_ const* _structname_##CP; \
+    typedef _structname_ const& _structname_##CR; 
+
+// These macros should only be used for classes in the Bentley namespace (consider using DEFINE_POINTER_SUFFIX_TYPEDEFS instead)
+#define ADD_BENTLEY_NAMESPACE_TYPEDEFS1(_namespace_,_sourceName_,_name_,structclass) \
+    namespace BENTLEY_NAMESPACE_NAME {\
+    typedef structclass _namespace_ :: _sourceName_*          _name_##P, &_name_##R;  \
+    typedef structclass _namespace_ :: _sourceName_ const*    _name_##CP; \
+    typedef structclass _namespace_ :: _sourceName_ const&    _name_##CR; }
+
+#define ADD_BENTLEY_NAMESPACE_TYPEDEFS(_namespace_,_name_) ADD_BENTLEY_NAMESPACE_TYPEDEFS1(_namespace_,_name_,_name_,struct)
+#define ADD_BENTLEY_ENUM_TYPEDEF(_namespace_,_name_,_tEnum_) namespace BENTLEY_NAMESPACE_NAME {typedef enum _namespace_ :: _name_ _tEnum_;}
+#define BENTLEY_NAMESPACE_TYPEDEF(t,tP)    namespace BENTLEY_NAMESPACE_NAME {struct t; typedef struct BENTLEY_NAMESPACE_NAME::t*   tP;}
+#define BENTLEY_NAMESPACE_TYPEDEFS(_name_) namespace BENTLEY_NAMESPACE_NAME {struct _name_;} ADD_BENTLEY_NAMESPACE_TYPEDEFS(BENTLEY_NAMESPACE_NAME,_name_)
+#define BENTLEY_REF_COUNTED_PTR(_sname_) namespace BENTLEY_NAMESPACE_NAME {struct _sname_; typedef RefCountedPtr<_sname_> _sname_##Ptr;}
+
+#if !defined (NULL)
+    #if (BENTLEY_CPLUSPLUS <= 199711L) || defined(_MANAGED)
+        #define NULL    0
+    #else
+        // nullptr is part C++11
+        #define NULL    nullptr
+    #endif
+#endif
+
+#if !defined (NO_BENTLEY_PUBLIC)
+#define Public
+#endif
+
+#define BEGIN_EXTERN_C extern "C" {
+#define END_EXTERN_C              }
+#define ALLOW_NULL_OUTPUT(var,out) _t_##var, &var(out?*out:_t_##var)
+#define DEFINE_T_SUPER(B) private: typedef B T_Super; public:
+
+// this can be used to quiet compiler warnings for variables only used in asserts
+#define UNUSED_VARIABLE(x) (void)(x)
+#define FREE_AND_CLEAR(ptr)     {if(ptr){free(ptr);ptr=nullptr;}}
+#define DELETE_AND_CLEAR(ptr)   {if(ptr){delete (ptr);ptr=nullptr;}}
+#define RELEASE_AND_CLEAR(ptr)  {if(ptr){(ptr)->Release();ptr=nullptr;}}
+
+/*---------------------------------------------------------------------------------
+ NOTE: This is here because the Windows header file WinGDI.h defines ERROR to 0, which is a disaster for
+ Bentley APIs where 0 means SUCCESS.
+
+ If you want to use Bentley header files and you need to use anything from wingdi.h, you MUST include
+ that file BEFORE Bentley.h  (and of course be aware that Bentley.h will undef ERROR and you'll
+ get the enum ERROR=0x8000 below).
+
+ If you really need types from WinGDI.h, usually the easiest thing to do is to put:
+\code
+   #include <wtypes.h>
+\endcode
+ as the first line in your source file. */
+
+#if !defined (_WINGDI_)
+    #define NOGDI       // Do NOT let WinGDI.h define ERROR to 0 !!!!
+#endif
+/*---------------------------------------------------------------------------------*/
+
+#ifdef  TRUE
+    #undef TRUE
+#endif
+#ifdef  FALSE
+    #undef FALSE
+#endif
+#ifdef  ERROR
+    #undef ERROR
+#endif
+#ifdef  SUCCESS
+    #undef SUCCESS
+#endif
+
+BEGIN_BENTLEY_NAMESPACE
+enum BentleyTrueFalse
+    {
+    TRUE  = 1,
+    FALSE = 0
+    };
+
+enum BentleyStatus
+    {
+    SUCCESS     = 0,
+    BSISUCCESS  = 0,
+    ERROR       = 0x8000,
+    BSIERROR    = 0x8000,
+    };
+
+enum class BentleyCharEncoding
+    {
+    Locale = 0,
+    Utf8   = 1
+    };
+
+typedef int                 StatusInt;      // zero always means SUCCESS
+typedef wchar_t             WChar;          // Note: do not use this type to declare, read, or write a stored string. Strings must be stored as UTF-16 or UTF-8.
+typedef wchar_t const*      WCharCP;
+typedef wchar_t*            WCharP;
+typedef char const*         CharCP;
+typedef char*               CharP;
+typedef Utf8Char*           Utf8P;
+typedef Utf8Char const*     Utf8CP;
+typedef Utf16Char*          Utf16P;
+typedef Utf16Char const*    Utf16CP;
+
+typedef void*               UserDataP;
+typedef void const*         UserDataCP;
+typedef void*               CallbackArgP;
+
+END_BENTLEY_NAMESPACE
+
+BENTLEY_NAMESPACE_TYPEDEFS (WString)
+BENTLEY_NAMESPACE_TYPEDEFS (AString)
+BENTLEY_NAMESPACE_TYPEDEFS (Utf8String)
+BENTLEY_NAMESPACE_TYPEDEFS (BeFileName)
+
+#if !defined (NO_USING_NAMESPACE_BENTLEY)
+    USING_NAMESPACE_BENTLEY
+#endif
+
+#if defined (_MSC_VER)
+    #if (_MSC_VER <= 1600)
+        #error MSC 11 or newer required 
+    #endif
+#endif
+
+#if !defined (FOR_EACH)
+    #define FOR_EACH(VAR,COL) for (VAR : COL)
+#endif                        
+
+//__PUBLISH_SECTION_END__
+#undef BENTLEYDLL_EXPORT
+#ifdef __BENTLEYDLL_BUILD__
+    #define BENTLEYDLL_EXPORT EXPORT_ATTRIBUTE
+#else
+//__PUBLISH_SECTION_START__
+    #define BENTLEYDLL_EXPORT IMPORT_ATTRIBUTE
+//__PUBLISH_SECTION_END__
+#endif