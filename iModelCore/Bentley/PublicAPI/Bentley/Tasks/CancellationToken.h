--- conflicted
+++ resolved
@@ -1,128 +1,113 @@
-/*--------------------------------------------------------------------------------------+
- |
- |     $Source: PublicAPI/Bentley/Tasks/CancellationToken.h $
- |
- |  $Copyright: (c) 2016 Bentley Systems, Incorporated. All rights reserved. $
- |
- +--------------------------------------------------------------------------------------*/
-#pragma once
-//__PUBLISH_SECTION_START__
-
-
-#include <functional>
-#include <atomic>
-#if !defined (BENTLEY_CONFIG_NO_THREAD_SUPPORT)
-#   include <thread>
-#endif
-#include <Bentley/Tasks/Tasks.h>
-#include <Bentley/bvector.h>
-
-BEGIN_BENTLEY_TASKS_NAMESPACE
-
-/*--------------------------------------------------------------------------------------+
-* @bsiclass                                                     Vincas.Razma    04/2015
-+---------------+---------------+---------------+---------------+---------------+------*/
-struct ICancellationListener
-    {
-    virtual ~ICancellationListener() {};
-    //! Called when cancellation event occurs
-    virtual void OnCanceled() = 0;
-    };
-
-/*--------------------------------------------------------------------------------------+
-* @bsiclass                                                     Vincas.Razma    04/2015
-+---------------+---------------+---------------+---------------+---------------+------*/
-struct SimpleCancellationListener : ICancellationListener
-    {
-    private:
-        std::function<void ()> m_onCanceled;
-
-    public:
-        //! Create cancellation listener that will execute provided std::function
-        BENTLEYDLL_EXPORT SimpleCancellationListener(std::function<void ()> onCanceled);
-        BENTLEYDLL_EXPORT virtual ~SimpleCancellationListener();
-        BENTLEYDLL_EXPORT virtual void OnCanceled() override;
-    };
-
-/*--------------------------------------------------------------------------------------+
-* @bsiclass                                               Beneditas.Lipnickas   10/2013
-+---------------+---------------+---------------+---------------+---------------+------*/
-typedef std::shared_ptr<struct ICancellationToken> ICancellationTokenPtr;
-struct ICancellationToken
-    {
-    virtual ~ICancellationToken() {};
-    //! Check if token is cancelled
-    virtual bool IsCanceled() = 0;
-    //! Register custom listener for cancellation event
-    virtual void Register(std::weak_ptr<ICancellationListener> listener) = 0;
-    };
-
-/*--------------------------------------------------------------------------------------+
-* @bsiclass                                               Beneditas.Lipnickas   10/2013
-+---------------+---------------+---------------+---------------+---------------+------*/
-typedef std::shared_ptr<struct SimpleCancellationToken> SimpleCancellationTokenPtr;
-struct EXPORT_VTABLE_ATTRIBUTE SimpleCancellationToken : ICancellationToken
-    {
-    private:
-        BeAtomic<bool> m_canceled;
-        bvector<std::weak_ptr<ICancellationListener>> m_listeners;
-
-    private:
-        void OnCancelled() const;
-
-    public:
-        explicit SimpleCancellationToken(bool canceled) : m_canceled(canceled) {};
-        virtual ~SimpleCancellationToken() {};
-
-<<<<<<< HEAD
-        BENTLEYDLL_EXPORT static SimpleCancellationTokenPtr Create(bool canceled = false);
-=======
-        //! Create cancellation token that can be cancelled later
-        BENTLEYDLL_EXPORT static SimpleCancellationTokenPtr Create (bool canceled = false);
->>>>>>> 20f980d2
-
-        //! Check if token is cancelled
-        BENTLEYDLL_EXPORT virtual bool IsCanceled() override;
-        //! Set token as cancelled
-        BENTLEYDLL_EXPORT virtual void SetCanceled();
-        //! Register custom listener for cancellation event
-        BENTLEYDLL_EXPORT virtual void Register(std::weak_ptr<ICancellationListener> listener) override;
-    };
-
-/*--------------------------------------------------------------------------------------+
-* @bsiclass                                               Beneditas.Lipnickas   10/2013
-+---------------+---------------+---------------+---------------+---------------+------*/
-typedef std::shared_ptr<struct MergeCancellationToken> MergeCancellationTokenPtr;
-struct MergeCancellationToken : ICancellationToken
-    {
-    private:
-        bvector <ICancellationTokenPtr> m_tokens;
-
-    public:
-<<<<<<< HEAD
-        MergeCancellationToken(const bvector<ICancellationTokenPtr>& tokens);
-        virtual ~MergeCancellationToken();
-
-        BENTLEYDLL_EXPORT static MergeCancellationTokenPtr Create(const bvector<ICancellationTokenPtr>& tokens);
-        BENTLEYDLL_EXPORT static MergeCancellationTokenPtr Create(ICancellationTokenPtr left, ICancellationTokenPtr right);
-
-        BENTLEYDLL_EXPORT virtual bool IsCanceled() override;
-        BENTLEYDLL_EXPORT virtual void Register(std::weak_ptr<ICancellationListener> listener) override;
-=======
-        //! Cancellation token that allows merging multiple tokens into one and using it for cancellation checks
-        MergeCancellationToken (const bvector<ICancellationTokenPtr>& tokens);
-        virtual ~MergeCancellationToken ();
-
-        //! Create token that will be cancelled when any of supplied tokens gets cancelled
-        BENTLEYDLL_EXPORT static MergeCancellationTokenPtr Create (const bvector<ICancellationTokenPtr>& tokens);
-        //! Create token that will be cancelled when any of supplied tokens gets cancelled
-        BENTLEYDLL_EXPORT static MergeCancellationTokenPtr Create (ICancellationTokenPtr ct1, ICancellationTokenPtr ct2);
-        
-        //! Check if token is cancelled
-        BENTLEYDLL_EXPORT virtual bool IsCanceled() override;
-        //! Register custom listener for cancellation event
-        BENTLEYDLL_EXPORT virtual void Register (std::weak_ptr<ICancellationListener> listener) override;
->>>>>>> 20f980d2
-    };
-
-END_BENTLEY_TASKS_NAMESPACE
+/*--------------------------------------------------------------------------------------+
+ |
+ |     $Source: PublicAPI/Bentley/Tasks/CancellationToken.h $
+ |
+ |  $Copyright: (c) 2016 Bentley Systems, Incorporated. All rights reserved. $
+ |
+ +--------------------------------------------------------------------------------------*/
+#pragma once
+//__PUBLISH_SECTION_START__
+
+
+#include <functional>
+#include <atomic>
+#if !defined (BENTLEY_CONFIG_NO_THREAD_SUPPORT)
+#   include <thread>
+#endif
+#include <Bentley/Tasks/Tasks.h>
+#include <Bentley/bvector.h>
+
+BEGIN_BENTLEY_TASKS_NAMESPACE
+
+/*--------------------------------------------------------------------------------------+
+* @bsiclass                                                     Vincas.Razma    04/2015
++---------------+---------------+---------------+---------------+---------------+------*/
+struct ICancellationListener
+    {
+    virtual ~ICancellationListener() {};
+    //! Called when cancellation event occurs
+    virtual void OnCanceled() = 0;
+    };
+
+/*--------------------------------------------------------------------------------------+
+* @bsiclass                                                     Vincas.Razma    04/2015
++---------------+---------------+---------------+---------------+---------------+------*/
+struct SimpleCancellationListener : ICancellationListener
+    {
+    private:
+        std::function<void ()> m_onCanceled;
+
+    public:
+        //! Create cancellation listener that will execute provided std::function
+        BENTLEYDLL_EXPORT SimpleCancellationListener(std::function<void ()> onCanceled);
+        BENTLEYDLL_EXPORT virtual ~SimpleCancellationListener();
+        BENTLEYDLL_EXPORT virtual void OnCanceled() override;
+    };
+
+/*--------------------------------------------------------------------------------------+
+* @bsiclass                                               Beneditas.Lipnickas   10/2013
++---------------+---------------+---------------+---------------+---------------+------*/
+typedef std::shared_ptr<struct ICancellationToken> ICancellationTokenPtr;
+struct ICancellationToken
+    {
+    virtual ~ICancellationToken() {};
+    //! Check if token is cancelled
+    virtual bool IsCanceled() = 0;
+    //! Register custom listener for cancellation event
+    virtual void Register(std::weak_ptr<ICancellationListener> listener) = 0;
+    };
+
+/*--------------------------------------------------------------------------------------+
+* @bsiclass                                               Beneditas.Lipnickas   10/2013
++---------------+---------------+---------------+---------------+---------------+------*/
+typedef std::shared_ptr<struct SimpleCancellationToken> SimpleCancellationTokenPtr;
+struct EXPORT_VTABLE_ATTRIBUTE SimpleCancellationToken : ICancellationToken
+    {
+    private:
+        BeAtomic<bool> m_canceled;
+        bvector<std::weak_ptr<ICancellationListener>> m_listeners;
+
+    private:
+        void OnCancelled() const;
+
+    public:
+        explicit SimpleCancellationToken(bool canceled) : m_canceled(canceled) {};
+        virtual ~SimpleCancellationToken() {};
+
+        //! Create cancellation token that can be cancelled later
+        BENTLEYDLL_EXPORT static SimpleCancellationTokenPtr Create(bool canceled = false);
+
+        //! Check if token is cancelled
+        BENTLEYDLL_EXPORT virtual bool IsCanceled() override;
+        //! Set token as cancelled
+        BENTLEYDLL_EXPORT virtual void SetCanceled();
+        //! Register custom listener for cancellation event
+        BENTLEYDLL_EXPORT virtual void Register(std::weak_ptr<ICancellationListener> listener) override;
+    };
+
+/*--------------------------------------------------------------------------------------+
+* @bsiclass                                               Beneditas.Lipnickas   10/2013
++---------------+---------------+---------------+---------------+---------------+------*/
+typedef std::shared_ptr<struct MergeCancellationToken> MergeCancellationTokenPtr;
+struct MergeCancellationToken : ICancellationToken
+    {
+    private:
+        bvector <ICancellationTokenPtr> m_tokens;
+
+    public:
+        //! Cancellation token that allows merging multiple tokens into one and using it for cancellation checks
+        MergeCancellationToken(const bvector<ICancellationTokenPtr>& tokens);
+        virtual ~MergeCancellationToken();
+
+        //! Create token that will be cancelled when any of supplied tokens gets cancelled
+        BENTLEYDLL_EXPORT static MergeCancellationTokenPtr Create(const bvector<ICancellationTokenPtr>& tokens);
+        //! Create token that will be cancelled when any of supplied tokens gets cancelled
+        BENTLEYDLL_EXPORT static MergeCancellationTokenPtr Create (ICancellationTokenPtr ct1, ICancellationTokenPtr ct2);
+        
+        //! Check if token is cancelled
+        BENTLEYDLL_EXPORT virtual bool IsCanceled() override;
+        //! Register custom listener for cancellation event
+        BENTLEYDLL_EXPORT virtual void Register(std::weak_ptr<ICancellationListener> listener) override;
+    };
+
+END_BENTLEY_TASKS_NAMESPACE