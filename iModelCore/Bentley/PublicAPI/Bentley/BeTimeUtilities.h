--- conflicted
+++ resolved
@@ -1,305 +1,250 @@
-/*--------------------------------------------------------------------------------------+
-|
-|     $Source: PublicAPI/Bentley/BeTimeUtilities.h $
-|
-|  $Copyright: (c) 2017 Bentley Systems, Incorporated. All rights reserved. $
-|
-+--------------------------------------------------------------------------------------*/
-#pragma once
-//__PUBLISH_SECTION_START__
-
-#include "Bentley.h"
-#include "WString.h"
-#include <time.h>
-#include <chrono>
-
-//__PUBLISH_SECTION_END__
-#if defined (BENTLEY_WIN32) || defined (BENTLEY_WINRT)
-    struct _FILETIME;
-#endif
-//__PUBLISH_SECTION_START__
-
-struct tm;
-
-BEGIN_BENTLEY_NAMESPACE
-
-/**
-* @addtogroup GROUP_Time Dates and Time Module
-* Cross-platform utilities for working with dates and times.
-*/
-
-//=======================================================================================
-//! Functions to get the current time and to convert time values between different bases and formats.
-//! @section UnixTimeMillis
-//! A "Unix time in milliseconds" is expressed as milliseconds since 1/1/1970 UTC
-//! @ingroup GROUP_Time
-//=======================================================================================
-struct BeTimeUtilities
-{
-    //! @name Elapsed time
-    //! @{
-
-    //! Get a value that represents elapsed time since some /i unspecified start time, expressed as a 1/1000th of a second.
-    //! @return a number of clock ticks in 1/1000ths of a second
-    //! @note this method is deprecated, use BeTimePoint::Now() instead.
-    BENTLEYDLL_EXPORT static uint64_t QueryMillisecondsCounter();
-
-    //! Get a value that represents elapsed time in seconds and fractions of seconds since some unspecified start time.
-    //! @return a number of seconds.
-    //! @note this method is deprecated, use BeTimePoint::Now() instead.
-    static double QuerySecondsCounter() {return QueryMillisecondsCounter() / 1000.0;}
-
-    //! Get a value that represents elapsed time since some unspecified start time, expressed as a 1/1000th of a second.
-    //! @remarks This version of the function returns its result as a 32-bit integer. Therefore, if a session were to continue for 49 days,
-    //! the tick count returned by this function would overflow and wrap around. This is only a problem if the program were to compare a
-    //! tick count obtained before the values wrapped around to one obtained after.
-    //! @return a number of ticks in 1/1000ths of a second
-    //! @note this method is deprecated, use BeTimePoint::Now() instead.
-    static uint32_t QueryMillisecondsCounterUInt32() {return (uint32_t)((0xffffffff & QueryMillisecondsCounter()));}
-
-    /// @}
-
-    /// @name Current time
-    /// @{
-
-    //! Get the current time expressed as \ref UnixTimeMillis
-    BENTLEYDLL_EXPORT static uint64_t GetCurrentTimeAsUnixMillis();
-
-    //! Get the current time expressed as \ref UnixTimeMillis, as a double
-    static double GetCurrentTimeAsUnixMillisDouble() {return (double)(int64_t)GetCurrentTimeAsUnixMillis();}
-
-    //! Get a timestamp that is guaranteed to be different from the timestamp retrieved
-    //! by any previous or any subsequent caller of GetCurrentTimeAsUnixMillis[Double]
-    BENTLEYDLL_EXPORT static double GetCurrentTimeAsUnixMillisDoubleWithDelay();
-
-    /// @}
-
-    /// @name Conversions
-    /// @{
-
-//__PUBLISH_SECTION_END__
-
-#if defined (BENTLEY_WIN32) || defined (BENTLEY_WINRT)
-    //! Convert \ref FileTime to \ref UnixTimeMillis, as a double
-    //! @param f    A \ref FileTime
-    //! @return the equivalent \ref UnixTimeMillis
-    BENTLEYDLL_EXPORT static double ConvertFiletimeToUnixMillisDouble(_FILETIME const& f);
-
-    //! Convert UnixTime to FileTime
-    //! @param[out] f   A time expresses in _FILETIME
-    //! @param[in]  t   A time expresses in time_t
-    BENTLEYDLL_EXPORT static void ConvertUnixTimeToFiletime(_FILETIME& f, time_t t);
-#endif
-
-//__PUBLISH_SECTION_START__
-
-    //! Convert a tm to \ref UnixTimeMillis (UTC)
-    //! @remarks No time zone transformations are done.
-    //! @param[in] t     The time
-    //! @return the equivalent \ref UnixTimeMillis
-    BENTLEYDLL_EXPORT static uint64_t ConvertTmToUnixMillis(tm const& t);
-
-    //! Convert a \ref UnixTimeMillis to Unix tm
-    //! @remarks The resulting tm is in UTC, i.e. no time zone transformations are done.
-    //! @param[out] t       The time info returned
-    //! @param[in]  umillis The time
-    //! @return SUCCESS if conversion was successful. ERROR otherwise.
-    BENTLEYDLL_EXPORT static BentleyStatus ConvertUnixMillisToTm(struct tm& t, uint64_t umillis);
-
-    //! Convert a Unix tm to \ref UnixTimeMillis, as a double
-    //! @remarks No time zone transformations are done.
-    //! @param[in] t     The time
-    //! @return the equivalent \ref UnixTimeMillis
-    static double ConvertTmToUnixMillisDouble(tm const& t) {return (double)(int64_t)ConvertTmToUnixMillis(t);}
-
-    //! Adjust \ref UnixTimeMillis (UTC) according to user's local time
-    //! @remarks Implicitly does a conversion from UTC to local time
-    //! @param  u The \ref UnixTimeMillis to adjust
-    //! @return SUCCESS if the conversion was successful
-    BENTLEYDLL_EXPORT static BentleyStatus AdjustUnixMillisForLocalTime(uint64_t& u);
-
-    //! Converts \ref UnixTimeMillis (UTC) to the user's local time
-    //! @param  [out] localTime the resulting local time
-    //! @param  [in] unixMilliseconds The \ref UnixTimeMillis to convert
-    //! @return SUCCESS if the conversion was successful
-    BENTLEYDLL_EXPORT static BentleyStatus ConvertUnixMillisToLocalTime(struct tm& localTime, uint64_t unixMilliseconds);
-    /// @}
-};
-
-//=======================================================================================
-//! A duration, in steady_clock units (usually nanoseconds), int64. This is a std::chrono::steady_clock::duration with a
-//! static function for constructing from double seconds and a few other convenience methods.
-// @bsiclass                                                    Keith.Bentley   01/17
-//=======================================================================================
-struct BeDuration : std::chrono::steady_clock::duration
-{
-    DEFINE_T_SUPER(std::chrono::steady_clock::duration)
-    typedef std::chrono::nanoseconds NanoSeconds;
-    typedef std::chrono::milliseconds MilliSeconds;
-    typedef std::chrono::seconds Seconds;
-
-    constexpr BeDuration(Seconds val) : T_Super(val) {} // allow implicit conversion
-    constexpr BeDuration(MilliSeconds val) : T_Super(val) {} // allow implicit conversion
-    constexpr BeDuration(NanoSeconds val) : T_Super(val) {} // allow implicit conversion
-    BeDuration(int) = delete; // Note: you must specifiy units!
-    BeDuration(double) = delete; // Note: you must specifiy units!
-
-    //! construct a BeDuration from double seconds
-    constexpr static BeDuration FromSeconds(double val) {return BeDuration(std::chrono::duration_cast<T_Super>(std::chrono::duration<double>(val)));}
-
-    //! construct a BeDuration from int milliseconds
-    constexpr static BeDuration FromMilliSeconds(int64_t val) {return BeDuration(MilliSeconds(val));}
-
-    //! construct a BeDuration with 0 seconds
-    constexpr BeDuration() : T_Super() {}
-    
-    //! cast this BeDuration to a double number of *seconds* (not nanoseconds!)
-    constexpr operator double() const {return std::chrono::duration_cast<std::chrono::duration<double>>(*this).count();}
-
-    //! get this duration in seconds
-    constexpr double ToSeconds() const {return (double) *this;}
-
-    constexpr operator MilliSeconds() const {return std::chrono::duration_cast<MilliSeconds>(*this);}
-    constexpr operator Seconds() const {return std::chrono::duration_cast<Seconds>(*this);}
-
-    //! Determine whether this BeDuration is zero seconds
-    bool IsZero() const {return 0 == count();}
-
-    //! Determine whether this BeDuration is a positive (i.e. future) duration
-    bool IsTowardsFuture() const {return 0 < count();}
-
-    //! Determine whether this BeDuration is a negative (i.e. past) duration
-    bool IsTowardsPast() const {return 0 > count();}
-
-    //! Suspend the current thread for this duration
-    BENTLEYDLL_EXPORT void Sleep();
-};
-
-//=======================================================================================
-//! A time point in steady_clock units (usually nanoseconds). This is a std::chrono::steady_clock::time_point with a few
-//! convenience methods added.
-// @bsiclass                                                    Keith.Bentley   01/17
-//=======================================================================================
-struct BeTimePoint : std::chrono::steady_clock::time_point
-{
-    DEFINE_T_SUPER(std::chrono::steady_clock::time_point)
-    using T_Super::time_point;
-
-    //! get the current time point from the steady_clock
-    static BeTimePoint Now() {return std::chrono::steady_clock::now();}
-
-    //! Get a BeTimePoint at a specified duration in the future from now
-    //! @param[in] val the duration from now
-    static BeTimePoint FromNow(BeDuration val) {return Now()+val;}
-
-    //! Get a BeTimePoint at a specified duration in the past before now
-    //! @param[in] val the duration before now
-    static BeTimePoint BeforeNow(BeDuration val) {return Now()-val;}
-
-    //! Determine whether this BeTimePoint is valid (non-zero)
-    bool IsValid() const {return 0 != time_since_epoch().count();}
-
-    //! Determine whether this BeTimePoint is in the future from the time this method is called (it calls Now()!)
-    bool IsInFuture() const {return IsValid() && (Now() < *this);}
-};
-
-/*=================================================================================**//**
-* Measures elapsed time using std::chrono::steady_clock (not std::chrono::high_resolution_clock).
-* @bsiclass
-+===============+===============+===============+===============+===============+======*/
-<<<<<<< HEAD
-struct BeTimer
-    {
-private:
-    uint64_t    m_start;
-    uint64_t    m_stop;
-    uint64_t    m_frequency;
-
-protected:
-    //! Sets the internal frequency to match the high-resolution performance counter, if one exists.
-    BENTLEYDLL_EXPORT void SetFrequency();
-=======
-struct StopWatch : NonCopyableClass
-{
-private:
-    Utf8CP m_description = nullptr;
-    BeTimePoint m_start;
-    BeTimePoint m_stop;
->>>>>>> 1a7167bd
-
-public:
-    static BeTimePoint Now () {return BeTimePoint::Now();}
-
-<<<<<<< HEAD
-    //! Initialize the timer.  If true is passed as start then it will start it as well.  Called from the constructor.
-    void Init(bool start) {m_start=m_stop=0; SetFrequency(); if (start) Start();}
-
-    //! Create a timer and possibly start it.
-    explicit BeTimer(bool startImmediately) {Init(startImmediately);}
-
-    //! Start or restart the timer.  Any future time measurements will be based on this new value.
-    void Start(){m_start = Now();}
-=======
-    //! Initialize the stopwatch.
-    //! @param[in] start If true, start StopWatch now.
-    void Init(bool start) {if (start) Start();}
-
-    //! Create a named stopwatch and possibly start it.
-    //! @param[in] description A name for the stopwatch that can be retrieved later
-    //! @param[in] startImmediately Pass true to start the stopwatch on creation
-    explicit StopWatch(Utf8CP description=nullptr, bool startImmediately=false) : m_description(description) {Init(startImmediately);}
-
-    //! Create an unnamed stopwatch and possibly start it.
-    explicit StopWatch(bool startImmediately) {Init(startImmediately);}
-
-    //! Get the description provided to the constructor
-    Utf8CP GetDescription() {return m_description;}
-
-    //! Start or restart the stopwatch. Any future time measurements will be based on this new value.
-    void Start() {m_start = Now();}
->>>>>>> 1a7167bd
-
-    //! Stop the timer so that the duration can be viewed later.
-    void Stop() {m_stop = Now();}
-
-    //! Get the elapsed time since Start() on a running timer.
-    BeDuration GetCurrent() {return Now() - m_start;}
-    double GetCurrentSeconds() {return GetCurrent();}
-
-<<<<<<< HEAD
-    //! Get the elapsed seconds between Start() and Stop() on this timer.
-    double GetElapsedSeconds() {return (m_stop - m_start) / (double)m_frequency;}
-
-    //! Queries the resolution of this timer. On Windows this is the frequency of the high-resolution performance counter.
-    //! On Unix it is 1000 (milliseconds).
-    uint64_t GetFrequency() const { return m_frequency; }
-    };
-
-/*=================================================================================**//**
-* A BeTimer with an optional description.
-* @bsiclass
-+===============+===============+===============+===============+===============+======*/
-struct StopWatch : BeTimer, NonCopyableClass
-    {
-private:
-    Utf8CP      m_description;
-public:
-    //! Create a named stopwatch and possibly start it.
-    //! @param[in] description A name for the stopwatch that can be retrieved later.  This is a convenience.
-    //! @param[in] startImmediately Pass true to start the stopwatch on creation
-    explicit StopWatch(Utf8CP description=nullptr, bool startImmediately=false) : BeTimer(startImmediately), m_description(description) {Init(startImmediately);}
-
-    //! Create a stopwatch with no description and possibly start it.
-    explicit StopWatch(bool startImmediately) : StopWatch(nullptr, startImmediately) { }
-
-    //! Get the description provided to the constructor
-    Utf8CP GetDescription() {return m_description;}
-    };
-=======
-    //! Get the elapsed time between Start() and Stop() on this timer.
-    BeDuration GetElapsed() {return m_stop - m_start;}
-    double GetElapsedSeconds() {return GetElapsed();}
-};
->>>>>>> 1a7167bd
-
-END_BENTLEY_NAMESPACE
+/*--------------------------------------------------------------------------------------+
+|
+|     $Source: PublicAPI/Bentley/BeTimeUtilities.h $
+|
+|  $Copyright: (c) 2017 Bentley Systems, Incorporated. All rights reserved. $
+|
++--------------------------------------------------------------------------------------*/
+#pragma once
+//__PUBLISH_SECTION_START__
+
+#include "Bentley.h"
+#include "WString.h"
+#include <time.h>
+#include <chrono>
+
+//__PUBLISH_SECTION_END__
+#if defined (BENTLEY_WIN32) || defined (BENTLEY_WINRT)
+    struct _FILETIME;
+#endif
+//__PUBLISH_SECTION_START__
+
+struct tm;
+
+BEGIN_BENTLEY_NAMESPACE
+
+/**
+* @addtogroup GROUP_Time Dates and Time Module
+* Cross-platform utilities for working with dates and times.
+*/
+
+//=======================================================================================
+//! Functions to get the current time and to convert time values between different bases and formats.
+//! @section UnixTimeMillis
+//! A "Unix time in milliseconds" is expressed as milliseconds since 1/1/1970 UTC
+//! @ingroup GROUP_Time
+//=======================================================================================
+struct BeTimeUtilities
+{
+    //! @name Elapsed time
+    //! @{
+
+    //! Get a value that represents elapsed time since some /i unspecified start time, expressed as a 1/1000th of a second.
+    //! @return a number of clock ticks in 1/1000ths of a second
+    //! @note this method is deprecated, use BeTimePoint::Now() instead.
+    BENTLEYDLL_EXPORT static uint64_t QueryMillisecondsCounter();
+
+    //! Get a value that represents elapsed time in seconds and fractions of seconds since some unspecified start time.
+    //! @return a number of seconds.
+    //! @note this method is deprecated, use BeTimePoint::Now() instead.
+    static double QuerySecondsCounter() {return QueryMillisecondsCounter() / 1000.0;}
+
+    //! Get a value that represents elapsed time since some unspecified start time, expressed as a 1/1000th of a second.
+    //! @remarks This version of the function returns its result as a 32-bit integer. Therefore, if a session were to continue for 49 days,
+    //! the tick count returned by this function would overflow and wrap around. This is only a problem if the program were to compare a
+    //! tick count obtained before the values wrapped around to one obtained after.
+    //! @return a number of ticks in 1/1000ths of a second
+    //! @note this method is deprecated, use BeTimePoint::Now() instead.
+    static uint32_t QueryMillisecondsCounterUInt32() {return (uint32_t)((0xffffffff & QueryMillisecondsCounter()));}
+
+    /// @}
+
+    /// @name Current time
+    /// @{
+
+    //! Get the current time expressed as \ref UnixTimeMillis
+    BENTLEYDLL_EXPORT static uint64_t GetCurrentTimeAsUnixMillis();
+
+    //! Get the current time expressed as \ref UnixTimeMillis, as a double
+    static double GetCurrentTimeAsUnixMillisDouble() {return (double)(int64_t)GetCurrentTimeAsUnixMillis();}
+
+    //! Get a timestamp that is guaranteed to be different from the timestamp retrieved
+    //! by any previous or any subsequent caller of GetCurrentTimeAsUnixMillis[Double]
+    BENTLEYDLL_EXPORT static double GetCurrentTimeAsUnixMillisDoubleWithDelay();
+
+    /// @}
+
+    /// @name Conversions
+    /// @{
+
+//__PUBLISH_SECTION_END__
+
+#if defined (BENTLEY_WIN32) || defined (BENTLEY_WINRT)
+    //! Convert \ref FileTime to \ref UnixTimeMillis, as a double
+    //! @param f    A \ref FileTime
+    //! @return the equivalent \ref UnixTimeMillis
+    BENTLEYDLL_EXPORT static double ConvertFiletimeToUnixMillisDouble(_FILETIME const& f);
+
+    //! Convert UnixTime to FileTime
+    //! @param[out] f   A time expresses in _FILETIME
+    //! @param[in]  t   A time expresses in time_t
+    BENTLEYDLL_EXPORT static void ConvertUnixTimeToFiletime(_FILETIME& f, time_t t);
+#endif
+
+//__PUBLISH_SECTION_START__
+
+    //! Convert a tm to \ref UnixTimeMillis (UTC)
+    //! @remarks No time zone transformations are done.
+    //! @param[in] t     The time
+    //! @return the equivalent \ref UnixTimeMillis
+    BENTLEYDLL_EXPORT static uint64_t ConvertTmToUnixMillis(tm const& t);
+
+    //! Convert a \ref UnixTimeMillis to Unix tm
+    //! @remarks The resulting tm is in UTC, i.e. no time zone transformations are done.
+    //! @param[out] t       The time info returned
+    //! @param[in]  umillis The time
+    //! @return SUCCESS if conversion was successful. ERROR otherwise.
+    BENTLEYDLL_EXPORT static BentleyStatus ConvertUnixMillisToTm(struct tm& t, uint64_t umillis);
+
+    //! Convert a Unix tm to \ref UnixTimeMillis, as a double
+    //! @remarks No time zone transformations are done.
+    //! @param[in] t     The time
+    //! @return the equivalent \ref UnixTimeMillis
+    static double ConvertTmToUnixMillisDouble(tm const& t) {return (double)(int64_t)ConvertTmToUnixMillis(t);}
+
+    //! Adjust \ref UnixTimeMillis (UTC) according to user's local time
+    //! @remarks Implicitly does a conversion from UTC to local time
+    //! @param  u The \ref UnixTimeMillis to adjust
+    //! @return SUCCESS if the conversion was successful
+    BENTLEYDLL_EXPORT static BentleyStatus AdjustUnixMillisForLocalTime(uint64_t& u);
+
+    //! Converts \ref UnixTimeMillis (UTC) to the user's local time
+    //! @param  [out] localTime the resulting local time
+    //! @param  [in] unixMilliseconds The \ref UnixTimeMillis to convert
+    //! @return SUCCESS if the conversion was successful
+    BENTLEYDLL_EXPORT static BentleyStatus ConvertUnixMillisToLocalTime(struct tm& localTime, uint64_t unixMilliseconds);
+    /// @}
+};
+
+//=======================================================================================
+//! A duration, in steady_clock units (usually nanoseconds), int64. This is a std::chrono::steady_clock::duration with a
+//! static function for constructing from double seconds and a few other convenience methods.
+// @bsiclass                                                    Keith.Bentley   01/17
+//=======================================================================================
+struct BeDuration : std::chrono::steady_clock::duration
+{
+    DEFINE_T_SUPER(std::chrono::steady_clock::duration)
+    typedef std::chrono::nanoseconds NanoSeconds;
+    typedef std::chrono::milliseconds MilliSeconds;
+    typedef std::chrono::seconds Seconds;
+
+    constexpr BeDuration(Seconds val) : T_Super(val) {} // allow implicit conversion
+    constexpr BeDuration(MilliSeconds val) : T_Super(val) {} // allow implicit conversion
+    constexpr BeDuration(NanoSeconds val) : T_Super(val) {} // allow implicit conversion
+    BeDuration(int) = delete; // Note: you must specifiy units!
+    BeDuration(double) = delete; // Note: you must specifiy units!
+
+    //! construct a BeDuration from double seconds
+    constexpr static BeDuration FromSeconds(double val) {return BeDuration(std::chrono::duration_cast<T_Super>(std::chrono::duration<double>(val)));}
+
+    //! construct a BeDuration from int milliseconds
+    constexpr static BeDuration FromMilliSeconds(int64_t val) {return BeDuration(MilliSeconds(val));}
+
+    //! construct a BeDuration with 0 seconds
+    constexpr BeDuration() : T_Super() {}
+    
+    //! cast this BeDuration to a double number of *seconds* (not nanoseconds!)
+    constexpr operator double() const {return std::chrono::duration_cast<std::chrono::duration<double>>(*this).count();}
+
+    //! get this duration in seconds
+    constexpr double ToSeconds() const {return (double) *this;}
+
+    constexpr operator MilliSeconds() const {return std::chrono::duration_cast<MilliSeconds>(*this);}
+    constexpr operator Seconds() const {return std::chrono::duration_cast<Seconds>(*this);}
+
+    //! Determine whether this BeDuration is zero seconds
+    bool IsZero() const {return 0 == count();}
+
+    //! Determine whether this BeDuration is a positive (i.e. future) duration
+    bool IsTowardsFuture() const {return 0 < count();}
+
+    //! Determine whether this BeDuration is a negative (i.e. past) duration
+    bool IsTowardsPast() const {return 0 > count();}
+
+    //! Suspend the current thread for this duration
+    BENTLEYDLL_EXPORT void Sleep();
+};
+
+//=======================================================================================
+//! A time point in steady_clock units (usually nanoseconds). This is a std::chrono::steady_clock::time_point with a few
+//! convenience methods added.
+// @bsiclass                                                    Keith.Bentley   01/17
+//=======================================================================================
+struct BeTimePoint : std::chrono::steady_clock::time_point
+{
+    DEFINE_T_SUPER(std::chrono::steady_clock::time_point)
+    using T_Super::time_point;
+
+    //! get the current time point from the steady_clock
+    static BeTimePoint Now() {return std::chrono::steady_clock::now();}
+
+    //! Get a BeTimePoint at a specified duration in the future from now
+    //! @param[in] val the duration from now
+    static BeTimePoint FromNow(BeDuration val) {return Now()+val;}
+
+    //! Get a BeTimePoint at a specified duration in the past before now
+    //! @param[in] val the duration before now
+    static BeTimePoint BeforeNow(BeDuration val) {return Now()-val;}
+
+    //! Determine whether this BeTimePoint is valid (non-zero)
+    bool IsValid() const {return 0 != time_since_epoch().count();}
+
+    //! Determine whether this BeTimePoint is in the future from the time this method is called (it calls Now()!)
+    bool IsInFuture() const {return IsValid() && (Now() < *this);}
+};
+
+/*=================================================================================**//**
+* Measures elapsed time using std::chrono::steady_clock (not std::chrono::high_resolution_clock).
+* @bsiclass
++===============+===============+===============+===============+===============+======*/
+struct StopWatch : NonCopyableClass
+{
+private:
+    Utf8CP m_description = nullptr;
+    BeTimePoint m_start;
+    BeTimePoint m_stop;
+
+public:
+    static BeTimePoint Now () {return BeTimePoint::Now();}
+
+    //! Initialize the stopwatch.
+    //! @param[in] start If true, start StopWatch now.
+    void Init(bool start) {if (start) Start();}
+
+    //! Create a named stopwatch and possibly start it.
+    //! @param[in] description A name for the stopwatch that can be retrieved later
+    //! @param[in] startImmediately Pass true to start the stopwatch on creation
+    explicit StopWatch(Utf8CP description=nullptr, bool startImmediately=false) : m_description(description) {Init(startImmediately);}
+
+    //! Create an unnamed stopwatch and possibly start it.
+    explicit StopWatch(bool startImmediately) {Init(startImmediately);}
+
+    //! Get the description provided to the constructor
+    Utf8CP GetDescription() {return m_description;}
+
+    //! Start or restart the stopwatch. Any future time measurements will be based on this new value.
+    void Start() {m_start = Now();}
+
+    //! Stop the stopwatch so that the duration can be viewed later.
+    void Stop() {m_stop = Now();}
+
+    //! Get the elapsed time since Start() on a running timer.
+    BeDuration GetCurrent() {return Now() - m_start;}
+    double GetCurrentSeconds() {return GetCurrent();}
+
+    //! Get the elapsed time between Start() and Stop() on this timer.
+    BeDuration GetElapsed() {return m_stop - m_start;}
+    double GetElapsedSeconds() {return GetElapsed();}
+};
+
+END_BENTLEY_NAMESPACE