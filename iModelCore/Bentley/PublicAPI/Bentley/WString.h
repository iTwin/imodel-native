--- conflicted
+++ resolved
@@ -1,534 +1,526 @@
-/*--------------------------------------------------------------------------------------+
-|
-|     $Source: PublicAPI/Bentley/WString.h $
-|
-|  $Copyright: (c) 2016 Bentley Systems, Incorporated. All rights reserved. $
-|
-+--------------------------------------------------------------------------------------*/
-#pragma once
-
-// __PUBLISH_SECTION_START__
-
-#include <Bentley/Bentley.h>
-#include <Bentley/stdcxx/basic_string.h>
-#include "bvector.h"
-#include "BeStringUtilities.h"
-#include "BeAssert.h"
-#include "BentleyAllocator.h"
-
-#if defined (BENTLEY_TOOL_CONTEXT_IsLinuxGcc)
-#include <cstring>
-#endif
-
-#define __W_CONST(name) L##name
-#define UTF8_TO_WCONST(name) __W_CONST(name)
-
-BEGIN_BENTLEY_NAMESPACE
-
-typedef Bstdcxx::basic_string <char,     std::char_traits<char>,     BentleyAllocator<char> >      bastring;
-typedef Bstdcxx::basic_string <wchar_t,  std::char_traits<wchar_t>,  BentleyAllocator<wchar_t> >   bwstring;
-
-//=======================================================================================
-//! A string class that has many of the same capabilities as std::string, plus
-//! additional functions such as conversion from wchar_t*.
-// @bsiclass                                                    Keith.Bentley   04/11
-//=======================================================================================
-struct AString : public bastring
-    {
-    AString() : bastring() {}
-    AString(CharCP str) : bastring(str){}
-    AString(bastring const& other) : bastring(other){}
-    AString(bastring const& __str, size_t __pos, size_t __n = npos) : bastring(__str, __pos, __n){}
-    AString(CharCP __s, size_t __n) : bastring(__s, __n){}
-    AString(size_t __n, char __c) : bastring(__n, __c){}
-    AString(iterator __beg, iterator __end) : bastring(__beg, __end){}
-    AString(const_iterator __beg, const_iterator __end) : bastring(__beg, __end){}
-    AString(reverse_iterator __beg, reverse_iterator __end) : bastring(__beg, __end){}
-    AString(const_reverse_iterator __beg, const_reverse_iterator __end) : bastring(__beg, __end){}
-    BENTLEYDLL_EXPORT AString(WCharCP str);
-
-    //! Computes the size, in bytes, of this string's data, including its NULL-terminator.
-    size_type SizeInBytes() {return (sizeof (value_type) * (size() + 1));}
-    };
-
-//=======================================================================================
-//! A string class that has many of the same capabilities as std::string, plus
-//! additional functions such as conversion from UTF-8, UTF-16, and local-encoded strings,
-//! case-insensitive compare, trimming, padding, and others.
-//! @ingroup GROUP_String
-//  @bsiclass                                                   Keith.Bentley   03/11
-//=======================================================================================
-struct WString : public bwstring
-    {
-protected:
-    wchar_t* GetBase() {return const_cast<wchar_t*>(data());}
-
-public:
-    WString() : bwstring() {}
-    WString(WCharCP str) : bwstring(str){}
-    WString(bwstring const& other) : bwstring(other){}
-    WString(bwstring const& __str, size_t __pos, size_t __n = npos) : bwstring(__str, __pos, __n){}
-    WString(WCharCP __s, size_t __n) : bwstring(__s, __n){}
-    WString(size_t __n, wchar_t __c) : bwstring(__n, __c){}
-    WString(iterator __beg, iterator __end) : bwstring(__beg, __end){}
-    WString(const_iterator __beg, const_iterator __end) : bwstring(__beg, __end){}
-    WString(reverse_iterator __beg, reverse_iterator __end) : bwstring(__beg, __end){}
-    WString(const_reverse_iterator __beg, const_reverse_iterator __end) : bwstring(__beg, __end){}
-
-    //! Computes the size, in bytes, of this string's data, including its NULL-terminator.
-    size_type SizeInBytes() {return (sizeof (value_type) * (size() + 1));}
-
-    //! Construct a WString from a Utf16 encoded Unicode string
-    BENTLEYDLL_EXPORT explicit WString(Utf16CP in);
-
-#ifdef DGNV8_WSTRING_LEGACY_SUPPORT
-    explicit WString(CharCP in) {AssignA (in);}
-#endif
-
-    //! @deprecated
-    BENTLEYDLL_EXPORT WString(CharCP in, bool isUtf8);
-
-    //! Construct a WString from a CharCP string in the specified encoding
-    BENTLEYDLL_EXPORT WString(CharCP in, BentleyCharEncoding encoding);
-
-    //! Define the contents of this WString from a CharCP using the current system locale
-    //! @param[in] in   The ASCII string
-    //! @return  Reference to this string.
-    BENTLEYDLL_EXPORT WStringR AssignA (CharCP in);
-
-    //! Define the contents of this WString from a Utf8CP
-    //! @param[in] in   The Utf8 string. May be NULL.
-    //! @return  Reference to this string.
-    BENTLEYDLL_EXPORT WStringR AssignUtf8(Utf8CP in);
-
-    //! Define the contents of this WString from a Utf8CP
-    //! @param[in] in   The Utf8 string. May be NULL.
-    //! @return  Reference to this string.
-    BENTLEYDLL_EXPORT WStringR AssignUtf16(Utf16CP in);
-
-    WStringR AssignOrClear(WCharCP in)
-        {
-        if (NULL == in)
-            {
-            clear();
-            return  *this;
-            }
-
-        assign(in);
-        return  *this;
-        }
-    //! Append a null-terminated multibyte, locale-encoded character array to this WString.
-    //! This will create a WString internally, so if you are appending a character constant it is more efficient to
-    //! use append (L"string to append").
-    //! @param[in] in   The multibyte string
-    //! @return  Reference to this string.
-    WStringR AppendA (CharCP in)
-        {
-        append(WString(in, BentleyCharEncoding::Locale));
-        return  *this;
-        }
-
-    //! Append a Utf8 character array to this WString.
-    //! This will create a WString internally, so if you are appending a character constant it is more efficient to
-    //! use append (L"string to append").
-    //! @param[in] in   The multibyte string
-    //! @return  Reference to this string.
-    WStringR AppendUtf8(CharCP in)
-        {
-        append(WString(in, BentleyCharEncoding::Utf8));
-        return  *this;
-        }
-
-    //! Get the number of bytes required to hold the current string. This is the value to use to allocate a buffer (e.g. via _alloca) to
-    //! to call #ConvertToLocaleChars.
-    size_t GetMaxLocaleCharBytes() const {return (length() + 1) * sizeof (wchar_t);}
-
-    //! Get the contents of this string as a 0-terminated multibyte locale-encoded array.
-    //! @param out  output buffer
-    //! @param maxOutBytes maximum number number of bytes to copy to \a out.
-    //! @return the \a out pointer
-    CharP ConvertToLocaleChars(CharP out, size_t maxOutBytes) const {return BeStringUtilities::WCharToCurrentLocaleChar(out, data(), (0 == maxOutBytes) ? GetMaxLocaleCharBytes() : maxOutBytes);}
-
-    //! Get the contents of this string as a 0-terminated multibyte locale-encoded array.
-    //! @remarks The entire string is copied. The caller must ensure that the output buffer is large enough before calling this function. See GetMaxLocaleCharBytes.
-    //! @param out  output buffer
-    //! @return the \a out pointer
-    CharP ConvertToLocaleChars(CharP out) const {return BeStringUtilities::WCharToCurrentLocaleChar(out, data(), GetMaxLocaleCharBytes());}
-
-    //! Equivalent to c_str
-    WCharCP GetWCharCP() const {return c_str();}
-
-      /**
-       *  @brief  Get a substring.
-       *  @param __pos  Index of first character (default 0).
-       *  @param __n  Number of characters in substring (default remainder).
-       *  @return  The new string.
-       *  @throw  std::out_of_range  If pos > size().
-       *
-       *  Construct and return a new string using the @a __n characters starting
-       *  at @a __pos.  If the string is too short, use the remainder of the
-       *  characters.  If @a __pos is beyond the end of the string, out_of_range
-       *  is thrown.
-      */
-    WString substr(size_type __pos = 0, size_type __n = npos) const { return WString(*this, __pos, __n); }
-
-    //! Perform a case-insensitive comparison. @return 0 if the strings are equal (ignoring case), otherwise a negative or positive number representing order. @param other The other string.
-    int CompareToI(WCharCP other) const {return BeStringUtilities::Wcsicmp(c_str(), other);}
-    //! Perform a case-insensitive comparison. @return 0 if the strings are equal (ignoring case), otherwise a negative or positive number representing order. @param other The other string.
-    int CompareToI(WStringCR other) const {return CompareToI(other.c_str());}
-    //! Perform a (case-sensitive) comparison. @return 0 if the strings are equal, otherwise a negative or positive number representing order. @param other The other string.
-    int CompareTo(WCharCP other) const {return ::wcscmp(c_str(), other);}
-    //! Perform a (case-sensitive) comparison. @return 0 if the strings are equal, otherwise a negative or positive number representing order. @param other The other string.
-    int CompareTo(WStringCR other) const {return ::wcscmp(c_str(), other.c_str());}
-    //! Test for equality with another string. @return true if the strings are equal. @param other The other string.
-    bool Equals(WCharCP other) const {return (0 == CompareTo(other));}
-    //! Test for equality with another string. @return true if the strings are equal. @param other The other string.
-    bool Equals(WStringCR other) const {return (0 == CompareTo(other));}
-    //! Test for equality with another string, ignoring case. @return true if the strings are equal (ignoring case). @param other The other string.
-    bool EqualsI (WStringCR other) const {return (0 == CompareToI(other.c_str()));}
-    //! Test for equality with another string, ignoring case. @return true if the strings are equal (ignoring case). @param other The other string.
-    bool EqualsI (WCharCP other) const {return (0 == CompareToI(other));}
-
-    //! Removes all whitespace from the left and right sides. Whitespace includes space, line feed, carriage return, and tab (e.g. iswspace).
-    BENTLEYDLL_EXPORT WStringR Trim();
-
-    //! Removes all instances of any of the given characters from the left and right sides.
-    BENTLEYDLL_EXPORT WStringR Trim(WCharCP trimCharacters);
-
-    //! Pads, if necessary, to the given totalSize by adding charToPadWith to the left side.
-    BENTLEYDLL_EXPORT WStringR PadLeft(size_t totalSize, value_type charToPadWith);
-
-    //! Pads, if necessary, to the given totalSize by adding charToPadWith to the right side.
-    BENTLEYDLL_EXPORT WStringR PadRight(size_t totalSize, value_type charToPadWith);
-
-    //! Determines if this instance starts with the provided string.
-    BENTLEYDLL_EXPORT bool StartsWith(WCharCP) const;
-    //! Determines if this instance starts with the provided string, ignoring case.
-    BENTLEYDLL_EXPORT bool StartsWithI(WCharCP) const;
-
-    //! Determines if this instance ends with the provided string.
-    BENTLEYDLL_EXPORT bool EndsWith(WCharCP) const;
-    //! Determines if this instance ends with the provided string, ignoring case.
-    BENTLEYDLL_EXPORT bool EndsWithI(WCharCP) const;
-
-    //! Test for whether this string contains another string. @param other The other string. @return true if this string contains the other string. 
-    BENTLEYDLL_EXPORT bool Contains(WStringCR other) const;
-    //! Test for whether this string contains another string. @param other The other string. @return true if this string contains the other string. 
-    BENTLEYDLL_EXPORT bool Contains(WCharCP other) const;
-    //! Test for whether this string contains another string, ignoring case. @param other The other string. @return true if this string contains the other string. 
-    BENTLEYDLL_EXPORT bool ContainsI (WStringCR other) const;
-    //! Test for whether this string contains another string, ignoring case. @param other The other string. @return true if this string contains the other string. 
-    BENTLEYDLL_EXPORT bool ContainsI (WCharCP other) const;
-
-    //! Converts this string, in-place, to all upper case.
-// __PUBLISH_SECTION_END__
-    //! @remarks A WString can share the string buffer with another WString object. Do not try to modify its internal buffer without first triggering the copy-on-write mechanism to make sure that this object has its own copy.
-// __PUBLISH_SECTION_START__
-    WStringR ToUpper()
-        {
-        std::transform(begin(), end(), begin(), ::towupper);
-        return *this;
-        }
-
-    //! Converts this string, in-place, to all lower case.
-// __PUBLISH_SECTION_END__
-    //! @remarks A WString can share the string buffer with another WString object. Do not try to modify its internal buffer without first triggering the copy-on-write mechanism to make sure that this object has its own copy.
-// __PUBLISH_SECTION_START__
-    WStringR ToLower() 
-        {
-        std::transform(begin(), end(), begin(), ::towlower);
-        return *this;
-        }
-
-    //! True if the provided string is NULL or contains no character data.
-    static bool IsNullOrEmpty(WCharCP str) { return (NULL == str) || (0 == str[0]); }
-
-    //! Put quotes around a string.
-    WStringR AddQuotes()
-        {
-        insert(begin(), L'\"');
-        insert(end(),   L'\"');
-        return *this;
-        }
-
-    //! Remove quotes from around a string.
-    WStringR DropQuotes()
-        {
-        if (2 > length())
-            return *this;
-
-        iterator first = begin();
-        iterator last  = end() - 1;
-
-        if ('\"' != *first || '\"' != *last)
-            return *this;
-
-        erase(last);
-        erase(first);
-        return *this;
-        }
-
-    //! Replace all instances of a sub string. Returns the number of replacements made.
-    BENTLEYDLL_EXPORT size_t ReplaceAll(WCharCP subStringToReplace, WCharCP replacement);
-
-    //! Find first occurrence of findString, ignoring case. @param findString The substring to find. @return location of substring or std::string::npos if not found.
-    BENTLEYDLL_EXPORT size_t FindI (WCharCP findString) const;
-
-    //! Replace first occurrence of findString with replaceString, ignoring case. @param findString The substring to find. @param replaceString The replacement string. @return true is a replacement is made.
-    BENTLEYDLL_EXPORT bool ReplaceI (WCharCP findString, WCharCP replaceString);
-
-    //! Replace the contents of this string with a formatted result. 
-    //! @param format The sprintf-like format string. 
-    //! @param argptr The variable-length argument list
-    //! @note This function will fail to generate the complete formatted string <em>on some platforms</em> if the full string is longer than a fixed maximum. In that case, a truncated version is saved and BSIERROR is returned.
-    //! @return non-zero error status if the if the format string and the args are not valid or if the formatted string was truncated
-    BENTLEYDLL_EXPORT BentleyStatus VSprintf(WCharCP format, va_list argptr);
-    //! Replace the contents of this string with a formatted result. 
-    //! @param format The sprintf-like format string.
-    //! @note This function will always succeed in generating the complete formatted string if the format string and the args are valid
-    //! @return non-zero error status if the if the format string and the args are not valid
-    BENTLEYDLL_EXPORT BentleyStatus Sprintf(WCharCP format, ...);
-    };
-
-//=======================================================================================
-//! @ingroup GROUP_String
-//  @bsiclass                                                   Keith.Bentley   11/11
-//=======================================================================================
-struct WPrintfString : WString
-{
-    //! Construct a WString from a format string and optional arguments
-    BENTLEYDLL_EXPORT WPrintfString(WCharCP format, ...);
-
-    //! Construct a WString from a format string and a va_list 
-    BENTLEYDLL_EXPORT WPrintfString(WCharCP format, va_list);
-
-    //operator WCharCP(){return c_str();}
-};
-
-//=======================================================================================
-//! Contains a UTF-8 encoded string. This class has many of the capabilities of std::string,
-//! except that it is intended to hold only UTF-8 encoded strings.
-//! This class also defines utility functions for constructing and manipulating the string.
-//! @ingroup GROUP_String
-//  @bsiclass                                                   Keith.Bentley   04/11
-//=======================================================================================
-struct Utf8String : public bastring
-    {
-    Utf8String() : bastring() {}
-    Utf8String(Utf8CP str) : bastring(str){}
-    Utf8String(bastring const& other) : bastring(other){}
-    Utf8String(bastring const& __str, size_t __pos, size_t __n = npos) : bastring(__str, __pos, __n){}
-    Utf8String(CharCP __s, size_t __n) : bastring(__s, __n){}
-    Utf8String(size_t __n, char __c) : bastring(__n, __c){}
-    //Utf8String(CharCP __beg, CharCP __end) : bastring (__beg, __end){}
-    Utf8String(iterator __beg, iterator __end) : bastring(__beg, __end){}
-    Utf8String(const_iterator __beg, const_iterator __end) : bastring(__beg, __end){}
-    Utf8String(reverse_iterator __beg, reverse_iterator __end) : bastring(__beg, __end){}
-    Utf8String(const_reverse_iterator __beg, const_reverse_iterator __end) : bastring(__beg, __end){}
-
-    //! Construct a Utf8String by converting from a wchar_t string.
-    explicit Utf8String(WCharCP str) : bastring(){BeStringUtilities::WCharToUtf8(*this, str);}
-    //! Construct a Utf8String by converting from a wchar_t string.
-    explicit Utf8String(WString str) : bastring(){BeStringUtilities::WCharToUtf8(*this, str.c_str(), str.size());}
-    //! Construct a Utf8String by converting from a wchar_t string.
-    Utf8StringR Assign(WCharCP str){BeStringUtilities::WCharToUtf8(*this, str); return *this;}
-
-    //! Computes the size, in bytes, of this string's data, including its NULL-terminator.
-    size_type SizeInBytes() {return (sizeof (value_type) * (size() + 1));}
-
-    //! Test if this string contains only characters less than or equal to 127.
-    BENTLEYDLL_EXPORT bool IsAscii();
-    //! Replace the contents of this string with a formatted result. 
-    //! @param format The sprintf-like format string. 
-    //! @param argptr The variable-length argument list
-    //! @note This function will fail to generate the complete formatted string <em>on some platforms</em> if the full string is longer than a fixed maximum. In that case, a truncated version is saved and BSIERROR is returned.
-    //! @return non-zero error status if the if the format string and the args are not valid or if the formatted string was truncated
-    BENTLEYDLL_EXPORT BentleyStatus VSprintf(Utf8CP format, va_list argptr);
-    //! Replace the contents of this string with a formatted result. 
-    //! @param format The sprintf-like format string.
-    //! @note This function will always succeed in generating the complete formatted string if the format string and the args are valid
-    //! @return non-zero error status if the if the format string and the args are not valid
-    BENTLEYDLL_EXPORT BentleyStatus Sprintf(Utf8CP format, ...);
-    //! Utility function to test if \a value represents the empty string. This function interprets NULL to be the empty string.
-    static bool IsNullOrEmpty(Utf8CP value) { return ((NULL == value) || (0 == *value)); }
-
-    //! Determine whether the supplied character is a whitespace character in the ascii (below 128) code page. This is necessary since
-    //! the c "isspace" function is locale specific and sometimes returns true for the non-breaking-space character (0xA0), which is not a valid
-    //! test for a Utf8 string. Note this does not test for VT, or FF as they are considered obsolete.
-    static bool IsAsciiWhiteSpace(char val) {return val==' ' || val=='\t' || val == '\n' || val == '\r';}
-
-    //! Perform a case-insensitive comparison. 
-    //! @param other The other string.
-    //! @return 0 if the strings are equal (ignoring case), otherwise a negative or positive number representing order. 
-    int CompareToI(Utf8CP other) const {return BeStringUtilities::Stricmp(c_str(), other);}
-    //! Perform a case-insensitive comparison. @return 0 if the strings are equal (ignoring case), otherwise a negative or positive number representing order. @param other The other string.
-    int CompareToI(Utf8StringCR other) const {return CompareToI(other.c_str());}
-    //! Perform a (case-sensitive) comparison. @return 0 if the strings are equal, otherwise a negative or positive number representing order. @param other The other string.
-<<<<<<< HEAD
-    int CompareTo(Utf8CP other) const {return ::strcmp(c_str(), other);}
-=======
-    //! @return 0 if the strings are equal (ignoring case), otherwise a negative or positive number representing order. 
-    //! @note Use only if you know that both strings contain only ASCII characters. 
-    int CompareToIAscii(Utf8CP other) const { return BeStringUtilities::StricmpAscii(c_str(), other); }
-    //! Perform a case-insensitive comparison. 
-    //! @return 0 if the strings are equal (ignoring case), otherwise a negative or positive number representing order. @param other The other string.
-    //! @note Use only if you know that both strings contain only ASCII characters. 
-    int CompareToIAscii(Utf8StringCR other) const { return CompareToIAscii(other.c_str()); }
-    //! Perform a (case-sensitive) comparison. @return 0 if the strings are equal, otherwise a negative or positive number representing order. @param other The other string.
-    int CompareTo (Utf8CP other) const {return ::strcmp (c_str(), other);}
->>>>>>> 08beea02
-    //! Perform a (case-sensitive) comparison. @return 0 if the strings are equal, otherwise a negative or positive number representing order. @param other The other string.
-    int CompareTo(Utf8StringCR other) const {return ::strcmp(c_str(), other.c_str());}
-    //! Test for equality with another string. @return true if the strings are equal. @param other The other string.
-    bool Equals(Utf8CP other) const {return (0 == CompareTo(other));}
-    //! Test for equality with another string. @return true if the strings are equal. @param other The other string.
-    bool Equals(Utf8StringCR other) const {return (0 == CompareTo(other));}
-    //! Test for equality with another string, ignoring case. @return true if the strings are equal (ignoring case). @param other The other string.
-    bool EqualsI(Utf8StringCR other) const {return (0 == CompareToI(other.c_str()));}
-    //! Test for equality with another string, ignoring case. @return true if the strings are equal (ignoring case). @param other The other string.
-<<<<<<< HEAD
-    bool EqualsI(Utf8CP other) const {return (0 == CompareToI(other));}
-=======
-    bool EqualsI (Utf8CP other) const {return (0 == CompareToI(other));}
-    //! Test for equality with another string, ignoring case. @return true if the strings are equal (ignoring case). @param other The other string.
-    //! @note Use only if you know that both strings contain only ASCII characters. 
-    bool EqualsIAscii(Utf8StringCR other) const { return (0 == CompareToIAscii(other.c_str())); }
-    //! Test for equality with another string, ignoring case. @return true if the strings are equal (ignoring case). @param other The other string.
-    //! @note Use only if you know that both strings contain only ASCII characters. 
-    bool EqualsIAscii(Utf8CP other) const { return (0 == CompareToIAscii(other)); }
->>>>>>> 08beea02
-    //! Checks if string ends with other string (case sensitive)
-    BENTLEYDLL_EXPORT bool EndsWith(Utf8StringCR ending) const;
-    //! Removes all whitespace from the left and right sides. Whitespace includes space, line feed, carriage return, and tab (e.g. iswspace).
-    BENTLEYDLL_EXPORT Utf8StringR Trim();
-    //! Removes all whitespace from the end. Whitespace includes space, line feed, carriage return, and tab (e.g. iswspace).
-    BENTLEYDLL_EXPORT Utf8StringR TrimEnd();
-    //! Removes all instances of any of the given characters from the left and right sides.
-    BENTLEYDLL_EXPORT Utf8StringR Trim(Utf8CP trimCharacters);
-
-    //! Determines if this instance starts with the provided string.
-    BENTLEYDLL_EXPORT bool StartsWith(Utf8CP) const;
-    //! Determines if this instance starts with the provided string, ignoring case.
-    BENTLEYDLL_EXPORT bool StartsWithI(Utf8CP) const;
-    //! Determines if this instance starts with the provided string, ignoring case.
-    //! @note Use only if you know that both strings contain only ASCII characters. 
-    BENTLEYDLL_EXPORT bool StartsWithIAscii(Utf8CP) const;
-
-    //! Determines if this instance ends with the provided string.
-    BENTLEYDLL_EXPORT bool EndsWith(Utf8CP) const;
-    //! Determines if this instance ends with the provided string, ignoring case.
-    BENTLEYDLL_EXPORT bool EndsWithI(Utf8CP) const;
-    //! Determines if this instance ends with the provided string, ignoring case.
-    //! @note Use only if you know that both strings contain only ASCII characters. 
-    BENTLEYDLL_EXPORT bool EndsWithIAscii(Utf8CP) const;
-
-    //! Test for whether this string contains another string. @param other The other string. @return true if this string contains the other string. 
-    BENTLEYDLL_EXPORT bool Contains(Utf8StringCR other) const;
-    //! Test for whether this string contains another string. @param other The other string. @return true if this string contains the other string. 
-    BENTLEYDLL_EXPORT bool Contains(Utf8CP other) const;
-    //! Test for whether this string contains another string, ignoring case. @param other The other string. @return true if this string contains the other string. 
-    BENTLEYDLL_EXPORT bool ContainsI(Utf8StringCR other) const;
-    //! Test for whether this string contains another string, ignoring case. @param other The other string. @return true if this string contains the other string. 
-    BENTLEYDLL_EXPORT bool ContainsI(Utf8CP other) const;
-
-    //! Update this string to be equal to \a in. If \a in is NULL, clear this string.
-    Utf8StringR AssignOrClear(Utf8CP in)
-        {
-        if (nullptr == in)
-            clear();
-        else
-            assign(in);
-
-        return *this;
-        }
-
-    //! Replace all instances of a sub string. Returns the number of replacements made.
-    BENTLEYDLL_EXPORT size_t ReplaceAll(Utf8CP subStringToReplace, Utf8CP replacement);
-
-    //! Equivalent to tolower
-    //! @note This function is dangerous to use on non-ASCII strings.
-    static char ToLowerChar(char c) {return (char)tolower(c);}
-
-    //! Converts this string, in-place, to all lower case.
-    //! @remarks This function can be very slow if the string contains non-ascii characters.
-    Utf8StringR ToLower()
-        {
-        if (IsAscii())
-            std::transform(begin(), end(), begin(), ToLowerChar);
-        else
-            {
-            WString wstr(c_str(), BentleyCharEncoding::Utf8);
-            wstr.ToLower();
-            clear();
-            BeStringUtilities::WCharToUtf8(*this, wstr.c_str());
-            }
-        return *this;
-        }
-    
-    //! Converts this string, in-place, to all upper case.
-    //! @remarks This function can be very slow if the string contains non-ascii characters.
-    BENTLEYDLL_EXPORT Utf8StringR ToUpper();
-
-    //! Reads the next token delimited by any character in \a delims or \0.
-    //! @param[out] next    set to next token, if found, or cleared if not
-    //! @param[in]  delims  the characters that could delimit the tokens
-    //! @param[in]  offset  where to start search
-    //! @return 1 beyond the end of the current token or npos if token not found
-    //! Example
-    //! @code
-    //!     // Read lines from a string, where each line is delimited by \n. The last line need not have a trailing \n.
-    //!     size_t offset = 0;
-    //!     Utf8String m;
-    //!     while ((offset = m_virtuals.GetNextToken (m, "\n", offset)) != Utf8String::npos)
-    //!         {
-    //!         printf ("%s\n", m.c_str());
-    //!         }
-    //! @endcode
-    //! @note If this string ends with a delimiter, then the last token returned is the one before the trailing delimiter.
-    //! If this string does not end with a delimiter, then the last token is everything following the last delimiter (if any) and the end of this string.
-    //! If this string has no delimiters at all, then the first and only token returned is the string itself.
-    //! So, for example, if this string were "abc\n" then GetNextToken (next, "\n", 0) would set next to "abc" and return 4, and GetNextToken (next, "\n", 4) would return npos.
-    //! If this string were "abc", the two calls would return the same results.
-    size_t GetNextToken(Utf8StringR next, CharCP delims, size_t offset) const
-        {
-        size_t idelim = find_first_of(delims, offset);
-        if (idelim == npos)
-            {
-            if (offset >= length())
-                {
-                next.clear();
-                return npos;
-                }
-            idelim = length();  // there's no trailing delimiter, so the last token is just the rest of the string.
-            }
-        next = substr(offset, idelim-offset);
-        return idelim+1;
-        }
-    };
-
-//=======================================================================================
-//! Construct a Utf8String by creating a formatted string.
-//! @ingroup GROUP_String
-//  @bsiclass                                                   Keith.Bentley   11/11
-//=======================================================================================
-struct Utf8PrintfString : Utf8String
-{
-    BENTLEYDLL_EXPORT explicit Utf8PrintfString(Utf8CP format, ...);
-    BENTLEYDLL_EXPORT Utf8PrintfString(Utf8CP format, va_list);
-};
-
-//! A bvector of WString objects, with allocations handled by the Bentley allocator (so it can be passed across DLLs targeting different C runtimes).
-typedef bvector<WString> T_WStringVector;
-
-typedef T_WStringVector*        T_WStringVectorP, &T_WStringVectorR;
-typedef T_WStringVector const * T_WStringVectorCP;
-typedef T_WStringVector const & T_WStringVectorCR;
-
-//! A bvector of WString objects, with allocations handled by the Bentley allocator (so it can be passed across DLLs targeting different C runtimes).
-typedef bvector<Utf8String> T_Utf8StringVector;
-
-typedef T_Utf8StringVector*         T_Utf8StringVectorP, &T_Utf8StringVectorR;
-typedef T_Utf8StringVector const*   T_Utf8StringVectorCP;
-typedef T_Utf8StringVector const&   T_Utf8StringVectorCR;
-
-END_BENTLEY_NAMESPACE
+/*--------------------------------------------------------------------------------------+
+|
+|     $Source: PublicAPI/Bentley/WString.h $
+|
+|  $Copyright: (c) 2016 Bentley Systems, Incorporated. All rights reserved. $
+|
++--------------------------------------------------------------------------------------*/
+#pragma once
+
+// __PUBLISH_SECTION_START__
+
+#include <Bentley/Bentley.h>
+#include <Bentley/stdcxx/basic_string.h>
+#include "bvector.h"
+#include "BeStringUtilities.h"
+#include "BeAssert.h"
+#include "BentleyAllocator.h"
+
+#if defined (BENTLEY_TOOL_CONTEXT_IsLinuxGcc)
+#include <cstring>
+#endif
+
+#define __W_CONST(name) L##name
+#define UTF8_TO_WCONST(name) __W_CONST(name)
+
+BEGIN_BENTLEY_NAMESPACE
+
+typedef Bstdcxx::basic_string <char,     std::char_traits<char>,     BentleyAllocator<char> >      bastring;
+typedef Bstdcxx::basic_string <wchar_t,  std::char_traits<wchar_t>,  BentleyAllocator<wchar_t> >   bwstring;
+
+//=======================================================================================
+//! A string class that has many of the same capabilities as std::string, plus
+//! additional functions such as conversion from wchar_t*.
+// @bsiclass                                                    Keith.Bentley   04/11
+//=======================================================================================
+struct AString : public bastring
+    {
+    AString() : bastring() {}
+    AString(CharCP str) : bastring(str){}
+    AString(bastring const& other) : bastring(other){}
+    AString(bastring const& __str, size_t __pos, size_t __n = npos) : bastring(__str, __pos, __n){}
+    AString(CharCP __s, size_t __n) : bastring(__s, __n){}
+    AString(size_t __n, char __c) : bastring(__n, __c){}
+    AString(iterator __beg, iterator __end) : bastring(__beg, __end){}
+    AString(const_iterator __beg, const_iterator __end) : bastring(__beg, __end){}
+    AString(reverse_iterator __beg, reverse_iterator __end) : bastring(__beg, __end){}
+    AString(const_reverse_iterator __beg, const_reverse_iterator __end) : bastring(__beg, __end){}
+    BENTLEYDLL_EXPORT AString(WCharCP str);
+
+    //! Computes the size, in bytes, of this string's data, including its NULL-terminator.
+    size_type SizeInBytes() {return (sizeof (value_type) * (size() + 1));}
+    };
+
+//=======================================================================================
+//! A string class that has many of the same capabilities as std::string, plus
+//! additional functions such as conversion from UTF-8, UTF-16, and local-encoded strings,
+//! case-insensitive compare, trimming, padding, and others.
+//! @ingroup GROUP_String
+//  @bsiclass                                                   Keith.Bentley   03/11
+//=======================================================================================
+struct WString : public bwstring
+    {
+protected:
+    wchar_t* GetBase() {return const_cast<wchar_t*>(data());}
+
+public:
+    WString() : bwstring() {}
+    WString(WCharCP str) : bwstring(str){}
+    WString(bwstring const& other) : bwstring(other){}
+    WString(bwstring const& __str, size_t __pos, size_t __n = npos) : bwstring(__str, __pos, __n){}
+    WString(WCharCP __s, size_t __n) : bwstring(__s, __n){}
+    WString(size_t __n, wchar_t __c) : bwstring(__n, __c){}
+    WString(iterator __beg, iterator __end) : bwstring(__beg, __end){}
+    WString(const_iterator __beg, const_iterator __end) : bwstring(__beg, __end){}
+    WString(reverse_iterator __beg, reverse_iterator __end) : bwstring(__beg, __end){}
+    WString(const_reverse_iterator __beg, const_reverse_iterator __end) : bwstring(__beg, __end){}
+
+    //! Computes the size, in bytes, of this string's data, including its NULL-terminator.
+    size_type SizeInBytes() {return (sizeof (value_type) * (size() + 1));}
+
+    //! Construct a WString from a Utf16 encoded Unicode string
+    BENTLEYDLL_EXPORT explicit WString(Utf16CP in);
+
+#ifdef DGNV8_WSTRING_LEGACY_SUPPORT
+    explicit WString(CharCP in) {AssignA (in);}
+#endif
+
+    //! @deprecated
+    BENTLEYDLL_EXPORT WString(CharCP in, bool isUtf8);
+
+    //! Construct a WString from a CharCP string in the specified encoding
+    BENTLEYDLL_EXPORT WString(CharCP in, BentleyCharEncoding encoding);
+
+    //! Define the contents of this WString from a CharCP using the current system locale
+    //! @param[in] in   The ASCII string
+    //! @return  Reference to this string.
+    BENTLEYDLL_EXPORT WStringR AssignA (CharCP in);
+
+    //! Define the contents of this WString from a Utf8CP
+    //! @param[in] in   The Utf8 string. May be NULL.
+    //! @return  Reference to this string.
+    BENTLEYDLL_EXPORT WStringR AssignUtf8(Utf8CP in);
+
+    //! Define the contents of this WString from a Utf8CP
+    //! @param[in] in   The Utf8 string. May be NULL.
+    //! @return  Reference to this string.
+    BENTLEYDLL_EXPORT WStringR AssignUtf16(Utf16CP in);
+
+    WStringR AssignOrClear(WCharCP in)
+        {
+        if (NULL == in)
+            {
+            clear();
+            return  *this;
+            }
+
+        assign(in);
+        return  *this;
+        }
+    //! Append a null-terminated multibyte, locale-encoded character array to this WString.
+    //! This will create a WString internally, so if you are appending a character constant it is more efficient to
+    //! use append (L"string to append").
+    //! @param[in] in   The multibyte string
+    //! @return  Reference to this string.
+    WStringR AppendA (CharCP in)
+        {
+        append(WString(in, BentleyCharEncoding::Locale));
+        return  *this;
+        }
+
+    //! Append a Utf8 character array to this WString.
+    //! This will create a WString internally, so if you are appending a character constant it is more efficient to
+    //! use append (L"string to append").
+    //! @param[in] in   The multibyte string
+    //! @return  Reference to this string.
+    WStringR AppendUtf8(CharCP in)
+        {
+        append(WString(in, BentleyCharEncoding::Utf8));
+        return  *this;
+        }
+
+    //! Get the number of bytes required to hold the current string. This is the value to use to allocate a buffer (e.g. via _alloca) to
+    //! to call #ConvertToLocaleChars.
+    size_t GetMaxLocaleCharBytes() const {return (length() + 1) * sizeof (wchar_t);}
+
+    //! Get the contents of this string as a 0-terminated multibyte locale-encoded array.
+    //! @param out  output buffer
+    //! @param maxOutBytes maximum number number of bytes to copy to \a out.
+    //! @return the \a out pointer
+    CharP ConvertToLocaleChars(CharP out, size_t maxOutBytes) const {return BeStringUtilities::WCharToCurrentLocaleChar(out, data(), (0 == maxOutBytes) ? GetMaxLocaleCharBytes() : maxOutBytes);}
+
+    //! Get the contents of this string as a 0-terminated multibyte locale-encoded array.
+    //! @remarks The entire string is copied. The caller must ensure that the output buffer is large enough before calling this function. See GetMaxLocaleCharBytes.
+    //! @param out  output buffer
+    //! @return the \a out pointer
+    CharP ConvertToLocaleChars(CharP out) const {return BeStringUtilities::WCharToCurrentLocaleChar(out, data(), GetMaxLocaleCharBytes());}
+
+    //! Equivalent to c_str
+    WCharCP GetWCharCP() const {return c_str();}
+
+      /**
+       *  @brief  Get a substring.
+       *  @param __pos  Index of first character (default 0).
+       *  @param __n  Number of characters in substring (default remainder).
+       *  @return  The new string.
+       *  @throw  std::out_of_range  If pos > size().
+       *
+       *  Construct and return a new string using the @a __n characters starting
+       *  at @a __pos.  If the string is too short, use the remainder of the
+       *  characters.  If @a __pos is beyond the end of the string, out_of_range
+       *  is thrown.
+      */
+    WString substr(size_type __pos = 0, size_type __n = npos) const { return WString(*this, __pos, __n); }
+
+    //! Perform a case-insensitive comparison. @return 0 if the strings are equal (ignoring case), otherwise a negative or positive number representing order. @param other The other string.
+    int CompareToI(WCharCP other) const {return BeStringUtilities::Wcsicmp(c_str(), other);}
+    //! Perform a case-insensitive comparison. @return 0 if the strings are equal (ignoring case), otherwise a negative or positive number representing order. @param other The other string.
+    int CompareToI(WStringCR other) const {return CompareToI(other.c_str());}
+    //! Perform a (case-sensitive) comparison. @return 0 if the strings are equal, otherwise a negative or positive number representing order. @param other The other string.
+    int CompareTo(WCharCP other) const {return ::wcscmp(c_str(), other);}
+    //! Perform a (case-sensitive) comparison. @return 0 if the strings are equal, otherwise a negative or positive number representing order. @param other The other string.
+    int CompareTo(WStringCR other) const {return ::wcscmp(c_str(), other.c_str());}
+    //! Test for equality with another string. @return true if the strings are equal. @param other The other string.
+    bool Equals(WCharCP other) const {return (0 == CompareTo(other));}
+    //! Test for equality with another string. @return true if the strings are equal. @param other The other string.
+    bool Equals(WStringCR other) const {return (0 == CompareTo(other));}
+    //! Test for equality with another string, ignoring case. @return true if the strings are equal (ignoring case). @param other The other string.
+    bool EqualsI (WStringCR other) const {return (0 == CompareToI(other.c_str()));}
+    //! Test for equality with another string, ignoring case. @return true if the strings are equal (ignoring case). @param other The other string.
+    bool EqualsI (WCharCP other) const {return (0 == CompareToI(other));}
+
+    //! Removes all whitespace from the left and right sides. Whitespace includes space, line feed, carriage return, and tab (e.g. iswspace).
+    BENTLEYDLL_EXPORT WStringR Trim();
+
+    //! Removes all instances of any of the given characters from the left and right sides.
+    BENTLEYDLL_EXPORT WStringR Trim(WCharCP trimCharacters);
+
+    //! Pads, if necessary, to the given totalSize by adding charToPadWith to the left side.
+    BENTLEYDLL_EXPORT WStringR PadLeft(size_t totalSize, value_type charToPadWith);
+
+    //! Pads, if necessary, to the given totalSize by adding charToPadWith to the right side.
+    BENTLEYDLL_EXPORT WStringR PadRight(size_t totalSize, value_type charToPadWith);
+
+    //! Determines if this instance starts with the provided string.
+    BENTLEYDLL_EXPORT bool StartsWith(WCharCP) const;
+    //! Determines if this instance starts with the provided string, ignoring case.
+    BENTLEYDLL_EXPORT bool StartsWithI(WCharCP) const;
+
+    //! Determines if this instance ends with the provided string.
+    BENTLEYDLL_EXPORT bool EndsWith(WCharCP) const;
+    //! Determines if this instance ends with the provided string, ignoring case.
+    BENTLEYDLL_EXPORT bool EndsWithI(WCharCP) const;
+
+    //! Test for whether this string contains another string. @param other The other string. @return true if this string contains the other string. 
+    BENTLEYDLL_EXPORT bool Contains(WStringCR other) const;
+    //! Test for whether this string contains another string. @param other The other string. @return true if this string contains the other string. 
+    BENTLEYDLL_EXPORT bool Contains(WCharCP other) const;
+    //! Test for whether this string contains another string, ignoring case. @param other The other string. @return true if this string contains the other string. 
+    BENTLEYDLL_EXPORT bool ContainsI (WStringCR other) const;
+    //! Test for whether this string contains another string, ignoring case. @param other The other string. @return true if this string contains the other string. 
+    BENTLEYDLL_EXPORT bool ContainsI (WCharCP other) const;
+
+    //! Converts this string, in-place, to all upper case.
+// __PUBLISH_SECTION_END__
+    //! @remarks A WString can share the string buffer with another WString object. Do not try to modify its internal buffer without first triggering the copy-on-write mechanism to make sure that this object has its own copy.
+// __PUBLISH_SECTION_START__
+    WStringR ToUpper()
+        {
+        std::transform(begin(), end(), begin(), ::towupper);
+        return *this;
+        }
+
+    //! Converts this string, in-place, to all lower case.
+// __PUBLISH_SECTION_END__
+    //! @remarks A WString can share the string buffer with another WString object. Do not try to modify its internal buffer without first triggering the copy-on-write mechanism to make sure that this object has its own copy.
+// __PUBLISH_SECTION_START__
+    WStringR ToLower() 
+        {
+        std::transform(begin(), end(), begin(), ::towlower);
+        return *this;
+        }
+
+    //! True if the provided string is NULL or contains no character data.
+    static bool IsNullOrEmpty(WCharCP str) { return (NULL == str) || (0 == str[0]); }
+
+    //! Put quotes around a string.
+    WStringR AddQuotes()
+        {
+        insert(begin(), L'\"');
+        insert(end(),   L'\"');
+        return *this;
+        }
+
+    //! Remove quotes from around a string.
+    WStringR DropQuotes()
+        {
+        if (2 > length())
+            return *this;
+
+        iterator first = begin();
+        iterator last  = end() - 1;
+
+        if ('\"' != *first || '\"' != *last)
+            return *this;
+
+        erase(last);
+        erase(first);
+        return *this;
+        }
+
+    //! Replace all instances of a sub string. Returns the number of replacements made.
+    BENTLEYDLL_EXPORT size_t ReplaceAll(WCharCP subStringToReplace, WCharCP replacement);
+
+    //! Find first occurrence of findString, ignoring case. @param findString The substring to find. @return location of substring or std::string::npos if not found.
+    BENTLEYDLL_EXPORT size_t FindI (WCharCP findString) const;
+
+    //! Replace first occurrence of findString with replaceString, ignoring case. @param findString The substring to find. @param replaceString The replacement string. @return true is a replacement is made.
+    BENTLEYDLL_EXPORT bool ReplaceI (WCharCP findString, WCharCP replaceString);
+
+    //! Replace the contents of this string with a formatted result. 
+    //! @param format The sprintf-like format string. 
+    //! @param argptr The variable-length argument list
+    //! @note This function will fail to generate the complete formatted string <em>on some platforms</em> if the full string is longer than a fixed maximum. In that case, a truncated version is saved and BSIERROR is returned.
+    //! @return non-zero error status if the if the format string and the args are not valid or if the formatted string was truncated
+    BENTLEYDLL_EXPORT BentleyStatus VSprintf(WCharCP format, va_list argptr);
+    //! Replace the contents of this string with a formatted result. 
+    //! @param format The sprintf-like format string.
+    //! @note This function will always succeed in generating the complete formatted string if the format string and the args are valid
+    //! @return non-zero error status if the if the format string and the args are not valid
+    BENTLEYDLL_EXPORT BentleyStatus Sprintf(WCharCP format, ...);
+    };
+
+//=======================================================================================
+//! @ingroup GROUP_String
+//  @bsiclass                                                   Keith.Bentley   11/11
+//=======================================================================================
+struct WPrintfString : WString
+{
+    //! Construct a WString from a format string and optional arguments
+    BENTLEYDLL_EXPORT WPrintfString(WCharCP format, ...);
+
+    //! Construct a WString from a format string and a va_list 
+    BENTLEYDLL_EXPORT WPrintfString(WCharCP format, va_list);
+
+    //operator WCharCP(){return c_str();}
+};
+
+//=======================================================================================
+//! Contains a UTF-8 encoded string. This class has many of the capabilities of std::string,
+//! except that it is intended to hold only UTF-8 encoded strings.
+//! This class also defines utility functions for constructing and manipulating the string.
+//! @ingroup GROUP_String
+//  @bsiclass                                                   Keith.Bentley   04/11
+//=======================================================================================
+struct Utf8String : public bastring
+    {
+    Utf8String() : bastring() {}
+    Utf8String(Utf8CP str) : bastring(str){}
+    Utf8String(bastring const& other) : bastring(other){}
+    Utf8String(bastring const& __str, size_t __pos, size_t __n = npos) : bastring(__str, __pos, __n){}
+    Utf8String(CharCP __s, size_t __n) : bastring(__s, __n){}
+    Utf8String(size_t __n, char __c) : bastring(__n, __c){}
+    //Utf8String(CharCP __beg, CharCP __end) : bastring (__beg, __end){}
+    Utf8String(iterator __beg, iterator __end) : bastring(__beg, __end){}
+    Utf8String(const_iterator __beg, const_iterator __end) : bastring(__beg, __end){}
+    Utf8String(reverse_iterator __beg, reverse_iterator __end) : bastring(__beg, __end){}
+    Utf8String(const_reverse_iterator __beg, const_reverse_iterator __end) : bastring(__beg, __end){}
+
+    //! Construct a Utf8String by converting from a wchar_t string.
+    explicit Utf8String(WCharCP str) : bastring(){BeStringUtilities::WCharToUtf8(*this, str);}
+    //! Construct a Utf8String by converting from a wchar_t string.
+    explicit Utf8String(WString str) : bastring(){BeStringUtilities::WCharToUtf8(*this, str.c_str(), str.size());}
+    //! Construct a Utf8String by converting from a wchar_t string.
+    Utf8StringR Assign(WCharCP str){BeStringUtilities::WCharToUtf8(*this, str); return *this;}
+
+    //! Computes the size, in bytes, of this string's data, including its NULL-terminator.
+    size_type SizeInBytes() {return (sizeof (value_type) * (size() + 1));}
+
+    //! Test if this string contains only characters less than or equal to 127.
+    BENTLEYDLL_EXPORT bool IsAscii();
+    //! Replace the contents of this string with a formatted result. 
+    //! @param format The sprintf-like format string. 
+    //! @param argptr The variable-length argument list
+    //! @note This function will fail to generate the complete formatted string <em>on some platforms</em> if the full string is longer than a fixed maximum. In that case, a truncated version is saved and BSIERROR is returned.
+    //! @return non-zero error status if the if the format string and the args are not valid or if the formatted string was truncated
+    BENTLEYDLL_EXPORT BentleyStatus VSprintf(Utf8CP format, va_list argptr);
+    //! Replace the contents of this string with a formatted result. 
+    //! @param format The sprintf-like format string.
+    //! @note This function will always succeed in generating the complete formatted string if the format string and the args are valid
+    //! @return non-zero error status if the if the format string and the args are not valid
+    BENTLEYDLL_EXPORT BentleyStatus Sprintf(Utf8CP format, ...);
+    //! Utility function to test if \a value represents the empty string. This function interprets NULL to be the empty string.
+    static bool IsNullOrEmpty(Utf8CP value) { return ((NULL == value) || (0 == *value)); }
+
+    //! Determine whether the supplied character is a whitespace character in the ascii (below 128) code page. This is necessary since
+    //! the c "isspace" function is locale specific and sometimes returns true for the non-breaking-space character (0xA0), which is not a valid
+    //! test for a Utf8 string. Note this does not test for VT, or FF as they are considered obsolete.
+    static bool IsAsciiWhiteSpace(char val) {return val==' ' || val=='\t' || val == '\n' || val == '\r';}
+
+    //! Perform a case-insensitive comparison. 
+    //! @param other The other string.
+    //! @return 0 if the strings are equal (ignoring case), otherwise a negative or positive number representing order. 
+    int CompareToI(Utf8CP other) const {return BeStringUtilities::Stricmp(c_str(), other);}
+    //! Perform a case-insensitive comparison. @return 0 if the strings are equal (ignoring case), otherwise a negative or positive number representing order. @param other The other string.
+    int CompareToI(Utf8StringCR other) const {return CompareToI(other.c_str());}
+    //! Perform a (case-sensitive) comparison. @return 0 if the strings are equal, otherwise a negative or positive number representing order. @param other The other string.
+    //! @return 0 if the strings are equal (ignoring case), otherwise a negative or positive number representing order. 
+    //! @note Use only if you know that both strings contain only ASCII characters. 
+    int CompareToIAscii(Utf8CP other) const { return BeStringUtilities::StricmpAscii(c_str(), other); }
+    //! Perform a case-insensitive comparison. 
+    //! @return 0 if the strings are equal (ignoring case), otherwise a negative or positive number representing order. @param other The other string.
+    //! @note Use only if you know that both strings contain only ASCII characters. 
+    int CompareToIAscii(Utf8StringCR other) const { return CompareToIAscii(other.c_str()); }
+    //! Perform a (case-sensitive) comparison. @return 0 if the strings are equal, otherwise a negative or positive number representing order. @param other The other string.
+    int CompareTo(Utf8CP other) const {return ::strcmp(c_str(), other);}
+    //! Perform a (case-sensitive) comparison. @return 0 if the strings are equal, otherwise a negative or positive number representing order. @param other The other string.
+    int CompareTo(Utf8StringCR other) const {return ::strcmp(c_str(), other.c_str());}
+    //! Test for equality with another string. @return true if the strings are equal. @param other The other string.
+    bool Equals(Utf8CP other) const {return (0 == CompareTo(other));}
+    //! Test for equality with another string. @return true if the strings are equal. @param other The other string.
+    bool Equals(Utf8StringCR other) const {return (0 == CompareTo(other));}
+    //! Test for equality with another string, ignoring case. @return true if the strings are equal (ignoring case). @param other The other string.
+    bool EqualsI(Utf8StringCR other) const {return (0 == CompareToI(other.c_str()));}
+    //! Test for equality with another string, ignoring case. @return true if the strings are equal (ignoring case). @param other The other string.
+    bool EqualsI(Utf8CP other) const {return (0 == CompareToI(other));}
+    //! Test for equality with another string, ignoring case. @return true if the strings are equal (ignoring case). @param other The other string.
+    //! @note Use only if you know that both strings contain only ASCII characters. 
+    bool EqualsIAscii(Utf8StringCR other) const { return (0 == CompareToIAscii(other.c_str())); }
+    //! Test for equality with another string, ignoring case. @return true if the strings are equal (ignoring case). @param other The other string.
+    //! @note Use only if you know that both strings contain only ASCII characters. 
+    bool EqualsIAscii(Utf8CP other) const { return (0 == CompareToIAscii(other)); }
+    //! Checks if string ends with other string (case sensitive)
+    BENTLEYDLL_EXPORT bool EndsWith(Utf8StringCR ending) const;
+    //! Removes all whitespace from the left and right sides. Whitespace includes space, line feed, carriage return, and tab (e.g. iswspace).
+    BENTLEYDLL_EXPORT Utf8StringR Trim();
+    //! Removes all whitespace from the end. Whitespace includes space, line feed, carriage return, and tab (e.g. iswspace).
+    BENTLEYDLL_EXPORT Utf8StringR TrimEnd();
+    //! Removes all instances of any of the given characters from the left and right sides.
+    BENTLEYDLL_EXPORT Utf8StringR Trim(Utf8CP trimCharacters);
+
+    //! Determines if this instance starts with the provided string.
+    BENTLEYDLL_EXPORT bool StartsWith(Utf8CP) const;
+    //! Determines if this instance starts with the provided string, ignoring case.
+    BENTLEYDLL_EXPORT bool StartsWithI(Utf8CP) const;
+    //! Determines if this instance starts with the provided string, ignoring case.
+    //! @note Use only if you know that both strings contain only ASCII characters. 
+    BENTLEYDLL_EXPORT bool StartsWithIAscii(Utf8CP) const;
+
+    //! Determines if this instance ends with the provided string.
+    BENTLEYDLL_EXPORT bool EndsWith(Utf8CP) const;
+    //! Determines if this instance ends with the provided string, ignoring case.
+    BENTLEYDLL_EXPORT bool EndsWithI(Utf8CP) const;
+    //! Determines if this instance ends with the provided string, ignoring case.
+    //! @note Use only if you know that both strings contain only ASCII characters. 
+    BENTLEYDLL_EXPORT bool EndsWithIAscii(Utf8CP) const;
+
+    //! Test for whether this string contains another string. @param other The other string. @return true if this string contains the other string. 
+    BENTLEYDLL_EXPORT bool Contains(Utf8StringCR other) const;
+    //! Test for whether this string contains another string. @param other The other string. @return true if this string contains the other string. 
+    BENTLEYDLL_EXPORT bool Contains(Utf8CP other) const;
+    //! Test for whether this string contains another string, ignoring case. @param other The other string. @return true if this string contains the other string. 
+    BENTLEYDLL_EXPORT bool ContainsI(Utf8StringCR other) const;
+    //! Test for whether this string contains another string, ignoring case. @param other The other string. @return true if this string contains the other string. 
+    BENTLEYDLL_EXPORT bool ContainsI(Utf8CP other) const;
+
+    //! Update this string to be equal to \a in. If \a in is NULL, clear this string.
+    Utf8StringR AssignOrClear(Utf8CP in)
+        {
+        if (nullptr == in)
+            clear();
+        else
+            assign(in);
+
+        return *this;
+        }
+
+    //! Replace all instances of a sub string. Returns the number of replacements made.
+    BENTLEYDLL_EXPORT size_t ReplaceAll(Utf8CP subStringToReplace, Utf8CP replacement);
+
+    //! Equivalent to tolower
+    //! @note This function is dangerous to use on non-ASCII strings.
+    static char ToLowerChar(char c) {return (char)tolower(c);}
+
+    //! Converts this string, in-place, to all lower case.
+    //! @remarks This function can be very slow if the string contains non-ascii characters.
+    Utf8StringR ToLower()
+        {
+        if (IsAscii())
+            std::transform(begin(), end(), begin(), ToLowerChar);
+        else
+            {
+            WString wstr(c_str(), BentleyCharEncoding::Utf8);
+            wstr.ToLower();
+            clear();
+            BeStringUtilities::WCharToUtf8(*this, wstr.c_str());
+            }
+        return *this;
+        }
+    
+    //! Converts this string, in-place, to all upper case.
+    //! @remarks This function can be very slow if the string contains non-ascii characters.
+    BENTLEYDLL_EXPORT Utf8StringR ToUpper();
+
+    //! Reads the next token delimited by any character in \a delims or \0.
+    //! @param[out] next    set to next token, if found, or cleared if not
+    //! @param[in]  delims  the characters that could delimit the tokens
+    //! @param[in]  offset  where to start search
+    //! @return 1 beyond the end of the current token or npos if token not found
+    //! Example
+    //! @code
+    //!     // Read lines from a string, where each line is delimited by \n. The last line need not have a trailing \n.
+    //!     size_t offset = 0;
+    //!     Utf8String m;
+    //!     while ((offset = m_virtuals.GetNextToken (m, "\n", offset)) != Utf8String::npos)
+    //!         {
+    //!         printf ("%s\n", m.c_str());
+    //!         }
+    //! @endcode
+    //! @note If this string ends with a delimiter, then the last token returned is the one before the trailing delimiter.
+    //! If this string does not end with a delimiter, then the last token is everything following the last delimiter (if any) and the end of this string.
+    //! If this string has no delimiters at all, then the first and only token returned is the string itself.
+    //! So, for example, if this string were "abc\n" then GetNextToken (next, "\n", 0) would set next to "abc" and return 4, and GetNextToken (next, "\n", 4) would return npos.
+    //! If this string were "abc", the two calls would return the same results.
+    size_t GetNextToken(Utf8StringR next, CharCP delims, size_t offset) const
+        {
+        size_t idelim = find_first_of(delims, offset);
+        if (idelim == npos)
+            {
+            if (offset >= length())
+                {
+                next.clear();
+                return npos;
+                }
+            idelim = length();  // there's no trailing delimiter, so the last token is just the rest of the string.
+            }
+        next = substr(offset, idelim-offset);
+        return idelim+1;
+        }
+    };
+
+//=======================================================================================
+//! Construct a Utf8String by creating a formatted string.
+//! @ingroup GROUP_String
+//  @bsiclass                                                   Keith.Bentley   11/11
+//=======================================================================================
+struct Utf8PrintfString : Utf8String
+{
+    BENTLEYDLL_EXPORT explicit Utf8PrintfString(Utf8CP format, ...);
+    BENTLEYDLL_EXPORT Utf8PrintfString(Utf8CP format, va_list);
+};
+
+//! A bvector of WString objects, with allocations handled by the Bentley allocator (so it can be passed across DLLs targeting different C runtimes).
+typedef bvector<WString> T_WStringVector;
+
+typedef T_WStringVector*        T_WStringVectorP, &T_WStringVectorR;
+typedef T_WStringVector const * T_WStringVectorCP;
+typedef T_WStringVector const & T_WStringVectorCR;
+
+//! A bvector of WString objects, with allocations handled by the Bentley allocator (so it can be passed across DLLs targeting different C runtimes).
+typedef bvector<Utf8String> T_Utf8StringVector;
+
+typedef T_Utf8StringVector*         T_Utf8StringVectorP, &T_Utf8StringVectorR;
+typedef T_Utf8StringVector const*   T_Utf8StringVectorCP;
+typedef T_Utf8StringVector const&   T_Utf8StringVectorCR;
+
+END_BENTLEY_NAMESPACE