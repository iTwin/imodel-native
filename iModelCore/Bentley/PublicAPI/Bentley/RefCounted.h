--- conflicted
+++ resolved
@@ -1,327 +1,319 @@
-/*--------------------------------------------------------------------------------------+
-|
-|     $Source: PublicAPI/Bentley/RefCounted.h $
-|
-|  $Copyright: (c) 2015 Bentley Systems, Incorporated. All rights reserved. $
-|
-+--------------------------------------------------------------------------------------*/
-#pragma once
-//__PUBLISH_SECTION_START__
-#include "BentleyAllocator.h"
-#include "BeAtomic.h"
-
-// For std::move on Android.
-#include <utility>
-
-#if !defined (DOCUMENTATION_GENERATOR)
-extern "C" BENTLEYALLOCATOR_EXPORT  void  bentleyAllocator_deleteRefCounted (void*object, size_t size);
-extern "C" BENTLEYALLOCATOR_EXPORT  void* bentleyAllocator_allocateRefCounted (size_t size);
-extern "C" BENTLEYALLOCATOR_EXPORT  void  bentleyAllocator_deleteIRefCounted (void*object, size_t size);
-extern "C" BENTLEYALLOCATOR_EXPORT  void* bentleyAllocator_allocateIRefCounted (size_t size);
-#endif
-
-BEGIN_BENTLEY_NAMESPACE
-
-/*=================================================================================**//**
-* Interface to be adopted by a class the implements the reference-counting pattern.
-* @bsiclass                                                     Keith.Bentley   09/07
-+===============+===============+===============+===============+===============+======*/
-struct  IRefCounted
-    {
-protected:
-    virtual ~IRefCounted() {}         // force virtual destructor for all subclasses
-
-    DEFINE_BENTLEY_NEW_DELETE_OPERATORS
-
-public:
-    virtual uint32_t AddRef () const = 0;
-    virtual uint32_t Release () const = 0;
-    };
-
-// You can use this macro to add an implementation of IRefCounted, i.e., the reference-counted pattern, directly into your class.
-// You must also put the DEFINE_BENTLEY_REF_COUNTED_MEMBER_INIT below into your constructor.
-// You should normally make your class non-copyable. If not, you must define a copy constructor and assignment operator, as shown in the RefCounted template below.
-#define DEFINE_BENTLEY_REF_COUNTED_MEMBERS private:\
-    mutable BeAtomic<uint32_t> m_refCount;        \
-protected:\
-    void* operator new(size_t size) { return bentleyAllocator_allocateRefCounted (size); }                               \
-    void  operator delete(void *rawMemory, size_t size) { bentleyAllocator_deleteRefCounted (rawMemory, size); }         \
-    void* operator new [](size_t size) { return bentleyAllocator_allocateArrayRefCounted (size); }                       \
-    void  operator delete [] (void *rawMemory, size_t size) { bentleyAllocator_deleteArrayRefCounted (rawMemory, size); }\
-public:\
-    uint32_t AddRef() const {return ++m_refCount;}\
-    uint32_t Release() const                      \
-        {                                         \
-        if (1 < m_refCount--)                     \
-            return  m_refCount.load();            \
-        delete this;                              \
-        return  0;                                \
-        }
-
-// If you put DEFINE_BENTLEY_REF_COUNTED_MEMBERS in your class definition,
-// you must also put the following macro into your constructor:
-#define DEFINE_BENTLEY_REF_COUNTED_MEMBER_INIT\
-    m_refCount.store(0);
-
-
-/*=================================================================================**//**
-* Template to simplify the task of writing a class that implements the reference-counting pattern.
-* This template contains a complete implementation of the reference-counting pattern. 
-* If a class inherits from an instantiation of this template, the class inherits that implementation and becomes reference-counted.
-* Example:
-* \code
-struct MyClass : RefCounted<IRefCounted> {...};
-\endcode
-* Or, RefCounted can be used to define a class that implements some interface, where that interface inherits from IRefCounted. For example:
-* \code
-struct ISomeInterface : IRefCounted {...};
-struct MyClass : RefCounted<ISomeInterface> {...};
-\endcode
-* @bsiclass                                                     Keith.Bentley   09/07
-* This is an application of the http://en.wikipedia.org/wiki/Curiously_recurring_template_pattern
-+===============+===============+===============+===============+===============+======*/
-template <class Base> class RefCounted : public Base
-    {
-    DEFINE_BENTLEY_REF_COUNTED_MEMBERS
-
-protected:
-    virtual ~RefCounted() {}         // force virtual destructor for all subclasses
-<<<<<<< HEAD
-    void* operator new(size_t size) { return bentleyAllocator_allocateRefCounted (size); }
-    void  operator delete(void *rawMemory, size_t size) { bentleyAllocator_deleteRefCounted (rawMemory, size); }
-=======
->>>>>>> aa30bbb8
-
-public:
-    RefCounted() {DEFINE_BENTLEY_REF_COUNTED_MEMBER_INIT}
-    RefCounted(RefCounted const& rhs) {DEFINE_BENTLEY_REF_COUNTED_MEMBER_INIT} // Initialize my ref count to zero. Adopting rhs' data does not add a *reference* to me.
-    RefCounted& operator=(RefCounted const& rhs) {if (this != &rhs) {Base::operator=(rhs);} return *this;} // NB: Preserve my ref count! Assigning rhs' data to me does not add a *reference* to me.
-    uint32_t GetRefCount() const {return m_refCount.load();}
-    };
-
-/*=================================================================================**//**
-* Concrete class that can be used to implement the reference-counting pattern.
-* Inheriting from this class is equivalent to inheriting from RefCounted<IRefCounted>.
-* @bsiclass                                                     Keith.Bentley   09/07
-+===============+===============+===============+===============+===============+======*/
-class RefCountedBase : public RefCounted <IRefCounted>
-    {
-public:
-    DEFINE_BENTLEY_NEW_DELETE_OPERATORS
-    };
-
-/*=================================================================================**//**
-* A shared pointer template for reference-counted objects.
-* Type \b T must have functions named AddRef and Release with signatures that conform to the reference-counting pattern.
-* @bsiclass                                                     03/04
-+===============+===============+===============+===============+===============+======*/
-// This template was adapted from boost instrusive_ptr.
-template<class T> class RefCountedPtr
-{
-private:
-
-    typedef RefCountedPtr this_type;
-
-public:
-
-    typedef T element_type;
-
-    RefCountedPtr(): p_(0)     {}
-
-    //  << BENTLEY COMMENT:
-    //      This constructor is used by the compiler for automatic type conversions.
-    //      That is what allows code like this to compile:
-    //      RefCountedPtr<T> Function ()
-    //          {
-    //          T* p = ..
-    //          return p;
-    //          }
-    RefCountedPtr(T * p, bool add_ref = true): p_(p)
-    {
-        if(p_ != 0 && add_ref) p_->AddRef ();
-    }
-
-    template<class U> RefCountedPtr(RefCountedPtr<U> const & rhs): p_(rhs.get())
-    {
-        if(p_ != 0) p_->AddRef ();
-    }
-
-    RefCountedPtr(RefCountedPtr const& rhs): p_(rhs.p_)
-    {
-        if(p_ != 0) p_->AddRef ();
-    }
-
-    RefCountedPtr(RefCountedPtr&& rhs) : p_(std::move(rhs.p_)){ rhs.p_ = 0;}
-
-    RefCountedPtr& operator=(RefCountedPtr&& rhs) 
-    {
-        this_type(std::move(rhs)).swap(*this);
-        return *this;
-    }
-
-    ~RefCountedPtr()
-    {
-        if(p_ != 0) p_->Release ();
-    }
-
-    template<class U> RefCountedPtr & operator=(RefCountedPtr<U> const & rhs)
-    {
-        this_type(rhs).swap(*this);
-        return *this;
-    }
-
-    // << BENTLEY CHANGE:
-    //      We moved the comparison operators inside the class.
-    bool operator== (RefCountedPtr<T> const& rhs) const
-    {
-        return p_ == rhs.p_;
-    }
-
-    template<class U> bool operator== (RefCountedPtr<U> const& rhs) const
-    {
-        return p_ == rhs.get();
-    }
-
-    bool operator!= (RefCountedPtr<T> const& rhs) const
-    {
-        return p_ != rhs.p_;
-    }
-
-    template<class U> bool operator!= (RefCountedPtr<U> const& rhs) const
-    {
-        return p_ != rhs.get();
-    }
-
-    RefCountedPtr & operator=(RefCountedPtr const & rhs)
-    {
-        this_type(rhs).swap(*this);
-        return *this;
-    }
-
-    RefCountedPtr & operator=(T * rhs)
-    {
-        this_type(rhs).swap(*this);
-        return *this;
-    }
-
-    //! Get a pointer the intenal object held by the reference-counted object
-    T * get() const
-    {
-        return p_;
-    }
-
-    //! Get a constant reference to the intenal object held by the reference-counted object
-    T* const& GetCR() const
-    {
-        return p_;
-    }
-
-    //! Get a reference to the intenal object held by the reference-counted object
-    T*& GetR()
-    {
-        return p_;
-    }
-
-    //! Get a reference to the intenal object held by the reference-counted object
-    T & operator*() const
-    {
-        return *p_;
-    }
-
-    //! Get a pointer to the intenal object held by the reference-counted object
-    T * operator->() const
-    {
-        return p_;
-    }
-
-    //! Return true if the ref-counted object has a valid (non-NULL) internal object.
-    bool IsValid () const {return 0 != p_;}
-    //! Return true if the ref-counted object has a invalid (NULL) internal object.
-    bool IsNull () const  {return !IsValid();}
-    bool Equals (T const* other) const {return other == get();}
-    bool Equals (RefCountedPtr const& other) const {return other.get() == get();}
-
-    // << BENTLEY CHANGE:
-    //      We eliminated this type-conversion operator. If the class overloads operator==
-    //      and provides a conversion-to-pointer operator, then the compiler thinks that
-    //      (ptr == NULL) is ambiguous, since it could either use the overloaded operator==
-    //      or convert ptr to a pointer and compare that to NULL instead.
-    //      The expression (ptr == NULL) now works by first creating a temporary RefCountedPtr, with p_ = NULL,
-    //      and then calling RefCountedPtr::operator==
-
-    //  << BENTLEY COMMENT: The purpose of this strange-looking type and the function
-    //  <<  that follows is to allow expressions like
-    //  <<      (rcptr == NULL)
-    //  <<  without permitting bad things like
-    //  <<      delete rcptr
-    //  <<  or
-    //  <<      (rcptr + 1)
-    //  <<  or
-    //  <<      (rcptr == 2)
-/*
-    typedef T * this_type::*unspecified_bool_type;
-
-    operator unspecified_bool_type () const
-    {
-        return p_ == 0? 0: &this_type::p_;
-    }
-*/
-
-    //! Swap the internal objects pointed to by two smart pointers.
-    void swap(RefCountedPtr & rhs)
-    {
-        T * tmp = p_;
-        p_ = rhs.p_;
-        rhs.p_ = tmp;
-    }
-
-#if defined (DO_NOT_DO_THIS)
-    /* The Boost documentation says that automatic conversion to T* is too error-prone! */
-    operator T*() const
-    {
-        return p_;
-    }
-#endif
-
-private:
-
-    T * p_;
-};
-
-#if !defined (DOCUMENTATION_GENERATOR)
-
-    // << BENTLEY CHANGE:
-    //      We removed operator== and similar overloads from global scope. This was causing
-    //      a compiler error somewhere else (nobody remembers where). Probably related to
-    //      the fact that RefCountedPtr has a constructor that can be used for automatic type conversions.
-
-template<class T> void swap(RefCountedPtr<T> & lhs, RefCountedPtr<T> & rhs)
-{
-    lhs.swap(rhs);
-}
-
-// mem_fn support
-
-template<class T> T * get_pointer(RefCountedPtr<T> const & p)
-{
-    return p.get();
-}
-
-template<class T, class U> RefCountedPtr<T> static_pointer_cast(RefCountedPtr<U> const & p)
-{
-    return static_cast<T *>(p.get());
-}
-
-template<class T, class U> RefCountedPtr<T> const_pointer_cast(RefCountedPtr<U> const & p)
-{
-    return const_cast<T *>(p.get());
-}
-
-template<class T, class U> RefCountedPtr<T> dynamic_pointer_cast(RefCountedPtr<U> const & p)
-{
-    return dynamic_cast<T *>(p.get());
-}
-
-#endif // DOCUMENTATION_GENERATOR
-
-END_BENTLEY_NAMESPACE
+/*--------------------------------------------------------------------------------------+
+|
+|     $Source: PublicAPI/Bentley/RefCounted.h $
+|
+|  $Copyright: (c) 2015 Bentley Systems, Incorporated. All rights reserved. $
+|
++--------------------------------------------------------------------------------------*/
+#pragma once
+//__PUBLISH_SECTION_START__
+#include "BentleyAllocator.h"
+#include "BeAtomic.h"
+
+// For std::move on Android.
+#include <utility>
+
+#if !defined (DOCUMENTATION_GENERATOR)
+extern "C" BENTLEYALLOCATOR_EXPORT  void  bentleyAllocator_deleteRefCounted (void*object, size_t size);
+extern "C" BENTLEYALLOCATOR_EXPORT  void* bentleyAllocator_allocateRefCounted (size_t size);
+extern "C" BENTLEYALLOCATOR_EXPORT  void  bentleyAllocator_deleteIRefCounted (void*object, size_t size);
+extern "C" BENTLEYALLOCATOR_EXPORT  void* bentleyAllocator_allocateIRefCounted (size_t size);
+#endif
+
+BEGIN_BENTLEY_NAMESPACE
+
+/*=================================================================================**//**
+* Interface to be adopted by a class the implements the reference-counting pattern.
+* @bsiclass                                                     Keith.Bentley   09/07
++===============+===============+===============+===============+===============+======*/
+struct  IRefCounted
+    {
+protected:
+    virtual ~IRefCounted() {}         // force virtual destructor for subclasses
+
+    DEFINE_BENTLEY_NEW_DELETE_OPERATORS
+
+public:
+    virtual uint32_t AddRef () const = 0;
+    virtual uint32_t Release () const = 0;
+    };
+
+// You can use this macro to add an implementation of IRefCounted, i.e., the reference-counted pattern, directly into your class.
+// You must also put the DEFINE_BENTLEY_REF_COUNTED_MEMBER_INIT below into your constructor.
+// You should normally make your class non-copyable. If not, you must define a copy constructor and assignment operator, as shown in the RefCounted template below.
+#define DEFINE_BENTLEY_REF_COUNTED_MEMBERS private:\
+    mutable BeAtomic<uint32_t> m_refCount;        \
+protected:\
+    void* operator new(size_t size) { return bentleyAllocator_allocateRefCounted (size); }                               \
+    void  operator delete(void *rawMemory, size_t size) { bentleyAllocator_deleteRefCounted (rawMemory, size); }         \
+public:\
+    uint32_t AddRef() const {return ++m_refCount;}\
+    uint32_t Release() const                      \
+        {                                         \
+        if (1 < m_refCount--)                     \
+            return  m_refCount.load();            \
+        delete this;                              \
+        return  0;                                \
+        }
+
+// If you put DEFINE_BENTLEY_REF_COUNTED_MEMBERS in your class definition,
+// you must also put the following macro into your constructor:
+#define DEFINE_BENTLEY_REF_COUNTED_MEMBER_INIT m_refCount.store(0);
+
+
+/*=================================================================================**//**
+* Template to simplify the task of writing a class that implements the reference-counting pattern.
+* This template contains a complete implementation of the reference-counting pattern. 
+* If a class inherits from an instantiation of this template, the class inherits that implementation and becomes reference-counted.
+* Example:
+* \code
+struct MyClass : RefCounted<IRefCounted> {...};
+\endcode
+* Or, RefCounted can be used to define a class that implements some interface, where that interface inherits from IRefCounted. For example:
+* \code
+struct ISomeInterface : IRefCounted {...};
+struct MyClass : RefCounted<ISomeInterface> {...};
+\endcode
+* @bsiclass                                                     Keith.Bentley   09/07
+* This is an application of the http://en.wikipedia.org/wiki/Curiously_recurring_template_pattern
++===============+===============+===============+===============+===============+======*/
+template <class Base> class RefCounted : public Base
+    {
+    DEFINE_BENTLEY_REF_COUNTED_MEMBERS
+
+protected:
+    virtual ~RefCounted() {}    // force virtual destructor for subclasses
+
+public:
+    RefCounted() {DEFINE_BENTLEY_REF_COUNTED_MEMBER_INIT}
+    RefCounted(RefCounted const& rhs) {DEFINE_BENTLEY_REF_COUNTED_MEMBER_INIT} // Initialize my ref count to zero. Adopting rhs' data does not add a *reference* to me.
+    RefCounted& operator=(RefCounted const& rhs) {if (this != &rhs) {Base::operator=(rhs);} return *this;} // NB: Preserve my ref count! Assigning rhs' data to me does not add a *reference* to me.
+    uint32_t GetRefCount() const {return m_refCount.load();}
+    };
+
+/*=================================================================================**//**
+* Concrete class that can be used to implement the reference-counting pattern.
+* Inheriting from this class is equivalent to inheriting from RefCounted<IRefCounted>.
+* @bsiclass                                                     Keith.Bentley   09/07
++===============+===============+===============+===============+===============+======*/
+class RefCountedBase : public RefCounted <IRefCounted>
+    {
+public:
+    DEFINE_BENTLEY_NEW_DELETE_OPERATORS
+    };
+
+/*=================================================================================**//**
+* A shared pointer template for reference-counted objects.
+* Type \b T must have functions named AddRef and Release with signatures that conform to the reference-counting pattern.
+* @bsiclass                                                     03/04
++===============+===============+===============+===============+===============+======*/
+// This template was adapted from boost instrusive_ptr.
+template<class T> class RefCountedPtr
+{
+private:
+
+    typedef RefCountedPtr this_type;
+
+public:
+
+    typedef T element_type;
+
+    RefCountedPtr(): p_(0)     {}
+
+    //  << BENTLEY COMMENT:
+    //      This constructor is used by the compiler for automatic type conversions.
+    //      That is what allows code like this to compile:
+    //      RefCountedPtr<T> Function ()
+    //          {
+    //          T* p = ..
+    //          return p;
+    //          }
+    RefCountedPtr(T * p, bool add_ref = true): p_(p)
+    {
+        if(p_ != 0 && add_ref) p_->AddRef ();
+    }
+
+    template<class U> RefCountedPtr(RefCountedPtr<U> const & rhs): p_(rhs.get())
+    {
+        if(p_ != 0) p_->AddRef ();
+    }
+
+    RefCountedPtr(RefCountedPtr const& rhs): p_(rhs.p_)
+    {
+        if(p_ != 0) p_->AddRef ();
+    }
+
+    RefCountedPtr(RefCountedPtr&& rhs) : p_(std::move(rhs.p_)){ rhs.p_ = 0;}
+
+    RefCountedPtr& operator=(RefCountedPtr&& rhs) 
+    {
+        this_type(std::move(rhs)).swap(*this);
+        return *this;
+    }
+
+    ~RefCountedPtr()
+    {
+        if(p_ != 0) p_->Release ();
+    }
+
+    template<class U> RefCountedPtr & operator=(RefCountedPtr<U> const & rhs)
+    {
+        this_type(rhs).swap(*this);
+        return *this;
+    }
+
+    // << BENTLEY CHANGE:
+    //      We moved the comparison operators inside the class.
+    bool operator== (RefCountedPtr<T> const& rhs) const
+    {
+        return p_ == rhs.p_;
+    }
+
+    template<class U> bool operator== (RefCountedPtr<U> const& rhs) const
+    {
+        return p_ == rhs.get();
+    }
+
+    bool operator!= (RefCountedPtr<T> const& rhs) const
+    {
+        return p_ != rhs.p_;
+    }
+
+    template<class U> bool operator!= (RefCountedPtr<U> const& rhs) const
+    {
+        return p_ != rhs.get();
+    }
+
+    RefCountedPtr & operator=(RefCountedPtr const & rhs)
+    {
+        this_type(rhs).swap(*this);
+        return *this;
+    }
+
+    RefCountedPtr & operator=(T * rhs)
+    {
+        this_type(rhs).swap(*this);
+        return *this;
+    }
+
+    //! Get a pointer the intenal object held by the reference-counted object
+    T * get() const
+    {
+        return p_;
+    }
+
+    //! Get a constant reference to the intenal object held by the reference-counted object
+    T* const& GetCR() const
+    {
+        return p_;
+    }
+
+    //! Get a reference to the intenal object held by the reference-counted object
+    T*& GetR()
+    {
+        return p_;
+    }
+
+    //! Get a reference to the intenal object held by the reference-counted object
+    T & operator*() const
+    {
+        return *p_;
+    }
+
+    //! Get a pointer to the intenal object held by the reference-counted object
+    T * operator->() const
+    {
+        return p_;
+    }
+
+    //! Return true if the ref-counted object has a valid (non-NULL) internal object.
+    bool IsValid () const {return 0 != p_;}
+    //! Return true if the ref-counted object has a invalid (NULL) internal object.
+    bool IsNull () const  {return !IsValid();}
+    bool Equals (T const* other) const {return other == get();}
+    bool Equals (RefCountedPtr const& other) const {return other.get() == get();}
+
+    // << BENTLEY CHANGE:
+    //      We eliminated this type-conversion operator. If the class overloads operator==
+    //      and provides a conversion-to-pointer operator, then the compiler thinks that
+    //      (ptr == NULL) is ambiguous, since it could either use the overloaded operator==
+    //      or convert ptr to a pointer and compare that to NULL instead.
+    //      The expression (ptr == NULL) now works by first creating a temporary RefCountedPtr, with p_ = NULL,
+    //      and then calling RefCountedPtr::operator==
+
+    //  << BENTLEY COMMENT: The purpose of this strange-looking type and the function
+    //  <<  that follows is to allow expressions like
+    //  <<      (rcptr == NULL)
+    //  <<  without permitting bad things like
+    //  <<      delete rcptr
+    //  <<  or
+    //  <<      (rcptr + 1)
+    //  <<  or
+    //  <<      (rcptr == 2)
+/*
+    typedef T * this_type::*unspecified_bool_type;
+
+    operator unspecified_bool_type () const
+    {
+        return p_ == 0? 0: &this_type::p_;
+    }
+*/
+
+    //! Swap the internal objects pointed to by two smart pointers.
+    void swap(RefCountedPtr & rhs)
+    {
+        T * tmp = p_;
+        p_ = rhs.p_;
+        rhs.p_ = tmp;
+    }
+
+#if defined (DO_NOT_DO_THIS)
+    /* The Boost documentation says that automatic conversion to T* is too error-prone! */
+    operator T*() const
+    {
+        return p_;
+    }
+#endif
+
+private:
+
+    T * p_;
+};
+
+#if !defined (DOCUMENTATION_GENERATOR)
+
+    // << BENTLEY CHANGE:
+    //      We removed operator== and similar overloads from global scope. This was causing
+    //      a compiler error somewhere else (nobody remembers where). Probably related to
+    //      the fact that RefCountedPtr has a constructor that can be used for automatic type conversions.
+
+template<class T> void swap(RefCountedPtr<T> & lhs, RefCountedPtr<T> & rhs)
+{
+    lhs.swap(rhs);
+}
+
+// mem_fn support
+
+template<class T> T * get_pointer(RefCountedPtr<T> const & p)
+{
+    return p.get();
+}
+
+template<class T, class U> RefCountedPtr<T> static_pointer_cast(RefCountedPtr<U> const & p)
+{
+    return static_cast<T *>(p.get());
+}
+
+template<class T, class U> RefCountedPtr<T> const_pointer_cast(RefCountedPtr<U> const & p)
+{
+    return const_cast<T *>(p.get());
+}
+
+template<class T, class U> RefCountedPtr<T> dynamic_pointer_cast(RefCountedPtr<U> const & p)
+{
+    return dynamic_cast<T *>(p.get());
+}
+
+#endif // DOCUMENTATION_GENERATOR
+
+END_BENTLEY_NAMESPACE