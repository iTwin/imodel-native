--- conflicted
+++ resolved
@@ -1,1590 +1,1585 @@
-//:>--------------------------------------------------------------------------------------+
-//:>
-//:>     $Source: Tests/NonPublished/DictionaryTests/GCSSpecificTransformTester.cpp $
-//:>
-//:>  $Copyright: (c) 2018 Bentley Systems, Incorporated. All rights reserved. $
-//:>
-//:>+--------------------------------------------------------------------------------------
-
-#include <Bentley/BeTest.h>
-
-#include <GeoCoord/BaseGeoCoord.h>
-#include <GeoCoord/GCSLibrary.h>
-#include "GCSSpecificTransformTester.h"
-
-using namespace ::testing;
-
- 
-/*---------------------------------------------------------------------------------**//**
-* @bsimethod                                                    StephanePoulin  08/2007
-+---------------+---------------+---------------+---------------+---------------+------*/
-StatusInt local_reproject
-(
-DPoint3d& outCartesian,
-const DPoint3d&  inCartesian,
-GeoCoordinates::BaseGCSCR SrcGcs,
-GeoCoordinates::BaseGCSCR DstGcs
-)
-    {
-
-    StatusInt   status = SUCCESS;
-    StatusInt   stat1;
-    StatusInt   stat2;
-    StatusInt   stat3;
-
-
-    GeoPoint inLatLong;
-    stat1 = SrcGcs.LatLongFromCartesian (inLatLong, inCartesian);
-
-    GeoPoint outLatLong;
-    stat2 = SrcGcs.LatLongFromLatLong(outLatLong, inLatLong, DstGcs);
-
-    stat3 = DstGcs.CartesianFromLatLong(outCartesian, outLatLong);
-
-    if (SUCCESS == status)
-        {
-        // Status returns hardest error found in the three error statuses
-        // The hardest error is the first one encountered that is not a warning (value 1 [cs_CNVRT_USFL])
-        if (SUCCESS != stat1)
-            status = stat1;
-        if ((SUCCESS != stat2) && ((SUCCESS == status) || (cs_CNVRT_USFL == status))) // If stat2 has error and status not already hard error
-            {
-            if (0 > stat2) // If stat2 is negative ... this is the one ...
-                status = stat2;
-            else  // Both are positive (status may be SUCCESS) we use the highest value which is either warning or error
-                status = (stat2 > status ? stat2 : status);
-            }
-        if ((SUCCESS != stat3) && ((SUCCESS == status) || (cs_CNVRT_USFL == status))) // If stat3 has error and status not already hard error
-            {
-            if (0 > stat3) // If stat3 is negative ... this is the one ...
-                status = stat3;
-            else  // Both are positive (status may be SUCCESS) we use the highest value
-                status = (stat3 > status ? stat3 : status);
-            }
-        }
-    
-    return status;
-    }
-
-GCSSpecificTransformTester::GCSSpecificTransformTester() 
-    {
-        BeTest::Host& host = BeTest::GetHost();
-
-        BeFileName path;
-        host.GetDgnPlatformAssetsDirectory(path);
-
-        path.AppendToPath (L"DgnGeoCoord");
-
-        GeoCoordinates::BaseGCS::Initialize(path.c_str());
-    }
-
-//==================================================================================
-// Domain
-//==================================================================================
-TEST_F (GCSSpecificTransformTester, LatLongToFromXYZ)
-    {
-    GeoCoordinates::BaseGCSPtr currentGCSEllipsoid;
-    GeoCoordinates::BaseGCSPtr currentGCSGeoid;
-
-   
-    // First test using WGS84 lat/long
-    currentGCSEllipsoid = GeoCoordinates::BaseGCS::CreateGCS(L"LL84");
-
-    GeoPoint point1;
-    point1.longitude = -71;
-    point1.latitude = 48;
-    point1.elevation = 0.0;
-
-    DPoint3d xyz = {0.0, 0.0, 0.0};
-
-    EXPECT_TRUE(REPROJECT_Success == currentGCSEllipsoid->XYZFromLatLong(xyz, point1));
-   
-    EXPECT_TRUE(REPROJECT_Success == currentGCSEllipsoid->LatLongFromXYZ(point1, xyz));
-
-    EXPECT_NEAR(point1.longitude, -71, 0.00001);
-    EXPECT_NEAR(point1.latitude, 48, 0.00001);
-    EXPECT_NEAR(point1.elevation, 0.0, 0.001);
-
-    point1.longitude = -71;
-    point1.latitude = 48;
-    point1.elevation = 0.0;
-
-    // Same test but this time we use a geoid based GCS
-    currentGCSGeoid =  GeoCoordinates::BaseGCS::CreateGCS(L"LL84");
-    currentGCSGeoid->SetVerticalDatumCode(GeoCoordinates::vdcGeoid);
-
-    DPoint3d xyz2 = {0.0, 0.0, 0.0};
-    EXPECT_TRUE(REPROJECT_Success == currentGCSGeoid->XYZFromLatLong(xyz2, point1));
-   
-    EXPECT_TRUE(REPROJECT_Success == currentGCSGeoid->LatLongFromXYZ(point1, xyz2));
-
-    // Round trip will yield the same result.
-    EXPECT_NEAR(point1.longitude, -71, 0.00001);
-    EXPECT_NEAR(point1.latitude, 48, 0.00001);
-    EXPECT_NEAR(point1.elevation, 0.0, 0.001);
-
-    // All we know is that XYZ values are different
-    EXPECT_TRUE(xyz2.x != xyz.x);
-    EXPECT_TRUE(xyz2.y != xyz.y);
-    EXPECT_TRUE(xyz2.z != xyz.z);
-
-    // Now we will make computation at precise locations on Earth
-
-    // Equator on Greenwhich
-    GeoPoint pointEquatorGreenwich;
-    pointEquatorGreenwich.longitude = 0;
-    pointEquatorGreenwich.latitude = 0;
-    pointEquatorGreenwich.elevation = 0.0;
-
-    EXPECT_TRUE(REPROJECT_Success == currentGCSEllipsoid->XYZFromLatLong(xyz, pointEquatorGreenwich));
-
-    EXPECT_TRUE(REPROJECT_Success == currentGCSGeoid->XYZFromLatLong(xyz2, pointEquatorGreenwich));
-
-    EXPECT_NEAR(xyz.x - xyz2.x, -17.1630, 0.01); // The X value should represent the geoid separation
-    EXPECT_NEAR(xyz.y, xyz2.y, 0.001);
-    EXPECT_NEAR(xyz.z, xyz2.z, 0.001);
-
-    GeoPoint pointEquatorMinus90;
-    pointEquatorMinus90.longitude = -90;
-    pointEquatorMinus90.latitude = 0;
-    pointEquatorMinus90.elevation = 0.0;
-
-    EXPECT_TRUE(REPROJECT_Success == currentGCSEllipsoid->XYZFromLatLong(xyz, pointEquatorMinus90));
-
-    EXPECT_TRUE(REPROJECT_Success == currentGCSGeoid->XYZFromLatLong(xyz2, pointEquatorMinus90));
-
-    EXPECT_NEAR(xyz.x, xyz2.x, 0.001); 
-    EXPECT_NEAR(xyz.y - xyz2.y, -4.2873, 0.01); // The Y value should represent the geoid separation
-    EXPECT_NEAR(xyz.z, xyz2.z, 0.001);
-
-    GeoPoint pointEquatorPlus90;
-    pointEquatorPlus90.longitude = 90;
-    pointEquatorPlus90.latitude = 0;
-    pointEquatorPlus90.elevation = 0.0;
-
-    EXPECT_TRUE(REPROJECT_Success == currentGCSEllipsoid->XYZFromLatLong(xyz, pointEquatorPlus90));
-
-    EXPECT_TRUE(REPROJECT_Success == currentGCSGeoid->XYZFromLatLong(xyz2, pointEquatorPlus90));
-
-    EXPECT_NEAR(xyz.x, xyz2.x, 0.001); 
-    EXPECT_NEAR(xyz.y - xyz2.y, 63.2371, 0.01); // The Y value should represent the geoid separation
-    EXPECT_NEAR(xyz.z, xyz2.z, 0.001);
-
-    GeoPoint pointNorthPole;
-    pointNorthPole.longitude = 0.0;
-    pointNorthPole.latitude = 90;
-    pointNorthPole.elevation = 0.0;
-
-    EXPECT_TRUE(REPROJECT_Success == currentGCSEllipsoid->XYZFromLatLong(xyz, pointNorthPole));
-
-    EXPECT_TRUE(REPROJECT_Success == currentGCSGeoid->XYZFromLatLong(xyz2, pointNorthPole));
-
-    EXPECT_NEAR(xyz.x, xyz2.x, 0.001); 
-    EXPECT_NEAR(xyz.y, xyz2.y, 0.001); 
-    EXPECT_NEAR(xyz.z - xyz2.z, -13.605, 0.001); // The Z value should represent the geoid separation
-
-    GeoPoint pointSouthPole;
-    pointSouthPole.longitude = 0.0;
-    pointSouthPole.latitude = -90;
-    pointSouthPole.elevation = 0.0;
-
-    EXPECT_TRUE(REPROJECT_Success == currentGCSEllipsoid->XYZFromLatLong(xyz, pointSouthPole));
-
-    EXPECT_TRUE(REPROJECT_Success == currentGCSGeoid->XYZFromLatLong(xyz2, pointSouthPole));
-
-    EXPECT_NEAR(xyz.x, xyz2.x, 0.001); 
-    EXPECT_NEAR(xyz.y, xyz2.y, 0.001); 
-    EXPECT_NEAR(xyz.z - xyz2.z, -29.5350, 0.001); // The Z value should represent the geoid separation
-    }
-
-//==================================================================================
-// Domain
-//==================================================================================
-TEST_F (GCSSpecificTransformTester, KuwaitUtilityInstanciationFailureTest)
-    {
-    GeoCoordinates::BaseGCSPtr currentGCS;
-
-   
-    currentGCS = GeoCoordinates::BaseGCS::CreateGCS(L"KuwaitUtility.KTM");
-
-    EXPECT_TRUE(currentGCS.IsValid());
-    }
-
-    
-//==================================================================================
-// Domain
-//==================================================================================
-TEST_F (GCSSpecificTransformTester, SpecificWKT1)
-    {
-    GeoCoordinates::BaseGCSPtr currentGCS;
-
-   
-    currentGCS = GeoCoordinates::BaseGCS::CreateGCS();
-
-    WString wellKnownText = L"COMPD_CS[\"LKS92 / Latvia TM + EGM96 geoid height\",PROJCS[\"LKS92 / Latvia TM\",GEOGCS[\"LKS92\",DATUM[\"Latvia_1992\",SPHEROID[\"GRS 1980\",6378137,298.257222101,AUTHORITY[\"EPSG\",\"7019\"]],TOWGS84[0,0,0,0,0,0,0],AUTHORITY[\"EPSG\",\"6661\"]],PRIMEM[\"Greenwich\",0,AUTHORITY[\"EPSG\",\"8901\"]],UNIT[\"degree\",0.0174532925199433,AUTHORITY[\"EPSG\",\"9122\"]],AUTHORITY[\"EPSG\",\"4661\"]],PROJECTION[\"Transverse_Mercator\"],PARAMETER[\"latitude_of_origin\",0],PARAMETER[\"central_meridian\",24],PARAMETER[\"scale_factor\",0.9996],PARAMETER[\"false_easting\",500000],PARAMETER[\"false_northing\",-6000000],UNIT[\"metre\",1,AUTHORITY[\"EPSG\",\"9001\"]],AUTHORITY[\"EPSG\",\"3059\"]],VERT_CS[\"EGM96 geoid height\",VERT_DATUM[\"EGM96 geoid\",2005,AUTHORITY[\"EPSG\",\"5171\"],EXTENSION[\"PROJ4_GRIDS\",\"egm96_15.gtx\"]],UNIT[\"metre\",1,AUTHORITY[\"EPSG\",\"9001\"]],AXIS[\"Up\",UP],AUTHORITY[\"EPSG\",\"5773\"]]]";
-
-    EXPECT_TRUE(SUCCESS == currentGCS->InitFromWellKnownText(NULL, NULL, GeoCoordinates::BaseGCS::wktFlavorOGC, wellKnownText.c_str()));
-
-    EXPECT_TRUE(currentGCS->IsValid());
-
-    EXPECT_TRUE(currentGCS->GetVerticalDatumCode() == GeoCoordinates::vdcGeoid);
-    }
-
-//==================================================================================
-// Domain
-//==================================================================================
-TEST_F (GCSSpecificTransformTester, SpecificWKT2)
-    {
-    GeoCoordinates::BaseGCSPtr currentGCS;
-
-   
-    currentGCS = GeoCoordinates::BaseGCS::CreateGCS();
-
-    WString wellKnownText = L"PROJCS[\"WGS 84 / UTM zone 13N\",GEOGCS[\"WGS 84\",DATUM[\"WGS_1984\",SPHEROID[\"WGS 84\",6378137,298.257223563,AUTHORITY[\"EPSG\",\"7030\"]],AUTHORITY[\"EPSG\",\"6326\"]],PRIMEM[\"Greenwich\",0,AUTHORITY[\"EPSG\",\"8901\"]],UNIT[\"degree\",0.0174532925199433,AUTHORITY[\"EPSG\",\"9122\"]],AUTHORITY[\"EPSG\",\"4326\"]],PROJECTION[\"Transverse_Mercator\"],PARAMETER[\"latitude_of_origin\",0],PARAMETER[\"central_meridian\",-105],PARAMETER[\"scale_factor\",0.9996],PARAMETER[\"false_easting\",500000],PARAMETER[\"false_northing\",0],UNIT[\"metre\",1,AUTHORITY[\"EPSG\",\"9001\"]],AXIS[\"Easting\",EAST],AXIS[\"Northing\",NORTH],AUTHORITY[\"EPSG\",\"32613\"]]";
-
-    EXPECT_TRUE(SUCCESS == currentGCS->InitFromWellKnownText(NULL, NULL, GeoCoordinates::BaseGCS::wktFlavorOGC, wellKnownText.c_str()));
-
-    EXPECT_TRUE(currentGCS->IsValid());
-
-    }
-
-//==================================================================================
-// Domain
-//==================================================================================
-TEST_F (GCSSpecificTransformTester, SpecificWKT3)
-    {
-    GeoCoordinates::BaseGCSPtr currentGCS;
-
-   
-    currentGCS = GeoCoordinates::BaseGCS::CreateGCS();
-
-    WString wellKnownText = L"PROJCS[\"WGS 84 / UTM zone 13N\",GEOGCS[\"EPSG:6326\",DATUM[\"EPSG:6326\",SPHEROID[\"EPSG:7030\",6378137.000,298.25722360]],PRIMEM[\"Greenwich\",0],UNIT[\"Degree\",0.017453292519943295]],PROJECTION[\"Transverse Mercator\"],PARAMETER[\"False Easting\",500000.000],PARAMETER[\"False Northing\",0.000],PARAMETER[\"Scale Reduction\",0.999600000000],PARAMETER[\"Central Meridian\",-105.00000000000003],PARAMETER[\"Origin Latitude\",0.00000000000000],UNIT[\"Meter\",1.00000000000000]]";
-
-    EXPECT_TRUE(SUCCESS == currentGCS->InitFromWellKnownText(NULL, NULL, GeoCoordinates::BaseGCS::wktFlavorOGC, wellKnownText.c_str()));
-
-    EXPECT_TRUE(currentGCS->IsValid());
-
-    }
-
-//==================================================================================
-// Domain
-//==================================================================================
-TEST_F (GCSSpecificTransformTester, SpecificWKT4)
-    {
-    GeoCoordinates::BaseGCSPtr currentGCS;
-
-   
-    currentGCS = GeoCoordinates::BaseGCS::CreateGCS();
-
-    WString wellKnownText = L"PROJCS[\"UTM84-13N\",GEOGCS[\"LL84\",DATUM[\"WGS84\",SPHEROID[\"WGS84\",6378137.000,298.25722293]],PRIMEM[\"Greenwich\",0],UNIT[\"Degree\",0.017453292519943295]],PROJECTION[\"Universal Transverse Mercator System\"],PARAMETER[\"UTM Zone Number (1 - 60)\",13.0],PARAMETER[\"Hemisphere, North or South\",1.0],UNIT[\"Meter\",1.00000000000000]]";
-
-    EXPECT_TRUE(SUCCESS == currentGCS->InitFromWellKnownText(NULL, NULL, GeoCoordinates::BaseGCS::wktFlavorOGC, wellKnownText.c_str()));
-
-    EXPECT_TRUE(currentGCS->IsValid());
-
-    }
-
-//==================================================================================
-// Domain
-//==================================================================================
-TEST_F (GCSSpecificTransformTester, SpecificWKT5)
-    {
-    GeoCoordinates::BaseGCSPtr currentGCS;
-
-   
-    currentGCS = GeoCoordinates::BaseGCS::CreateGCS();
-
-    WString wellKnownText = L"COMPD_CS[\"WGS84/UTM17N + EGM96 geoid height\",PROJCS[\"WGS 84 / UTM zone 17N\",GEOGCS[\"WGS 84\",DATUM[\"WGS_1984\",SPHEROID[\"WGS 84\",6378137,298.257223563,AUTHORITY[\"EPSG\",\"7030\"]],AUTHORITY[\"EPSG\",\"6326\"]],PRIMEM[\"Greenwich\",0,AUTHORITY[\"EPSG\",\"8901\"]],UNIT[\"degree\",0.0174532925199433,AUTHORITY[\"EPSG\",\"9122\"]],AUTHORITY[\"EPSG\",\"4326\"]],PROJECTION[\"Transverse_Mercator\"],PARAMETER[\"latitude_of_origin\",0],PARAMETER[\"central_meridian\",-81],PARAMETER[\"scale_factor\",0.9996],PARAMETER[\"false_easting\",500000],PARAMETER[\"false_northing\",0],UNIT[\"metre\",1,AUTHORITY[\"EPSG\",\"9001\"]],AXIS[\"Easting\",EAST],AXIS[\"Northing\",NORTH],AUTHORITY[\"EPSG\",\"32617\"]],VERT_CS[\"EGM96 geoid height\",VERT_DATUM[\"EGM96 geoid\",2005]]]";
-
-    EXPECT_TRUE(SUCCESS == currentGCS->InitFromWellKnownText(NULL, NULL, GeoCoordinates::BaseGCS::wktFlavorOGC, wellKnownText.c_str()));
-
-    EXPECT_TRUE(currentGCS->IsValid());
-
-    }
-
-
-//==================================================================================
-// Domain
-//==================================================================================
-TEST_F (GCSSpecificTransformTester, SpecificWKT6)
-    {
-    GeoCoordinates::BaseGCSPtr currentGCS;
-
-   
-    currentGCS = GeoCoordinates::BaseGCS::CreateGCS();
-
-    WString wellKnownText = L"PROJCS[\"NAD83(2011) / Florida East (ftUS)\",GEOGCS[\"NAD83(2011)\",DATUM[\"NAD_1983_2011\",SPHEROID[\"GRS 1980\",6378137,298.257222101,AUTHORITY[\"EPSG\",\"7019\"]],AUTHORITY[\"EPSG\",\"1116\"]],PRIMEM[\"Greenwich\",0,AUTHORITY[\"EPSG\",\"8901\"]],UNIT[\"degree\",0.0174532925199433,AUTHORITY[\"EPSG\",\"9122\"]],AUTHORITY[\"EPSG\",\"6318\"]],PROJECTION[\"Transverse_Mercator\"],PARAMETER[\"latitude_of_origin\",24.33333333333333],PARAMETER[\"central_meridian\",-81],PARAMETER[\"scale_factor\",0.999941177],PARAMETER[\"false_easting\",656166.667],PARAMETER[\"false_northing\",0],UNIT[\"US survey foot\",0.3048006096012192,AUTHORITY[\"EPSG\",\"9003\"]],AXIS[\"X\",EAST],AXIS[\"Y\",NORTH],AUTHORITY[\"EPSG\",\"6438\"]]";
-
-    EXPECT_TRUE(SUCCESS == currentGCS->InitFromWellKnownText(NULL, NULL, GeoCoordinates::BaseGCS::wktFlavorOGC, wellKnownText.c_str()));
-
-    EXPECT_TRUE(currentGCS->IsValid());
-
-    }
-//==================================================================================
-// Domain
-//==================================================================================
-TEST_F (GCSSpecificTransformTester, SpecificWKT7)
-    {
-    GeoCoordinates::BaseGCSPtr currentGCS;
-
-   
-    currentGCS = GeoCoordinates::BaseGCS::CreateGCS();
-
-    // This WKT originates from a 3MX file that did not work. As expected the WKT parsing worked so the problem was elsewhere but we kept this test as regression.
-    WString wellKnownText = L"PROJCS[\"WGS 84 / UTM zone 18N\",GEOGCS[\"WGS 84\",DATUM[\"WGS_1984\",SPHEROID[\"WGS 84\",6378137,298.257223563,AUTHORITY[\"EPSG\",\"7030\"]],AUTHORITY[\"EPSG\",\"6326\"]],PRIMEM[\"Greenwich\",0,AUTHORITY[\"EPSG\",\"8901\"]],UNIT[\"degree\",0.0174532925199433,AUTHORITY[\"EPSG\",\"9122\"]],AUTHORITY[\"EPSG\",\"4326\"]],PROJECTION[\"Transverse_Mercator\"],PARAMETER[\"latitude_of_origin\",0],PARAMETER[\"central_meridian\",-75],PARAMETER[\"scale_factor\",0.9996],PARAMETER[\"false_easting\",500000],PARAMETER[\"false_northing\",0],UNIT[\"metre\",1,AUTHORITY[\"EPSG\",\"9001\"]],AXIS[\"Easting\",EAST],AXIS[\"Northing\",NORTH],AUTHORITY[\"EPSG\",\"32618\"]]";
-
-    EXPECT_TRUE(SUCCESS == currentGCS->InitFromWellKnownText(NULL, NULL, GeoCoordinates::BaseGCS::wktFlavorOGC, wellKnownText.c_str()));
-
-    EXPECT_TRUE(currentGCS->IsValid());
-
-    }
-
-//==================================================================================
-// Domain
-//==================================================================================
-TEST_F (GCSSpecificTransformTester, SpecificWKT8)
-    {
-    GeoCoordinates::BaseGCSPtr currentGCS;
-
-   
-    currentGCS = GeoCoordinates::BaseGCS::CreateGCS();
-
-    // This WKT originates from a client, apparently obtained through FME (which should use CSMAP?!)
-    WString wellKnownText = L"PROJCS[\"WGS_1984_Web_Mercator_Auxiliary_Sphere\", GEOGCS[\"GCS_WGS_1984\", DATUM[\"D_WGS_1984\", SPHEROID[\"WGS_1984\",6378137.0,298.257223563]], PRIMEM[\"Greenwich\",0.0], UNIT[\"Degree\",0.0174532925199433]], PROJECTION[\"Mercator_Auxiliary_Sphere\"], PARAMETER[\"False_Easting\",0.0], PARAMETER[\"False_Northing\",0.0], PARAMETER[\"Central_Meridian\",0.0], PARAMETER[\"Standard_Parallel_1\",0.0],PARAMETER[\"Auxiliary_Sphere_Type\",0.0], UNIT[\"Meter\",1.0]]";
-
-    EXPECT_TRUE(SUCCESS == currentGCS->InitFromWellKnownText(NULL, NULL, GeoCoordinates::BaseGCS::wktFlavorOGC, wellKnownText.c_str()));
-
-    EXPECT_TRUE(currentGCS->IsValid());
-
-    }
-
-//==================================================================================
-// Domain
-//==================================================================================
-TEST_F (GCSSpecificTransformTester, SpecificWKT9)
-    {
-    GeoCoordinates::BaseGCSPtr currentGCS;
-
-   
-    currentGCS = GeoCoordinates::BaseGCS::CreateGCS();
-
-    // This WKT originates from a client for a 3MX
-    WString wellKnownText = L"PROJCS[\"NAD83 / Pennsylvania South (ftUS)\",GEOGCS[\"NAD83\",DATUM[\"North_American_Datum_1983\",SPHEROID[\"GRS 1980\",6378137,298.257222101,AUTHORITY[\"EPSG\",\"7019\"]],TOWGS84[0,0,0,0,0,0,0],AUTHORITY[\"EPSG\",\"6269\"]],PRIMEM[\"Greenwich\",0,AUTHORITY[\"EPSG\",\"8901\"]],UNIT[\"degree\",0.0174532925199433,AUTHORITY[\"EPSG\",\"9122\"]],AUTHORITY[\"EPSG\",\"4269\"]],PROJECTION[\"Lambert_Conformal_Conic_2SP\"],PARAMETER[\"standard_parallel_1\",40.96666666666667],PARAMETER[\"standard_parallel_2\",39.93333333333333],PARAMETER[\"latitude_of_origin\",39.33333333333334],PARAMETER[\"central_meridian\",-77.75],PARAMETER[\"false_easting\",1968500],PARAMETER[\"false_northing\",0],UNIT[\"US survey foot\",0.3048006096012192,AUTHORITY[\"EPSG\",\"9003\"]],AXIS[\"X\",EAST],AXIS[\"Y\",NORTH],AUTHORITY[\"EPSG\",\"2272\"]]";
-
-    EXPECT_TRUE(SUCCESS == currentGCS->InitFromWellKnownText(NULL, NULL, GeoCoordinates::BaseGCS::wktFlavorOGC, wellKnownText.c_str()));
-
-    EXPECT_TRUE(currentGCS->IsValid());
-
-    }
-
-
-//==================================================================================
-// Domain
-//==================================================================================
-TEST_F (GCSSpecificTransformTester, SpecificWKT10)
-    {
-    GeoCoordinates::BaseGCSPtr currentGCS;
-
-   
-    currentGCS = GeoCoordinates::BaseGCS::CreateGCS();
-
-    // This WKT originates from a client for a 3MX
-    WString wellKnownText = L"PROJCS[\"Quebec MTM Zone 10 (NAD 27)\",GEOGCS[\"NAD 27 (Canada)\",DATUM[\"NAD 27 (Canada)\",SPHEROID[\"Clarke 1866\",6378206.4,294.9786982]],PRIMEM[\"Greenwich\",0],UNIT[\"Decimal Degree\",0.0174532925199433]],PROJECTION[\"Transverse_Mercator\"],PARAMETER[\"Scale_Factor\",0.9999],PARAMETER[\"Central_Meridian\",-79.500000],PARAMETER[\"False_Easting\",304800.00000],UNIT[\"Meter\",1.000000]]";
-
-    EXPECT_TRUE(SUCCESS == currentGCS->InitFromWellKnownText(NULL, NULL, GeoCoordinates::BaseGCS::wktFlavorOGC, wellKnownText.c_str()));
-
-    EXPECT_TRUE(currentGCS->IsValid());
-
-    }
-
-//==================================================================================
-// Domain
-//==================================================================================
-TEST_F (GCSSpecificTransformTester, SpecificWKT11)
-    {
-    GeoCoordinates::BaseGCSPtr currentGCS;
-
-   
-    currentGCS = GeoCoordinates::BaseGCS::CreateGCS();
-
-    // This WKT originates from a client for a 3MX
-    WString wellKnownText = L"PROJCS[\"Czech/JTSK.Krovak\",GEOGCS[\"Czech/JTSK.LL\",DATUM[\"Czech/JTSK\",SPHEROID[\"BESSEL\",6377397.155,299.15281283],TOWGS84[570.6934,85.6936,462.8393,-4.998250,-1.586630,-5.261140,3.54301550]],PRIMEM[\"Ferro\", -17.6666666666667],UNIT[\"Degree\",0.017453292519943295]],PROJECTION[\"Krovak Oblique Conformal Conic\"],PARAMETER[\"Central Meridian\",-17.66666666666667],PARAMETER[\"Origin Latitude\",49.50000000000000],PARAMETER[\"Oblique Pole Longitude\",42.50000000000000],PARAMETER[\"Oblique Pole Latitude\",59.75759855555555],PARAMETER[\"Oblique Cone Standard Parallel\",78.50000000000000],PARAMETER[\"False Easting\",0.000],PARAMETER[\"False Northing\",0.000],PARAMETER[\"Scale Reduction\",0.999900000000],UNIT[\"Meter\",1.00000000000000]]";
-<<<<<<< HEAD
-
-=======
->>>>>>> b9f8e6b9
-    EXPECT_TRUE(SUCCESS == currentGCS->InitFromWellKnownText(NULL, NULL, GeoCoordinates::BaseGCS::wktFlavorOGC, wellKnownText.c_str()));
-
-    EXPECT_TRUE(currentGCS->IsValid());
-
-    }
-
-<<<<<<< HEAD
-
-=======
->>>>>>> b9f8e6b9
-//==================================================================================
-// Domain
-//==================================================================================
-TEST_F (GCSSpecificTransformTester, ElevationTransfo1)
-    {
-    GeoCoordinates::BaseGCSPtr fromGCS;
-    GeoCoordinates::BaseGCSPtr toGCS;
-
-   
-    fromGCS = GeoCoordinates::BaseGCS::CreateGCS();
-    toGCS = GeoCoordinates::BaseGCS::CreateGCS();
-
-    WString wellKnownText1 = L"PROJCS[\"WGS 84 / UTM zone 32N\",GEOGCS[\"WGS 84\",DATUM[\"WGS_1984\",SPHEROID[\"WGS 84\",6378137,298.257223563,AUTHORITY[\"EPSG\",\"7030\"]],AUTHORITY[\"EPSG\",\"6326\"]],PRIMEM[\"Greenwich\",0,AUTHORITY[\"EPSG\",\"8901\"]],UNIT[\"degree\",0.0174532925199433,AUTHORITY[\"EPSG\",\"9122\"]],AUTHORITY[\"EPSG\",\"4326\"]],PROJECTION[\"Transverse_Mercator\"],PARAMETER[\"latitude_of_origin\",0],PARAMETER[\"central_meridian\",9],PARAMETER[\"scale_factor\",0.9996],PARAMETER[\"false_easting\",500000],PARAMETER[\"false_northing\",0],UNIT[\"metre\",1,AUTHORITY[\"EPSG\",\"9001\"]],AXIS[\"Easting\",EAST],AXIS[\"Northing\",NORTH],AUTHORITY[\"EPSG\",\"32632\"]]";
-
-    WString wellKnownText2 = L"COMPD_CS[\"WGS 84 / UTM zone 32N + EGM96 geoid height\",PROJCS[\"WGS 84 / UTM zone32N\",GEOGCS[\"WGS 84\",DATUM[\"WGS_1984\",SPHEROID[\"WGS 84\",6378137,298.257223563,AUTHORITY[\"EPSG\",\"7030\"]],AUTHORITY[\"EPSG\",\"6326\"]],PRIMEM[\"Greenwich\",0,AUTHORITY[\"EPSG\",\"8901\"]],UNIT[\"degree\",0.0174532925199433,AUTHORITY[\"EPSG\",\"9122\"]],AUTHORITY[\"EPSG\",\"4326\"]],PROJECTION[\"Transverse_Mercator\"],PARAMETER[\"latitude_of_origin\",0],PARAMETER[\"central_meridian\",9],PARAMETER[\"scale_factor\",0.9996],PARAMETER[\"false_easting\",500000],PARAMETER[\"false_northing\",0],UNIT[\"metre\",1,AUTHORITY[\"EPSG\",\"9001\"]],AXIS[\"Easting\",EAST],AXIS[\"Northing\",NORTH],AUTHORITY[\"EPSG\",\"32632\"]],VERT_CS[\"EGM96 geoid height\",VERT_DATUM[\"EGM96 geoid\",2005,EXTENSION[\"PROJ4_GRIDS\",\"egm96_15.gtx\"],AUTHORITY[\"EPSG\",\"5171\"]],UNIT[\"metre\",1,AUTHORITY[\"EPSG\",\"9001\"]],AXIS[\"Up\",UP],AUTHORITY[\"EPSG\",\"5773\"]]]";
-
-    EXPECT_TRUE(SUCCESS == fromGCS->InitFromWellKnownText(NULL, NULL, GeoCoordinates::BaseGCS::wktFlavorOGC, wellKnownText1.c_str()));
-
-
-    EXPECT_TRUE(fromGCS->IsValid());
-
-    EXPECT_TRUE(SUCCESS == toGCS->InitFromWellKnownText(NULL, NULL, GeoCoordinates::BaseGCS::wktFlavorOGC, wellKnownText2.c_str()));
-
-    EXPECT_TRUE(toGCS->IsValid());
-
-    fromGCS->SetReprojectElevation(true);
-    toGCS->SetReprojectElevation(true);
-
-    GeoPoint fromGeoPoint;
-    GeoPoint toGeoPoint;
-   
-
-    fromGeoPoint.longitude=6.6922634698675436;
-    fromGeoPoint.latitude=43.955776401074210;
-    fromGeoPoint.elevation=611.48800000000006;
-
-
-    EXPECT_TRUE(REPROJECT_Success == fromGCS->LatLongFromLatLong(toGeoPoint, fromGeoPoint, *toGCS));
-
-    EXPECT_TRUE(toGeoPoint.elevation != fromGeoPoint.elevation);
-
-
-    }
-
-//==================================================================================
-// Test generation WKT for london grid
-//==================================================================================
-TEST_F (GCSSpecificTransformTester, SpecificWKTGenerationLondonGrid)
-    {
-    GeoCoordinates::BaseGCSPtr currentGCS;
-
-   
-    currentGCS = GeoCoordinates::BaseGCS::CreateGCS(L"LondonGrid");
-
-    WString wellKnownText = L"";
-
-    EXPECT_TRUE(SUCCESS == currentGCS->GetWellKnownText(wellKnownText, GeoCoordinates::BaseGCS::wktFlavorOGC, false));
-
-    EXPECT_TRUE(currentGCS->IsValid());
-
-    }
-
-
-//==================================================================================
-// Domain
-//==================================================================================
-TEST_F (GCSSpecificTransformTester, IndianaDOT_InGCSTests)
-    {
-    GeoCoordinates::BaseGCSPtr currentGCS;
-
-  
-    GeoPoint2d testGeoPoint;
-    testGeoPoint.latitude = 42.0;
-    testGeoPoint.longitude = -85.0;
-    
-    DPoint2d resultPoint;
-    
-    currentGCS = GeoCoordinates::BaseGCS::CreateGCS(L"InGCS-Adams");
-    EXPECT_TRUE(currentGCS->IsValid());
-    EXPECT_TRUE(REPROJECT_Success == currentGCS->CartesianFromLatLong2D(resultPoint, testGeoPoint));
-    EXPECT_NEAR(resultPoint.x, 235857.321, 0.001);
-    EXPECT_NEAR(resultPoint.y, 197042.576, 0.001);
-
-    currentGCS = GeoCoordinates::BaseGCS::CreateGCS(L"InGCS-Allen");
-    EXPECT_TRUE(currentGCS->IsValid());
-    EXPECT_TRUE(REPROJECT_Success == currentGCS->CartesianFromLatLong2D(resultPoint, testGeoPoint));
-    EXPECT_NEAR(resultPoint.x, 244142.667, 0.001);
-    EXPECT_NEAR(resultPoint.y, 158173.879, 0.001);
-
-    currentGCS = GeoCoordinates::BaseGCS::CreateGCS(L"InGCS-Bartholomew");
-    EXPECT_TRUE(currentGCS->IsValid());
-    EXPECT_TRUE(REPROJECT_Success == currentGCS->CartesianFromLatLong2D(resultPoint, testGeoPoint));
-    EXPECT_NEAR(resultPoint.x, 310425.254, 0.001);
-    EXPECT_NEAR(resultPoint.y, 369491.117, 0.001);
-
-    currentGCS = GeoCoordinates::BaseGCS::CreateGCS(L"InGCS-Benton");
-    EXPECT_TRUE(currentGCS->IsValid());
-    EXPECT_TRUE(REPROJECT_Success == currentGCS->CartesianFromLatLong2D(resultPoint, testGeoPoint));
-    EXPECT_NEAR(resultPoint.x, 430567.721, 0.001);
-    EXPECT_NEAR(resultPoint.y, 210705.421, 0.001);
-
-    currentGCS = GeoCoordinates::BaseGCS::CreateGCS(L"InGCS-Blackford");
-    EXPECT_TRUE(currentGCS->IsValid());
-    EXPECT_TRUE(REPROJECT_Success == currentGCS->CartesianFromLatLong2D(resultPoint, testGeoPoint));
-    EXPECT_NEAR(resultPoint.x, 273141.593, 0.001);
-    EXPECT_NEAR(resultPoint.y, 252641.732, 0.001);
-
-    currentGCS = GeoCoordinates::BaseGCS::CreateGCS(L"InGCS-Boone");
-    EXPECT_TRUE(currentGCS->IsValid());
-    EXPECT_TRUE(REPROJECT_Success == currentGCS->CartesianFromLatLong2D(resultPoint, testGeoPoint));
-    EXPECT_NEAR(resultPoint.x, 364282.128, 0.001);
-    EXPECT_NEAR(resultPoint.y, 303618.467, 0.001);
-
-    currentGCS = GeoCoordinates::BaseGCS::CreateGCS(L"InGCS-Brown");
-    EXPECT_TRUE(currentGCS->IsValid());
-    EXPECT_TRUE(REPROJECT_Success == currentGCS->CartesianFromLatLong2D(resultPoint, testGeoPoint));
-    EXPECT_NEAR(resultPoint.x, 347710.206, 0.001);
-    EXPECT_NEAR(resultPoint.y, 369960.596, 0.001);
-
-    currentGCS = GeoCoordinates::BaseGCS::CreateGCS(L"InGCS-Carroll");
-    EXPECT_TRUE(currentGCS->IsValid());
-    EXPECT_TRUE(REPROJECT_Success == currentGCS->CartesianFromLatLong2D(resultPoint, testGeoPoint));
-    EXPECT_NEAR(resultPoint.x, 376709.323, 0.001);
-    EXPECT_NEAR(resultPoint.y, 215014.436, 0.001);
-
-    currentGCS = GeoCoordinates::BaseGCS::CreateGCS(L"InGCS-Cass");
-    EXPECT_TRUE(currentGCS->IsValid());
-    EXPECT_TRUE(REPROJECT_Success == currentGCS->CartesianFromLatLong2D(resultPoint, testGeoPoint));
-    EXPECT_NEAR(resultPoint.x, 355995.543, 0.001);
-    EXPECT_NEAR(resultPoint.y, 197988.761, 0.001);
-
-    currentGCS = GeoCoordinates::BaseGCS::CreateGCS(L"InGCS-Clark");
-    EXPECT_TRUE(currentGCS->IsValid());
-    EXPECT_TRUE(REPROJECT_Success == currentGCS->CartesianFromLatLong2D(resultPoint, testGeoPoint));
-    EXPECT_NEAR(resultPoint.x, 289711.598, 0.001);
-    EXPECT_NEAR(resultPoint.y, 463672.324, 0.001);
-
-    currentGCS = GeoCoordinates::BaseGCS::CreateGCS(L"InGCS-Clay");
-    EXPECT_TRUE(currentGCS->IsValid());
-    EXPECT_TRUE(REPROJECT_Success == currentGCS->CartesianFromLatLong2D(resultPoint, testGeoPoint));
-    EXPECT_NEAR(resultPoint.x, 418137.860, 0.001);
-    EXPECT_NEAR(resultPoint.y, 354724.927, 0.001);
-
-    currentGCS = GeoCoordinates::BaseGCS::CreateGCS(L"InGCS-Clinton");
-    EXPECT_TRUE(currentGCS->IsValid());
-    EXPECT_TRUE(REPROJECT_Success == currentGCS->CartesianFromLatLong2D(resultPoint, testGeoPoint));
-    EXPECT_NEAR(resultPoint.x, 372567.295, 0.001);
-    EXPECT_NEAR(resultPoint.y, 242697.736, 0.001);
-
-    currentGCS = GeoCoordinates::BaseGCS::CreateGCS(L"InGCS-Crawford");
-    EXPECT_TRUE(currentGCS->IsValid());
-    EXPECT_TRUE(REPROJECT_Success == currentGCS->CartesianFromLatLong2D(resultPoint, testGeoPoint));
-    EXPECT_NEAR(resultPoint.x, 364280.761 , 0.001);
-    EXPECT_NEAR(resultPoint.y, 470138.638, 0.001);
-
-    currentGCS = GeoCoordinates::BaseGCS::CreateGCS(L"InGCS-Daviess");
-    EXPECT_TRUE(currentGCS->IsValid());
-    EXPECT_TRUE(REPROJECT_Success == currentGCS->CartesianFromLatLong2D(resultPoint, testGeoPoint));
-    EXPECT_NEAR(resultPoint.x, 413993.876, 0.001);
-    EXPECT_NEAR(resultPoint.y, 432329.722, 0.001);
-
-    currentGCS = GeoCoordinates::BaseGCS::CreateGCS(L"InGCS-Dearborn");
-    EXPECT_TRUE(currentGCS->IsValid());
-    EXPECT_TRUE(REPROJECT_Success == currentGCS->CartesianFromLatLong2D(resultPoint, testGeoPoint));
-    EXPECT_NEAR(resultPoint.x, 231714.683, 0.001);
-    EXPECT_NEAR(resultPoint.y, 408002.771, 0.001);
-
-    currentGCS = GeoCoordinates::BaseGCS::CreateGCS(L"InGCS-Decatur");
-    EXPECT_TRUE(currentGCS->IsValid());
-    EXPECT_TRUE(REPROJECT_Success == currentGCS->CartesianFromLatLong2D(resultPoint, testGeoPoint));
-    EXPECT_NEAR(resultPoint.x, 293855.057, 0.001);
-    EXPECT_NEAR(resultPoint.y, 358247.257, 0.001);
-
-    currentGCS = GeoCoordinates::BaseGCS::CreateGCS(L"InGCS-DeKalb");
-    EXPECT_TRUE(currentGCS->IsValid());
-    EXPECT_TRUE(REPROJECT_Success == currentGCS->CartesianFromLatLong2D(resultPoint, testGeoPoint));
-    EXPECT_NEAR(resultPoint.x, 235857.313, 0.001);
-    EXPECT_NEAR(resultPoint.y, 119303.715, 0.001);
-
-    currentGCS = GeoCoordinates::BaseGCS::CreateGCS(L"InGCS-Delaware");
-    EXPECT_TRUE(currentGCS->IsValid());
-    EXPECT_TRUE(REPROJECT_Success == currentGCS->CartesianFromLatLong2D(resultPoint, testGeoPoint));
-    EXPECT_NEAR(resultPoint.x, 273141.593, 0.001);
-    EXPECT_NEAR(resultPoint.y, 252641.732, 0.001);
-
-    currentGCS = GeoCoordinates::BaseGCS::CreateGCS(L"InGCS-Dubois");
-    EXPECT_TRUE(currentGCS->IsValid());
-    EXPECT_TRUE(REPROJECT_Success == currentGCS->CartesianFromLatLong2D(resultPoint, testGeoPoint));
-    EXPECT_NEAR(resultPoint.x, 401565.536, 0.001);
-    EXPECT_NEAR(resultPoint.y, 459787.679, 0.001);
-
-    currentGCS = GeoCoordinates::BaseGCS::CreateGCS(L"InGCS-Elkhart");
-    EXPECT_TRUE(currentGCS->IsValid());
-    EXPECT_TRUE(REPROJECT_Success == currentGCS->CartesianFromLatLong2D(resultPoint, testGeoPoint));
-    EXPECT_NEAR(resultPoint.x, 310425.747, 0.001);
-    EXPECT_NEAR(resultPoint.y, 186285.784, 0.001);
-
-    currentGCS = GeoCoordinates::BaseGCS::CreateGCS(L"InGCS-Fayette");
-    EXPECT_TRUE(currentGCS->IsValid());
-    EXPECT_TRUE(REPROJECT_Success == currentGCS->CartesianFromLatLong2D(resultPoint, testGeoPoint));
-    EXPECT_NEAR(resultPoint.x, 244142.696 , 0.001);
-    EXPECT_NEAR(resultPoint.y, 341391.242, 0.001);
-
-    currentGCS = GeoCoordinates::BaseGCS::CreateGCS(L"InGCS-Floyd");
-    EXPECT_TRUE(currentGCS->IsValid());
-    EXPECT_TRUE(REPROJECT_Success == currentGCS->CartesianFromLatLong2D(resultPoint, testGeoPoint));
-    EXPECT_NEAR(resultPoint.x, 289711.598, 0.001);
-    EXPECT_NEAR(resultPoint.y, 463672.324, 0.001);
-
-    currentGCS = GeoCoordinates::BaseGCS::CreateGCS(L"InGCS-Fountain");
-    EXPECT_TRUE(currentGCS->IsValid());
-    EXPECT_TRUE(REPROJECT_Success == currentGCS->CartesianFromLatLong2D(resultPoint, testGeoPoint));
-    EXPECT_NEAR(resultPoint.x, 430566.959, 0.001);
-    EXPECT_NEAR(resultPoint.y, 266225.351, 0.001);
-
-    currentGCS = GeoCoordinates::BaseGCS::CreateGCS(L"InGCS-Franklin");
-    EXPECT_TRUE(currentGCS->IsValid());
-    EXPECT_TRUE(REPROJECT_Success == currentGCS->CartesianFromLatLong2D(resultPoint, testGeoPoint));
-    EXPECT_NEAR(resultPoint.x, 244142.696, 0.001);
-    EXPECT_NEAR(resultPoint.y, 341391.242, 0.001);
-
-    currentGCS = GeoCoordinates::BaseGCS::CreateGCS(L"InGCS-Fulton");
-    EXPECT_TRUE(currentGCS->IsValid());
-    EXPECT_TRUE(REPROJECT_Success == currentGCS->CartesianFromLatLong2D(resultPoint, testGeoPoint));
-    EXPECT_NEAR(resultPoint.x, 347710.313, 0.001);
-    EXPECT_NEAR(resultPoint.y, 158990.378, 0.001);
-
-    currentGCS = GeoCoordinates::BaseGCS::CreateGCS(L"InGCS-Gibson");
-    EXPECT_TRUE(currentGCS->IsValid());
-    EXPECT_TRUE(REPROJECT_Success == currentGCS->CartesianFromLatLong2D(resultPoint, testGeoPoint));
-    EXPECT_NEAR(resultPoint.x, 459565.693, 0.001);
-    EXPECT_NEAR(resultPoint.y, 466893.589, 0.001);
-
-    currentGCS = GeoCoordinates::BaseGCS::CreateGCS(L"InGCS-Grant");
-    EXPECT_TRUE(currentGCS->IsValid());
-    EXPECT_TRUE(REPROJECT_Success == currentGCS->CartesianFromLatLong2D(resultPoint, testGeoPoint));
-    EXPECT_NEAR(resultPoint.x, 297997.659, 0.001);
-    EXPECT_NEAR(resultPoint.y, 219487.851, 0.001);
-
-    currentGCS = GeoCoordinates::BaseGCS::CreateGCS(L"InGCS-Greene");
-    EXPECT_TRUE(currentGCS->IsValid());
-    EXPECT_TRUE(REPROJECT_Success == currentGCS->CartesianFromLatLong2D(resultPoint, testGeoPoint));
-    EXPECT_NEAR(resultPoint.x, 413993.876, 0.001);
-    EXPECT_NEAR(resultPoint.y, 432329.722, 0.001);
-
-    currentGCS = GeoCoordinates::BaseGCS::CreateGCS(L"InGCS-Hamilton");
-    EXPECT_TRUE(currentGCS->IsValid());
-    EXPECT_TRUE(REPROJECT_Success == currentGCS->CartesianFromLatLong2D(resultPoint, testGeoPoint));
-    EXPECT_NEAR(resultPoint.x, 322854.027, 0.001);
-    EXPECT_NEAR(resultPoint.y, 269702.978, 0.001);
-
-    currentGCS = GeoCoordinates::BaseGCS::CreateGCS(L"InGCS-Hancock");
-    EXPECT_TRUE(currentGCS->IsValid());
-    EXPECT_TRUE(REPROJECT_Success == currentGCS->CartesianFromLatLong2D(resultPoint, testGeoPoint));
-    EXPECT_NEAR(resultPoint.x, 306283.225, 0.001);
-    EXPECT_NEAR(resultPoint.y, 297287.836, 0.001);
-
-    currentGCS = GeoCoordinates::BaseGCS::CreateGCS(L"InGCS-Harrison");
-    EXPECT_TRUE(currentGCS->IsValid());
-    EXPECT_TRUE(REPROJECT_Success == currentGCS->CartesianFromLatLong2D(resultPoint, testGeoPoint));
-    EXPECT_NEAR(resultPoint.x, 335281.630, 0.001);
-    EXPECT_NEAR(resultPoint.y, 486340.679, 0.001);
-
-    currentGCS = GeoCoordinates::BaseGCS::CreateGCS(L"InGCS-Hendricks");
-    EXPECT_TRUE(currentGCS->IsValid());
-    EXPECT_TRUE(REPROJECT_Success == currentGCS->CartesianFromLatLong2D(resultPoint, testGeoPoint));
-    EXPECT_NEAR(resultPoint.x, 364282.128 , 0.001);
-    EXPECT_NEAR(resultPoint.y, 303618.467, 0.001);
-
-    currentGCS = GeoCoordinates::BaseGCS::CreateGCS(L"InGCS-Henry");
-    EXPECT_TRUE(currentGCS->IsValid());
-    EXPECT_TRUE(REPROJECT_Success == currentGCS->CartesianFromLatLong2D(resultPoint, testGeoPoint));
-    EXPECT_NEAR(resultPoint.x, 277284.487, 0.001);
-    EXPECT_NEAR(resultPoint.y, 285974.624, 0.001);
-
-    currentGCS = GeoCoordinates::BaseGCS::CreateGCS(L"InGCS-Howard");
-    EXPECT_TRUE(currentGCS->IsValid());
-    EXPECT_TRUE(REPROJECT_Success == currentGCS->CartesianFromLatLong2D(resultPoint, testGeoPoint));
-    EXPECT_NEAR(resultPoint.x, 335282.011, 0.001);
-    EXPECT_NEAR(resultPoint.y, 219890.110, 0.001);
-
-    currentGCS = GeoCoordinates::BaseGCS::CreateGCS(L"InGCS-Huntington");
-    EXPECT_TRUE(currentGCS->IsValid());
-    EXPECT_TRUE(REPROJECT_Success == currentGCS->CartesianFromLatLong2D(resultPoint, testGeoPoint));
-    EXPECT_NEAR(resultPoint.x, 281426.845, 0.001);
-    EXPECT_NEAR(resultPoint.y, 186057.323, 0.001);
-
-    currentGCS = GeoCoordinates::BaseGCS::CreateGCS(L"InGCS-Jackson");
-    EXPECT_TRUE(currentGCS->IsValid());
-    EXPECT_TRUE(REPROJECT_Success == currentGCS->CartesianFromLatLong2D(resultPoint, testGeoPoint));
-    EXPECT_NEAR(resultPoint.x, 318710.339 , 0.001);
-    EXPECT_NEAR(resultPoint.y, 402881.394, 0.001);
-
-    currentGCS = GeoCoordinates::BaseGCS::CreateGCS(L"InGCS-Jasper");
-    EXPECT_TRUE(currentGCS->IsValid());
-    EXPECT_TRUE(REPROJECT_Success == currentGCS->CartesianFromLatLong2D(resultPoint, testGeoPoint));
-    EXPECT_NEAR(resultPoint.x, 413995.442, 0.001);
-    EXPECT_NEAR(resultPoint.y, 182516.908, 0.001);
-
-    currentGCS = GeoCoordinates::BaseGCS::CreateGCS(L"InGCS-Jay");
-    EXPECT_TRUE(currentGCS->IsValid());
-    EXPECT_TRUE(REPROJECT_Success == currentGCS->CartesianFromLatLong2D(resultPoint, testGeoPoint));
-    EXPECT_NEAR(resultPoint.x, 240000.000, 0.001);
-    EXPECT_NEAR(resultPoint.y, 224803.768, 0.001);
-
-    currentGCS = GeoCoordinates::BaseGCS::CreateGCS(L"InGCS-Jefferson");
-    EXPECT_TRUE(currentGCS->IsValid());
-    EXPECT_TRUE(REPROJECT_Success == currentGCS->CartesianFromLatLong2D(resultPoint, testGeoPoint));
-    EXPECT_NEAR(resultPoint.x, 268998.598, 0.001);
-    EXPECT_NEAR(resultPoint.y, 419157.924, 0.001);
-
-    currentGCS = GeoCoordinates::BaseGCS::CreateGCS(L"InGCS-Jennings");
-    EXPECT_TRUE(currentGCS->IsValid());
-    EXPECT_TRUE(REPROJECT_Success == currentGCS->CartesianFromLatLong2D(resultPoint, testGeoPoint));
-    EXPECT_NEAR(resultPoint.x, 306282.496, 0.001);
-    EXPECT_NEAR(resultPoint.y, 391654.136, 0.001);
-
-    currentGCS = GeoCoordinates::BaseGCS::CreateGCS(L"InGCS-Johnson");
-    EXPECT_TRUE(currentGCS->IsValid());
-    EXPECT_TRUE(REPROJECT_Success == currentGCS->CartesianFromLatLong2D(resultPoint, testGeoPoint));
-    EXPECT_NEAR(resultPoint.x, 335282.011, 0.001);
-    EXPECT_NEAR(resultPoint.y, 336476.565, 0.001);
-
-    currentGCS = GeoCoordinates::BaseGCS::CreateGCS(L"InGCS-Knox");
-    EXPECT_TRUE(currentGCS->IsValid());
-    EXPECT_TRUE(REPROJECT_Success == currentGCS->CartesianFromLatLong2D(resultPoint, testGeoPoint));
-    EXPECT_NEAR(resultPoint.x, 442993.988 , 0.001);
-    EXPECT_NEAR(resultPoint.y, 438649.761, 0.001);
-
-    currentGCS = GeoCoordinates::BaseGCS::CreateGCS(L"InGCS-Kosciusko");
-    EXPECT_TRUE(currentGCS->IsValid());
-    EXPECT_TRUE(REPROJECT_Success == currentGCS->CartesianFromLatLong2D(resultPoint, testGeoPoint));
-    EXPECT_NEAR(resultPoint.x, 310425.747, 0.001);
-    EXPECT_NEAR(resultPoint.y, 186285.784, 0.001);
-
-    currentGCS = GeoCoordinates::BaseGCS::CreateGCS(L"InGCS-LaGrange");
-    EXPECT_TRUE(currentGCS->IsValid());
-    EXPECT_TRUE(REPROJECT_Success == currentGCS->CartesianFromLatLong2D(resultPoint, testGeoPoint));
-    EXPECT_NEAR(resultPoint.x, 277284.263 , 0.001);
-    EXPECT_NEAR(resultPoint.y, 119400.561, 0.001);
-
-    currentGCS = GeoCoordinates::BaseGCS::CreateGCS(L"InGCS-Lake");
-    EXPECT_TRUE(currentGCS->IsValid());
-    EXPECT_TRUE(REPROJECT_Success == currentGCS->CartesianFromLatLong2D(resultPoint, testGeoPoint));
-    EXPECT_NEAR(resultPoint.x, 438853.181, 0.001);
-    EXPECT_NEAR(resultPoint.y, 183170.285, 0.001);
-
-    currentGCS = GeoCoordinates::BaseGCS::CreateGCS(L"InGCS-LaPorte");
-    EXPECT_TRUE(currentGCS->IsValid());
-    EXPECT_TRUE(REPROJECT_Success == currentGCS->CartesianFromLatLong2D(resultPoint, testGeoPoint));
-    EXPECT_NEAR(resultPoint.x, 384995.147, 0.001);
-    EXPECT_NEAR(resultPoint.y, 159654.089, 0.001);
-
-    currentGCS = GeoCoordinates::BaseGCS::CreateGCS(L"InGCS-Lawrence");
-    EXPECT_TRUE(currentGCS->IsValid());
-    EXPECT_TRUE(REPROJECT_Success == currentGCS->CartesianFromLatLong2D(resultPoint, testGeoPoint));
-    EXPECT_NEAR(resultPoint.x, 364280.761 , 0.001);
-    EXPECT_NEAR(resultPoint.y, 470138.638, 0.001);
-
-    currentGCS = GeoCoordinates::BaseGCS::CreateGCS(L"InGCS-Madison");
-    EXPECT_TRUE(currentGCS->IsValid());
-    EXPECT_TRUE(REPROJECT_Success == currentGCS->CartesianFromLatLong2D(resultPoint, testGeoPoint));
-    EXPECT_NEAR(resultPoint.x, 306283.225 , 0.001);
-    EXPECT_NEAR(resultPoint.y, 297287.836, 0.001);
-
-    currentGCS = GeoCoordinates::BaseGCS::CreateGCS(L"InGCS-Marion");
-    EXPECT_TRUE(currentGCS->IsValid());
-    EXPECT_TRUE(REPROJECT_Success == currentGCS->CartesianFromLatLong2D(resultPoint, testGeoPoint));
-    EXPECT_NEAR(resultPoint.x, 335282.011, 0.001);
-    EXPECT_NEAR(resultPoint.y, 336476.565, 0.001);
-
-    currentGCS = GeoCoordinates::BaseGCS::CreateGCS(L"InGCS-Marshall");
-    EXPECT_TRUE(currentGCS->IsValid());
-    EXPECT_TRUE(REPROJECT_Success == currentGCS->CartesianFromLatLong2D(resultPoint, testGeoPoint));
-    EXPECT_NEAR(resultPoint.x, 347710.313, 0.001);
-    EXPECT_NEAR(resultPoint.y, 158990.378, 0.001);
-
-    currentGCS = GeoCoordinates::BaseGCS::CreateGCS(L"InGCS-Martin");
-    EXPECT_TRUE(currentGCS->IsValid());
-    EXPECT_TRUE(REPROJECT_Success == currentGCS->CartesianFromLatLong2D(resultPoint, testGeoPoint));
-    EXPECT_NEAR(resultPoint.x, 401565.536 , 0.001);
-    EXPECT_NEAR(resultPoint.y, 459787.679, 0.001);
-
-    currentGCS = GeoCoordinates::BaseGCS::CreateGCS(L"InGCS-Miami");
-    EXPECT_TRUE(currentGCS->IsValid());
-    EXPECT_TRUE(REPROJECT_Success == currentGCS->CartesianFromLatLong2D(resultPoint, testGeoPoint));
-    EXPECT_NEAR(resultPoint.x, 335282.011, 0.001);
-    EXPECT_NEAR(resultPoint.y, 219890.110, 0.001);
-
-    currentGCS = GeoCoordinates::BaseGCS::CreateGCS(L"InGCS-Monroe");
-    EXPECT_TRUE(currentGCS->IsValid());
-    EXPECT_TRUE(REPROJECT_Success == currentGCS->CartesianFromLatLong2D(resultPoint, testGeoPoint));
-    EXPECT_NEAR(resultPoint.x, 364281.134, 0.001);
-    EXPECT_NEAR(resultPoint.y, 375781.826, 0.001);
-
-    currentGCS = GeoCoordinates::BaseGCS::CreateGCS(L"InGCS-Montgomery");
-    EXPECT_TRUE(currentGCS->IsValid());
-    EXPECT_TRUE(REPROJECT_Success == currentGCS->CartesianFromLatLong2D(resultPoint, testGeoPoint));
-    EXPECT_NEAR(resultPoint.x, 401567.313, 0.001);
-    EXPECT_NEAR(resultPoint.y, 321022.846, 0.001);
-
-    currentGCS = GeoCoordinates::BaseGCS::CreateGCS(L"InGCS-Morgan");
-    EXPECT_TRUE(currentGCS->IsValid());
-    EXPECT_TRUE(REPROJECT_Success == currentGCS->CartesianFromLatLong2D(resultPoint, testGeoPoint));
-    EXPECT_NEAR(resultPoint.x, 364281.134, 0.001);
-    EXPECT_NEAR(resultPoint.y, 375781.826, 0.001);
-
-    currentGCS = GeoCoordinates::BaseGCS::CreateGCS(L"InGCS-Newton");
-    EXPECT_TRUE(currentGCS->IsValid());
-    EXPECT_TRUE(REPROJECT_Success == currentGCS->CartesianFromLatLong2D(resultPoint, testGeoPoint));
-    EXPECT_NEAR(resultPoint.x, 438853.181, 0.001);
-    EXPECT_NEAR(resultPoint.y, 183170.285, 0.001);
-
-    currentGCS = GeoCoordinates::BaseGCS::CreateGCS(L"InGCS-Noble");
-    EXPECT_TRUE(currentGCS->IsValid());
-    EXPECT_TRUE(REPROJECT_Success == currentGCS->CartesianFromLatLong2D(resultPoint, testGeoPoint));
-    EXPECT_NEAR(resultPoint.x, 277284.263, 0.001);
-    EXPECT_NEAR(resultPoint.y, 119400.561, 0.001);
-
-    currentGCS = GeoCoordinates::BaseGCS::CreateGCS(L"InGCS-Ohio");
-    EXPECT_TRUE(currentGCS->IsValid());
-    EXPECT_TRUE(REPROJECT_Success == currentGCS->CartesianFromLatLong2D(resultPoint, testGeoPoint));
-    EXPECT_NEAR(resultPoint.x, 231714.683, 0.001);
-    EXPECT_NEAR(resultPoint.y, 408002.771, 0.001);
-
-    currentGCS = GeoCoordinates::BaseGCS::CreateGCS(L"InGCS-Orange");
-    EXPECT_TRUE(currentGCS->IsValid());
-    EXPECT_TRUE(REPROJECT_Success == currentGCS->CartesianFromLatLong2D(resultPoint, testGeoPoint));
-    EXPECT_NEAR(resultPoint.x, 364280.761, 0.001);
-    EXPECT_NEAR(resultPoint.y, 470138.638, 0.001);
-
-    currentGCS = GeoCoordinates::BaseGCS::CreateGCS(L"InGCS-Owen");
-    EXPECT_TRUE(currentGCS->IsValid());
-    EXPECT_TRUE(REPROJECT_Success == currentGCS->CartesianFromLatLong2D(resultPoint, testGeoPoint));
-    EXPECT_NEAR(resultPoint.x, 397423.611, 0.001);
-    EXPECT_NEAR(resultPoint.y, 354235.478, 0.001);
-
-    currentGCS = GeoCoordinates::BaseGCS::CreateGCS(L"InGCS-Parke");
-    EXPECT_TRUE(currentGCS->IsValid());
-    EXPECT_TRUE(REPROJECT_Success == currentGCS->CartesianFromLatLong2D(resultPoint, testGeoPoint));
-    EXPECT_NEAR(resultPoint.x, 434709.379, 0.001);
-    EXPECT_NEAR(resultPoint.y, 305198.679, 0.001);
-
-    currentGCS = GeoCoordinates::BaseGCS::CreateGCS(L"InGCS-Perry");
-    EXPECT_TRUE(currentGCS->IsValid());
-    EXPECT_TRUE(REPROJECT_Success == currentGCS->CartesianFromLatLong2D(resultPoint, testGeoPoint));
-    EXPECT_NEAR(resultPoint.x, 380851.312, 0.001);
-    EXPECT_NEAR(resultPoint.y, 503745.518, 0.001);
-
-    currentGCS = GeoCoordinates::BaseGCS::CreateGCS(L"InGCS-Pike");
-    EXPECT_TRUE(currentGCS->IsValid());
-    EXPECT_TRUE(REPROJECT_Success == currentGCS->CartesianFromLatLong2D(resultPoint, testGeoPoint));
-    EXPECT_NEAR(resultPoint.x, 430565.053, 0.001);
-    EXPECT_NEAR(resultPoint.y, 499355.108, 0.001);
-
-    currentGCS = GeoCoordinates::BaseGCS::CreateGCS(L"InGCS-Porter");
-    EXPECT_TRUE(currentGCS->IsValid());
-    EXPECT_TRUE(REPROJECT_Success == currentGCS->CartesianFromLatLong2D(resultPoint, testGeoPoint));
-    EXPECT_NEAR(resultPoint.x, 413995.442, 0.001);
-    EXPECT_NEAR(resultPoint.y, 182516.908, 0.001);
-
-    currentGCS = GeoCoordinates::BaseGCS::CreateGCS(L"InGCS-Posey");
-    EXPECT_TRUE(currentGCS->IsValid());
-    EXPECT_TRUE(REPROJECT_Success == currentGCS->CartesianFromLatLong2D(resultPoint, testGeoPoint));
-    EXPECT_NEAR(resultPoint.x, 484424.394, 0.001);
-    EXPECT_NEAR(resultPoint.y, 512105.909, 0.001);
-
-    currentGCS = GeoCoordinates::BaseGCS::CreateGCS(L"InGCS-Pulaski");
-    EXPECT_TRUE(currentGCS->IsValid());
-    EXPECT_TRUE(REPROJECT_Success == currentGCS->CartesianFromLatLong2D(resultPoint, testGeoPoint));
-    EXPECT_NEAR(resultPoint.x, 384995.147, 0.001);
-    EXPECT_NEAR(resultPoint.y, 159654.089, 0.001);
-
-    currentGCS = GeoCoordinates::BaseGCS::CreateGCS(L"InGCS-Putnam");
-    EXPECT_TRUE(currentGCS->IsValid());
-    EXPECT_TRUE(REPROJECT_Success == currentGCS->CartesianFromLatLong2D(resultPoint, testGeoPoint));
-    EXPECT_NEAR(resultPoint.x, 401567.313, 0.001);
-    EXPECT_NEAR(resultPoint.y, 321022.846, 0.001);
-
-    currentGCS = GeoCoordinates::BaseGCS::CreateGCS(L"InGCS-Randolph");
-    EXPECT_TRUE(currentGCS->IsValid());
-    EXPECT_TRUE(REPROJECT_Success == currentGCS->CartesianFromLatLong2D(resultPoint, testGeoPoint));
-    EXPECT_NEAR(resultPoint.x, 244142.720, 0.001);
-    EXPECT_NEAR(resultPoint.y, 291429.823, 0.001);
-
-    currentGCS = GeoCoordinates::BaseGCS::CreateGCS(L"InGCS-Ripley");
-    EXPECT_TRUE(currentGCS->IsValid());
-    EXPECT_TRUE(REPROJECT_Success == currentGCS->CartesianFromLatLong2D(resultPoint, testGeoPoint));
-    EXPECT_NEAR(resultPoint.x, 264856.185, 0.001);
-    EXPECT_NEAR(resultPoint.y, 380290.971, 0.001);
-
-    currentGCS = GeoCoordinates::BaseGCS::CreateGCS(L"InGCS-Rush");
-    EXPECT_TRUE(currentGCS->IsValid());
-    EXPECT_TRUE(REPROJECT_Success == currentGCS->CartesianFromLatLong2D(resultPoint, testGeoPoint));
-    EXPECT_NEAR(resultPoint.x, 293855.057, 0.001);
-    EXPECT_NEAR(resultPoint.y, 358247.257, 0.001);
-
-    currentGCS = GeoCoordinates::BaseGCS::CreateGCS(L"InGCS-St-Joseph");
-    EXPECT_TRUE(currentGCS->IsValid());
-    EXPECT_TRUE(REPROJECT_Success == currentGCS->CartesianFromLatLong2D(resultPoint, testGeoPoint));
-    EXPECT_NEAR(resultPoint.x, 347710.313 , 0.001);
-    EXPECT_NEAR(resultPoint.y, 158990.378, 0.001);
-
-    currentGCS = GeoCoordinates::BaseGCS::CreateGCS(L"InGCS-Scott");
-    EXPECT_TRUE(currentGCS->IsValid());
-    EXPECT_TRUE(REPROJECT_Success == currentGCS->CartesianFromLatLong2D(resultPoint, testGeoPoint));
-    EXPECT_NEAR(resultPoint.x, 289711.598, 0.001);
-    EXPECT_NEAR(resultPoint.y, 463672.324, 0.001);
-
-    currentGCS = GeoCoordinates::BaseGCS::CreateGCS(L"InGCS-Shelby");
-    EXPECT_TRUE(currentGCS->IsValid());
-    EXPECT_TRUE(REPROJECT_Success == currentGCS->CartesianFromLatLong2D(resultPoint, testGeoPoint));
-    EXPECT_NEAR(resultPoint.x, 314568.249, 0.001);
-    EXPECT_NEAR(resultPoint.y, 336228.284, 0.001);
-
-    currentGCS = GeoCoordinates::BaseGCS::CreateGCS(L"InGCS-Spencer");
-    EXPECT_TRUE(currentGCS->IsValid());
-    EXPECT_TRUE(REPROJECT_Success == currentGCS->CartesianFromLatLong2D(resultPoint, testGeoPoint));
-    EXPECT_NEAR(resultPoint.x, 409850.295, 0.001);
-    EXPECT_NEAR(resultPoint.y, 509927.647, 0.001);
-
-    currentGCS = GeoCoordinates::BaseGCS::CreateGCS(L"InGCS-Starke");
-    EXPECT_TRUE(currentGCS->IsValid());
-    EXPECT_TRUE(REPROJECT_Success == currentGCS->CartesianFromLatLong2D(resultPoint, testGeoPoint));
-    EXPECT_NEAR(resultPoint.x, 384995.147, 0.001);
-    EXPECT_NEAR(resultPoint.y, 159654.089, 0.001);
-
-    currentGCS = GeoCoordinates::BaseGCS::CreateGCS(L"InGCS-Steuben");
-    EXPECT_TRUE(currentGCS->IsValid());
-    EXPECT_TRUE(REPROJECT_Success == currentGCS->CartesianFromLatLong2D(resultPoint, testGeoPoint));
-    EXPECT_NEAR(resultPoint.x, 240000.000, 0.001);
-    EXPECT_NEAR(resultPoint.y, 91536.493, 0.001);
-
-    currentGCS = GeoCoordinates::BaseGCS::CreateGCS(L"InGCS-Sullivan");
-    EXPECT_TRUE(currentGCS->IsValid());
-    EXPECT_TRUE(REPROJECT_Success == currentGCS->CartesianFromLatLong2D(resultPoint, testGeoPoint));
-    EXPECT_NEAR(resultPoint.x, 447137.413, 0.001);
-    EXPECT_NEAR(resultPoint.y, 383265.043, 0.001);
-
-    currentGCS = GeoCoordinates::BaseGCS::CreateGCS(L"InGCS-Switzerland");
-    EXPECT_TRUE(currentGCS->IsValid());
-    EXPECT_TRUE(REPROJECT_Success == currentGCS->CartesianFromLatLong2D(resultPoint, testGeoPoint));
-    EXPECT_NEAR(resultPoint.x, 231714.683, 0.001);
-    EXPECT_NEAR(resultPoint.y, 408002.771, 0.001);
-
-    currentGCS = GeoCoordinates::BaseGCS::CreateGCS(L"InGCS-Tippecanoe");
-    EXPECT_TRUE(currentGCS->IsValid());
-    EXPECT_TRUE(REPROJECT_Success == currentGCS->CartesianFromLatLong2D(resultPoint, testGeoPoint));
-    EXPECT_NEAR(resultPoint.x, 397423.611, 0.001);
-    EXPECT_NEAR(resultPoint.y, 237652.628, 0.001);
-
-    currentGCS = GeoCoordinates::BaseGCS::CreateGCS(L"InGCS-Tipton");
-    EXPECT_TRUE(currentGCS->IsValid());
-    EXPECT_TRUE(REPROJECT_Success == currentGCS->CartesianFromLatLong2D(resultPoint, testGeoPoint));
-    EXPECT_NEAR(resultPoint.x, 322854.027 , 0.001);
-    EXPECT_NEAR(resultPoint.y, 269702.978, 0.001);
-
-    currentGCS = GeoCoordinates::BaseGCS::CreateGCS(L"InGCS-Union");
-    EXPECT_TRUE(currentGCS->IsValid());
-    EXPECT_TRUE(REPROJECT_Success == currentGCS->CartesianFromLatLong2D(resultPoint, testGeoPoint));
-    EXPECT_NEAR(resultPoint.x, 244142.696, 0.001);
-    EXPECT_NEAR(resultPoint.y, 341391.242, 0.001);
-
-    currentGCS = GeoCoordinates::BaseGCS::CreateGCS(L"InGCS-Vanderburgh");
-    EXPECT_TRUE(currentGCS->IsValid());
-    EXPECT_TRUE(REPROJECT_Success == currentGCS->CartesianFromLatLong2D(resultPoint, testGeoPoint));
-    EXPECT_NEAR(resultPoint.x, 451280.026, 0.001);
-    EXPECT_NEAR(resultPoint.y, 505491.860, 0.001);
-
-    currentGCS = GeoCoordinates::BaseGCS::CreateGCS(L"InGCS-Vermillion");
-    EXPECT_TRUE(currentGCS->IsValid());
-    EXPECT_TRUE(REPROJECT_Success == currentGCS->CartesianFromLatLong2D(resultPoint, testGeoPoint));
-    EXPECT_NEAR(resultPoint.x, 434709.379, 0.001);
-    EXPECT_NEAR(resultPoint.y, 305198.679, 0.001);
-
-    currentGCS = GeoCoordinates::BaseGCS::CreateGCS(L"InGCS-Vigo");
-    EXPECT_TRUE(currentGCS->IsValid());
-    EXPECT_TRUE(REPROJECT_Success == currentGCS->CartesianFromLatLong2D(resultPoint, testGeoPoint));
-    EXPECT_NEAR(resultPoint.x, 442995.003, 0.001);
-    EXPECT_NEAR(resultPoint.y, 344289.561, 0.001);
-
-    currentGCS = GeoCoordinates::BaseGCS::CreateGCS(L"InGCS-Wabash");
-    EXPECT_TRUE(currentGCS->IsValid());
-    EXPECT_TRUE(REPROJECT_Success == currentGCS->CartesianFromLatLong2D(resultPoint, testGeoPoint));
-    EXPECT_NEAR(resultPoint.x, 310425.747, 0.001);
-    EXPECT_NEAR(resultPoint.y, 186285.784, 0.001);
-
-    currentGCS = GeoCoordinates::BaseGCS::CreateGCS(L"InGCS-Warren");
-    EXPECT_TRUE(currentGCS->IsValid());
-    EXPECT_TRUE(REPROJECT_Success == currentGCS->CartesianFromLatLong2D(resultPoint, testGeoPoint));
-    EXPECT_NEAR(resultPoint.x, 430566.959, 0.001);
-    EXPECT_NEAR(resultPoint.y, 266225.351, 0.001);
-
-    currentGCS = GeoCoordinates::BaseGCS::CreateGCS(L"InGCS-Warrick");
-    EXPECT_TRUE(currentGCS->IsValid());
-    EXPECT_TRUE(REPROJECT_Success == currentGCS->CartesianFromLatLong2D(resultPoint, testGeoPoint));
-    EXPECT_NEAR(resultPoint.x, 430565.053, 0.001);
-    EXPECT_NEAR(resultPoint.y, 499355.108, 0.001);
-
-    currentGCS = GeoCoordinates::BaseGCS::CreateGCS(L"InGCS-Washington");
-    EXPECT_TRUE(currentGCS->IsValid());
-    EXPECT_TRUE(REPROJECT_Success == currentGCS->CartesianFromLatLong2D(resultPoint, testGeoPoint));
-    EXPECT_NEAR(resultPoint.x, 335281.630, 0.001);
-    EXPECT_NEAR(resultPoint.y, 486340.679, 0.001);
-
-    currentGCS = GeoCoordinates::BaseGCS::CreateGCS(L"InGCS-Wayne");
-    EXPECT_TRUE(currentGCS->IsValid());
-    EXPECT_TRUE(REPROJECT_Success == currentGCS->CartesianFromLatLong2D(resultPoint, testGeoPoint));
-    EXPECT_NEAR(resultPoint.x, 244142.720, 0.001);
-    EXPECT_NEAR(resultPoint.y, 291429.823, 0.001);
-
-    currentGCS = GeoCoordinates::BaseGCS::CreateGCS(L"InGCS-Wells");
-    EXPECT_TRUE(currentGCS->IsValid());
-    EXPECT_TRUE(REPROJECT_Success == currentGCS->CartesianFromLatLong2D(resultPoint, testGeoPoint));
-    EXPECT_NEAR(resultPoint.x, 260713.402, 0.001);
-    EXPECT_NEAR(resultPoint.y, 197071.604, 0.001);
-
-    currentGCS = GeoCoordinates::BaseGCS::CreateGCS(L"InGCS-White");
-    EXPECT_TRUE(currentGCS->IsValid());
-    EXPECT_TRUE(REPROJECT_Success == currentGCS->CartesianFromLatLong2D(resultPoint, testGeoPoint));
-    EXPECT_NEAR(resultPoint.x, 397423.611, 0.001);
-    EXPECT_NEAR(resultPoint.y, 237652.628, 0.001);
-
-    currentGCS = GeoCoordinates::BaseGCS::CreateGCS(L"InGCS-Whitley");
-    EXPECT_TRUE(currentGCS->IsValid());
-    EXPECT_TRUE(REPROJECT_Success == currentGCS->CartesianFromLatLong2D(resultPoint, testGeoPoint));
-    EXPECT_NEAR(resultPoint.x, 281426.845, 0.001);
-    EXPECT_NEAR(resultPoint.y, 186057.323, 0.001);
-
-    }
-   
-
-//==================================================================================
-// Domain
-//==================================================================================
-TEST_F (GCSSpecificTransformTester, VirginiaDOT_Tests)
-    {
-    GeoCoordinates::BaseGCSPtr currentGCS;
-
-    // TEST COUNTY IN THE SOUTH ZONE
-    DPoint3d testPointUSFoot;
-    // Longitude      Latitude
-    // -76.632285     36.980671
-    testPointUSFoot.x = 12028435.08574;
-    testPointUSFoot.y = 3521917.71242;
-    testPointUSFoot.z = 0.0;
-    
-    DPoint3d resultPoint;
-    resultPoint.z = 0.0;
-    
-    GeoCoordinates::BaseGCSPtr VirginiaSouthFoot = GeoCoordinates::BaseGCS::CreateGCS(L"VA83/2011-SF");
-
-    currentGCS = GeoCoordinates::BaseGCS::CreateGCS(L"VDOTAccomack-SF");
-    EXPECT_TRUE(SUCCESS == local_reproject(resultPoint, testPointUSFoot, *VirginiaSouthFoot, *currentGCS));
-    EXPECT_NEAR(resultPoint.x, 3826504.8065, 0.001);
-    EXPECT_NEAR(resultPoint.y, 241094.0225, 0.001);
-
-    currentGCS = GeoCoordinates::BaseGCS::CreateGCS(L"VDOTAlbermarle-SF");
-    EXPECT_TRUE(SUCCESS == local_reproject(resultPoint, testPointUSFoot, *VirginiaSouthFoot, *currentGCS));
-    EXPECT_NEAR(resultPoint.x, 3826428.2795, 0.001);
-    EXPECT_NEAR(resultPoint.y, 241089.2008, 0.001);
-
-    currentGCS = GeoCoordinates::BaseGCS::CreateGCS(L"VDOTAlleghany-SF");
-    EXPECT_TRUE(SUCCESS == local_reproject(resultPoint, testPointUSFoot, *VirginiaSouthFoot, *currentGCS));
-    EXPECT_NEAR(resultPoint.x, 3826925.7052, 0.001);
-    EXPECT_NEAR(resultPoint.y, 241120.5417, 0.001);
-
-    currentGCS = GeoCoordinates::BaseGCS::CreateGCS(L"VDOTAmelia-SF");
-    EXPECT_TRUE(SUCCESS == local_reproject(resultPoint, testPointUSFoot, *VirginiaSouthFoot, *currentGCS));
-    EXPECT_NEAR(resultPoint.x, 3826619.5970, 0.001);
-    EXPECT_NEAR(resultPoint.y, 241101.2550, 0.001);
-
-    currentGCS = GeoCoordinates::BaseGCS::CreateGCS(L"VDOTAmherst-SF");
-    EXPECT_TRUE(SUCCESS == local_reproject(resultPoint, testPointUSFoot, *VirginiaSouthFoot, *currentGCS));
-    EXPECT_NEAR(resultPoint.x, 3826696.1241, 0.001);
-    EXPECT_NEAR(resultPoint.y, 241106.0767, 0.001);
-
-    currentGCS = GeoCoordinates::BaseGCS::CreateGCS(L"VDOTAppomattox-SF");
-    EXPECT_TRUE(SUCCESS == local_reproject(resultPoint, testPointUSFoot, *VirginiaSouthFoot, *currentGCS));
-    EXPECT_NEAR(resultPoint.x, 3826657.8606, 0.001);
-    EXPECT_NEAR(resultPoint.y, 241103.6658, 0.001);
-
-    currentGCS = GeoCoordinates::BaseGCS::CreateGCS(L"VDOTBedford-SF");
-    EXPECT_TRUE(SUCCESS == local_reproject(resultPoint, testPointUSFoot, *VirginiaSouthFoot, *currentGCS));
-    EXPECT_NEAR(resultPoint.x, 3826696.1241, 0.001);
-    EXPECT_NEAR(resultPoint.y, 241106.0767, 0.001);
-
-    currentGCS = GeoCoordinates::BaseGCS::CreateGCS(L"VDOTBland-SF");
-    EXPECT_TRUE(SUCCESS == local_reproject(resultPoint, testPointUSFoot, *VirginiaSouthFoot, *currentGCS));
-    EXPECT_NEAR(resultPoint.x, 3827002.2322, 0.001);
-    EXPECT_NEAR(resultPoint.y, 241125.3634, 0.001);
-
-    currentGCS = GeoCoordinates::BaseGCS::CreateGCS(L"VDOTBotetourt-SF");
-    EXPECT_TRUE(SUCCESS == local_reproject(resultPoint, testPointUSFoot, *VirginiaSouthFoot, *currentGCS));
-    EXPECT_NEAR(resultPoint.x, 3826772.6511, 0.001);
-    EXPECT_NEAR(resultPoint.y, 241110.8984, 0.001);
-
-    currentGCS = GeoCoordinates::BaseGCS::CreateGCS(L"VDOTBrunswick-SF");
-    EXPECT_TRUE(SUCCESS == local_reproject(resultPoint, testPointUSFoot, *VirginiaSouthFoot, *currentGCS));
-    EXPECT_NEAR(resultPoint.x, 3826390.0159, 0.001);
-    EXPECT_NEAR(resultPoint.y, 241086.7899, 0.001);
-
-    currentGCS = GeoCoordinates::BaseGCS::CreateGCS(L"VDOTBuchanan-SF");
-    EXPECT_TRUE(SUCCESS == local_reproject(resultPoint, testPointUSFoot, *VirginiaSouthFoot, *currentGCS));
-    EXPECT_NEAR(resultPoint.x, 3826925.7052, 0.001);
-    EXPECT_NEAR(resultPoint.y, 241120.5417, 0.001);
-
-    currentGCS = GeoCoordinates::BaseGCS::CreateGCS(L"VDOTBuckingham-SF");
-    EXPECT_TRUE(SUCCESS == local_reproject(resultPoint, testPointUSFoot, *VirginiaSouthFoot, *currentGCS));
-    EXPECT_NEAR(resultPoint.x, 3826619.5970, 0.001);
-    EXPECT_NEAR(resultPoint.y, 241101.2550, 0.001);
-
-    currentGCS = GeoCoordinates::BaseGCS::CreateGCS(L"VDOTCampbell-SF");
-    EXPECT_TRUE(SUCCESS == local_reproject(resultPoint, testPointUSFoot, *VirginiaSouthFoot, *currentGCS));
-    EXPECT_NEAR(resultPoint.x, 3826619.5970, 0.001);
-    EXPECT_NEAR(resultPoint.y, 241101.2550, 0.001);
-
-    currentGCS = GeoCoordinates::BaseGCS::CreateGCS(L"VDOTCarroll-SF");
-    EXPECT_TRUE(SUCCESS == local_reproject(resultPoint, testPointUSFoot, *VirginiaSouthFoot, *currentGCS));
-    EXPECT_NEAR(resultPoint.x, 3826772.6511, 0.001);
-    EXPECT_NEAR(resultPoint.y, 241110.8984, 0.001);
-
-    currentGCS = GeoCoordinates::BaseGCS::CreateGCS(L"VDOTCharlesCity-SF");
-    EXPECT_TRUE(SUCCESS == local_reproject(resultPoint, testPointUSFoot, *VirginiaSouthFoot, *currentGCS));
-    EXPECT_NEAR(resultPoint.x, 3826581.3335, 0.001);
-    EXPECT_NEAR(resultPoint.y, 241098.8442, 0.001);
-
-    currentGCS = GeoCoordinates::BaseGCS::CreateGCS(L"VDOTCharlotte-SF");
-    EXPECT_TRUE(SUCCESS == local_reproject(resultPoint, testPointUSFoot, *VirginiaSouthFoot, *currentGCS));
-    EXPECT_NEAR(resultPoint.x, 3826581.3335, 0.001);
-    EXPECT_NEAR(resultPoint.y, 241098.8442, 0.001);
-
-    currentGCS = GeoCoordinates::BaseGCS::CreateGCS(L"VDOTChesterfield-SF");
-    EXPECT_TRUE(SUCCESS == local_reproject(resultPoint, testPointUSFoot, *VirginiaSouthFoot, *currentGCS));
-    EXPECT_NEAR(resultPoint.x, 3826581.3335, 0.001);
-    EXPECT_NEAR(resultPoint.y, 241098.8442, 0.001);
-
-    currentGCS = GeoCoordinates::BaseGCS::CreateGCS(L"VDOTCraig-SF");
-    EXPECT_TRUE(SUCCESS == local_reproject(resultPoint, testPointUSFoot, *VirginiaSouthFoot, *currentGCS));
-    EXPECT_NEAR(resultPoint.x, 3827002.2322, 0.001);
-    EXPECT_NEAR(resultPoint.y, 241125.3634, 0.001);
-
-    currentGCS = GeoCoordinates::BaseGCS::CreateGCS(L"VDOTCumberland-SF");
-    EXPECT_TRUE(SUCCESS == local_reproject(resultPoint, testPointUSFoot, *VirginiaSouthFoot, *currentGCS));
-    EXPECT_NEAR(resultPoint.x, 3826619.5970, 0.001);
-    EXPECT_NEAR(resultPoint.y, 241101.2550, 0.001);
-
-    currentGCS = GeoCoordinates::BaseGCS::CreateGCS(L"VDOTDickenson-SF");
-    EXPECT_TRUE(SUCCESS == local_reproject(resultPoint, testPointUSFoot, *VirginiaSouthFoot, *currentGCS));
-    EXPECT_NEAR(resultPoint.x, 3826887.4417, 0.001);
-    EXPECT_NEAR(resultPoint.y, 241118.1309, 0.001);
-
-    currentGCS = GeoCoordinates::BaseGCS::CreateGCS(L"VDOTDinwiddie-SF");
-    EXPECT_TRUE(SUCCESS == local_reproject(resultPoint, testPointUSFoot, *VirginiaSouthFoot, *currentGCS));
-    EXPECT_NEAR(resultPoint.x, 3826543.0700, 0.001);
-    EXPECT_NEAR(resultPoint.y, 241096.4333, 0.001);
-
-    currentGCS = GeoCoordinates::BaseGCS::CreateGCS(L"VDOTCityOfHampton-SF");
-    EXPECT_TRUE(SUCCESS == local_reproject(resultPoint, testPointUSFoot, *VirginiaSouthFoot, *currentGCS));
-    EXPECT_NEAR(resultPoint.x, 3826504.8065, 0.001);
-    EXPECT_NEAR(resultPoint.y, 241094.0225, 0.001);
-
-    currentGCS = GeoCoordinates::BaseGCS::CreateGCS(L"VDOTEssex-SF");
-    EXPECT_TRUE(SUCCESS == local_reproject(resultPoint, testPointUSFoot, *VirginiaSouthFoot, *currentGCS));
-    EXPECT_NEAR(resultPoint.x, 3826390.0159, 0.001);
-    EXPECT_NEAR(resultPoint.y, 241086.7899, 0.001);
-
-    currentGCS = GeoCoordinates::BaseGCS::CreateGCS(L"VDOTFloyd-SF");
-    EXPECT_TRUE(SUCCESS == local_reproject(resultPoint, testPointUSFoot, *VirginiaSouthFoot, *currentGCS));
-    EXPECT_NEAR(resultPoint.x, 3826810.9146, 0.001);
-    EXPECT_NEAR(resultPoint.y, 241113.3092, 0.001);
-
-    currentGCS = GeoCoordinates::BaseGCS::CreateGCS(L"VDOTFluvanna-SF");
-    EXPECT_TRUE(SUCCESS == local_reproject(resultPoint, testPointUSFoot, *VirginiaSouthFoot, *currentGCS));
-    EXPECT_NEAR(resultPoint.x, 3826504.8065, 0.001);
-    EXPECT_NEAR(resultPoint.y, 241094.0225, 0.001);
-
-    currentGCS = GeoCoordinates::BaseGCS::CreateGCS(L"VDOTFranklin-SF");
-    EXPECT_TRUE(SUCCESS == local_reproject(resultPoint, testPointUSFoot, *VirginiaSouthFoot, *currentGCS));
-    EXPECT_NEAR(resultPoint.x, 3826696.1241, 0.001);
-    EXPECT_NEAR(resultPoint.y, 241106.0767, 0.001);
-
-    currentGCS = GeoCoordinates::BaseGCS::CreateGCS(L"VDOTGiles-SF");
-    EXPECT_TRUE(SUCCESS == local_reproject(resultPoint, testPointUSFoot, *VirginiaSouthFoot, *currentGCS));
-    EXPECT_NEAR(resultPoint.x, 3827002.2322, 0.001);
-    EXPECT_NEAR(resultPoint.y, 241125.3634, 0.001);
-
-    currentGCS = GeoCoordinates::BaseGCS::CreateGCS(L"VDOTGloucester-SF");
-    EXPECT_TRUE(SUCCESS == local_reproject(resultPoint, testPointUSFoot, *VirginiaSouthFoot, *currentGCS));
-    EXPECT_NEAR(resultPoint.x, 3826543.0700, 0.001);
-    EXPECT_NEAR(resultPoint.y, 241096.4333, 0.001);
-
-    currentGCS = GeoCoordinates::BaseGCS::CreateGCS(L"VDOTGoochland-SF");
-    EXPECT_TRUE(SUCCESS == local_reproject(resultPoint, testPointUSFoot, *VirginiaSouthFoot, *currentGCS));
-    EXPECT_NEAR(resultPoint.x, 3826543.0700, 0.001);
-    EXPECT_NEAR(resultPoint.y, 241096.4333, 0.001);
-
-    currentGCS = GeoCoordinates::BaseGCS::CreateGCS(L"VDOTGrayson-SF");
-    EXPECT_TRUE(SUCCESS == local_reproject(resultPoint, testPointUSFoot, *VirginiaSouthFoot, *currentGCS));
-    EXPECT_NEAR(resultPoint.x, 3826772.6511, 0.001);
-    EXPECT_NEAR(resultPoint.y, 241110.8984, 0.001);
-
-    currentGCS = GeoCoordinates::BaseGCS::CreateGCS(L"VDOTGreensville-SF");
-    EXPECT_TRUE(SUCCESS == local_reproject(resultPoint, testPointUSFoot, *VirginiaSouthFoot, *currentGCS));
-    EXPECT_NEAR(resultPoint.x, 3826351.7524, 0.001);
-    EXPECT_NEAR(resultPoint.y, 241084.3791, 0.001);
-
-    currentGCS = GeoCoordinates::BaseGCS::CreateGCS(L"VDOTHalifax-SF");
-    EXPECT_TRUE(SUCCESS == local_reproject(resultPoint, testPointUSFoot, *VirginiaSouthFoot, *currentGCS));
-    EXPECT_NEAR(resultPoint.x, 3826428.2795, 0.001);
-    EXPECT_NEAR(resultPoint.y, 241089.2008, 0.001);
-
-    currentGCS = GeoCoordinates::BaseGCS::CreateGCS(L"VDOTHanover-SF");
-    EXPECT_TRUE(SUCCESS == local_reproject(resultPoint, testPointUSFoot, *VirginiaSouthFoot, *currentGCS));
-    EXPECT_NEAR(resultPoint.x, 3826504.8065, 0.001);
-    EXPECT_NEAR(resultPoint.y, 241094.0225, 0.001);
-
-    currentGCS = GeoCoordinates::BaseGCS::CreateGCS(L"VDOTHenrico-SF");
-    EXPECT_TRUE(SUCCESS == local_reproject(resultPoint, testPointUSFoot, *VirginiaSouthFoot, *currentGCS));
-    EXPECT_NEAR(resultPoint.x, 3826581.3335, 0.001);
-    EXPECT_NEAR(resultPoint.y, 241098.8442, 0.001);
-
-    currentGCS = GeoCoordinates::BaseGCS::CreateGCS(L"VDOTHenry-SF");
-    EXPECT_TRUE(SUCCESS == local_reproject(resultPoint, testPointUSFoot, *VirginiaSouthFoot, *currentGCS));
-    EXPECT_NEAR(resultPoint.x, 3826466.5430, 0.001);
-    EXPECT_NEAR(resultPoint.y, 241091.6116, 0.001);
-
-    currentGCS = GeoCoordinates::BaseGCS::CreateGCS(L"VDOTIsleOfWight-SF");
-    EXPECT_TRUE(SUCCESS == local_reproject(resultPoint, testPointUSFoot, *VirginiaSouthFoot, *currentGCS));
-    EXPECT_NEAR(resultPoint.x, 3826428.2795, 0.001);
-    EXPECT_NEAR(resultPoint.y, 241089.2008, 0.001);
-
-    currentGCS = GeoCoordinates::BaseGCS::CreateGCS(L"VDOTJamesCity-SF");
-    EXPECT_TRUE(SUCCESS == local_reproject(resultPoint, testPointUSFoot, *VirginiaSouthFoot, *currentGCS));
-    EXPECT_NEAR(resultPoint.x, 3826543.0700, 0.001);
-    EXPECT_NEAR(resultPoint.y, 241096.4333, 0.001);
-
-    currentGCS = GeoCoordinates::BaseGCS::CreateGCS(L"VDOTKingAndQueen-SF");
-    EXPECT_TRUE(SUCCESS == local_reproject(resultPoint, testPointUSFoot, *VirginiaSouthFoot, *currentGCS));
-    EXPECT_NEAR(resultPoint.x, 3826504.8065, 0.001);
-    EXPECT_NEAR(resultPoint.y, 241094.0225, 0.001);
-
-    currentGCS = GeoCoordinates::BaseGCS::CreateGCS(L"VDOTKingWilliam-SF");
-    EXPECT_TRUE(SUCCESS == local_reproject(resultPoint, testPointUSFoot, *VirginiaSouthFoot, *currentGCS));
-    EXPECT_NEAR(resultPoint.x, 3826504.8065, 0.001);
-    EXPECT_NEAR(resultPoint.y, 241094.0225, 0.001);
-
-    currentGCS = GeoCoordinates::BaseGCS::CreateGCS(L"VDOTLancaster-SF");
-    EXPECT_TRUE(SUCCESS == local_reproject(resultPoint, testPointUSFoot, *VirginiaSouthFoot, *currentGCS));
-    EXPECT_NEAR(resultPoint.x, 3826466.5430, 0.001);
-    EXPECT_NEAR(resultPoint.y, 241091.6116, 0.001);
-
-    currentGCS = GeoCoordinates::BaseGCS::CreateGCS(L"VDOTLee-SF");
-    EXPECT_TRUE(SUCCESS == local_reproject(resultPoint, testPointUSFoot, *VirginiaSouthFoot, *currentGCS));
-    EXPECT_NEAR(resultPoint.x, 3826581.3335, 0.001);
-    EXPECT_NEAR(resultPoint.y, 241098.8442, 0.001);
-
-    currentGCS = GeoCoordinates::BaseGCS::CreateGCS(L"VDOTLouisa-SF");
-    EXPECT_TRUE(SUCCESS == local_reproject(resultPoint, testPointUSFoot, *VirginiaSouthFoot, *currentGCS));
-    EXPECT_NEAR(resultPoint.x, 3826428.2795, 0.001);
-    EXPECT_NEAR(resultPoint.y, 241089.2008, 0.001);
-
-    currentGCS = GeoCoordinates::BaseGCS::CreateGCS(L"VDOTLunenburg-SF");
-    EXPECT_TRUE(SUCCESS == local_reproject(resultPoint, testPointUSFoot, *VirginiaSouthFoot, *currentGCS));
-    EXPECT_NEAR(resultPoint.x, 3826543.0700, 0.001);
-    EXPECT_NEAR(resultPoint.y, 241096.4333, 0.001);
-
-    currentGCS = GeoCoordinates::BaseGCS::CreateGCS(L"VDOTMathews-SF");
-    EXPECT_TRUE(SUCCESS == local_reproject(resultPoint, testPointUSFoot, *VirginiaSouthFoot, *currentGCS));
-    EXPECT_NEAR(resultPoint.x, 3826543.0700, 0.001);
-    EXPECT_NEAR(resultPoint.y, 241096.4333, 0.001);
-
-    currentGCS = GeoCoordinates::BaseGCS::CreateGCS(L"VDOTMecklenburg-SF");
-    EXPECT_TRUE(SUCCESS == local_reproject(resultPoint, testPointUSFoot, *VirginiaSouthFoot, *currentGCS));
-    EXPECT_NEAR(resultPoint.x, 3826351.7524, 0.001);
-    EXPECT_NEAR(resultPoint.y, 241084.3791, 0.001);
-
-    currentGCS = GeoCoordinates::BaseGCS::CreateGCS(L"VDOTMiddlesex-SF");
-    EXPECT_TRUE(SUCCESS == local_reproject(resultPoint, testPointUSFoot, *VirginiaSouthFoot, *currentGCS));
-    EXPECT_NEAR(resultPoint.x, 3826543.0700, 0.001);
-    EXPECT_NEAR(resultPoint.y, 241096.4333, 0.001);
-
-    currentGCS = GeoCoordinates::BaseGCS::CreateGCS(L"VDOTMontgomery-SF");
-    EXPECT_TRUE(SUCCESS == local_reproject(resultPoint, testPointUSFoot, *VirginiaSouthFoot, *currentGCS));
-    EXPECT_NEAR(resultPoint.x, 3826925.7052, 0.001);
-    EXPECT_NEAR(resultPoint.y, 241120.5417, 0.001);
-
-    currentGCS = GeoCoordinates::BaseGCS::CreateGCS(L"VDOTCityOfHR-SF");
-    EXPECT_TRUE(SUCCESS == local_reproject(resultPoint, testPointUSFoot, *VirginiaSouthFoot, *currentGCS));
-    EXPECT_NEAR(resultPoint.x, 3826351.7524, 0.001);
-    EXPECT_NEAR(resultPoint.y, 241084.3791, 0.001);
-
-    currentGCS = GeoCoordinates::BaseGCS::CreateGCS(L"VDOTNelson-SF");
-    EXPECT_TRUE(SUCCESS == local_reproject(resultPoint, testPointUSFoot, *VirginiaSouthFoot, *currentGCS));
-    EXPECT_NEAR(resultPoint.x, 3826619.5970, 0.001);
-    EXPECT_NEAR(resultPoint.y, 241101.2550, 0.001);
-
-    currentGCS = GeoCoordinates::BaseGCS::CreateGCS(L"VDOTNewKent-SF");
-    EXPECT_TRUE(SUCCESS == local_reproject(resultPoint, testPointUSFoot, *VirginiaSouthFoot, *currentGCS));
-    EXPECT_NEAR(resultPoint.x, 3826543.0700, 0.001);
-    EXPECT_NEAR(resultPoint.y, 241096.4333, 0.001);
-
-    currentGCS = GeoCoordinates::BaseGCS::CreateGCS(L"VDOTNorChesPort-SF");
-    EXPECT_TRUE(SUCCESS == local_reproject(resultPoint, testPointUSFoot, *VirginiaSouthFoot, *currentGCS));
-    EXPECT_NEAR(resultPoint.x, 3826351.7524, 0.001);
-    EXPECT_NEAR(resultPoint.y, 241084.3791, 0.001);
-
-    currentGCS = GeoCoordinates::BaseGCS::CreateGCS(L"VDOTNorthampton-SF");
-    EXPECT_TRUE(SUCCESS == local_reproject(resultPoint, testPointUSFoot, *VirginiaSouthFoot, *currentGCS));
-    EXPECT_NEAR(resultPoint.x, 3826504.8065, 0.001);
-    EXPECT_NEAR(resultPoint.y, 241094.0225, 0.001);
-
-    currentGCS = GeoCoordinates::BaseGCS::CreateGCS(L"VDOTNorthumberland-SF");
-    EXPECT_TRUE(SUCCESS == local_reproject(resultPoint, testPointUSFoot, *VirginiaSouthFoot, *currentGCS));
-    EXPECT_NEAR(resultPoint.x, 3826428.2795, 0.001);
-    EXPECT_NEAR(resultPoint.y, 241089.2008, 0.001);
-
-    currentGCS = GeoCoordinates::BaseGCS::CreateGCS(L"VDOTNottoway-SF");
-    EXPECT_TRUE(SUCCESS == local_reproject(resultPoint, testPointUSFoot, *VirginiaSouthFoot, *currentGCS));
-    EXPECT_NEAR(resultPoint.x, 3826619.5970, 0.001);
-    EXPECT_NEAR(resultPoint.y, 241101.2550, 0.001);
-
-    currentGCS = GeoCoordinates::BaseGCS::CreateGCS(L"VDOTPatrick-SF");
-    EXPECT_TRUE(SUCCESS == local_reproject(resultPoint, testPointUSFoot, *VirginiaSouthFoot, *currentGCS));
-    EXPECT_NEAR(resultPoint.x, 3826504.8065, 0.001);
-    EXPECT_NEAR(resultPoint.y, 241094.0225, 0.001);
-
-    currentGCS = GeoCoordinates::BaseGCS::CreateGCS(L"VDOTPittsylvania-SF");
-    EXPECT_TRUE(SUCCESS == local_reproject(resultPoint, testPointUSFoot, *VirginiaSouthFoot, *currentGCS));
-    EXPECT_NEAR(resultPoint.x, 3826428.2795, 0.001);
-    EXPECT_NEAR(resultPoint.y, 241089.2008, 0.001);
-
-    currentGCS = GeoCoordinates::BaseGCS::CreateGCS(L"VDOTPowhatan-SF");
-    EXPECT_TRUE(SUCCESS == local_reproject(resultPoint, testPointUSFoot, *VirginiaSouthFoot, *currentGCS));
-    EXPECT_NEAR(resultPoint.x, 3826581.3335, 0.001);
-    EXPECT_NEAR(resultPoint.y, 241098.8442, 0.001);
-
-    currentGCS = GeoCoordinates::BaseGCS::CreateGCS(L"VDOTPrinceEdward-SF");
-    EXPECT_TRUE(SUCCESS == local_reproject(resultPoint, testPointUSFoot, *VirginiaSouthFoot, *currentGCS));
-    EXPECT_NEAR(resultPoint.x, 3826619.5970, 0.001);
-    EXPECT_NEAR(resultPoint.y, 241101.2550, 0.001);
-
-    currentGCS = GeoCoordinates::BaseGCS::CreateGCS(L"VDOTPrinceGeorge-SF");
-    EXPECT_TRUE(SUCCESS == local_reproject(resultPoint, testPointUSFoot, *VirginiaSouthFoot, *currentGCS));
-    EXPECT_NEAR(resultPoint.x, 3826581.3335, 0.001);
-    EXPECT_NEAR(resultPoint.y, 241098.8442, 0.001);
-
-    currentGCS = GeoCoordinates::BaseGCS::CreateGCS(L"VDOTVirginiaBeach-SF");
-    EXPECT_TRUE(SUCCESS == local_reproject(resultPoint, testPointUSFoot, *VirginiaSouthFoot, *currentGCS));
-    EXPECT_NEAR(resultPoint.x, 3826351.7524, 0.001);
-    EXPECT_NEAR(resultPoint.y, 241084.3791, 0.001);
-
-    currentGCS = GeoCoordinates::BaseGCS::CreateGCS(L"VDOTPulaski-SF");
-    EXPECT_TRUE(SUCCESS == local_reproject(resultPoint, testPointUSFoot, *VirginiaSouthFoot, *currentGCS));
-    EXPECT_NEAR(resultPoint.x, 3826887.4417, 0.001);
-    EXPECT_NEAR(resultPoint.y, 241118.1309, 0.001);
-
-    currentGCS = GeoCoordinates::BaseGCS::CreateGCS(L"VDOTRichmond-SF");
-    EXPECT_TRUE(SUCCESS == local_reproject(resultPoint, testPointUSFoot, *VirginiaSouthFoot, *currentGCS));
-    EXPECT_NEAR(resultPoint.x, 3826390.0159, 0.001);
-    EXPECT_NEAR(resultPoint.y, 241086.7899, 0.001);
-
-    currentGCS = GeoCoordinates::BaseGCS::CreateGCS(L"VDOTRoanoke-SF");
-    EXPECT_TRUE(SUCCESS == local_reproject(resultPoint, testPointUSFoot, *VirginiaSouthFoot, *currentGCS));
-    EXPECT_NEAR(resultPoint.x, 3826849.1781, 0.001);
-    EXPECT_NEAR(resultPoint.y, 241115.7201, 0.001);
-
-    currentGCS = GeoCoordinates::BaseGCS::CreateGCS(L"VDOTRockbridge-SF");
-    EXPECT_TRUE(SUCCESS == local_reproject(resultPoint, testPointUSFoot, *VirginiaSouthFoot, *currentGCS));
-    EXPECT_NEAR(resultPoint.x, 3826657.8606, 0.001);
-    EXPECT_NEAR(resultPoint.y, 241103.6658, 0.001);
-
-    currentGCS = GeoCoordinates::BaseGCS::CreateGCS(L"VDOTRussell-SF");
-    EXPECT_TRUE(SUCCESS == local_reproject(resultPoint, testPointUSFoot, *VirginiaSouthFoot, *currentGCS));
-    EXPECT_NEAR(resultPoint.x, 3826810.9146, 0.001);
-    EXPECT_NEAR(resultPoint.y, 241113.3092, 0.001);
-
-    currentGCS = GeoCoordinates::BaseGCS::CreateGCS(L"VDOTScott-SF");
-    EXPECT_TRUE(SUCCESS == local_reproject(resultPoint, testPointUSFoot, *VirginiaSouthFoot, *currentGCS));
-    EXPECT_NEAR(resultPoint.x, 3826772.6511, 0.001);
-    EXPECT_NEAR(resultPoint.y, 241110.8984, 0.001);
-
-    currentGCS = GeoCoordinates::BaseGCS::CreateGCS(L"VDOTSmyth-SF");
-    EXPECT_TRUE(SUCCESS == local_reproject(resultPoint, testPointUSFoot, *VirginiaSouthFoot, *currentGCS));
-    EXPECT_NEAR(resultPoint.x, 3826925.7052, 0.001);
-    EXPECT_NEAR(resultPoint.y, 241120.5417, 0.001);
-
-    currentGCS = GeoCoordinates::BaseGCS::CreateGCS(L"VDOTSouthampton-SF");
-    EXPECT_TRUE(SUCCESS == local_reproject(resultPoint, testPointUSFoot, *VirginiaSouthFoot, *currentGCS));
-    EXPECT_NEAR(resultPoint.x, 3826351.7524, 0.001);
-    EXPECT_NEAR(resultPoint.y, 241084.3791, 0.001);
-
-    currentGCS = GeoCoordinates::BaseGCS::CreateGCS(L"VDOTSurry-SF");
-    EXPECT_TRUE(SUCCESS == local_reproject(resultPoint, testPointUSFoot, *VirginiaSouthFoot, *currentGCS));
-    EXPECT_NEAR(resultPoint.x, 3826543.0700, 0.001);
-    EXPECT_NEAR(resultPoint.y, 241096.4333, 0.001);
-
-    currentGCS = GeoCoordinates::BaseGCS::CreateGCS(L"VDOTSussex-SF");
-    EXPECT_TRUE(SUCCESS == local_reproject(resultPoint, testPointUSFoot, *VirginiaSouthFoot, *currentGCS));
-    EXPECT_NEAR(resultPoint.x, 3826466.5430, 0.001);
-    EXPECT_NEAR(resultPoint.y, 241091.6116, 0.001);
-
-    currentGCS = GeoCoordinates::BaseGCS::CreateGCS(L"VDOTTazewell-SF");
-    EXPECT_TRUE(SUCCESS == local_reproject(resultPoint, testPointUSFoot, *VirginiaSouthFoot, *currentGCS));
-    EXPECT_NEAR(resultPoint.x, 3827078.7592, 0.001);
-    EXPECT_NEAR(resultPoint.y, 241130.1851, 0.001);
-
-    currentGCS = GeoCoordinates::BaseGCS::CreateGCS(L"VDOTNewportNews-SF");
-    EXPECT_TRUE(SUCCESS == local_reproject(resultPoint, testPointUSFoot, *VirginiaSouthFoot, *currentGCS));
-    EXPECT_NEAR(resultPoint.x, 3826504.8065, 0.001);
-    EXPECT_NEAR(resultPoint.y, 241094.0225, 0.001);
-
-    currentGCS = GeoCoordinates::BaseGCS::CreateGCS(L"VDOTWashington-SF");
-    EXPECT_TRUE(SUCCESS == local_reproject(resultPoint, testPointUSFoot, *VirginiaSouthFoot, *currentGCS));
-    EXPECT_NEAR(resultPoint.x, 3826428.2795, 0.001);
-    EXPECT_NEAR(resultPoint.y, 241089.2008, 0.001);
-
-    currentGCS = GeoCoordinates::BaseGCS::CreateGCS(L"VDOTWise-SF");
-    EXPECT_TRUE(SUCCESS == local_reproject(resultPoint, testPointUSFoot, *VirginiaSouthFoot, *currentGCS));
-    EXPECT_NEAR(resultPoint.x, 3826925.7052, 0.001);
-    EXPECT_NEAR(resultPoint.y, 241120.5417, 0.001);
-
-    currentGCS = GeoCoordinates::BaseGCS::CreateGCS(L"VDOTWythe-SF");
-    EXPECT_TRUE(SUCCESS == local_reproject(resultPoint, testPointUSFoot, *VirginiaSouthFoot, *currentGCS));
-    EXPECT_NEAR(resultPoint.x, 3826887.4417, 0.001);
-    EXPECT_NEAR(resultPoint.y, 241118.1309, 0.001);
-
-    currentGCS = GeoCoordinates::BaseGCS::CreateGCS(L"VDOTYork-SF");
-    EXPECT_TRUE(SUCCESS == local_reproject(resultPoint, testPointUSFoot, *VirginiaSouthFoot, *currentGCS));
-    EXPECT_NEAR(resultPoint.x, 3826543.0700, 0.001);
-    EXPECT_NEAR(resultPoint.y, 241096.4333, 0.001);
-
-
-    // TEST COUNTY IN THE NORTH ZONE
-    // Longitude      Latitude
-    // -76.632285     36.980671
-    testPointUSFoot.x = 11475744.52;
-    testPointUSFoot.y = 6875090.213;
-    testPointUSFoot.z = 0.0;
-    
-   
-    GeoCoordinates::BaseGCSPtr VirginiaNorthFoot = GeoCoordinates::BaseGCS::CreateGCS(L"VA83/2011-NF");
-
-    currentGCS = GeoCoordinates::BaseGCS::CreateGCS(L"VDOTArlington-NF");
-    EXPECT_TRUE(SUCCESS == local_reproject(resultPoint, testPointUSFoot, *VirginiaNorthFoot, *currentGCS));
-    EXPECT_NEAR(resultPoint.x, 3273857.6022, 0.005);
-    EXPECT_NEAR(resultPoint.y, 313442.3515, 0.001);
-
-    currentGCS = GeoCoordinates::BaseGCS::CreateGCS(L"VDOTAugusta-NF");
-    EXPECT_TRUE(SUCCESS == local_reproject(resultPoint, testPointUSFoot, *VirginiaNorthFoot, *currentGCS));
-    EXPECT_NEAR(resultPoint.x, 3273955.8120, 0.005);
-    EXPECT_NEAR(resultPoint.y, 313451.7542, 0.001);
-
-    currentGCS = GeoCoordinates::BaseGCS::CreateGCS(L"VDOTBath-NF");
-    EXPECT_TRUE(SUCCESS == local_reproject(resultPoint, testPointUSFoot, *VirginiaNorthFoot, *currentGCS));
-    EXPECT_NEAR(resultPoint.x, 3274054.0218, 0.005);
-    EXPECT_NEAR(resultPoint.y, 313461.1569, 0.001);
-
-    currentGCS = GeoCoordinates::BaseGCS::CreateGCS(L"VDOTCaroline-NF");
-    EXPECT_TRUE(SUCCESS == local_reproject(resultPoint, testPointUSFoot, *VirginiaNorthFoot, *currentGCS));
-    EXPECT_NEAR(resultPoint.x, 3273693.9191, 0.005);
-    EXPECT_NEAR(resultPoint.y, 313426.6804, 0.001);
-
-    currentGCS = GeoCoordinates::BaseGCS::CreateGCS(L"VDOTClarke-NF");
-    EXPECT_TRUE(SUCCESS == local_reproject(resultPoint, testPointUSFoot, *VirginiaNorthFoot, *currentGCS));
-    EXPECT_NEAR(resultPoint.x, 3273792.1289, 0.005);
-    EXPECT_NEAR(resultPoint.y, 313436.0831, 0.001);
-
-    currentGCS = GeoCoordinates::BaseGCS::CreateGCS(L"VDOTCulpeper-NF");
-    EXPECT_TRUE(SUCCESS == local_reproject(resultPoint, testPointUSFoot, *VirginiaNorthFoot, *currentGCS));
-    EXPECT_NEAR(resultPoint.x, 3273890.3388, 0.005);
-    EXPECT_NEAR(resultPoint.y, 313445.4858, 0.001);
-
-    currentGCS = GeoCoordinates::BaseGCS::CreateGCS(L"VDOTFairfax-NF");
-    EXPECT_TRUE(SUCCESS == local_reproject(resultPoint, testPointUSFoot, *VirginiaNorthFoot, *currentGCS));
-    EXPECT_NEAR(resultPoint.x, 3273857.6022, 0.005);
-    EXPECT_NEAR(resultPoint.y, 313442.3515, 0.001);
-
-    currentGCS = GeoCoordinates::BaseGCS::CreateGCS(L"VDOTFauquier-NF");
-    EXPECT_TRUE(SUCCESS == local_reproject(resultPoint, testPointUSFoot, *VirginiaNorthFoot, *currentGCS));
-    EXPECT_NEAR(resultPoint.x, 3273923.0754, 0.005);
-    EXPECT_NEAR(resultPoint.y, 313448.6200, 0.001);
-
-    currentGCS = GeoCoordinates::BaseGCS::CreateGCS(L"VDOTFrederick-NF");
-    EXPECT_TRUE(SUCCESS == local_reproject(resultPoint, testPointUSFoot, *VirginiaNorthFoot, *currentGCS));
-    EXPECT_NEAR(resultPoint.x, 3273792.1289, 0.005);
-    EXPECT_NEAR(resultPoint.y, 313436.0831, 0.001);
-
-    currentGCS = GeoCoordinates::BaseGCS::CreateGCS(L"VDOTGreene-NF");
-    EXPECT_TRUE(SUCCESS == local_reproject(resultPoint, testPointUSFoot, *VirginiaNorthFoot, *currentGCS));
-    EXPECT_NEAR(resultPoint.x, 3273890.3388, 0.005);
-    EXPECT_NEAR(resultPoint.y, 313445.4858, 0.001);
-
-    currentGCS = GeoCoordinates::BaseGCS::CreateGCS(L"VDOTHighland-NF");
-    EXPECT_TRUE(SUCCESS == local_reproject(resultPoint, testPointUSFoot, *VirginiaNorthFoot, *currentGCS));
-    EXPECT_NEAR(resultPoint.x, 3274184.9683, 0.005);
-    EXPECT_NEAR(resultPoint.y, 313473.6939, 0.001);
-
-    currentGCS = GeoCoordinates::BaseGCS::CreateGCS(L"VDOTKingGeorge-NF");
-    EXPECT_TRUE(SUCCESS == local_reproject(resultPoint, testPointUSFoot, *VirginiaNorthFoot, *currentGCS));
-    EXPECT_NEAR(resultPoint.x, 3273792.1289, 0.005);
-    EXPECT_NEAR(resultPoint.y, 313436.0831, 0.001);
-
-    currentGCS = GeoCoordinates::BaseGCS::CreateGCS(L"VDOTLoudoun-NF");
-    EXPECT_TRUE(SUCCESS == local_reproject(resultPoint, testPointUSFoot, *VirginiaNorthFoot, *currentGCS));
-    EXPECT_NEAR(resultPoint.x, 3273824.8656, 0.005);
-    EXPECT_NEAR(resultPoint.y, 313439.2173, 0.001);
-
-    currentGCS = GeoCoordinates::BaseGCS::CreateGCS(L"VDOTMadison-NF");
-    EXPECT_TRUE(SUCCESS == local_reproject(resultPoint, testPointUSFoot, *VirginiaNorthFoot, *currentGCS));
-    EXPECT_NEAR(resultPoint.x, 3273890.3388, 0.005);
-    EXPECT_NEAR(resultPoint.y, 313445.4858, 0.001);
-
-    currentGCS = GeoCoordinates::BaseGCS::CreateGCS(L"VDOTOrange-NF");
-    EXPECT_TRUE(SUCCESS == local_reproject(resultPoint, testPointUSFoot, *VirginiaNorthFoot, *currentGCS));
-    EXPECT_NEAR(resultPoint.x, 3273857.6022, 0.005);
-    EXPECT_NEAR(resultPoint.y, 313442.3515, 0.001);
-
-    currentGCS = GeoCoordinates::BaseGCS::CreateGCS(L"VDOTPage-NF");
-    EXPECT_TRUE(SUCCESS == local_reproject(resultPoint, testPointUSFoot, *VirginiaNorthFoot, *currentGCS));
-    EXPECT_NEAR(resultPoint.x, 3273988.5486, 0.005);
-    EXPECT_NEAR(resultPoint.y, 313454.8885, 0.001);
-
-    currentGCS = GeoCoordinates::BaseGCS::CreateGCS(L"VDOTPrinceWilliam-NF");
-    EXPECT_TRUE(SUCCESS == local_reproject(resultPoint, testPointUSFoot, *VirginiaNorthFoot, *currentGCS));
-    EXPECT_NEAR(resultPoint.x, 3273857.6022, 0.005);
-    EXPECT_NEAR(resultPoint.y, 313442.3515, 0.001);
-
-    currentGCS = GeoCoordinates::BaseGCS::CreateGCS(L"VDOTRappahannock-NF");
-    EXPECT_TRUE(SUCCESS == local_reproject(resultPoint, testPointUSFoot, *VirginiaNorthFoot, *currentGCS));
-    EXPECT_NEAR(resultPoint.x, 3273955.8120, 0.005);
-    EXPECT_NEAR(resultPoint.y, 313451.7542, 0.001);
-
-    currentGCS = GeoCoordinates::BaseGCS::CreateGCS(L"VDOTRockhingham-NF");
-    EXPECT_TRUE(SUCCESS == local_reproject(resultPoint, testPointUSFoot, *VirginiaNorthFoot, *currentGCS));
-    EXPECT_NEAR(resultPoint.x, 3274021.2852, 0.005);
-    EXPECT_NEAR(resultPoint.y, 313458.0227, 0.001);
-
-    currentGCS = GeoCoordinates::BaseGCS::CreateGCS(L"VDOTShenandoah-NF");
-    EXPECT_TRUE(SUCCESS == local_reproject(resultPoint, testPointUSFoot, *VirginiaNorthFoot, *currentGCS));
-    EXPECT_NEAR(resultPoint.x, 3273955.8120, 0.005);
-    EXPECT_NEAR(resultPoint.y, 313451.7542, 0.001);
-
-    currentGCS = GeoCoordinates::BaseGCS::CreateGCS(L"VDOTSpotsylvania-NF");
-    EXPECT_TRUE(SUCCESS == local_reproject(resultPoint, testPointUSFoot, *VirginiaNorthFoot, *currentGCS));
-    EXPECT_NEAR(resultPoint.x, 3273792.1289, 0.005);
-    EXPECT_NEAR(resultPoint.y, 313436.0831, 0.001);
-
-    currentGCS = GeoCoordinates::BaseGCS::CreateGCS(L"VDOTStafford-NF");
-    EXPECT_TRUE(SUCCESS == local_reproject(resultPoint, testPointUSFoot, *VirginiaNorthFoot, *currentGCS));
-    EXPECT_NEAR(resultPoint.x, 3273857.6022, 0.005);
-    EXPECT_NEAR(resultPoint.y, 313442.3515, 0.001);
-
-    currentGCS = GeoCoordinates::BaseGCS::CreateGCS(L"VDOTWarren-NF");
-    EXPECT_TRUE(SUCCESS == local_reproject(resultPoint, testPointUSFoot, *VirginiaNorthFoot, *currentGCS));
-    EXPECT_NEAR(resultPoint.x, 3273890.3388, 0.005);
-    EXPECT_NEAR(resultPoint.y, 313445.4858, 0.001);
-
-    currentGCS = GeoCoordinates::BaseGCS::CreateGCS(L"VDOTWestmoreland-NF");
-    EXPECT_TRUE(SUCCESS == local_reproject(resultPoint, testPointUSFoot, *VirginiaNorthFoot, *currentGCS));
-    EXPECT_NEAR(resultPoint.x, 3274152.2317, 0.005);
-    EXPECT_NEAR(resultPoint.y, 313470.5597, 0.001);
-
-    }
+//:>--------------------------------------------------------------------------------------+
+//:>
+//:>     $Source: Tests/NonPublished/DictionaryTests/GCSSpecificTransformTester.cpp $
+//:>
+//:>  $Copyright: (c) 2018 Bentley Systems, Incorporated. All rights reserved. $
+//:>
+//:>+--------------------------------------------------------------------------------------
+
+
+#include <Bentley/BeTest.h>
+
+#include <GeoCoord/BaseGeoCoord.h>
+#include <GeoCoord/GCSLibrary.h>
+#include "GCSSpecificTransformTester.h"
+
+using namespace ::testing;
+
+ 
+/*---------------------------------------------------------------------------------**//**
+* @bsimethod                                                    StephanePoulin  08/2007
++---------------+---------------+---------------+---------------+---------------+------*/
+StatusInt local_reproject
+(
+DPoint3d& outCartesian,
+const DPoint3d&  inCartesian,
+GeoCoordinates::BaseGCSCR SrcGcs,
+GeoCoordinates::BaseGCSCR DstGcs
+)
+    {
+
+    StatusInt   status = SUCCESS;
+    StatusInt   stat1;
+    StatusInt   stat2;
+    StatusInt   stat3;
+
+
+    GeoPoint inLatLong;
+    stat1 = SrcGcs.LatLongFromCartesian (inLatLong, inCartesian);
+
+    GeoPoint outLatLong;
+    stat2 = SrcGcs.LatLongFromLatLong(outLatLong, inLatLong, DstGcs);
+
+    stat3 = DstGcs.CartesianFromLatLong(outCartesian, outLatLong);
+
+    if (SUCCESS == status)
+        {
+        // Status returns hardest error found in the three error statuses
+        // The hardest error is the first one encountered that is not a warning (value 1 [cs_CNVRT_USFL])
+        if (SUCCESS != stat1)
+            status = stat1;
+        if ((SUCCESS != stat2) && ((SUCCESS == status) || (cs_CNVRT_USFL == status))) // If stat2 has error and status not already hard error
+            {
+            if (0 > stat2) // If stat2 is negative ... this is the one ...
+                status = stat2;
+            else  // Both are positive (status may be SUCCESS) we use the highest value which is either warning or error
+                status = (stat2 > status ? stat2 : status);
+            }
+        if ((SUCCESS != stat3) && ((SUCCESS == status) || (cs_CNVRT_USFL == status))) // If stat3 has error and status not already hard error
+            {
+            if (0 > stat3) // If stat3 is negative ... this is the one ...
+                status = stat3;
+            else  // Both are positive (status may be SUCCESS) we use the highest value
+                status = (stat3 > status ? stat3 : status);
+            }
+        }
+    
+    return status;
+    }
+
+GCSSpecificTransformTester::GCSSpecificTransformTester() 
+    {
+        BeTest::Host& host = BeTest::GetHost();
+
+        BeFileName path;
+        host.GetDgnPlatformAssetsDirectory(path);
+
+        path.AppendToPath (L"DgnGeoCoord");
+
+        GeoCoordinates::BaseGCS::Initialize(path.c_str());
+    }
+
+//==================================================================================
+// Domain
+//==================================================================================
+TEST_F (GCSSpecificTransformTester, LatLongToFromXYZ)
+    {
+    GeoCoordinates::BaseGCSPtr currentGCSEllipsoid;
+    GeoCoordinates::BaseGCSPtr currentGCSGeoid;
+
+   
+    // First test using WGS84 lat/long
+    currentGCSEllipsoid = GeoCoordinates::BaseGCS::CreateGCS(L"LL84");
+
+    GeoPoint point1;
+    point1.longitude = -71;
+    point1.latitude = 48;
+    point1.elevation = 0.0;
+
+    DPoint3d xyz = {0.0, 0.0, 0.0};
+
+    EXPECT_TRUE(REPROJECT_Success == currentGCSEllipsoid->XYZFromLatLong(xyz, point1));
+   
+    EXPECT_TRUE(REPROJECT_Success == currentGCSEllipsoid->LatLongFromXYZ(point1, xyz));
+
+    EXPECT_NEAR(point1.longitude, -71, 0.00001);
+    EXPECT_NEAR(point1.latitude, 48, 0.00001);
+    EXPECT_NEAR(point1.elevation, 0.0, 0.001);
+
+    point1.longitude = -71;
+    point1.latitude = 48;
+    point1.elevation = 0.0;
+
+    // Same test but this time we use a geoid based GCS
+    currentGCSGeoid =  GeoCoordinates::BaseGCS::CreateGCS(L"LL84");
+    currentGCSGeoid->SetVerticalDatumCode(GeoCoordinates::vdcGeoid);
+
+    DPoint3d xyz2 = {0.0, 0.0, 0.0};
+    EXPECT_TRUE(REPROJECT_Success == currentGCSGeoid->XYZFromLatLong(xyz2, point1));
+   
+    EXPECT_TRUE(REPROJECT_Success == currentGCSGeoid->LatLongFromXYZ(point1, xyz2));
+
+    // Round trip will yield the same result.
+    EXPECT_NEAR(point1.longitude, -71, 0.00001);
+    EXPECT_NEAR(point1.latitude, 48, 0.00001);
+    EXPECT_NEAR(point1.elevation, 0.0, 0.001);
+
+    // All we know is that XYZ values are different
+    EXPECT_TRUE(xyz2.x != xyz.x);
+    EXPECT_TRUE(xyz2.y != xyz.y);
+    EXPECT_TRUE(xyz2.z != xyz.z);
+
+    // Now we will make computation at precise locations on Earth
+
+    // Equator on Greenwhich
+    GeoPoint pointEquatorGreenwich;
+    pointEquatorGreenwich.longitude = 0;
+    pointEquatorGreenwich.latitude = 0;
+    pointEquatorGreenwich.elevation = 0.0;
+
+    EXPECT_TRUE(REPROJECT_Success == currentGCSEllipsoid->XYZFromLatLong(xyz, pointEquatorGreenwich));
+
+    EXPECT_TRUE(REPROJECT_Success == currentGCSGeoid->XYZFromLatLong(xyz2, pointEquatorGreenwich));
+
+    EXPECT_NEAR(xyz.x - xyz2.x, -17.1630, 0.01); // The X value should represent the geoid separation
+    EXPECT_NEAR(xyz.y, xyz2.y, 0.001);
+    EXPECT_NEAR(xyz.z, xyz2.z, 0.001);
+
+    GeoPoint pointEquatorMinus90;
+    pointEquatorMinus90.longitude = -90;
+    pointEquatorMinus90.latitude = 0;
+    pointEquatorMinus90.elevation = 0.0;
+
+    EXPECT_TRUE(REPROJECT_Success == currentGCSEllipsoid->XYZFromLatLong(xyz, pointEquatorMinus90));
+
+    EXPECT_TRUE(REPROJECT_Success == currentGCSGeoid->XYZFromLatLong(xyz2, pointEquatorMinus90));
+
+    EXPECT_NEAR(xyz.x, xyz2.x, 0.001); 
+    EXPECT_NEAR(xyz.y - xyz2.y, -4.2873, 0.01); // The Y value should represent the geoid separation
+    EXPECT_NEAR(xyz.z, xyz2.z, 0.001);
+
+    GeoPoint pointEquatorPlus90;
+    pointEquatorPlus90.longitude = 90;
+    pointEquatorPlus90.latitude = 0;
+    pointEquatorPlus90.elevation = 0.0;
+
+    EXPECT_TRUE(REPROJECT_Success == currentGCSEllipsoid->XYZFromLatLong(xyz, pointEquatorPlus90));
+
+    EXPECT_TRUE(REPROJECT_Success == currentGCSGeoid->XYZFromLatLong(xyz2, pointEquatorPlus90));
+
+    EXPECT_NEAR(xyz.x, xyz2.x, 0.001); 
+    EXPECT_NEAR(xyz.y - xyz2.y, 63.2371, 0.01); // The Y value should represent the geoid separation
+    EXPECT_NEAR(xyz.z, xyz2.z, 0.001);
+
+    GeoPoint pointNorthPole;
+    pointNorthPole.longitude = 0.0;
+    pointNorthPole.latitude = 90;
+    pointNorthPole.elevation = 0.0;
+
+    EXPECT_TRUE(REPROJECT_Success == currentGCSEllipsoid->XYZFromLatLong(xyz, pointNorthPole));
+
+    EXPECT_TRUE(REPROJECT_Success == currentGCSGeoid->XYZFromLatLong(xyz2, pointNorthPole));
+
+    EXPECT_NEAR(xyz.x, xyz2.x, 0.001); 
+    EXPECT_NEAR(xyz.y, xyz2.y, 0.001); 
+    EXPECT_NEAR(xyz.z - xyz2.z, -13.605, 0.001); // The Z value should represent the geoid separation
+
+    GeoPoint pointSouthPole;
+    pointSouthPole.longitude = 0.0;
+    pointSouthPole.latitude = -90;
+    pointSouthPole.elevation = 0.0;
+
+    EXPECT_TRUE(REPROJECT_Success == currentGCSEllipsoid->XYZFromLatLong(xyz, pointSouthPole));
+
+    EXPECT_TRUE(REPROJECT_Success == currentGCSGeoid->XYZFromLatLong(xyz2, pointSouthPole));
+
+    EXPECT_NEAR(xyz.x, xyz2.x, 0.001); 
+    EXPECT_NEAR(xyz.y, xyz2.y, 0.001); 
+    EXPECT_NEAR(xyz.z - xyz2.z, -29.5350, 0.001); // The Z value should represent the geoid separation
+    }
+
+//==================================================================================
+// Domain
+//==================================================================================
+TEST_F (GCSSpecificTransformTester, KuwaitUtilityInstanciationFailureTest)
+    {
+    GeoCoordinates::BaseGCSPtr currentGCS;
+
+   
+    currentGCS = GeoCoordinates::BaseGCS::CreateGCS(L"KuwaitUtility.KTM");
+
+    EXPECT_TRUE(currentGCS.IsValid());
+    }
+
+    
+//==================================================================================
+// Domain
+//==================================================================================
+TEST_F (GCSSpecificTransformTester, SpecificWKT1)
+    {
+    GeoCoordinates::BaseGCSPtr currentGCS;
+
+   
+    currentGCS = GeoCoordinates::BaseGCS::CreateGCS();
+
+    WString wellKnownText = L"COMPD_CS[\"LKS92 / Latvia TM + EGM96 geoid height\",PROJCS[\"LKS92 / Latvia TM\",GEOGCS[\"LKS92\",DATUM[\"Latvia_1992\",SPHEROID[\"GRS 1980\",6378137,298.257222101,AUTHORITY[\"EPSG\",\"7019\"]],TOWGS84[0,0,0,0,0,0,0],AUTHORITY[\"EPSG\",\"6661\"]],PRIMEM[\"Greenwich\",0,AUTHORITY[\"EPSG\",\"8901\"]],UNIT[\"degree\",0.0174532925199433,AUTHORITY[\"EPSG\",\"9122\"]],AUTHORITY[\"EPSG\",\"4661\"]],PROJECTION[\"Transverse_Mercator\"],PARAMETER[\"latitude_of_origin\",0],PARAMETER[\"central_meridian\",24],PARAMETER[\"scale_factor\",0.9996],PARAMETER[\"false_easting\",500000],PARAMETER[\"false_northing\",-6000000],UNIT[\"metre\",1,AUTHORITY[\"EPSG\",\"9001\"]],AUTHORITY[\"EPSG\",\"3059\"]],VERT_CS[\"EGM96 geoid height\",VERT_DATUM[\"EGM96 geoid\",2005,AUTHORITY[\"EPSG\",\"5171\"],EXTENSION[\"PROJ4_GRIDS\",\"egm96_15.gtx\"]],UNIT[\"metre\",1,AUTHORITY[\"EPSG\",\"9001\"]],AXIS[\"Up\",UP],AUTHORITY[\"EPSG\",\"5773\"]]]";
+
+    EXPECT_TRUE(SUCCESS == currentGCS->InitFromWellKnownText(NULL, NULL, GeoCoordinates::BaseGCS::wktFlavorOGC, wellKnownText.c_str()));
+
+    EXPECT_TRUE(currentGCS->IsValid());
+
+    EXPECT_TRUE(currentGCS->GetVerticalDatumCode() == GeoCoordinates::vdcGeoid);
+    }
+
+//==================================================================================
+// Domain
+//==================================================================================
+TEST_F (GCSSpecificTransformTester, SpecificWKT2)
+    {
+    GeoCoordinates::BaseGCSPtr currentGCS;
+
+   
+    currentGCS = GeoCoordinates::BaseGCS::CreateGCS();
+
+    WString wellKnownText = L"PROJCS[\"WGS 84 / UTM zone 13N\",GEOGCS[\"WGS 84\",DATUM[\"WGS_1984\",SPHEROID[\"WGS 84\",6378137,298.257223563,AUTHORITY[\"EPSG\",\"7030\"]],AUTHORITY[\"EPSG\",\"6326\"]],PRIMEM[\"Greenwich\",0,AUTHORITY[\"EPSG\",\"8901\"]],UNIT[\"degree\",0.0174532925199433,AUTHORITY[\"EPSG\",\"9122\"]],AUTHORITY[\"EPSG\",\"4326\"]],PROJECTION[\"Transverse_Mercator\"],PARAMETER[\"latitude_of_origin\",0],PARAMETER[\"central_meridian\",-105],PARAMETER[\"scale_factor\",0.9996],PARAMETER[\"false_easting\",500000],PARAMETER[\"false_northing\",0],UNIT[\"metre\",1,AUTHORITY[\"EPSG\",\"9001\"]],AXIS[\"Easting\",EAST],AXIS[\"Northing\",NORTH],AUTHORITY[\"EPSG\",\"32613\"]]";
+
+    EXPECT_TRUE(SUCCESS == currentGCS->InitFromWellKnownText(NULL, NULL, GeoCoordinates::BaseGCS::wktFlavorOGC, wellKnownText.c_str()));
+
+    EXPECT_TRUE(currentGCS->IsValid());
+
+    }
+
+//==================================================================================
+// Domain
+//==================================================================================
+TEST_F (GCSSpecificTransformTester, SpecificWKT3)
+    {
+    GeoCoordinates::BaseGCSPtr currentGCS;
+
+   
+    currentGCS = GeoCoordinates::BaseGCS::CreateGCS();
+
+    WString wellKnownText = L"PROJCS[\"WGS 84 / UTM zone 13N\",GEOGCS[\"EPSG:6326\",DATUM[\"EPSG:6326\",SPHEROID[\"EPSG:7030\",6378137.000,298.25722360]],PRIMEM[\"Greenwich\",0],UNIT[\"Degree\",0.017453292519943295]],PROJECTION[\"Transverse Mercator\"],PARAMETER[\"False Easting\",500000.000],PARAMETER[\"False Northing\",0.000],PARAMETER[\"Scale Reduction\",0.999600000000],PARAMETER[\"Central Meridian\",-105.00000000000003],PARAMETER[\"Origin Latitude\",0.00000000000000],UNIT[\"Meter\",1.00000000000000]]";
+
+    EXPECT_TRUE(SUCCESS == currentGCS->InitFromWellKnownText(NULL, NULL, GeoCoordinates::BaseGCS::wktFlavorOGC, wellKnownText.c_str()));
+
+    EXPECT_TRUE(currentGCS->IsValid());
+
+    }
+
+//==================================================================================
+// Domain
+//==================================================================================
+TEST_F (GCSSpecificTransformTester, SpecificWKT4)
+    {
+    GeoCoordinates::BaseGCSPtr currentGCS;
+
+   
+    currentGCS = GeoCoordinates::BaseGCS::CreateGCS();
+
+    WString wellKnownText = L"PROJCS[\"UTM84-13N\",GEOGCS[\"LL84\",DATUM[\"WGS84\",SPHEROID[\"WGS84\",6378137.000,298.25722293]],PRIMEM[\"Greenwich\",0],UNIT[\"Degree\",0.017453292519943295]],PROJECTION[\"Universal Transverse Mercator System\"],PARAMETER[\"UTM Zone Number (1 - 60)\",13.0],PARAMETER[\"Hemisphere, North or South\",1.0],UNIT[\"Meter\",1.00000000000000]]";
+
+    EXPECT_TRUE(SUCCESS == currentGCS->InitFromWellKnownText(NULL, NULL, GeoCoordinates::BaseGCS::wktFlavorOGC, wellKnownText.c_str()));
+
+    EXPECT_TRUE(currentGCS->IsValid());
+
+    }
+
+//==================================================================================
+// Domain
+//==================================================================================
+TEST_F (GCSSpecificTransformTester, SpecificWKT5)
+    {
+    GeoCoordinates::BaseGCSPtr currentGCS;
+
+   
+    currentGCS = GeoCoordinates::BaseGCS::CreateGCS();
+
+    WString wellKnownText = L"COMPD_CS[\"WGS84/UTM17N + EGM96 geoid height\",PROJCS[\"WGS 84 / UTM zone 17N\",GEOGCS[\"WGS 84\",DATUM[\"WGS_1984\",SPHEROID[\"WGS 84\",6378137,298.257223563,AUTHORITY[\"EPSG\",\"7030\"]],AUTHORITY[\"EPSG\",\"6326\"]],PRIMEM[\"Greenwich\",0,AUTHORITY[\"EPSG\",\"8901\"]],UNIT[\"degree\",0.0174532925199433,AUTHORITY[\"EPSG\",\"9122\"]],AUTHORITY[\"EPSG\",\"4326\"]],PROJECTION[\"Transverse_Mercator\"],PARAMETER[\"latitude_of_origin\",0],PARAMETER[\"central_meridian\",-81],PARAMETER[\"scale_factor\",0.9996],PARAMETER[\"false_easting\",500000],PARAMETER[\"false_northing\",0],UNIT[\"metre\",1,AUTHORITY[\"EPSG\",\"9001\"]],AXIS[\"Easting\",EAST],AXIS[\"Northing\",NORTH],AUTHORITY[\"EPSG\",\"32617\"]],VERT_CS[\"EGM96 geoid height\",VERT_DATUM[\"EGM96 geoid\",2005]]]";
+
+    EXPECT_TRUE(SUCCESS == currentGCS->InitFromWellKnownText(NULL, NULL, GeoCoordinates::BaseGCS::wktFlavorOGC, wellKnownText.c_str()));
+
+    EXPECT_TRUE(currentGCS->IsValid());
+
+    }
+
+
+//==================================================================================
+// Domain
+//==================================================================================
+TEST_F (GCSSpecificTransformTester, SpecificWKT6)
+    {
+    GeoCoordinates::BaseGCSPtr currentGCS;
+
+   
+    currentGCS = GeoCoordinates::BaseGCS::CreateGCS();
+
+    WString wellKnownText = L"PROJCS[\"NAD83(2011) / Florida East (ftUS)\",GEOGCS[\"NAD83(2011)\",DATUM[\"NAD_1983_2011\",SPHEROID[\"GRS 1980\",6378137,298.257222101,AUTHORITY[\"EPSG\",\"7019\"]],AUTHORITY[\"EPSG\",\"1116\"]],PRIMEM[\"Greenwich\",0,AUTHORITY[\"EPSG\",\"8901\"]],UNIT[\"degree\",0.0174532925199433,AUTHORITY[\"EPSG\",\"9122\"]],AUTHORITY[\"EPSG\",\"6318\"]],PROJECTION[\"Transverse_Mercator\"],PARAMETER[\"latitude_of_origin\",24.33333333333333],PARAMETER[\"central_meridian\",-81],PARAMETER[\"scale_factor\",0.999941177],PARAMETER[\"false_easting\",656166.667],PARAMETER[\"false_northing\",0],UNIT[\"US survey foot\",0.3048006096012192,AUTHORITY[\"EPSG\",\"9003\"]],AXIS[\"X\",EAST],AXIS[\"Y\",NORTH],AUTHORITY[\"EPSG\",\"6438\"]]";
+
+    EXPECT_TRUE(SUCCESS == currentGCS->InitFromWellKnownText(NULL, NULL, GeoCoordinates::BaseGCS::wktFlavorOGC, wellKnownText.c_str()));
+
+    EXPECT_TRUE(currentGCS->IsValid());
+
+    }
+//==================================================================================
+// Domain
+//==================================================================================
+TEST_F (GCSSpecificTransformTester, SpecificWKT7)
+    {
+    GeoCoordinates::BaseGCSPtr currentGCS;
+
+   
+    currentGCS = GeoCoordinates::BaseGCS::CreateGCS();
+
+    // This WKT originates from a 3MX file that did not work. As expected the WKT parsing worked so the problem was elsewhere but we kept this test as regression.
+    WString wellKnownText = L"PROJCS[\"WGS 84 / UTM zone 18N\",GEOGCS[\"WGS 84\",DATUM[\"WGS_1984\",SPHEROID[\"WGS 84\",6378137,298.257223563,AUTHORITY[\"EPSG\",\"7030\"]],AUTHORITY[\"EPSG\",\"6326\"]],PRIMEM[\"Greenwich\",0,AUTHORITY[\"EPSG\",\"8901\"]],UNIT[\"degree\",0.0174532925199433,AUTHORITY[\"EPSG\",\"9122\"]],AUTHORITY[\"EPSG\",\"4326\"]],PROJECTION[\"Transverse_Mercator\"],PARAMETER[\"latitude_of_origin\",0],PARAMETER[\"central_meridian\",-75],PARAMETER[\"scale_factor\",0.9996],PARAMETER[\"false_easting\",500000],PARAMETER[\"false_northing\",0],UNIT[\"metre\",1,AUTHORITY[\"EPSG\",\"9001\"]],AXIS[\"Easting\",EAST],AXIS[\"Northing\",NORTH],AUTHORITY[\"EPSG\",\"32618\"]]";
+
+    EXPECT_TRUE(SUCCESS == currentGCS->InitFromWellKnownText(NULL, NULL, GeoCoordinates::BaseGCS::wktFlavorOGC, wellKnownText.c_str()));
+
+    EXPECT_TRUE(currentGCS->IsValid());
+
+    }
+
+//==================================================================================
+// Domain
+//==================================================================================
+TEST_F (GCSSpecificTransformTester, SpecificWKT8)
+    {
+    GeoCoordinates::BaseGCSPtr currentGCS;
+
+   
+    currentGCS = GeoCoordinates::BaseGCS::CreateGCS();
+
+    // This WKT originates from a client, apparently obtained through FME (which should use CSMAP?!)
+    WString wellKnownText = L"PROJCS[\"WGS_1984_Web_Mercator_Auxiliary_Sphere\", GEOGCS[\"GCS_WGS_1984\", DATUM[\"D_WGS_1984\", SPHEROID[\"WGS_1984\",6378137.0,298.257223563]], PRIMEM[\"Greenwich\",0.0], UNIT[\"Degree\",0.0174532925199433]], PROJECTION[\"Mercator_Auxiliary_Sphere\"], PARAMETER[\"False_Easting\",0.0], PARAMETER[\"False_Northing\",0.0], PARAMETER[\"Central_Meridian\",0.0], PARAMETER[\"Standard_Parallel_1\",0.0],PARAMETER[\"Auxiliary_Sphere_Type\",0.0], UNIT[\"Meter\",1.0]]";
+
+    EXPECT_TRUE(SUCCESS == currentGCS->InitFromWellKnownText(NULL, NULL, GeoCoordinates::BaseGCS::wktFlavorOGC, wellKnownText.c_str()));
+
+    EXPECT_TRUE(currentGCS->IsValid());
+
+    }
+
+//==================================================================================
+// Domain
+//==================================================================================
+TEST_F (GCSSpecificTransformTester, SpecificWKT9)
+    {
+    GeoCoordinates::BaseGCSPtr currentGCS;
+
+   
+    currentGCS = GeoCoordinates::BaseGCS::CreateGCS();
+
+    // This WKT originates from a client for a 3MX
+    WString wellKnownText = L"PROJCS[\"NAD83 / Pennsylvania South (ftUS)\",GEOGCS[\"NAD83\",DATUM[\"North_American_Datum_1983\",SPHEROID[\"GRS 1980\",6378137,298.257222101,AUTHORITY[\"EPSG\",\"7019\"]],TOWGS84[0,0,0,0,0,0,0],AUTHORITY[\"EPSG\",\"6269\"]],PRIMEM[\"Greenwich\",0,AUTHORITY[\"EPSG\",\"8901\"]],UNIT[\"degree\",0.0174532925199433,AUTHORITY[\"EPSG\",\"9122\"]],AUTHORITY[\"EPSG\",\"4269\"]],PROJECTION[\"Lambert_Conformal_Conic_2SP\"],PARAMETER[\"standard_parallel_1\",40.96666666666667],PARAMETER[\"standard_parallel_2\",39.93333333333333],PARAMETER[\"latitude_of_origin\",39.33333333333334],PARAMETER[\"central_meridian\",-77.75],PARAMETER[\"false_easting\",1968500],PARAMETER[\"false_northing\",0],UNIT[\"US survey foot\",0.3048006096012192,AUTHORITY[\"EPSG\",\"9003\"]],AXIS[\"X\",EAST],AXIS[\"Y\",NORTH],AUTHORITY[\"EPSG\",\"2272\"]]";
+
+    EXPECT_TRUE(SUCCESS == currentGCS->InitFromWellKnownText(NULL, NULL, GeoCoordinates::BaseGCS::wktFlavorOGC, wellKnownText.c_str()));
+
+    EXPECT_TRUE(currentGCS->IsValid());
+
+    }
+
+
+//==================================================================================
+// Domain
+//==================================================================================
+TEST_F (GCSSpecificTransformTester, SpecificWKT10)
+    {
+    GeoCoordinates::BaseGCSPtr currentGCS;
+
+   
+    currentGCS = GeoCoordinates::BaseGCS::CreateGCS();
+
+    // This WKT originates from a client for a 3MX
+    WString wellKnownText = L"PROJCS[\"Quebec MTM Zone 10 (NAD 27)\",GEOGCS[\"NAD 27 (Canada)\",DATUM[\"NAD 27 (Canada)\",SPHEROID[\"Clarke 1866\",6378206.4,294.9786982]],PRIMEM[\"Greenwich\",0],UNIT[\"Decimal Degree\",0.0174532925199433]],PROJECTION[\"Transverse_Mercator\"],PARAMETER[\"Scale_Factor\",0.9999],PARAMETER[\"Central_Meridian\",-79.500000],PARAMETER[\"False_Easting\",304800.00000],UNIT[\"Meter\",1.000000]]";
+
+    EXPECT_TRUE(SUCCESS == currentGCS->InitFromWellKnownText(NULL, NULL, GeoCoordinates::BaseGCS::wktFlavorOGC, wellKnownText.c_str()));
+
+    EXPECT_TRUE(currentGCS->IsValid());
+
+    }
+
+//==================================================================================
+// Domain
+//==================================================================================
+TEST_F (GCSSpecificTransformTester, SpecificWKT11)
+    {
+    GeoCoordinates::BaseGCSPtr currentGCS;
+
+   
+    currentGCS = GeoCoordinates::BaseGCS::CreateGCS();
+
+    // This WKT originates from a client for a 3MX
+    WString wellKnownText = L"PROJCS[\"Czech/JTSK.Krovak\",GEOGCS[\"Czech/JTSK.LL\",DATUM[\"Czech/JTSK\",SPHEROID[\"BESSEL\",6377397.155,299.15281283],TOWGS84[570.6934,85.6936,462.8393,-4.998250,-1.586630,-5.261140,3.54301550]],PRIMEM[\"Ferro\", -17.6666666666667],UNIT[\"Degree\",0.017453292519943295]],PROJECTION[\"Krovak Oblique Conformal Conic\"],PARAMETER[\"Central Meridian\",-17.66666666666667],PARAMETER[\"Origin Latitude\",49.50000000000000],PARAMETER[\"Oblique Pole Longitude\",42.50000000000000],PARAMETER[\"Oblique Pole Latitude\",59.75759855555555],PARAMETER[\"Oblique Cone Standard Parallel\",78.50000000000000],PARAMETER[\"False Easting\",0.000],PARAMETER[\"False Northing\",0.000],PARAMETER[\"Scale Reduction\",0.999900000000],UNIT[\"Meter\",1.00000000000000]]";
+
+    EXPECT_TRUE(SUCCESS == currentGCS->InitFromWellKnownText(NULL, NULL, GeoCoordinates::BaseGCS::wktFlavorOGC, wellKnownText.c_str()));
+
+    EXPECT_TRUE(currentGCS->IsValid());
+
+    }
+
+
+//==================================================================================
+// Domain
+//==================================================================================
+TEST_F (GCSSpecificTransformTester, ElevationTransfo1)
+    {
+    GeoCoordinates::BaseGCSPtr fromGCS;
+    GeoCoordinates::BaseGCSPtr toGCS;
+
+   
+    fromGCS = GeoCoordinates::BaseGCS::CreateGCS();
+    toGCS = GeoCoordinates::BaseGCS::CreateGCS();
+
+    WString wellKnownText1 = L"PROJCS[\"WGS 84 / UTM zone 32N\",GEOGCS[\"WGS 84\",DATUM[\"WGS_1984\",SPHEROID[\"WGS 84\",6378137,298.257223563,AUTHORITY[\"EPSG\",\"7030\"]],AUTHORITY[\"EPSG\",\"6326\"]],PRIMEM[\"Greenwich\",0,AUTHORITY[\"EPSG\",\"8901\"]],UNIT[\"degree\",0.0174532925199433,AUTHORITY[\"EPSG\",\"9122\"]],AUTHORITY[\"EPSG\",\"4326\"]],PROJECTION[\"Transverse_Mercator\"],PARAMETER[\"latitude_of_origin\",0],PARAMETER[\"central_meridian\",9],PARAMETER[\"scale_factor\",0.9996],PARAMETER[\"false_easting\",500000],PARAMETER[\"false_northing\",0],UNIT[\"metre\",1,AUTHORITY[\"EPSG\",\"9001\"]],AXIS[\"Easting\",EAST],AXIS[\"Northing\",NORTH],AUTHORITY[\"EPSG\",\"32632\"]]";
+
+    WString wellKnownText2 = L"COMPD_CS[\"WGS 84 / UTM zone 32N + EGM96 geoid height\",PROJCS[\"WGS 84 / UTM zone32N\",GEOGCS[\"WGS 84\",DATUM[\"WGS_1984\",SPHEROID[\"WGS 84\",6378137,298.257223563,AUTHORITY[\"EPSG\",\"7030\"]],AUTHORITY[\"EPSG\",\"6326\"]],PRIMEM[\"Greenwich\",0,AUTHORITY[\"EPSG\",\"8901\"]],UNIT[\"degree\",0.0174532925199433,AUTHORITY[\"EPSG\",\"9122\"]],AUTHORITY[\"EPSG\",\"4326\"]],PROJECTION[\"Transverse_Mercator\"],PARAMETER[\"latitude_of_origin\",0],PARAMETER[\"central_meridian\",9],PARAMETER[\"scale_factor\",0.9996],PARAMETER[\"false_easting\",500000],PARAMETER[\"false_northing\",0],UNIT[\"metre\",1,AUTHORITY[\"EPSG\",\"9001\"]],AXIS[\"Easting\",EAST],AXIS[\"Northing\",NORTH],AUTHORITY[\"EPSG\",\"32632\"]],VERT_CS[\"EGM96 geoid height\",VERT_DATUM[\"EGM96 geoid\",2005,EXTENSION[\"PROJ4_GRIDS\",\"egm96_15.gtx\"],AUTHORITY[\"EPSG\",\"5171\"]],UNIT[\"metre\",1,AUTHORITY[\"EPSG\",\"9001\"]],AXIS[\"Up\",UP],AUTHORITY[\"EPSG\",\"5773\"]]]";
+
+    EXPECT_TRUE(SUCCESS == fromGCS->InitFromWellKnownText(NULL, NULL, GeoCoordinates::BaseGCS::wktFlavorOGC, wellKnownText1.c_str()));
+
+
+    EXPECT_TRUE(fromGCS->IsValid());
+
+    EXPECT_TRUE(SUCCESS == toGCS->InitFromWellKnownText(NULL, NULL, GeoCoordinates::BaseGCS::wktFlavorOGC, wellKnownText2.c_str()));
+
+    EXPECT_TRUE(toGCS->IsValid());
+
+    fromGCS->SetReprojectElevation(true);
+    toGCS->SetReprojectElevation(true);
+
+    GeoPoint fromGeoPoint;
+    GeoPoint toGeoPoint;
+   
+
+    fromGeoPoint.longitude=6.6922634698675436;
+    fromGeoPoint.latitude=43.955776401074210;
+    fromGeoPoint.elevation=611.48800000000006;
+
+
+    EXPECT_TRUE(REPROJECT_Success == fromGCS->LatLongFromLatLong(toGeoPoint, fromGeoPoint, *toGCS));
+
+    EXPECT_TRUE(toGeoPoint.elevation != fromGeoPoint.elevation);
+
+
+    }
+
+//==================================================================================
+// Test generation WKT for london grid
+//==================================================================================
+TEST_F (GCSSpecificTransformTester, SpecificWKTGenerationLondonGrid)
+    {
+    GeoCoordinates::BaseGCSPtr currentGCS;
+
+   
+    currentGCS = GeoCoordinates::BaseGCS::CreateGCS(L"LondonGrid");
+
+    WString wellKnownText = L"";
+
+    EXPECT_TRUE(SUCCESS == currentGCS->GetWellKnownText(wellKnownText, GeoCoordinates::BaseGCS::wktFlavorOGC, false));
+
+    EXPECT_TRUE(currentGCS->IsValid());
+
+    }
+
+
+//==================================================================================
+// Domain
+//==================================================================================
+TEST_F (GCSSpecificTransformTester, IndianaDOT_InGCSTests)
+    {
+    GeoCoordinates::BaseGCSPtr currentGCS;
+
+  
+    GeoPoint2d testGeoPoint;
+    testGeoPoint.latitude = 42.0;
+    testGeoPoint.longitude = -85.0;
+    
+    DPoint2d resultPoint;
+    
+    currentGCS = GeoCoordinates::BaseGCS::CreateGCS(L"InGCS-Adams");
+    EXPECT_TRUE(currentGCS->IsValid());
+    EXPECT_TRUE(REPROJECT_Success == currentGCS->CartesianFromLatLong2D(resultPoint, testGeoPoint));
+    EXPECT_NEAR(resultPoint.x, 235857.321, 0.001);
+    EXPECT_NEAR(resultPoint.y, 197042.576, 0.001);
+
+    currentGCS = GeoCoordinates::BaseGCS::CreateGCS(L"InGCS-Allen");
+    EXPECT_TRUE(currentGCS->IsValid());
+    EXPECT_TRUE(REPROJECT_Success == currentGCS->CartesianFromLatLong2D(resultPoint, testGeoPoint));
+    EXPECT_NEAR(resultPoint.x, 244142.667, 0.001);
+    EXPECT_NEAR(resultPoint.y, 158173.879, 0.001);
+
+    currentGCS = GeoCoordinates::BaseGCS::CreateGCS(L"InGCS-Bartholomew");
+    EXPECT_TRUE(currentGCS->IsValid());
+    EXPECT_TRUE(REPROJECT_Success == currentGCS->CartesianFromLatLong2D(resultPoint, testGeoPoint));
+    EXPECT_NEAR(resultPoint.x, 310425.254, 0.001);
+    EXPECT_NEAR(resultPoint.y, 369491.117, 0.001);
+
+    currentGCS = GeoCoordinates::BaseGCS::CreateGCS(L"InGCS-Benton");
+    EXPECT_TRUE(currentGCS->IsValid());
+    EXPECT_TRUE(REPROJECT_Success == currentGCS->CartesianFromLatLong2D(resultPoint, testGeoPoint));
+    EXPECT_NEAR(resultPoint.x, 430567.721, 0.001);
+    EXPECT_NEAR(resultPoint.y, 210705.421, 0.001);
+
+    currentGCS = GeoCoordinates::BaseGCS::CreateGCS(L"InGCS-Blackford");
+    EXPECT_TRUE(currentGCS->IsValid());
+    EXPECT_TRUE(REPROJECT_Success == currentGCS->CartesianFromLatLong2D(resultPoint, testGeoPoint));
+    EXPECT_NEAR(resultPoint.x, 273141.593, 0.001);
+    EXPECT_NEAR(resultPoint.y, 252641.732, 0.001);
+
+    currentGCS = GeoCoordinates::BaseGCS::CreateGCS(L"InGCS-Boone");
+    EXPECT_TRUE(currentGCS->IsValid());
+    EXPECT_TRUE(REPROJECT_Success == currentGCS->CartesianFromLatLong2D(resultPoint, testGeoPoint));
+    EXPECT_NEAR(resultPoint.x, 364282.128, 0.001);
+    EXPECT_NEAR(resultPoint.y, 303618.467, 0.001);
+
+    currentGCS = GeoCoordinates::BaseGCS::CreateGCS(L"InGCS-Brown");
+    EXPECT_TRUE(currentGCS->IsValid());
+    EXPECT_TRUE(REPROJECT_Success == currentGCS->CartesianFromLatLong2D(resultPoint, testGeoPoint));
+    EXPECT_NEAR(resultPoint.x, 347710.206, 0.001);
+    EXPECT_NEAR(resultPoint.y, 369960.596, 0.001);
+
+    currentGCS = GeoCoordinates::BaseGCS::CreateGCS(L"InGCS-Carroll");
+    EXPECT_TRUE(currentGCS->IsValid());
+    EXPECT_TRUE(REPROJECT_Success == currentGCS->CartesianFromLatLong2D(resultPoint, testGeoPoint));
+    EXPECT_NEAR(resultPoint.x, 376709.323, 0.001);
+    EXPECT_NEAR(resultPoint.y, 215014.436, 0.001);
+
+    currentGCS = GeoCoordinates::BaseGCS::CreateGCS(L"InGCS-Cass");
+    EXPECT_TRUE(currentGCS->IsValid());
+    EXPECT_TRUE(REPROJECT_Success == currentGCS->CartesianFromLatLong2D(resultPoint, testGeoPoint));
+    EXPECT_NEAR(resultPoint.x, 355995.543, 0.001);
+    EXPECT_NEAR(resultPoint.y, 197988.761, 0.001);
+
+    currentGCS = GeoCoordinates::BaseGCS::CreateGCS(L"InGCS-Clark");
+    EXPECT_TRUE(currentGCS->IsValid());
+    EXPECT_TRUE(REPROJECT_Success == currentGCS->CartesianFromLatLong2D(resultPoint, testGeoPoint));
+    EXPECT_NEAR(resultPoint.x, 289711.598, 0.001);
+    EXPECT_NEAR(resultPoint.y, 463672.324, 0.001);
+
+    currentGCS = GeoCoordinates::BaseGCS::CreateGCS(L"InGCS-Clay");
+    EXPECT_TRUE(currentGCS->IsValid());
+    EXPECT_TRUE(REPROJECT_Success == currentGCS->CartesianFromLatLong2D(resultPoint, testGeoPoint));
+    EXPECT_NEAR(resultPoint.x, 418137.860, 0.001);
+    EXPECT_NEAR(resultPoint.y, 354724.927, 0.001);
+
+    currentGCS = GeoCoordinates::BaseGCS::CreateGCS(L"InGCS-Clinton");
+    EXPECT_TRUE(currentGCS->IsValid());
+    EXPECT_TRUE(REPROJECT_Success == currentGCS->CartesianFromLatLong2D(resultPoint, testGeoPoint));
+    EXPECT_NEAR(resultPoint.x, 372567.295, 0.001);
+    EXPECT_NEAR(resultPoint.y, 242697.736, 0.001);
+
+    currentGCS = GeoCoordinates::BaseGCS::CreateGCS(L"InGCS-Crawford");
+    EXPECT_TRUE(currentGCS->IsValid());
+    EXPECT_TRUE(REPROJECT_Success == currentGCS->CartesianFromLatLong2D(resultPoint, testGeoPoint));
+    EXPECT_NEAR(resultPoint.x, 364280.761 , 0.001);
+    EXPECT_NEAR(resultPoint.y, 470138.638, 0.001);
+
+    currentGCS = GeoCoordinates::BaseGCS::CreateGCS(L"InGCS-Daviess");
+    EXPECT_TRUE(currentGCS->IsValid());
+    EXPECT_TRUE(REPROJECT_Success == currentGCS->CartesianFromLatLong2D(resultPoint, testGeoPoint));
+    EXPECT_NEAR(resultPoint.x, 413993.876, 0.001);
+    EXPECT_NEAR(resultPoint.y, 432329.722, 0.001);
+
+    currentGCS = GeoCoordinates::BaseGCS::CreateGCS(L"InGCS-Dearborn");
+    EXPECT_TRUE(currentGCS->IsValid());
+    EXPECT_TRUE(REPROJECT_Success == currentGCS->CartesianFromLatLong2D(resultPoint, testGeoPoint));
+    EXPECT_NEAR(resultPoint.x, 231714.683, 0.001);
+    EXPECT_NEAR(resultPoint.y, 408002.771, 0.001);
+
+    currentGCS = GeoCoordinates::BaseGCS::CreateGCS(L"InGCS-Decatur");
+    EXPECT_TRUE(currentGCS->IsValid());
+    EXPECT_TRUE(REPROJECT_Success == currentGCS->CartesianFromLatLong2D(resultPoint, testGeoPoint));
+    EXPECT_NEAR(resultPoint.x, 293855.057, 0.001);
+    EXPECT_NEAR(resultPoint.y, 358247.257, 0.001);
+
+    currentGCS = GeoCoordinates::BaseGCS::CreateGCS(L"InGCS-DeKalb");
+    EXPECT_TRUE(currentGCS->IsValid());
+    EXPECT_TRUE(REPROJECT_Success == currentGCS->CartesianFromLatLong2D(resultPoint, testGeoPoint));
+    EXPECT_NEAR(resultPoint.x, 235857.313, 0.001);
+    EXPECT_NEAR(resultPoint.y, 119303.715, 0.001);
+
+    currentGCS = GeoCoordinates::BaseGCS::CreateGCS(L"InGCS-Delaware");
+    EXPECT_TRUE(currentGCS->IsValid());
+    EXPECT_TRUE(REPROJECT_Success == currentGCS->CartesianFromLatLong2D(resultPoint, testGeoPoint));
+    EXPECT_NEAR(resultPoint.x, 273141.593, 0.001);
+    EXPECT_NEAR(resultPoint.y, 252641.732, 0.001);
+
+    currentGCS = GeoCoordinates::BaseGCS::CreateGCS(L"InGCS-Dubois");
+    EXPECT_TRUE(currentGCS->IsValid());
+    EXPECT_TRUE(REPROJECT_Success == currentGCS->CartesianFromLatLong2D(resultPoint, testGeoPoint));
+    EXPECT_NEAR(resultPoint.x, 401565.536, 0.001);
+    EXPECT_NEAR(resultPoint.y, 459787.679, 0.001);
+
+    currentGCS = GeoCoordinates::BaseGCS::CreateGCS(L"InGCS-Elkhart");
+    EXPECT_TRUE(currentGCS->IsValid());
+    EXPECT_TRUE(REPROJECT_Success == currentGCS->CartesianFromLatLong2D(resultPoint, testGeoPoint));
+    EXPECT_NEAR(resultPoint.x, 310425.747, 0.001);
+    EXPECT_NEAR(resultPoint.y, 186285.784, 0.001);
+
+    currentGCS = GeoCoordinates::BaseGCS::CreateGCS(L"InGCS-Fayette");
+    EXPECT_TRUE(currentGCS->IsValid());
+    EXPECT_TRUE(REPROJECT_Success == currentGCS->CartesianFromLatLong2D(resultPoint, testGeoPoint));
+    EXPECT_NEAR(resultPoint.x, 244142.696 , 0.001);
+    EXPECT_NEAR(resultPoint.y, 341391.242, 0.001);
+
+    currentGCS = GeoCoordinates::BaseGCS::CreateGCS(L"InGCS-Floyd");
+    EXPECT_TRUE(currentGCS->IsValid());
+    EXPECT_TRUE(REPROJECT_Success == currentGCS->CartesianFromLatLong2D(resultPoint, testGeoPoint));
+    EXPECT_NEAR(resultPoint.x, 289711.598, 0.001);
+    EXPECT_NEAR(resultPoint.y, 463672.324, 0.001);
+
+    currentGCS = GeoCoordinates::BaseGCS::CreateGCS(L"InGCS-Fountain");
+    EXPECT_TRUE(currentGCS->IsValid());
+    EXPECT_TRUE(REPROJECT_Success == currentGCS->CartesianFromLatLong2D(resultPoint, testGeoPoint));
+    EXPECT_NEAR(resultPoint.x, 430566.959, 0.001);
+    EXPECT_NEAR(resultPoint.y, 266225.351, 0.001);
+
+    currentGCS = GeoCoordinates::BaseGCS::CreateGCS(L"InGCS-Franklin");
+    EXPECT_TRUE(currentGCS->IsValid());
+    EXPECT_TRUE(REPROJECT_Success == currentGCS->CartesianFromLatLong2D(resultPoint, testGeoPoint));
+    EXPECT_NEAR(resultPoint.x, 244142.696, 0.001);
+    EXPECT_NEAR(resultPoint.y, 341391.242, 0.001);
+
+    currentGCS = GeoCoordinates::BaseGCS::CreateGCS(L"InGCS-Fulton");
+    EXPECT_TRUE(currentGCS->IsValid());
+    EXPECT_TRUE(REPROJECT_Success == currentGCS->CartesianFromLatLong2D(resultPoint, testGeoPoint));
+    EXPECT_NEAR(resultPoint.x, 347710.313, 0.001);
+    EXPECT_NEAR(resultPoint.y, 158990.378, 0.001);
+
+    currentGCS = GeoCoordinates::BaseGCS::CreateGCS(L"InGCS-Gibson");
+    EXPECT_TRUE(currentGCS->IsValid());
+    EXPECT_TRUE(REPROJECT_Success == currentGCS->CartesianFromLatLong2D(resultPoint, testGeoPoint));
+    EXPECT_NEAR(resultPoint.x, 459565.693, 0.001);
+    EXPECT_NEAR(resultPoint.y, 466893.589, 0.001);
+
+    currentGCS = GeoCoordinates::BaseGCS::CreateGCS(L"InGCS-Grant");
+    EXPECT_TRUE(currentGCS->IsValid());
+    EXPECT_TRUE(REPROJECT_Success == currentGCS->CartesianFromLatLong2D(resultPoint, testGeoPoint));
+    EXPECT_NEAR(resultPoint.x, 297997.659, 0.001);
+    EXPECT_NEAR(resultPoint.y, 219487.851, 0.001);
+
+    currentGCS = GeoCoordinates::BaseGCS::CreateGCS(L"InGCS-Greene");
+    EXPECT_TRUE(currentGCS->IsValid());
+    EXPECT_TRUE(REPROJECT_Success == currentGCS->CartesianFromLatLong2D(resultPoint, testGeoPoint));
+    EXPECT_NEAR(resultPoint.x, 413993.876, 0.001);
+    EXPECT_NEAR(resultPoint.y, 432329.722, 0.001);
+
+    currentGCS = GeoCoordinates::BaseGCS::CreateGCS(L"InGCS-Hamilton");
+    EXPECT_TRUE(currentGCS->IsValid());
+    EXPECT_TRUE(REPROJECT_Success == currentGCS->CartesianFromLatLong2D(resultPoint, testGeoPoint));
+    EXPECT_NEAR(resultPoint.x, 322854.027, 0.001);
+    EXPECT_NEAR(resultPoint.y, 269702.978, 0.001);
+
+    currentGCS = GeoCoordinates::BaseGCS::CreateGCS(L"InGCS-Hancock");
+    EXPECT_TRUE(currentGCS->IsValid());
+    EXPECT_TRUE(REPROJECT_Success == currentGCS->CartesianFromLatLong2D(resultPoint, testGeoPoint));
+    EXPECT_NEAR(resultPoint.x, 306283.225, 0.001);
+    EXPECT_NEAR(resultPoint.y, 297287.836, 0.001);
+
+    currentGCS = GeoCoordinates::BaseGCS::CreateGCS(L"InGCS-Harrison");
+    EXPECT_TRUE(currentGCS->IsValid());
+    EXPECT_TRUE(REPROJECT_Success == currentGCS->CartesianFromLatLong2D(resultPoint, testGeoPoint));
+    EXPECT_NEAR(resultPoint.x, 335281.630, 0.001);
+    EXPECT_NEAR(resultPoint.y, 486340.679, 0.001);
+
+    currentGCS = GeoCoordinates::BaseGCS::CreateGCS(L"InGCS-Hendricks");
+    EXPECT_TRUE(currentGCS->IsValid());
+    EXPECT_TRUE(REPROJECT_Success == currentGCS->CartesianFromLatLong2D(resultPoint, testGeoPoint));
+    EXPECT_NEAR(resultPoint.x, 364282.128 , 0.001);
+    EXPECT_NEAR(resultPoint.y, 303618.467, 0.001);
+
+    currentGCS = GeoCoordinates::BaseGCS::CreateGCS(L"InGCS-Henry");
+    EXPECT_TRUE(currentGCS->IsValid());
+    EXPECT_TRUE(REPROJECT_Success == currentGCS->CartesianFromLatLong2D(resultPoint, testGeoPoint));
+    EXPECT_NEAR(resultPoint.x, 277284.487, 0.001);
+    EXPECT_NEAR(resultPoint.y, 285974.624, 0.001);
+
+    currentGCS = GeoCoordinates::BaseGCS::CreateGCS(L"InGCS-Howard");
+    EXPECT_TRUE(currentGCS->IsValid());
+    EXPECT_TRUE(REPROJECT_Success == currentGCS->CartesianFromLatLong2D(resultPoint, testGeoPoint));
+    EXPECT_NEAR(resultPoint.x, 335282.011, 0.001);
+    EXPECT_NEAR(resultPoint.y, 219890.110, 0.001);
+
+    currentGCS = GeoCoordinates::BaseGCS::CreateGCS(L"InGCS-Huntington");
+    EXPECT_TRUE(currentGCS->IsValid());
+    EXPECT_TRUE(REPROJECT_Success == currentGCS->CartesianFromLatLong2D(resultPoint, testGeoPoint));
+    EXPECT_NEAR(resultPoint.x, 281426.845, 0.001);
+    EXPECT_NEAR(resultPoint.y, 186057.323, 0.001);
+
+    currentGCS = GeoCoordinates::BaseGCS::CreateGCS(L"InGCS-Jackson");
+    EXPECT_TRUE(currentGCS->IsValid());
+    EXPECT_TRUE(REPROJECT_Success == currentGCS->CartesianFromLatLong2D(resultPoint, testGeoPoint));
+    EXPECT_NEAR(resultPoint.x, 318710.339 , 0.001);
+    EXPECT_NEAR(resultPoint.y, 402881.394, 0.001);
+
+    currentGCS = GeoCoordinates::BaseGCS::CreateGCS(L"InGCS-Jasper");
+    EXPECT_TRUE(currentGCS->IsValid());
+    EXPECT_TRUE(REPROJECT_Success == currentGCS->CartesianFromLatLong2D(resultPoint, testGeoPoint));
+    EXPECT_NEAR(resultPoint.x, 413995.442, 0.001);
+    EXPECT_NEAR(resultPoint.y, 182516.908, 0.001);
+
+    currentGCS = GeoCoordinates::BaseGCS::CreateGCS(L"InGCS-Jay");
+    EXPECT_TRUE(currentGCS->IsValid());
+    EXPECT_TRUE(REPROJECT_Success == currentGCS->CartesianFromLatLong2D(resultPoint, testGeoPoint));
+    EXPECT_NEAR(resultPoint.x, 240000.000, 0.001);
+    EXPECT_NEAR(resultPoint.y, 224803.768, 0.001);
+
+    currentGCS = GeoCoordinates::BaseGCS::CreateGCS(L"InGCS-Jefferson");
+    EXPECT_TRUE(currentGCS->IsValid());
+    EXPECT_TRUE(REPROJECT_Success == currentGCS->CartesianFromLatLong2D(resultPoint, testGeoPoint));
+    EXPECT_NEAR(resultPoint.x, 268998.598, 0.001);
+    EXPECT_NEAR(resultPoint.y, 419157.924, 0.001);
+
+    currentGCS = GeoCoordinates::BaseGCS::CreateGCS(L"InGCS-Jennings");
+    EXPECT_TRUE(currentGCS->IsValid());
+    EXPECT_TRUE(REPROJECT_Success == currentGCS->CartesianFromLatLong2D(resultPoint, testGeoPoint));
+    EXPECT_NEAR(resultPoint.x, 306282.496, 0.001);
+    EXPECT_NEAR(resultPoint.y, 391654.136, 0.001);
+
+    currentGCS = GeoCoordinates::BaseGCS::CreateGCS(L"InGCS-Johnson");
+    EXPECT_TRUE(currentGCS->IsValid());
+    EXPECT_TRUE(REPROJECT_Success == currentGCS->CartesianFromLatLong2D(resultPoint, testGeoPoint));
+    EXPECT_NEAR(resultPoint.x, 335282.011, 0.001);
+    EXPECT_NEAR(resultPoint.y, 336476.565, 0.001);
+
+    currentGCS = GeoCoordinates::BaseGCS::CreateGCS(L"InGCS-Knox");
+    EXPECT_TRUE(currentGCS->IsValid());
+    EXPECT_TRUE(REPROJECT_Success == currentGCS->CartesianFromLatLong2D(resultPoint, testGeoPoint));
+    EXPECT_NEAR(resultPoint.x, 442993.988 , 0.001);
+    EXPECT_NEAR(resultPoint.y, 438649.761, 0.001);
+
+    currentGCS = GeoCoordinates::BaseGCS::CreateGCS(L"InGCS-Kosciusko");
+    EXPECT_TRUE(currentGCS->IsValid());
+    EXPECT_TRUE(REPROJECT_Success == currentGCS->CartesianFromLatLong2D(resultPoint, testGeoPoint));
+    EXPECT_NEAR(resultPoint.x, 310425.747, 0.001);
+    EXPECT_NEAR(resultPoint.y, 186285.784, 0.001);
+
+    currentGCS = GeoCoordinates::BaseGCS::CreateGCS(L"InGCS-LaGrange");
+    EXPECT_TRUE(currentGCS->IsValid());
+    EXPECT_TRUE(REPROJECT_Success == currentGCS->CartesianFromLatLong2D(resultPoint, testGeoPoint));
+    EXPECT_NEAR(resultPoint.x, 277284.263 , 0.001);
+    EXPECT_NEAR(resultPoint.y, 119400.561, 0.001);
+
+    currentGCS = GeoCoordinates::BaseGCS::CreateGCS(L"InGCS-Lake");
+    EXPECT_TRUE(currentGCS->IsValid());
+    EXPECT_TRUE(REPROJECT_Success == currentGCS->CartesianFromLatLong2D(resultPoint, testGeoPoint));
+    EXPECT_NEAR(resultPoint.x, 438853.181, 0.001);
+    EXPECT_NEAR(resultPoint.y, 183170.285, 0.001);
+
+    currentGCS = GeoCoordinates::BaseGCS::CreateGCS(L"InGCS-LaPorte");
+    EXPECT_TRUE(currentGCS->IsValid());
+    EXPECT_TRUE(REPROJECT_Success == currentGCS->CartesianFromLatLong2D(resultPoint, testGeoPoint));
+    EXPECT_NEAR(resultPoint.x, 384995.147, 0.001);
+    EXPECT_NEAR(resultPoint.y, 159654.089, 0.001);
+
+    currentGCS = GeoCoordinates::BaseGCS::CreateGCS(L"InGCS-Lawrence");
+    EXPECT_TRUE(currentGCS->IsValid());
+    EXPECT_TRUE(REPROJECT_Success == currentGCS->CartesianFromLatLong2D(resultPoint, testGeoPoint));
+    EXPECT_NEAR(resultPoint.x, 364280.761 , 0.001);
+    EXPECT_NEAR(resultPoint.y, 470138.638, 0.001);
+
+    currentGCS = GeoCoordinates::BaseGCS::CreateGCS(L"InGCS-Madison");
+    EXPECT_TRUE(currentGCS->IsValid());
+    EXPECT_TRUE(REPROJECT_Success == currentGCS->CartesianFromLatLong2D(resultPoint, testGeoPoint));
+    EXPECT_NEAR(resultPoint.x, 306283.225 , 0.001);
+    EXPECT_NEAR(resultPoint.y, 297287.836, 0.001);
+
+    currentGCS = GeoCoordinates::BaseGCS::CreateGCS(L"InGCS-Marion");
+    EXPECT_TRUE(currentGCS->IsValid());
+    EXPECT_TRUE(REPROJECT_Success == currentGCS->CartesianFromLatLong2D(resultPoint, testGeoPoint));
+    EXPECT_NEAR(resultPoint.x, 335282.011, 0.001);
+    EXPECT_NEAR(resultPoint.y, 336476.565, 0.001);
+
+    currentGCS = GeoCoordinates::BaseGCS::CreateGCS(L"InGCS-Marshall");
+    EXPECT_TRUE(currentGCS->IsValid());
+    EXPECT_TRUE(REPROJECT_Success == currentGCS->CartesianFromLatLong2D(resultPoint, testGeoPoint));
+    EXPECT_NEAR(resultPoint.x, 347710.313, 0.001);
+    EXPECT_NEAR(resultPoint.y, 158990.378, 0.001);
+
+    currentGCS = GeoCoordinates::BaseGCS::CreateGCS(L"InGCS-Martin");
+    EXPECT_TRUE(currentGCS->IsValid());
+    EXPECT_TRUE(REPROJECT_Success == currentGCS->CartesianFromLatLong2D(resultPoint, testGeoPoint));
+    EXPECT_NEAR(resultPoint.x, 401565.536 , 0.001);
+    EXPECT_NEAR(resultPoint.y, 459787.679, 0.001);
+
+    currentGCS = GeoCoordinates::BaseGCS::CreateGCS(L"InGCS-Miami");
+    EXPECT_TRUE(currentGCS->IsValid());
+    EXPECT_TRUE(REPROJECT_Success == currentGCS->CartesianFromLatLong2D(resultPoint, testGeoPoint));
+    EXPECT_NEAR(resultPoint.x, 335282.011, 0.001);
+    EXPECT_NEAR(resultPoint.y, 219890.110, 0.001);
+
+    currentGCS = GeoCoordinates::BaseGCS::CreateGCS(L"InGCS-Monroe");
+    EXPECT_TRUE(currentGCS->IsValid());
+    EXPECT_TRUE(REPROJECT_Success == currentGCS->CartesianFromLatLong2D(resultPoint, testGeoPoint));
+    EXPECT_NEAR(resultPoint.x, 364281.134, 0.001);
+    EXPECT_NEAR(resultPoint.y, 375781.826, 0.001);
+
+    currentGCS = GeoCoordinates::BaseGCS::CreateGCS(L"InGCS-Montgomery");
+    EXPECT_TRUE(currentGCS->IsValid());
+    EXPECT_TRUE(REPROJECT_Success == currentGCS->CartesianFromLatLong2D(resultPoint, testGeoPoint));
+    EXPECT_NEAR(resultPoint.x, 401567.313, 0.001);
+    EXPECT_NEAR(resultPoint.y, 321022.846, 0.001);
+
+    currentGCS = GeoCoordinates::BaseGCS::CreateGCS(L"InGCS-Morgan");
+    EXPECT_TRUE(currentGCS->IsValid());
+    EXPECT_TRUE(REPROJECT_Success == currentGCS->CartesianFromLatLong2D(resultPoint, testGeoPoint));
+    EXPECT_NEAR(resultPoint.x, 364281.134, 0.001);
+    EXPECT_NEAR(resultPoint.y, 375781.826, 0.001);
+
+    currentGCS = GeoCoordinates::BaseGCS::CreateGCS(L"InGCS-Newton");
+    EXPECT_TRUE(currentGCS->IsValid());
+    EXPECT_TRUE(REPROJECT_Success == currentGCS->CartesianFromLatLong2D(resultPoint, testGeoPoint));
+    EXPECT_NEAR(resultPoint.x, 438853.181, 0.001);
+    EXPECT_NEAR(resultPoint.y, 183170.285, 0.001);
+
+    currentGCS = GeoCoordinates::BaseGCS::CreateGCS(L"InGCS-Noble");
+    EXPECT_TRUE(currentGCS->IsValid());
+    EXPECT_TRUE(REPROJECT_Success == currentGCS->CartesianFromLatLong2D(resultPoint, testGeoPoint));
+    EXPECT_NEAR(resultPoint.x, 277284.263, 0.001);
+    EXPECT_NEAR(resultPoint.y, 119400.561, 0.001);
+
+    currentGCS = GeoCoordinates::BaseGCS::CreateGCS(L"InGCS-Ohio");
+    EXPECT_TRUE(currentGCS->IsValid());
+    EXPECT_TRUE(REPROJECT_Success == currentGCS->CartesianFromLatLong2D(resultPoint, testGeoPoint));
+    EXPECT_NEAR(resultPoint.x, 231714.683, 0.001);
+    EXPECT_NEAR(resultPoint.y, 408002.771, 0.001);
+
+    currentGCS = GeoCoordinates::BaseGCS::CreateGCS(L"InGCS-Orange");
+    EXPECT_TRUE(currentGCS->IsValid());
+    EXPECT_TRUE(REPROJECT_Success == currentGCS->CartesianFromLatLong2D(resultPoint, testGeoPoint));
+    EXPECT_NEAR(resultPoint.x, 364280.761, 0.001);
+    EXPECT_NEAR(resultPoint.y, 470138.638, 0.001);
+
+    currentGCS = GeoCoordinates::BaseGCS::CreateGCS(L"InGCS-Owen");
+    EXPECT_TRUE(currentGCS->IsValid());
+    EXPECT_TRUE(REPROJECT_Success == currentGCS->CartesianFromLatLong2D(resultPoint, testGeoPoint));
+    EXPECT_NEAR(resultPoint.x, 397423.611, 0.001);
+    EXPECT_NEAR(resultPoint.y, 354235.478, 0.001);
+
+    currentGCS = GeoCoordinates::BaseGCS::CreateGCS(L"InGCS-Parke");
+    EXPECT_TRUE(currentGCS->IsValid());
+    EXPECT_TRUE(REPROJECT_Success == currentGCS->CartesianFromLatLong2D(resultPoint, testGeoPoint));
+    EXPECT_NEAR(resultPoint.x, 434709.379, 0.001);
+    EXPECT_NEAR(resultPoint.y, 305198.679, 0.001);
+
+    currentGCS = GeoCoordinates::BaseGCS::CreateGCS(L"InGCS-Perry");
+    EXPECT_TRUE(currentGCS->IsValid());
+    EXPECT_TRUE(REPROJECT_Success == currentGCS->CartesianFromLatLong2D(resultPoint, testGeoPoint));
+    EXPECT_NEAR(resultPoint.x, 380851.312, 0.001);
+    EXPECT_NEAR(resultPoint.y, 503745.518, 0.001);
+
+    currentGCS = GeoCoordinates::BaseGCS::CreateGCS(L"InGCS-Pike");
+    EXPECT_TRUE(currentGCS->IsValid());
+    EXPECT_TRUE(REPROJECT_Success == currentGCS->CartesianFromLatLong2D(resultPoint, testGeoPoint));
+    EXPECT_NEAR(resultPoint.x, 430565.053, 0.001);
+    EXPECT_NEAR(resultPoint.y, 499355.108, 0.001);
+
+    currentGCS = GeoCoordinates::BaseGCS::CreateGCS(L"InGCS-Porter");
+    EXPECT_TRUE(currentGCS->IsValid());
+    EXPECT_TRUE(REPROJECT_Success == currentGCS->CartesianFromLatLong2D(resultPoint, testGeoPoint));
+    EXPECT_NEAR(resultPoint.x, 413995.442, 0.001);
+    EXPECT_NEAR(resultPoint.y, 182516.908, 0.001);
+
+    currentGCS = GeoCoordinates::BaseGCS::CreateGCS(L"InGCS-Posey");
+    EXPECT_TRUE(currentGCS->IsValid());
+    EXPECT_TRUE(REPROJECT_Success == currentGCS->CartesianFromLatLong2D(resultPoint, testGeoPoint));
+    EXPECT_NEAR(resultPoint.x, 484424.394, 0.001);
+    EXPECT_NEAR(resultPoint.y, 512105.909, 0.001);
+
+    currentGCS = GeoCoordinates::BaseGCS::CreateGCS(L"InGCS-Pulaski");
+    EXPECT_TRUE(currentGCS->IsValid());
+    EXPECT_TRUE(REPROJECT_Success == currentGCS->CartesianFromLatLong2D(resultPoint, testGeoPoint));
+    EXPECT_NEAR(resultPoint.x, 384995.147, 0.001);
+    EXPECT_NEAR(resultPoint.y, 159654.089, 0.001);
+
+    currentGCS = GeoCoordinates::BaseGCS::CreateGCS(L"InGCS-Putnam");
+    EXPECT_TRUE(currentGCS->IsValid());
+    EXPECT_TRUE(REPROJECT_Success == currentGCS->CartesianFromLatLong2D(resultPoint, testGeoPoint));
+    EXPECT_NEAR(resultPoint.x, 401567.313, 0.001);
+    EXPECT_NEAR(resultPoint.y, 321022.846, 0.001);
+
+    currentGCS = GeoCoordinates::BaseGCS::CreateGCS(L"InGCS-Randolph");
+    EXPECT_TRUE(currentGCS->IsValid());
+    EXPECT_TRUE(REPROJECT_Success == currentGCS->CartesianFromLatLong2D(resultPoint, testGeoPoint));
+    EXPECT_NEAR(resultPoint.x, 244142.720, 0.001);
+    EXPECT_NEAR(resultPoint.y, 291429.823, 0.001);
+
+    currentGCS = GeoCoordinates::BaseGCS::CreateGCS(L"InGCS-Ripley");
+    EXPECT_TRUE(currentGCS->IsValid());
+    EXPECT_TRUE(REPROJECT_Success == currentGCS->CartesianFromLatLong2D(resultPoint, testGeoPoint));
+    EXPECT_NEAR(resultPoint.x, 264856.185, 0.001);
+    EXPECT_NEAR(resultPoint.y, 380290.971, 0.001);
+
+    currentGCS = GeoCoordinates::BaseGCS::CreateGCS(L"InGCS-Rush");
+    EXPECT_TRUE(currentGCS->IsValid());
+    EXPECT_TRUE(REPROJECT_Success == currentGCS->CartesianFromLatLong2D(resultPoint, testGeoPoint));
+    EXPECT_NEAR(resultPoint.x, 293855.057, 0.001);
+    EXPECT_NEAR(resultPoint.y, 358247.257, 0.001);
+
+    currentGCS = GeoCoordinates::BaseGCS::CreateGCS(L"InGCS-St-Joseph");
+    EXPECT_TRUE(currentGCS->IsValid());
+    EXPECT_TRUE(REPROJECT_Success == currentGCS->CartesianFromLatLong2D(resultPoint, testGeoPoint));
+    EXPECT_NEAR(resultPoint.x, 347710.313 , 0.001);
+    EXPECT_NEAR(resultPoint.y, 158990.378, 0.001);
+
+    currentGCS = GeoCoordinates::BaseGCS::CreateGCS(L"InGCS-Scott");
+    EXPECT_TRUE(currentGCS->IsValid());
+    EXPECT_TRUE(REPROJECT_Success == currentGCS->CartesianFromLatLong2D(resultPoint, testGeoPoint));
+    EXPECT_NEAR(resultPoint.x, 289711.598, 0.001);
+    EXPECT_NEAR(resultPoint.y, 463672.324, 0.001);
+
+    currentGCS = GeoCoordinates::BaseGCS::CreateGCS(L"InGCS-Shelby");
+    EXPECT_TRUE(currentGCS->IsValid());
+    EXPECT_TRUE(REPROJECT_Success == currentGCS->CartesianFromLatLong2D(resultPoint, testGeoPoint));
+    EXPECT_NEAR(resultPoint.x, 314568.249, 0.001);
+    EXPECT_NEAR(resultPoint.y, 336228.284, 0.001);
+
+    currentGCS = GeoCoordinates::BaseGCS::CreateGCS(L"InGCS-Spencer");
+    EXPECT_TRUE(currentGCS->IsValid());
+    EXPECT_TRUE(REPROJECT_Success == currentGCS->CartesianFromLatLong2D(resultPoint, testGeoPoint));
+    EXPECT_NEAR(resultPoint.x, 409850.295, 0.001);
+    EXPECT_NEAR(resultPoint.y, 509927.647, 0.001);
+
+    currentGCS = GeoCoordinates::BaseGCS::CreateGCS(L"InGCS-Starke");
+    EXPECT_TRUE(currentGCS->IsValid());
+    EXPECT_TRUE(REPROJECT_Success == currentGCS->CartesianFromLatLong2D(resultPoint, testGeoPoint));
+    EXPECT_NEAR(resultPoint.x, 384995.147, 0.001);
+    EXPECT_NEAR(resultPoint.y, 159654.089, 0.001);
+
+    currentGCS = GeoCoordinates::BaseGCS::CreateGCS(L"InGCS-Steuben");
+    EXPECT_TRUE(currentGCS->IsValid());
+    EXPECT_TRUE(REPROJECT_Success == currentGCS->CartesianFromLatLong2D(resultPoint, testGeoPoint));
+    EXPECT_NEAR(resultPoint.x, 240000.000, 0.001);
+    EXPECT_NEAR(resultPoint.y, 91536.493, 0.001);
+
+    currentGCS = GeoCoordinates::BaseGCS::CreateGCS(L"InGCS-Sullivan");
+    EXPECT_TRUE(currentGCS->IsValid());
+    EXPECT_TRUE(REPROJECT_Success == currentGCS->CartesianFromLatLong2D(resultPoint, testGeoPoint));
+    EXPECT_NEAR(resultPoint.x, 447137.413, 0.001);
+    EXPECT_NEAR(resultPoint.y, 383265.043, 0.001);
+
+    currentGCS = GeoCoordinates::BaseGCS::CreateGCS(L"InGCS-Switzerland");
+    EXPECT_TRUE(currentGCS->IsValid());
+    EXPECT_TRUE(REPROJECT_Success == currentGCS->CartesianFromLatLong2D(resultPoint, testGeoPoint));
+    EXPECT_NEAR(resultPoint.x, 231714.683, 0.001);
+    EXPECT_NEAR(resultPoint.y, 408002.771, 0.001);
+
+    currentGCS = GeoCoordinates::BaseGCS::CreateGCS(L"InGCS-Tippecanoe");
+    EXPECT_TRUE(currentGCS->IsValid());
+    EXPECT_TRUE(REPROJECT_Success == currentGCS->CartesianFromLatLong2D(resultPoint, testGeoPoint));
+    EXPECT_NEAR(resultPoint.x, 397423.611, 0.001);
+    EXPECT_NEAR(resultPoint.y, 237652.628, 0.001);
+
+    currentGCS = GeoCoordinates::BaseGCS::CreateGCS(L"InGCS-Tipton");
+    EXPECT_TRUE(currentGCS->IsValid());
+    EXPECT_TRUE(REPROJECT_Success == currentGCS->CartesianFromLatLong2D(resultPoint, testGeoPoint));
+    EXPECT_NEAR(resultPoint.x, 322854.027 , 0.001);
+    EXPECT_NEAR(resultPoint.y, 269702.978, 0.001);
+
+    currentGCS = GeoCoordinates::BaseGCS::CreateGCS(L"InGCS-Union");
+    EXPECT_TRUE(currentGCS->IsValid());
+    EXPECT_TRUE(REPROJECT_Success == currentGCS->CartesianFromLatLong2D(resultPoint, testGeoPoint));
+    EXPECT_NEAR(resultPoint.x, 244142.696, 0.001);
+    EXPECT_NEAR(resultPoint.y, 341391.242, 0.001);
+
+    currentGCS = GeoCoordinates::BaseGCS::CreateGCS(L"InGCS-Vanderburgh");
+    EXPECT_TRUE(currentGCS->IsValid());
+    EXPECT_TRUE(REPROJECT_Success == currentGCS->CartesianFromLatLong2D(resultPoint, testGeoPoint));
+    EXPECT_NEAR(resultPoint.x, 451280.026, 0.001);
+    EXPECT_NEAR(resultPoint.y, 505491.860, 0.001);
+
+    currentGCS = GeoCoordinates::BaseGCS::CreateGCS(L"InGCS-Vermillion");
+    EXPECT_TRUE(currentGCS->IsValid());
+    EXPECT_TRUE(REPROJECT_Success == currentGCS->CartesianFromLatLong2D(resultPoint, testGeoPoint));
+    EXPECT_NEAR(resultPoint.x, 434709.379, 0.001);
+    EXPECT_NEAR(resultPoint.y, 305198.679, 0.001);
+
+    currentGCS = GeoCoordinates::BaseGCS::CreateGCS(L"InGCS-Vigo");
+    EXPECT_TRUE(currentGCS->IsValid());
+    EXPECT_TRUE(REPROJECT_Success == currentGCS->CartesianFromLatLong2D(resultPoint, testGeoPoint));
+    EXPECT_NEAR(resultPoint.x, 442995.003, 0.001);
+    EXPECT_NEAR(resultPoint.y, 344289.561, 0.001);
+
+    currentGCS = GeoCoordinates::BaseGCS::CreateGCS(L"InGCS-Wabash");
+    EXPECT_TRUE(currentGCS->IsValid());
+    EXPECT_TRUE(REPROJECT_Success == currentGCS->CartesianFromLatLong2D(resultPoint, testGeoPoint));
+    EXPECT_NEAR(resultPoint.x, 310425.747, 0.001);
+    EXPECT_NEAR(resultPoint.y, 186285.784, 0.001);
+
+    currentGCS = GeoCoordinates::BaseGCS::CreateGCS(L"InGCS-Warren");
+    EXPECT_TRUE(currentGCS->IsValid());
+    EXPECT_TRUE(REPROJECT_Success == currentGCS->CartesianFromLatLong2D(resultPoint, testGeoPoint));
+    EXPECT_NEAR(resultPoint.x, 430566.959, 0.001);
+    EXPECT_NEAR(resultPoint.y, 266225.351, 0.001);
+
+    currentGCS = GeoCoordinates::BaseGCS::CreateGCS(L"InGCS-Warrick");
+    EXPECT_TRUE(currentGCS->IsValid());
+    EXPECT_TRUE(REPROJECT_Success == currentGCS->CartesianFromLatLong2D(resultPoint, testGeoPoint));
+    EXPECT_NEAR(resultPoint.x, 430565.053, 0.001);
+    EXPECT_NEAR(resultPoint.y, 499355.108, 0.001);
+
+    currentGCS = GeoCoordinates::BaseGCS::CreateGCS(L"InGCS-Washington");
+    EXPECT_TRUE(currentGCS->IsValid());
+    EXPECT_TRUE(REPROJECT_Success == currentGCS->CartesianFromLatLong2D(resultPoint, testGeoPoint));
+    EXPECT_NEAR(resultPoint.x, 335281.630, 0.001);
+    EXPECT_NEAR(resultPoint.y, 486340.679, 0.001);
+
+    currentGCS = GeoCoordinates::BaseGCS::CreateGCS(L"InGCS-Wayne");
+    EXPECT_TRUE(currentGCS->IsValid());
+    EXPECT_TRUE(REPROJECT_Success == currentGCS->CartesianFromLatLong2D(resultPoint, testGeoPoint));
+    EXPECT_NEAR(resultPoint.x, 244142.720, 0.001);
+    EXPECT_NEAR(resultPoint.y, 291429.823, 0.001);
+
+    currentGCS = GeoCoordinates::BaseGCS::CreateGCS(L"InGCS-Wells");
+    EXPECT_TRUE(currentGCS->IsValid());
+    EXPECT_TRUE(REPROJECT_Success == currentGCS->CartesianFromLatLong2D(resultPoint, testGeoPoint));
+    EXPECT_NEAR(resultPoint.x, 260713.402, 0.001);
+    EXPECT_NEAR(resultPoint.y, 197071.604, 0.001);
+
+    currentGCS = GeoCoordinates::BaseGCS::CreateGCS(L"InGCS-White");
+    EXPECT_TRUE(currentGCS->IsValid());
+    EXPECT_TRUE(REPROJECT_Success == currentGCS->CartesianFromLatLong2D(resultPoint, testGeoPoint));
+    EXPECT_NEAR(resultPoint.x, 397423.611, 0.001);
+    EXPECT_NEAR(resultPoint.y, 237652.628, 0.001);
+
+    currentGCS = GeoCoordinates::BaseGCS::CreateGCS(L"InGCS-Whitley");
+    EXPECT_TRUE(currentGCS->IsValid());
+    EXPECT_TRUE(REPROJECT_Success == currentGCS->CartesianFromLatLong2D(resultPoint, testGeoPoint));
+    EXPECT_NEAR(resultPoint.x, 281426.845, 0.001);
+    EXPECT_NEAR(resultPoint.y, 186057.323, 0.001);
+
+    }
+   
+
+//==================================================================================
+// Domain
+//==================================================================================
+TEST_F (GCSSpecificTransformTester, VirginiaDOT_Tests)
+    {
+    GeoCoordinates::BaseGCSPtr currentGCS;
+
+    // TEST COUNTY IN THE SOUTH ZONE
+    DPoint3d testPointUSFoot;
+    // Longitude      Latitude
+    // -76.632285     36.980671
+    testPointUSFoot.x = 12028435.08574;
+    testPointUSFoot.y = 3521917.71242;
+    testPointUSFoot.z = 0.0;
+    
+    DPoint3d resultPoint;
+    resultPoint.z = 0.0;
+    
+    GeoCoordinates::BaseGCSPtr VirginiaSouthFoot = GeoCoordinates::BaseGCS::CreateGCS(L"VA83/2011-SF");
+
+    currentGCS = GeoCoordinates::BaseGCS::CreateGCS(L"VDOTAccomack-SF");
+    EXPECT_TRUE(SUCCESS == local_reproject(resultPoint, testPointUSFoot, *VirginiaSouthFoot, *currentGCS));
+    EXPECT_NEAR(resultPoint.x, 3826504.8065, 0.001);
+    EXPECT_NEAR(resultPoint.y, 241094.0225, 0.001);
+
+    currentGCS = GeoCoordinates::BaseGCS::CreateGCS(L"VDOTAlbermarle-SF");
+    EXPECT_TRUE(SUCCESS == local_reproject(resultPoint, testPointUSFoot, *VirginiaSouthFoot, *currentGCS));
+    EXPECT_NEAR(resultPoint.x, 3826428.2795, 0.001);
+    EXPECT_NEAR(resultPoint.y, 241089.2008, 0.001);
+
+    currentGCS = GeoCoordinates::BaseGCS::CreateGCS(L"VDOTAlleghany-SF");
+    EXPECT_TRUE(SUCCESS == local_reproject(resultPoint, testPointUSFoot, *VirginiaSouthFoot, *currentGCS));
+    EXPECT_NEAR(resultPoint.x, 3826925.7052, 0.001);
+    EXPECT_NEAR(resultPoint.y, 241120.5417, 0.001);
+
+    currentGCS = GeoCoordinates::BaseGCS::CreateGCS(L"VDOTAmelia-SF");
+    EXPECT_TRUE(SUCCESS == local_reproject(resultPoint, testPointUSFoot, *VirginiaSouthFoot, *currentGCS));
+    EXPECT_NEAR(resultPoint.x, 3826619.5970, 0.001);
+    EXPECT_NEAR(resultPoint.y, 241101.2550, 0.001);
+
+    currentGCS = GeoCoordinates::BaseGCS::CreateGCS(L"VDOTAmherst-SF");
+    EXPECT_TRUE(SUCCESS == local_reproject(resultPoint, testPointUSFoot, *VirginiaSouthFoot, *currentGCS));
+    EXPECT_NEAR(resultPoint.x, 3826696.1241, 0.001);
+    EXPECT_NEAR(resultPoint.y, 241106.0767, 0.001);
+
+    currentGCS = GeoCoordinates::BaseGCS::CreateGCS(L"VDOTAppomattox-SF");
+    EXPECT_TRUE(SUCCESS == local_reproject(resultPoint, testPointUSFoot, *VirginiaSouthFoot, *currentGCS));
+    EXPECT_NEAR(resultPoint.x, 3826657.8606, 0.001);
+    EXPECT_NEAR(resultPoint.y, 241103.6658, 0.001);
+
+    currentGCS = GeoCoordinates::BaseGCS::CreateGCS(L"VDOTBedford-SF");
+    EXPECT_TRUE(SUCCESS == local_reproject(resultPoint, testPointUSFoot, *VirginiaSouthFoot, *currentGCS));
+    EXPECT_NEAR(resultPoint.x, 3826696.1241, 0.001);
+    EXPECT_NEAR(resultPoint.y, 241106.0767, 0.001);
+
+    currentGCS = GeoCoordinates::BaseGCS::CreateGCS(L"VDOTBland-SF");
+    EXPECT_TRUE(SUCCESS == local_reproject(resultPoint, testPointUSFoot, *VirginiaSouthFoot, *currentGCS));
+    EXPECT_NEAR(resultPoint.x, 3827002.2322, 0.001);
+    EXPECT_NEAR(resultPoint.y, 241125.3634, 0.001);
+
+    currentGCS = GeoCoordinates::BaseGCS::CreateGCS(L"VDOTBotetourt-SF");
+    EXPECT_TRUE(SUCCESS == local_reproject(resultPoint, testPointUSFoot, *VirginiaSouthFoot, *currentGCS));
+    EXPECT_NEAR(resultPoint.x, 3826772.6511, 0.001);
+    EXPECT_NEAR(resultPoint.y, 241110.8984, 0.001);
+
+    currentGCS = GeoCoordinates::BaseGCS::CreateGCS(L"VDOTBrunswick-SF");
+    EXPECT_TRUE(SUCCESS == local_reproject(resultPoint, testPointUSFoot, *VirginiaSouthFoot, *currentGCS));
+    EXPECT_NEAR(resultPoint.x, 3826390.0159, 0.001);
+    EXPECT_NEAR(resultPoint.y, 241086.7899, 0.001);
+
+    currentGCS = GeoCoordinates::BaseGCS::CreateGCS(L"VDOTBuchanan-SF");
+    EXPECT_TRUE(SUCCESS == local_reproject(resultPoint, testPointUSFoot, *VirginiaSouthFoot, *currentGCS));
+    EXPECT_NEAR(resultPoint.x, 3826925.7052, 0.001);
+    EXPECT_NEAR(resultPoint.y, 241120.5417, 0.001);
+
+    currentGCS = GeoCoordinates::BaseGCS::CreateGCS(L"VDOTBuckingham-SF");
+    EXPECT_TRUE(SUCCESS == local_reproject(resultPoint, testPointUSFoot, *VirginiaSouthFoot, *currentGCS));
+    EXPECT_NEAR(resultPoint.x, 3826619.5970, 0.001);
+    EXPECT_NEAR(resultPoint.y, 241101.2550, 0.001);
+
+    currentGCS = GeoCoordinates::BaseGCS::CreateGCS(L"VDOTCampbell-SF");
+    EXPECT_TRUE(SUCCESS == local_reproject(resultPoint, testPointUSFoot, *VirginiaSouthFoot, *currentGCS));
+    EXPECT_NEAR(resultPoint.x, 3826619.5970, 0.001);
+    EXPECT_NEAR(resultPoint.y, 241101.2550, 0.001);
+
+    currentGCS = GeoCoordinates::BaseGCS::CreateGCS(L"VDOTCarroll-SF");
+    EXPECT_TRUE(SUCCESS == local_reproject(resultPoint, testPointUSFoot, *VirginiaSouthFoot, *currentGCS));
+    EXPECT_NEAR(resultPoint.x, 3826772.6511, 0.001);
+    EXPECT_NEAR(resultPoint.y, 241110.8984, 0.001);
+
+    currentGCS = GeoCoordinates::BaseGCS::CreateGCS(L"VDOTCharlesCity-SF");
+    EXPECT_TRUE(SUCCESS == local_reproject(resultPoint, testPointUSFoot, *VirginiaSouthFoot, *currentGCS));
+    EXPECT_NEAR(resultPoint.x, 3826581.3335, 0.001);
+    EXPECT_NEAR(resultPoint.y, 241098.8442, 0.001);
+
+    currentGCS = GeoCoordinates::BaseGCS::CreateGCS(L"VDOTCharlotte-SF");
+    EXPECT_TRUE(SUCCESS == local_reproject(resultPoint, testPointUSFoot, *VirginiaSouthFoot, *currentGCS));
+    EXPECT_NEAR(resultPoint.x, 3826581.3335, 0.001);
+    EXPECT_NEAR(resultPoint.y, 241098.8442, 0.001);
+
+    currentGCS = GeoCoordinates::BaseGCS::CreateGCS(L"VDOTChesterfield-SF");
+    EXPECT_TRUE(SUCCESS == local_reproject(resultPoint, testPointUSFoot, *VirginiaSouthFoot, *currentGCS));
+    EXPECT_NEAR(resultPoint.x, 3826581.3335, 0.001);
+    EXPECT_NEAR(resultPoint.y, 241098.8442, 0.001);
+
+    currentGCS = GeoCoordinates::BaseGCS::CreateGCS(L"VDOTCraig-SF");
+    EXPECT_TRUE(SUCCESS == local_reproject(resultPoint, testPointUSFoot, *VirginiaSouthFoot, *currentGCS));
+    EXPECT_NEAR(resultPoint.x, 3827002.2322, 0.001);
+    EXPECT_NEAR(resultPoint.y, 241125.3634, 0.001);
+
+    currentGCS = GeoCoordinates::BaseGCS::CreateGCS(L"VDOTCumberland-SF");
+    EXPECT_TRUE(SUCCESS == local_reproject(resultPoint, testPointUSFoot, *VirginiaSouthFoot, *currentGCS));
+    EXPECT_NEAR(resultPoint.x, 3826619.5970, 0.001);
+    EXPECT_NEAR(resultPoint.y, 241101.2550, 0.001);
+
+    currentGCS = GeoCoordinates::BaseGCS::CreateGCS(L"VDOTDickenson-SF");
+    EXPECT_TRUE(SUCCESS == local_reproject(resultPoint, testPointUSFoot, *VirginiaSouthFoot, *currentGCS));
+    EXPECT_NEAR(resultPoint.x, 3826887.4417, 0.001);
+    EXPECT_NEAR(resultPoint.y, 241118.1309, 0.001);
+
+    currentGCS = GeoCoordinates::BaseGCS::CreateGCS(L"VDOTDinwiddie-SF");
+    EXPECT_TRUE(SUCCESS == local_reproject(resultPoint, testPointUSFoot, *VirginiaSouthFoot, *currentGCS));
+    EXPECT_NEAR(resultPoint.x, 3826543.0700, 0.001);
+    EXPECT_NEAR(resultPoint.y, 241096.4333, 0.001);
+
+    currentGCS = GeoCoordinates::BaseGCS::CreateGCS(L"VDOTCityOfHampton-SF");
+    EXPECT_TRUE(SUCCESS == local_reproject(resultPoint, testPointUSFoot, *VirginiaSouthFoot, *currentGCS));
+    EXPECT_NEAR(resultPoint.x, 3826504.8065, 0.001);
+    EXPECT_NEAR(resultPoint.y, 241094.0225, 0.001);
+
+    currentGCS = GeoCoordinates::BaseGCS::CreateGCS(L"VDOTEssex-SF");
+    EXPECT_TRUE(SUCCESS == local_reproject(resultPoint, testPointUSFoot, *VirginiaSouthFoot, *currentGCS));
+    EXPECT_NEAR(resultPoint.x, 3826390.0159, 0.001);
+    EXPECT_NEAR(resultPoint.y, 241086.7899, 0.001);
+
+    currentGCS = GeoCoordinates::BaseGCS::CreateGCS(L"VDOTFloyd-SF");
+    EXPECT_TRUE(SUCCESS == local_reproject(resultPoint, testPointUSFoot, *VirginiaSouthFoot, *currentGCS));
+    EXPECT_NEAR(resultPoint.x, 3826810.9146, 0.001);
+    EXPECT_NEAR(resultPoint.y, 241113.3092, 0.001);
+
+    currentGCS = GeoCoordinates::BaseGCS::CreateGCS(L"VDOTFluvanna-SF");
+    EXPECT_TRUE(SUCCESS == local_reproject(resultPoint, testPointUSFoot, *VirginiaSouthFoot, *currentGCS));
+    EXPECT_NEAR(resultPoint.x, 3826504.8065, 0.001);
+    EXPECT_NEAR(resultPoint.y, 241094.0225, 0.001);
+
+    currentGCS = GeoCoordinates::BaseGCS::CreateGCS(L"VDOTFranklin-SF");
+    EXPECT_TRUE(SUCCESS == local_reproject(resultPoint, testPointUSFoot, *VirginiaSouthFoot, *currentGCS));
+    EXPECT_NEAR(resultPoint.x, 3826696.1241, 0.001);
+    EXPECT_NEAR(resultPoint.y, 241106.0767, 0.001);
+
+    currentGCS = GeoCoordinates::BaseGCS::CreateGCS(L"VDOTGiles-SF");
+    EXPECT_TRUE(SUCCESS == local_reproject(resultPoint, testPointUSFoot, *VirginiaSouthFoot, *currentGCS));
+    EXPECT_NEAR(resultPoint.x, 3827002.2322, 0.001);
+    EXPECT_NEAR(resultPoint.y, 241125.3634, 0.001);
+
+    currentGCS = GeoCoordinates::BaseGCS::CreateGCS(L"VDOTGloucester-SF");
+    EXPECT_TRUE(SUCCESS == local_reproject(resultPoint, testPointUSFoot, *VirginiaSouthFoot, *currentGCS));
+    EXPECT_NEAR(resultPoint.x, 3826543.0700, 0.001);
+    EXPECT_NEAR(resultPoint.y, 241096.4333, 0.001);
+
+    currentGCS = GeoCoordinates::BaseGCS::CreateGCS(L"VDOTGoochland-SF");
+    EXPECT_TRUE(SUCCESS == local_reproject(resultPoint, testPointUSFoot, *VirginiaSouthFoot, *currentGCS));
+    EXPECT_NEAR(resultPoint.x, 3826543.0700, 0.001);
+    EXPECT_NEAR(resultPoint.y, 241096.4333, 0.001);
+
+    currentGCS = GeoCoordinates::BaseGCS::CreateGCS(L"VDOTGrayson-SF");
+    EXPECT_TRUE(SUCCESS == local_reproject(resultPoint, testPointUSFoot, *VirginiaSouthFoot, *currentGCS));
+    EXPECT_NEAR(resultPoint.x, 3826772.6511, 0.001);
+    EXPECT_NEAR(resultPoint.y, 241110.8984, 0.001);
+
+    currentGCS = GeoCoordinates::BaseGCS::CreateGCS(L"VDOTGreensville-SF");
+    EXPECT_TRUE(SUCCESS == local_reproject(resultPoint, testPointUSFoot, *VirginiaSouthFoot, *currentGCS));
+    EXPECT_NEAR(resultPoint.x, 3826351.7524, 0.001);
+    EXPECT_NEAR(resultPoint.y, 241084.3791, 0.001);
+
+    currentGCS = GeoCoordinates::BaseGCS::CreateGCS(L"VDOTHalifax-SF");
+    EXPECT_TRUE(SUCCESS == local_reproject(resultPoint, testPointUSFoot, *VirginiaSouthFoot, *currentGCS));
+    EXPECT_NEAR(resultPoint.x, 3826428.2795, 0.001);
+    EXPECT_NEAR(resultPoint.y, 241089.2008, 0.001);
+
+    currentGCS = GeoCoordinates::BaseGCS::CreateGCS(L"VDOTHanover-SF");
+    EXPECT_TRUE(SUCCESS == local_reproject(resultPoint, testPointUSFoot, *VirginiaSouthFoot, *currentGCS));
+    EXPECT_NEAR(resultPoint.x, 3826504.8065, 0.001);
+    EXPECT_NEAR(resultPoint.y, 241094.0225, 0.001);
+
+    currentGCS = GeoCoordinates::BaseGCS::CreateGCS(L"VDOTHenrico-SF");
+    EXPECT_TRUE(SUCCESS == local_reproject(resultPoint, testPointUSFoot, *VirginiaSouthFoot, *currentGCS));
+    EXPECT_NEAR(resultPoint.x, 3826581.3335, 0.001);
+    EXPECT_NEAR(resultPoint.y, 241098.8442, 0.001);
+
+    currentGCS = GeoCoordinates::BaseGCS::CreateGCS(L"VDOTHenry-SF");
+    EXPECT_TRUE(SUCCESS == local_reproject(resultPoint, testPointUSFoot, *VirginiaSouthFoot, *currentGCS));
+    EXPECT_NEAR(resultPoint.x, 3826466.5430, 0.001);
+    EXPECT_NEAR(resultPoint.y, 241091.6116, 0.001);
+
+    currentGCS = GeoCoordinates::BaseGCS::CreateGCS(L"VDOTIsleOfWight-SF");
+    EXPECT_TRUE(SUCCESS == local_reproject(resultPoint, testPointUSFoot, *VirginiaSouthFoot, *currentGCS));
+    EXPECT_NEAR(resultPoint.x, 3826428.2795, 0.001);
+    EXPECT_NEAR(resultPoint.y, 241089.2008, 0.001);
+
+    currentGCS = GeoCoordinates::BaseGCS::CreateGCS(L"VDOTJamesCity-SF");
+    EXPECT_TRUE(SUCCESS == local_reproject(resultPoint, testPointUSFoot, *VirginiaSouthFoot, *currentGCS));
+    EXPECT_NEAR(resultPoint.x, 3826543.0700, 0.001);
+    EXPECT_NEAR(resultPoint.y, 241096.4333, 0.001);
+
+    currentGCS = GeoCoordinates::BaseGCS::CreateGCS(L"VDOTKingAndQueen-SF");
+    EXPECT_TRUE(SUCCESS == local_reproject(resultPoint, testPointUSFoot, *VirginiaSouthFoot, *currentGCS));
+    EXPECT_NEAR(resultPoint.x, 3826504.8065, 0.001);
+    EXPECT_NEAR(resultPoint.y, 241094.0225, 0.001);
+
+    currentGCS = GeoCoordinates::BaseGCS::CreateGCS(L"VDOTKingWilliam-SF");
+    EXPECT_TRUE(SUCCESS == local_reproject(resultPoint, testPointUSFoot, *VirginiaSouthFoot, *currentGCS));
+    EXPECT_NEAR(resultPoint.x, 3826504.8065, 0.001);
+    EXPECT_NEAR(resultPoint.y, 241094.0225, 0.001);
+
+    currentGCS = GeoCoordinates::BaseGCS::CreateGCS(L"VDOTLancaster-SF");
+    EXPECT_TRUE(SUCCESS == local_reproject(resultPoint, testPointUSFoot, *VirginiaSouthFoot, *currentGCS));
+    EXPECT_NEAR(resultPoint.x, 3826466.5430, 0.001);
+    EXPECT_NEAR(resultPoint.y, 241091.6116, 0.001);
+
+    currentGCS = GeoCoordinates::BaseGCS::CreateGCS(L"VDOTLee-SF");
+    EXPECT_TRUE(SUCCESS == local_reproject(resultPoint, testPointUSFoot, *VirginiaSouthFoot, *currentGCS));
+    EXPECT_NEAR(resultPoint.x, 3826581.3335, 0.001);
+    EXPECT_NEAR(resultPoint.y, 241098.8442, 0.001);
+
+    currentGCS = GeoCoordinates::BaseGCS::CreateGCS(L"VDOTLouisa-SF");
+    EXPECT_TRUE(SUCCESS == local_reproject(resultPoint, testPointUSFoot, *VirginiaSouthFoot, *currentGCS));
+    EXPECT_NEAR(resultPoint.x, 3826428.2795, 0.001);
+    EXPECT_NEAR(resultPoint.y, 241089.2008, 0.001);
+
+    currentGCS = GeoCoordinates::BaseGCS::CreateGCS(L"VDOTLunenburg-SF");
+    EXPECT_TRUE(SUCCESS == local_reproject(resultPoint, testPointUSFoot, *VirginiaSouthFoot, *currentGCS));
+    EXPECT_NEAR(resultPoint.x, 3826543.0700, 0.001);
+    EXPECT_NEAR(resultPoint.y, 241096.4333, 0.001);
+
+    currentGCS = GeoCoordinates::BaseGCS::CreateGCS(L"VDOTMathews-SF");
+    EXPECT_TRUE(SUCCESS == local_reproject(resultPoint, testPointUSFoot, *VirginiaSouthFoot, *currentGCS));
+    EXPECT_NEAR(resultPoint.x, 3826543.0700, 0.001);
+    EXPECT_NEAR(resultPoint.y, 241096.4333, 0.001);
+
+    currentGCS = GeoCoordinates::BaseGCS::CreateGCS(L"VDOTMecklenburg-SF");
+    EXPECT_TRUE(SUCCESS == local_reproject(resultPoint, testPointUSFoot, *VirginiaSouthFoot, *currentGCS));
+    EXPECT_NEAR(resultPoint.x, 3826351.7524, 0.001);
+    EXPECT_NEAR(resultPoint.y, 241084.3791, 0.001);
+
+    currentGCS = GeoCoordinates::BaseGCS::CreateGCS(L"VDOTMiddlesex-SF");
+    EXPECT_TRUE(SUCCESS == local_reproject(resultPoint, testPointUSFoot, *VirginiaSouthFoot, *currentGCS));
+    EXPECT_NEAR(resultPoint.x, 3826543.0700, 0.001);
+    EXPECT_NEAR(resultPoint.y, 241096.4333, 0.001);
+
+    currentGCS = GeoCoordinates::BaseGCS::CreateGCS(L"VDOTMontgomery-SF");
+    EXPECT_TRUE(SUCCESS == local_reproject(resultPoint, testPointUSFoot, *VirginiaSouthFoot, *currentGCS));
+    EXPECT_NEAR(resultPoint.x, 3826925.7052, 0.001);
+    EXPECT_NEAR(resultPoint.y, 241120.5417, 0.001);
+
+    currentGCS = GeoCoordinates::BaseGCS::CreateGCS(L"VDOTCityOfHR-SF");
+    EXPECT_TRUE(SUCCESS == local_reproject(resultPoint, testPointUSFoot, *VirginiaSouthFoot, *currentGCS));
+    EXPECT_NEAR(resultPoint.x, 3826351.7524, 0.001);
+    EXPECT_NEAR(resultPoint.y, 241084.3791, 0.001);
+
+    currentGCS = GeoCoordinates::BaseGCS::CreateGCS(L"VDOTNelson-SF");
+    EXPECT_TRUE(SUCCESS == local_reproject(resultPoint, testPointUSFoot, *VirginiaSouthFoot, *currentGCS));
+    EXPECT_NEAR(resultPoint.x, 3826619.5970, 0.001);
+    EXPECT_NEAR(resultPoint.y, 241101.2550, 0.001);
+
+    currentGCS = GeoCoordinates::BaseGCS::CreateGCS(L"VDOTNewKent-SF");
+    EXPECT_TRUE(SUCCESS == local_reproject(resultPoint, testPointUSFoot, *VirginiaSouthFoot, *currentGCS));
+    EXPECT_NEAR(resultPoint.x, 3826543.0700, 0.001);
+    EXPECT_NEAR(resultPoint.y, 241096.4333, 0.001);
+
+    currentGCS = GeoCoordinates::BaseGCS::CreateGCS(L"VDOTNorChesPort-SF");
+    EXPECT_TRUE(SUCCESS == local_reproject(resultPoint, testPointUSFoot, *VirginiaSouthFoot, *currentGCS));
+    EXPECT_NEAR(resultPoint.x, 3826351.7524, 0.001);
+    EXPECT_NEAR(resultPoint.y, 241084.3791, 0.001);
+
+    currentGCS = GeoCoordinates::BaseGCS::CreateGCS(L"VDOTNorthampton-SF");
+    EXPECT_TRUE(SUCCESS == local_reproject(resultPoint, testPointUSFoot, *VirginiaSouthFoot, *currentGCS));
+    EXPECT_NEAR(resultPoint.x, 3826504.8065, 0.001);
+    EXPECT_NEAR(resultPoint.y, 241094.0225, 0.001);
+
+    currentGCS = GeoCoordinates::BaseGCS::CreateGCS(L"VDOTNorthumberland-SF");
+    EXPECT_TRUE(SUCCESS == local_reproject(resultPoint, testPointUSFoot, *VirginiaSouthFoot, *currentGCS));
+    EXPECT_NEAR(resultPoint.x, 3826428.2795, 0.001);
+    EXPECT_NEAR(resultPoint.y, 241089.2008, 0.001);
+
+    currentGCS = GeoCoordinates::BaseGCS::CreateGCS(L"VDOTNottoway-SF");
+    EXPECT_TRUE(SUCCESS == local_reproject(resultPoint, testPointUSFoot, *VirginiaSouthFoot, *currentGCS));
+    EXPECT_NEAR(resultPoint.x, 3826619.5970, 0.001);
+    EXPECT_NEAR(resultPoint.y, 241101.2550, 0.001);
+
+    currentGCS = GeoCoordinates::BaseGCS::CreateGCS(L"VDOTPatrick-SF");
+    EXPECT_TRUE(SUCCESS == local_reproject(resultPoint, testPointUSFoot, *VirginiaSouthFoot, *currentGCS));
+    EXPECT_NEAR(resultPoint.x, 3826504.8065, 0.001);
+    EXPECT_NEAR(resultPoint.y, 241094.0225, 0.001);
+
+    currentGCS = GeoCoordinates::BaseGCS::CreateGCS(L"VDOTPittsylvania-SF");
+    EXPECT_TRUE(SUCCESS == local_reproject(resultPoint, testPointUSFoot, *VirginiaSouthFoot, *currentGCS));
+    EXPECT_NEAR(resultPoint.x, 3826428.2795, 0.001);
+    EXPECT_NEAR(resultPoint.y, 241089.2008, 0.001);
+
+    currentGCS = GeoCoordinates::BaseGCS::CreateGCS(L"VDOTPowhatan-SF");
+    EXPECT_TRUE(SUCCESS == local_reproject(resultPoint, testPointUSFoot, *VirginiaSouthFoot, *currentGCS));
+    EXPECT_NEAR(resultPoint.x, 3826581.3335, 0.001);
+    EXPECT_NEAR(resultPoint.y, 241098.8442, 0.001);
+
+    currentGCS = GeoCoordinates::BaseGCS::CreateGCS(L"VDOTPrinceEdward-SF");
+    EXPECT_TRUE(SUCCESS == local_reproject(resultPoint, testPointUSFoot, *VirginiaSouthFoot, *currentGCS));
+    EXPECT_NEAR(resultPoint.x, 3826619.5970, 0.001);
+    EXPECT_NEAR(resultPoint.y, 241101.2550, 0.001);
+
+    currentGCS = GeoCoordinates::BaseGCS::CreateGCS(L"VDOTPrinceGeorge-SF");
+    EXPECT_TRUE(SUCCESS == local_reproject(resultPoint, testPointUSFoot, *VirginiaSouthFoot, *currentGCS));
+    EXPECT_NEAR(resultPoint.x, 3826581.3335, 0.001);
+    EXPECT_NEAR(resultPoint.y, 241098.8442, 0.001);
+
+    currentGCS = GeoCoordinates::BaseGCS::CreateGCS(L"VDOTVirginiaBeach-SF");
+    EXPECT_TRUE(SUCCESS == local_reproject(resultPoint, testPointUSFoot, *VirginiaSouthFoot, *currentGCS));
+    EXPECT_NEAR(resultPoint.x, 3826351.7524, 0.001);
+    EXPECT_NEAR(resultPoint.y, 241084.3791, 0.001);
+
+    currentGCS = GeoCoordinates::BaseGCS::CreateGCS(L"VDOTPulaski-SF");
+    EXPECT_TRUE(SUCCESS == local_reproject(resultPoint, testPointUSFoot, *VirginiaSouthFoot, *currentGCS));
+    EXPECT_NEAR(resultPoint.x, 3826887.4417, 0.001);
+    EXPECT_NEAR(resultPoint.y, 241118.1309, 0.001);
+
+    currentGCS = GeoCoordinates::BaseGCS::CreateGCS(L"VDOTRichmond-SF");
+    EXPECT_TRUE(SUCCESS == local_reproject(resultPoint, testPointUSFoot, *VirginiaSouthFoot, *currentGCS));
+    EXPECT_NEAR(resultPoint.x, 3826390.0159, 0.001);
+    EXPECT_NEAR(resultPoint.y, 241086.7899, 0.001);
+
+    currentGCS = GeoCoordinates::BaseGCS::CreateGCS(L"VDOTRoanoke-SF");
+    EXPECT_TRUE(SUCCESS == local_reproject(resultPoint, testPointUSFoot, *VirginiaSouthFoot, *currentGCS));
+    EXPECT_NEAR(resultPoint.x, 3826849.1781, 0.001);
+    EXPECT_NEAR(resultPoint.y, 241115.7201, 0.001);
+
+    currentGCS = GeoCoordinates::BaseGCS::CreateGCS(L"VDOTRockbridge-SF");
+    EXPECT_TRUE(SUCCESS == local_reproject(resultPoint, testPointUSFoot, *VirginiaSouthFoot, *currentGCS));
+    EXPECT_NEAR(resultPoint.x, 3826657.8606, 0.001);
+    EXPECT_NEAR(resultPoint.y, 241103.6658, 0.001);
+
+    currentGCS = GeoCoordinates::BaseGCS::CreateGCS(L"VDOTRussell-SF");
+    EXPECT_TRUE(SUCCESS == local_reproject(resultPoint, testPointUSFoot, *VirginiaSouthFoot, *currentGCS));
+    EXPECT_NEAR(resultPoint.x, 3826810.9146, 0.001);
+    EXPECT_NEAR(resultPoint.y, 241113.3092, 0.001);
+
+    currentGCS = GeoCoordinates::BaseGCS::CreateGCS(L"VDOTScott-SF");
+    EXPECT_TRUE(SUCCESS == local_reproject(resultPoint, testPointUSFoot, *VirginiaSouthFoot, *currentGCS));
+    EXPECT_NEAR(resultPoint.x, 3826772.6511, 0.001);
+    EXPECT_NEAR(resultPoint.y, 241110.8984, 0.001);
+
+    currentGCS = GeoCoordinates::BaseGCS::CreateGCS(L"VDOTSmyth-SF");
+    EXPECT_TRUE(SUCCESS == local_reproject(resultPoint, testPointUSFoot, *VirginiaSouthFoot, *currentGCS));
+    EXPECT_NEAR(resultPoint.x, 3826925.7052, 0.001);
+    EXPECT_NEAR(resultPoint.y, 241120.5417, 0.001);
+
+    currentGCS = GeoCoordinates::BaseGCS::CreateGCS(L"VDOTSouthampton-SF");
+    EXPECT_TRUE(SUCCESS == local_reproject(resultPoint, testPointUSFoot, *VirginiaSouthFoot, *currentGCS));
+    EXPECT_NEAR(resultPoint.x, 3826351.7524, 0.001);
+    EXPECT_NEAR(resultPoint.y, 241084.3791, 0.001);
+
+    currentGCS = GeoCoordinates::BaseGCS::CreateGCS(L"VDOTSurry-SF");
+    EXPECT_TRUE(SUCCESS == local_reproject(resultPoint, testPointUSFoot, *VirginiaSouthFoot, *currentGCS));
+    EXPECT_NEAR(resultPoint.x, 3826543.0700, 0.001);
+    EXPECT_NEAR(resultPoint.y, 241096.4333, 0.001);
+
+    currentGCS = GeoCoordinates::BaseGCS::CreateGCS(L"VDOTSussex-SF");
+    EXPECT_TRUE(SUCCESS == local_reproject(resultPoint, testPointUSFoot, *VirginiaSouthFoot, *currentGCS));
+    EXPECT_NEAR(resultPoint.x, 3826466.5430, 0.001);
+    EXPECT_NEAR(resultPoint.y, 241091.6116, 0.001);
+
+    currentGCS = GeoCoordinates::BaseGCS::CreateGCS(L"VDOTTazewell-SF");
+    EXPECT_TRUE(SUCCESS == local_reproject(resultPoint, testPointUSFoot, *VirginiaSouthFoot, *currentGCS));
+    EXPECT_NEAR(resultPoint.x, 3827078.7592, 0.001);
+    EXPECT_NEAR(resultPoint.y, 241130.1851, 0.001);
+
+    currentGCS = GeoCoordinates::BaseGCS::CreateGCS(L"VDOTNewportNews-SF");
+    EXPECT_TRUE(SUCCESS == local_reproject(resultPoint, testPointUSFoot, *VirginiaSouthFoot, *currentGCS));
+    EXPECT_NEAR(resultPoint.x, 3826504.8065, 0.001);
+    EXPECT_NEAR(resultPoint.y, 241094.0225, 0.001);
+
+    currentGCS = GeoCoordinates::BaseGCS::CreateGCS(L"VDOTWashington-SF");
+    EXPECT_TRUE(SUCCESS == local_reproject(resultPoint, testPointUSFoot, *VirginiaSouthFoot, *currentGCS));
+    EXPECT_NEAR(resultPoint.x, 3826428.2795, 0.001);
+    EXPECT_NEAR(resultPoint.y, 241089.2008, 0.001);
+
+    currentGCS = GeoCoordinates::BaseGCS::CreateGCS(L"VDOTWise-SF");
+    EXPECT_TRUE(SUCCESS == local_reproject(resultPoint, testPointUSFoot, *VirginiaSouthFoot, *currentGCS));
+    EXPECT_NEAR(resultPoint.x, 3826925.7052, 0.001);
+    EXPECT_NEAR(resultPoint.y, 241120.5417, 0.001);
+
+    currentGCS = GeoCoordinates::BaseGCS::CreateGCS(L"VDOTWythe-SF");
+    EXPECT_TRUE(SUCCESS == local_reproject(resultPoint, testPointUSFoot, *VirginiaSouthFoot, *currentGCS));
+    EXPECT_NEAR(resultPoint.x, 3826887.4417, 0.001);
+    EXPECT_NEAR(resultPoint.y, 241118.1309, 0.001);
+
+    currentGCS = GeoCoordinates::BaseGCS::CreateGCS(L"VDOTYork-SF");
+    EXPECT_TRUE(SUCCESS == local_reproject(resultPoint, testPointUSFoot, *VirginiaSouthFoot, *currentGCS));
+    EXPECT_NEAR(resultPoint.x, 3826543.0700, 0.001);
+    EXPECT_NEAR(resultPoint.y, 241096.4333, 0.001);
+
+
+    // TEST COUNTY IN THE NORTH ZONE
+    // Longitude      Latitude
+    // -76.632285     36.980671
+    testPointUSFoot.x = 11475744.52;
+    testPointUSFoot.y = 6875090.213;
+    testPointUSFoot.z = 0.0;
+    
+   
+    GeoCoordinates::BaseGCSPtr VirginiaNorthFoot = GeoCoordinates::BaseGCS::CreateGCS(L"VA83/2011-NF");
+
+    currentGCS = GeoCoordinates::BaseGCS::CreateGCS(L"VDOTArlington-NF");
+    EXPECT_TRUE(SUCCESS == local_reproject(resultPoint, testPointUSFoot, *VirginiaNorthFoot, *currentGCS));
+    EXPECT_NEAR(resultPoint.x, 3273857.6022, 0.005);
+    EXPECT_NEAR(resultPoint.y, 313442.3515, 0.001);
+
+    currentGCS = GeoCoordinates::BaseGCS::CreateGCS(L"VDOTAugusta-NF");
+    EXPECT_TRUE(SUCCESS == local_reproject(resultPoint, testPointUSFoot, *VirginiaNorthFoot, *currentGCS));
+    EXPECT_NEAR(resultPoint.x, 3273955.8120, 0.005);
+    EXPECT_NEAR(resultPoint.y, 313451.7542, 0.001);
+
+    currentGCS = GeoCoordinates::BaseGCS::CreateGCS(L"VDOTBath-NF");
+    EXPECT_TRUE(SUCCESS == local_reproject(resultPoint, testPointUSFoot, *VirginiaNorthFoot, *currentGCS));
+    EXPECT_NEAR(resultPoint.x, 3274054.0218, 0.005);
+    EXPECT_NEAR(resultPoint.y, 313461.1569, 0.001);
+
+    currentGCS = GeoCoordinates::BaseGCS::CreateGCS(L"VDOTCaroline-NF");
+    EXPECT_TRUE(SUCCESS == local_reproject(resultPoint, testPointUSFoot, *VirginiaNorthFoot, *currentGCS));
+    EXPECT_NEAR(resultPoint.x, 3273693.9191, 0.005);
+    EXPECT_NEAR(resultPoint.y, 313426.6804, 0.001);
+
+    currentGCS = GeoCoordinates::BaseGCS::CreateGCS(L"VDOTClarke-NF");
+    EXPECT_TRUE(SUCCESS == local_reproject(resultPoint, testPointUSFoot, *VirginiaNorthFoot, *currentGCS));
+    EXPECT_NEAR(resultPoint.x, 3273792.1289, 0.005);
+    EXPECT_NEAR(resultPoint.y, 313436.0831, 0.001);
+
+    currentGCS = GeoCoordinates::BaseGCS::CreateGCS(L"VDOTCulpeper-NF");
+    EXPECT_TRUE(SUCCESS == local_reproject(resultPoint, testPointUSFoot, *VirginiaNorthFoot, *currentGCS));
+    EXPECT_NEAR(resultPoint.x, 3273890.3388, 0.005);
+    EXPECT_NEAR(resultPoint.y, 313445.4858, 0.001);
+
+    currentGCS = GeoCoordinates::BaseGCS::CreateGCS(L"VDOTFairfax-NF");
+    EXPECT_TRUE(SUCCESS == local_reproject(resultPoint, testPointUSFoot, *VirginiaNorthFoot, *currentGCS));
+    EXPECT_NEAR(resultPoint.x, 3273857.6022, 0.005);
+    EXPECT_NEAR(resultPoint.y, 313442.3515, 0.001);
+
+    currentGCS = GeoCoordinates::BaseGCS::CreateGCS(L"VDOTFauquier-NF");
+    EXPECT_TRUE(SUCCESS == local_reproject(resultPoint, testPointUSFoot, *VirginiaNorthFoot, *currentGCS));
+    EXPECT_NEAR(resultPoint.x, 3273923.0754, 0.005);
+    EXPECT_NEAR(resultPoint.y, 313448.6200, 0.001);
+
+    currentGCS = GeoCoordinates::BaseGCS::CreateGCS(L"VDOTFrederick-NF");
+    EXPECT_TRUE(SUCCESS == local_reproject(resultPoint, testPointUSFoot, *VirginiaNorthFoot, *currentGCS));
+    EXPECT_NEAR(resultPoint.x, 3273792.1289, 0.005);
+    EXPECT_NEAR(resultPoint.y, 313436.0831, 0.001);
+
+    currentGCS = GeoCoordinates::BaseGCS::CreateGCS(L"VDOTGreene-NF");
+    EXPECT_TRUE(SUCCESS == local_reproject(resultPoint, testPointUSFoot, *VirginiaNorthFoot, *currentGCS));
+    EXPECT_NEAR(resultPoint.x, 3273890.3388, 0.005);
+    EXPECT_NEAR(resultPoint.y, 313445.4858, 0.001);
+
+    currentGCS = GeoCoordinates::BaseGCS::CreateGCS(L"VDOTHighland-NF");
+    EXPECT_TRUE(SUCCESS == local_reproject(resultPoint, testPointUSFoot, *VirginiaNorthFoot, *currentGCS));
+    EXPECT_NEAR(resultPoint.x, 3274184.9683, 0.005);
+    EXPECT_NEAR(resultPoint.y, 313473.6939, 0.001);
+
+    currentGCS = GeoCoordinates::BaseGCS::CreateGCS(L"VDOTKingGeorge-NF");
+    EXPECT_TRUE(SUCCESS == local_reproject(resultPoint, testPointUSFoot, *VirginiaNorthFoot, *currentGCS));
+    EXPECT_NEAR(resultPoint.x, 3273792.1289, 0.005);
+    EXPECT_NEAR(resultPoint.y, 313436.0831, 0.001);
+
+    currentGCS = GeoCoordinates::BaseGCS::CreateGCS(L"VDOTLoudoun-NF");
+    EXPECT_TRUE(SUCCESS == local_reproject(resultPoint, testPointUSFoot, *VirginiaNorthFoot, *currentGCS));
+    EXPECT_NEAR(resultPoint.x, 3273824.8656, 0.005);
+    EXPECT_NEAR(resultPoint.y, 313439.2173, 0.001);
+
+    currentGCS = GeoCoordinates::BaseGCS::CreateGCS(L"VDOTMadison-NF");
+    EXPECT_TRUE(SUCCESS == local_reproject(resultPoint, testPointUSFoot, *VirginiaNorthFoot, *currentGCS));
+    EXPECT_NEAR(resultPoint.x, 3273890.3388, 0.005);
+    EXPECT_NEAR(resultPoint.y, 313445.4858, 0.001);
+
+    currentGCS = GeoCoordinates::BaseGCS::CreateGCS(L"VDOTOrange-NF");
+    EXPECT_TRUE(SUCCESS == local_reproject(resultPoint, testPointUSFoot, *VirginiaNorthFoot, *currentGCS));
+    EXPECT_NEAR(resultPoint.x, 3273857.6022, 0.005);
+    EXPECT_NEAR(resultPoint.y, 313442.3515, 0.001);
+
+    currentGCS = GeoCoordinates::BaseGCS::CreateGCS(L"VDOTPage-NF");
+    EXPECT_TRUE(SUCCESS == local_reproject(resultPoint, testPointUSFoot, *VirginiaNorthFoot, *currentGCS));
+    EXPECT_NEAR(resultPoint.x, 3273988.5486, 0.005);
+    EXPECT_NEAR(resultPoint.y, 313454.8885, 0.001);
+
+    currentGCS = GeoCoordinates::BaseGCS::CreateGCS(L"VDOTPrinceWilliam-NF");
+    EXPECT_TRUE(SUCCESS == local_reproject(resultPoint, testPointUSFoot, *VirginiaNorthFoot, *currentGCS));
+    EXPECT_NEAR(resultPoint.x, 3273857.6022, 0.005);
+    EXPECT_NEAR(resultPoint.y, 313442.3515, 0.001);
+
+    currentGCS = GeoCoordinates::BaseGCS::CreateGCS(L"VDOTRappahannock-NF");
+    EXPECT_TRUE(SUCCESS == local_reproject(resultPoint, testPointUSFoot, *VirginiaNorthFoot, *currentGCS));
+    EXPECT_NEAR(resultPoint.x, 3273955.8120, 0.005);
+    EXPECT_NEAR(resultPoint.y, 313451.7542, 0.001);
+
+    currentGCS = GeoCoordinates::BaseGCS::CreateGCS(L"VDOTRockhingham-NF");
+    EXPECT_TRUE(SUCCESS == local_reproject(resultPoint, testPointUSFoot, *VirginiaNorthFoot, *currentGCS));
+    EXPECT_NEAR(resultPoint.x, 3274021.2852, 0.005);
+    EXPECT_NEAR(resultPoint.y, 313458.0227, 0.001);
+
+    currentGCS = GeoCoordinates::BaseGCS::CreateGCS(L"VDOTShenandoah-NF");
+    EXPECT_TRUE(SUCCESS == local_reproject(resultPoint, testPointUSFoot, *VirginiaNorthFoot, *currentGCS));
+    EXPECT_NEAR(resultPoint.x, 3273955.8120, 0.005);
+    EXPECT_NEAR(resultPoint.y, 313451.7542, 0.001);
+
+    currentGCS = GeoCoordinates::BaseGCS::CreateGCS(L"VDOTSpotsylvania-NF");
+    EXPECT_TRUE(SUCCESS == local_reproject(resultPoint, testPointUSFoot, *VirginiaNorthFoot, *currentGCS));
+    EXPECT_NEAR(resultPoint.x, 3273792.1289, 0.005);
+    EXPECT_NEAR(resultPoint.y, 313436.0831, 0.001);
+
+    currentGCS = GeoCoordinates::BaseGCS::CreateGCS(L"VDOTStafford-NF");
+    EXPECT_TRUE(SUCCESS == local_reproject(resultPoint, testPointUSFoot, *VirginiaNorthFoot, *currentGCS));
+    EXPECT_NEAR(resultPoint.x, 3273857.6022, 0.005);
+    EXPECT_NEAR(resultPoint.y, 313442.3515, 0.001);
+
+    currentGCS = GeoCoordinates::BaseGCS::CreateGCS(L"VDOTWarren-NF");
+    EXPECT_TRUE(SUCCESS == local_reproject(resultPoint, testPointUSFoot, *VirginiaNorthFoot, *currentGCS));
+    EXPECT_NEAR(resultPoint.x, 3273890.3388, 0.005);
+    EXPECT_NEAR(resultPoint.y, 313445.4858, 0.001);
+
+    currentGCS = GeoCoordinates::BaseGCS::CreateGCS(L"VDOTWestmoreland-NF");
+    EXPECT_TRUE(SUCCESS == local_reproject(resultPoint, testPointUSFoot, *VirginiaNorthFoot, *currentGCS));
+    EXPECT_NEAR(resultPoint.x, 3274152.2317, 0.005);
+    EXPECT_NEAR(resultPoint.y, 313470.5597, 0.001);
+
+    }
    