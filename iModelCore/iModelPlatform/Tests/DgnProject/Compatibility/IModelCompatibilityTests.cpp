--- conflicted
+++ resolved
@@ -1,2745 +1,2725 @@
-/*---------------------------------------------------------------------------------------------
-* Copyright (c) Bentley Systems, Incorporated. All rights reserved.
-* See LICENSE.md in the repository root for full copyright notice.
-*--------------------------------------------------------------------------------------------*/
-#include "CompatibilityTestFixture.h"
-#include <UnitTests/BackDoor/DgnPlatform/ScopedDgnHost.h>
-#include <DgnPlatform/DgnCoreAPI.h>
-#include <DgnPlatform/FunctionalDomain.h>
-#include "Profiles.h"
-#include "TestIModelCreators.h"
-#include "TestDb.h"
-#include "TestDomain.h"
-
-USING_NAMESPACE_BENTLEY_EC
-
-//======================================================================================
-// @bsiclass
-//======================================================================================
-struct IModelCompatibilityTestFixture : CompatibilityTestFixture
-    {
-    protected:
-        ScopedDgnHost m_host;
-        void SetUp() override 
-            {
-            CompatibilityTestFixture::SetUp();
-            ASSERT_EQ(SUCCESS, TestIModelCreation::Run());
-            }
-
-        void TearDown() override
-            {
-            ASSERT_EQ(TestIModelCreator::UnregisterDomainsForTest(), SUCCESS);
-            }
-
-        static bool SetupDomainsInCurrentTestFile(const TestFile& testFile)
-            {
-            if (testFile.GetInitialDgnDbVersion().CompareTo(DgnDbProfile::Get().GetExpectedVersion()) == 0 && DgnDbProfile::Get().IsFileCreatedForCurrentTestRun(testFile))
-                return (TestIModelCreator::RegisterDomainsForTest() == SUCCESS);
-            return (TestIModelCreator::UnregisterDomainsForTest() == SUCCESS);
-            }
-    };
-
-//---------------------------------------------------------------------------------------
-// Runs basic tests on all available test files. This is a basic test to cover tests and test files
-// which are added in the future, and to which existing test runners cannot be adjusted to.
-// @bsimethod
-//+---------------+---------------+---------------+---------------+---------------+------
-TEST_F(IModelCompatibilityTestFixture, BasicTestsOnAllPulledFiles)
-    {
-    for (TestFile const& testFile : DgnDbProfile::Get().GetAllVersionsOfAllPulledTestFiles())
-        {
-        ASSERT_TRUE(SetupDomainsInCurrentTestFile(testFile));
-        for (std::unique_ptr<TestIModel> testDbPtr : TestIModel::GetPermutationsFor(testFile))
-            {
-            TestIModel& testDb = *testDbPtr;
-            ASSERT_EQ(BE_SQLITE_OK, testDb.Open()) << testDb.GetDescription();
-            testDb.AssertProfileVersion();
-            testDb.AssertLoadSchemas();
-
-            // Run SELECT statements against all classes
-            for (ECSchemaCP schema : testDb.GetDb().Schemas().GetSchemas())
-                {
-                if (schema->GetName().Equals("ECDbSystem"))
-                    continue; //doesn't have mapped classes
-
-                for (ECClassCP cl : schema->GetClasses())
-                    {
-                    if (!cl->IsEntityClass() && !cl->IsRelationshipClass())
-                        continue;
-                    
-                    Utf8String ecsql("SELECT ECInstanceId,ECClassId");
-                    for (ECPropertyCP prop : cl->GetProperties())
-                        {
-                        ecsql.append(",[").append(prop->GetName()).append("]");
-                        }
-                    ecsql.append(" FROM ").append(cl->GetECSqlName());
-
-                    ECSqlStatement stmt;
-                    ASSERT_EQ(ECSqlStatus::Success, stmt.Prepare(testDb.GetDb(), ecsql.c_str())) << ecsql << " | " << testDb.GetDescription();
-                    const DbResult stepStat = stmt.Step();
-                    ASSERT_TRUE(BE_SQLITE_DONE == stepStat || BE_SQLITE_ROW == stepStat) << ecsql << " | " << testDb.GetDescription();
-                    }
-                }
-            }
-        }
-    }
-
-//---------------------------------------------------------------------------------------
-// @bsimethod
-//+---------------+---------------+---------------+---------------+---------------+------
-void Assert_BuiltinSchemaVersions_2_0_0_0 (TestIModel& testDb)
-    {
-    EXPECT_EQ(8, testDb.GetSchemaCount()) << testDb.GetDescription();
-    //iModel built-in schema versions
-    if (testDb.GetSchemaUpgradeOptions().AreDomainUpgradesAllowed())
-        {
-        EXPECT_LE(SchemaVersion(1, 0, 4), testDb.GetSchemaVersion("BisCore")) << testDb.GetDescription();
-        EXPECT_LE(SchemaVersion(1, 0, 1), testDb.GetSchemaVersion("Generic")) << testDb.GetDescription();
-        }
-
-    EXPECT_LE(BeVersion(), testDb.GetOriginalECXmlVersion("BisCore")) << testDb.GetDescription();
-    EXPECT_LE(BeVersion(), testDb.GetOriginalECXmlVersion("Generic")) << testDb.GetDescription();
-
-    //ECDb built-in schema versions
-    EXPECT_EQ(SchemaVersion(2, 0, 0), testDb.GetSchemaVersion("ECDbFileInfo")) << testDb.GetDescription();
-    EXPECT_EQ(BeVersion(), testDb.GetOriginalECXmlVersion("ECDbFileInfo")) << testDb.GetDescription();
-    EXPECT_EQ(JsonValue(R"js({"classcount":4, "enumcount": 1})js"), testDb.GetSchemaItemCounts("ECDbFileInfo")) << testDb.GetDescription();
-
-    EXPECT_LE(SchemaVersion(2, 0, 0), testDb.GetSchemaVersion("ECDbMap")) << testDb.GetDescription();
-    EXPECT_GE(BeVersion(3, 1), testDb.GetOriginalECXmlVersion("ECDbMap")) << testDb.GetDescription();
-    EXPECT_LE(9, testDb.GetSchemaItemCounts("ECDbMap").Value()["classcount"].asInt()) << testDb.GetDescription();
-
-    EXPECT_EQ(SchemaVersion(4, 0, 0), testDb.GetSchemaVersion("ECDbMeta")) << testDb.GetDescription();
-    EXPECT_EQ(BeVersion(), testDb.GetOriginalECXmlVersion("ECDbMeta")) << testDb.GetDescription();
-    EXPECT_EQ(JsonValue(R"js({"classcount":24, "enumcount": 8})js"), testDb.GetSchemaItemCounts("ECDbMeta")) << testDb.GetDescription();
-
-    EXPECT_EQ(SchemaVersion(5, 0, 0), testDb.GetSchemaVersion("ECDbSystem")) << testDb.GetDescription();
-    EXPECT_EQ(BeVersion(), testDb.GetOriginalECXmlVersion("ECDbSystem")) << testDb.GetDescription();
-    EXPECT_EQ(JsonValue(R"js({"classcount":4})js"), testDb.GetSchemaItemCounts("ECDbSystem")) << testDb.GetDescription();
-
-    EXPECT_EQ(SchemaVersion(1, 0, 0), testDb.GetSchemaVersion("ECDbSchemaPolicies")) << testDb.GetDescription();
-    EXPECT_EQ(BeVersion(), testDb.GetOriginalECXmlVersion("ECDbSchemaPolicies")) << testDb.GetDescription();
-    EXPECT_EQ(JsonValue(R"js({"classcount":3})js"), testDb.GetSchemaItemCounts("ECDbSchemaPolicies")) << testDb.GetDescription();
-
-    //Standard schema versions (can get upgraded through domain schema upgrades, so we cannot test for a specific version)
-    EXPECT_LE(SchemaVersion(1, 0, 0), testDb.GetSchemaVersion("CoreCustomAttributes")) << testDb.GetDescription();
-    }
-
-//---------------------------------------------------------------------------------------
-// @bsimethod
-//+---------------+---------------+---------------+---------------+---------------+------
-void Assert_BuiltinSchemaVersions_2_0_0_1(TestIModel& testDb)
-    {
-    EXPECT_TRUE(testDb.GetDb().Schemas().GetSchema("CoreCustomAttributes") != nullptr) << testDb.GetDescription();
-    EXPECT_TRUE(testDb.GetDb().Schemas().GetSchema("ECDbMap") != nullptr) << testDb.GetDescription();
-    EXPECT_TRUE(testDb.GetDb().Schemas().GetSchema("ECDbFileInfo") != nullptr) << testDb.GetDescription();
-    EXPECT_TRUE(testDb.GetDb().Schemas().GetSchema("ECDbMeta") != nullptr) << testDb.GetDescription();
-    EXPECT_TRUE(testDb.GetDb().Schemas().GetSchema("ECDbSystem") != nullptr) << testDb.GetDescription();
-    EXPECT_TRUE(testDb.GetDb().Schemas().GetSchema("ECDbSchemaPolicies") != nullptr) << testDb.GetDescription();
-    EXPECT_TRUE(testDb.GetDb().Schemas().GetSchema("Generic") != nullptr) << testDb.GetDescription();
-    EXPECT_TRUE(testDb.GetDb().Schemas().GetSchema("BisCore") != nullptr) << testDb.GetDescription();
-
-    // BisCustomAttributes schema is added to the test files containing BisCore schema having reference schema BisCustomAttributes (e.g BisCore.1.0.16)
-    if (testDb.GetSchemaVersion("BisCore") >= SchemaVersion(1, 0, 16))
-        EXPECT_TRUE(testDb.GetDb().Schemas().GetSchema("BisCustomAttributes") != nullptr) << testDb.GetDescription();
-
-    //iModel built-in schema versions
-    // Note: don't assert on original ecxml version for schemas that don't get upgraded automatically. That is to error-prone to test
-    if (testDb.GetSchemaUpgradeOptions().AreDomainUpgradesAllowed())
-        {
-        EXPECT_LE(SchemaVersion(1, 0, 4), testDb.GetSchemaVersion("BisCore")) << testDb.GetDescription();
-        EXPECT_LE(SchemaVersion(1, 0, 1), testDb.GetSchemaVersion("Generic")) << testDb.GetDescription();
-        }
-
-    //ECDb built-in schema versions
-    EXPECT_EQ(SchemaVersion(2, 0, 1), testDb.GetSchemaVersion("ECDbFileInfo")) << testDb.GetDescription();
-    EXPECT_EQ(BeVersion(3, 2), testDb.GetOriginalECXmlVersion("ECDbFileInfo")) << testDb.GetDescription();
-    EXPECT_EQ(JsonValue(R"js({"classcount":4, "enumcount": 1})js"), testDb.GetSchemaItemCounts("ECDbFileInfo")) << testDb.GetDescription();
-
-    EXPECT_LE(SchemaVersion(2, 0, 0), testDb.GetSchemaVersion("ECDbMap")) << testDb.GetDescription();
-    EXPECT_EQ((testDb.GetSchemaVersion("ECDbMap") >= SchemaVersion(2, 0, 1)) ? BeVersion(3, 2) : BeVersion(3, 1), testDb.GetOriginalECXmlVersion("ECDbMap")) << testDb.GetDescription();
-    EXPECT_LE(9, testDb.GetSchemaItemCounts("ECDbMap").Value()["classcount"].asInt()) << testDb.GetDescription();
-
-    EXPECT_EQ(SchemaVersion(4, 0, 1), testDb.GetSchemaVersion("ECDbMeta")) << testDb.GetDescription();
-    EXPECT_EQ(BeVersion(3, 2), testDb.GetOriginalECXmlVersion("ECDbMeta")) << testDb.GetDescription();
-    EXPECT_EQ(JsonValue(R"js({"classcount":38, "enumcount": 8})js"), testDb.GetSchemaItemCounts("ECDbMeta")) << testDb.GetDescription();
-
-    EXPECT_EQ(SchemaVersion(5, 0, 1), testDb.GetSchemaVersion("ECDbSystem")) << testDb.GetDescription();
-    EXPECT_EQ(BeVersion(3, 2), testDb.GetOriginalECXmlVersion("ECDbSystem")) << testDb.GetDescription();
-    EXPECT_EQ(JsonValue(R"js({"classcount":4})js"), testDb.GetSchemaItemCounts("ECDbSystem")) << testDb.GetDescription();
-
-    EXPECT_LE(SchemaVersion(1, 0, 0), testDb.GetSchemaVersion("ECDbSchemaPolicies")) << testDb.GetDescription();
-    EXPECT_EQ(JsonValue(R"js({"classcount":3})js"), testDb.GetSchemaItemCounts("ECDbSchemaPolicies")) << testDb.GetDescription();
-
-    //Standard schema versions (can get upgraded without a profile change)
-    EXPECT_LE(SchemaVersion(1, 0, 1), testDb.GetSchemaVersion("CoreCustomAttributes")) << testDb.GetDescription();
-    EXPECT_LE(BeVersion(3, 1), testDb.GetOriginalECXmlVersion("CoreCustomAttributes")) << testDb.GetDescription();
-    }
-
-//---------------------------------------------------------------------------------------
-// @bsimethod
-//+---------------+---------------+---------------+---------------+---------------+------
-void Assert_BuiltinSchemaVersions_2_0_0_4(TestIModel& testDb)
-    {
-    EXPECT_TRUE(testDb.GetDb().Schemas().GetSchema("CoreCustomAttributes") != nullptr) << testDb.GetDescription();
-    EXPECT_TRUE(testDb.GetDb().Schemas().GetSchema("ECDbMap") != nullptr) << testDb.GetDescription();
-    EXPECT_TRUE(testDb.GetDb().Schemas().GetSchema("ECDbFileInfo") != nullptr) << testDb.GetDescription();
-    EXPECT_TRUE(testDb.GetDb().Schemas().GetSchema("ECDbMeta") != nullptr) << testDb.GetDescription();
-    EXPECT_TRUE(testDb.GetDb().Schemas().GetSchema("ECDbSystem") != nullptr) << testDb.GetDescription();
-    EXPECT_TRUE(testDb.GetDb().Schemas().GetSchema("ECDbSchemaPolicies") != nullptr) << testDb.GetDescription();
-    EXPECT_TRUE(testDb.GetDb().Schemas().GetSchema("Generic") != nullptr) << testDb.GetDescription();
-    EXPECT_TRUE(testDb.GetDb().Schemas().GetSchema("BisCore") != nullptr) << testDb.GetDescription();
-
-    // BisCustomAttributes schema is added to the test files containing BisCore schema having reference schema BisCustomAttributes (e.g BisCore.1.0.16)
-    if (testDb.GetSchemaVersion("BisCore") >= SchemaVersion(1, 0, 16))
-        EXPECT_TRUE(testDb.GetDb().Schemas().GetSchema("BisCustomAttributes") != nullptr) << testDb.GetDescription();
-
-    //iModel built-in schema versions
-    // Note: don't assert on original ecxml version for schemas that don't get upgraded automatically. That is to error-prone to test
-    if (testDb.GetSchemaUpgradeOptions().AreDomainUpgradesAllowed())
-        {
-        EXPECT_LE(SchemaVersion(1, 0, 4), testDb.GetSchemaVersion("BisCore")) << testDb.GetDescription();
-        EXPECT_LE(SchemaVersion(1, 0, 1), testDb.GetSchemaVersion("Generic")) << testDb.GetDescription();
-        }
-
-    //ECDb built-in schema versions
-    EXPECT_EQ(SchemaVersion(2, 0, 1), testDb.GetSchemaVersion("ECDbFileInfo")) << testDb.GetDescription();
-    EXPECT_EQ(BeVersion(3, 2), testDb.GetOriginalECXmlVersion("ECDbFileInfo")) << testDb.GetDescription();
-    EXPECT_EQ(JsonValue(R"js({"classcount":4, "enumcount": 1})js"), testDb.GetSchemaItemCounts("ECDbFileInfo")) << testDb.GetDescription();
-    
-    EXPECT_LE(SchemaVersion(2, 0, 0), testDb.GetSchemaVersion("ECDbMap")) << testDb.GetDescription();
-    EXPECT_EQ((testDb.GetSchemaVersion("ECDbMap") >= SchemaVersion(2, 0, 1)) ? BeVersion(3, 2) : BeVersion(3, 1), testDb.GetOriginalECXmlVersion("ECDbMap")) << testDb.GetDescription();
-    EXPECT_LE(9, testDb.GetSchemaItemCounts("ECDbMap").Value()["classcount"].asInt()) << testDb.GetDescription();
-    
-    EXPECT_EQ(SchemaVersion(4, 0, 1), testDb.GetSchemaVersion("ECDbMeta")) << testDb.GetDescription();
-    EXPECT_EQ(BeVersion(3, 2), testDb.GetOriginalECXmlVersion("ECDbMeta")) << testDb.GetDescription();
-    EXPECT_EQ(JsonValue(R"js({"classcount":38, "enumcount": 8})js"), testDb.GetSchemaItemCounts("ECDbMeta")) << testDb.GetDescription();
-    
-    EXPECT_EQ(SchemaVersion(5, 0, 1), testDb.GetSchemaVersion("ECDbSystem")) << testDb.GetDescription();
-    EXPECT_EQ(BeVersion(3, 2), testDb.GetOriginalECXmlVersion("ECDbSystem")) << testDb.GetDescription();
-    EXPECT_EQ(JsonValue(R"js({"classcount":4})js"), testDb.GetSchemaItemCounts("ECDbSystem")) << testDb.GetDescription();
-    
-    EXPECT_LE(SchemaVersion(1, 0, 0), testDb.GetSchemaVersion("ECDbSchemaPolicies")) << testDb.GetDescription();
-    EXPECT_EQ(JsonValue(R"js({"classcount":3})js"), testDb.GetSchemaItemCounts("ECDbSchemaPolicies")) << testDb.GetDescription();
-
-    //Standard schema versions (can get upgraded without a profile change)
-    EXPECT_LE(SchemaVersion(1, 0, 3), testDb.GetSchemaVersion("CoreCustomAttributes")) << testDb.GetDescription();
-    EXPECT_LE(BeVersion(3, 1), testDb.GetOriginalECXmlVersion("CoreCustomAttributes")) << testDb.GetDescription();
-    }
-
-void Assert_BuiltinSchemaVersions_2_0_0_5(TestIModel& testDb)
-    {
-    EXPECT_TRUE(testDb.GetDb().Schemas().GetSchema("CoreCustomAttributes") != nullptr) << testDb.GetDescription();
-    EXPECT_TRUE(testDb.GetDb().Schemas().GetSchema("ECDbMap") != nullptr) << testDb.GetDescription();
-    EXPECT_TRUE(testDb.GetDb().Schemas().GetSchema("ECDbFileInfo") != nullptr) << testDb.GetDescription();
-    EXPECT_TRUE(testDb.GetDb().Schemas().GetSchema("ECDbMeta") != nullptr) << testDb.GetDescription();
-    EXPECT_TRUE(testDb.GetDb().Schemas().GetSchema("ECDbSystem") != nullptr) << testDb.GetDescription();
-    EXPECT_TRUE(testDb.GetDb().Schemas().GetSchema("ECDbSchemaPolicies") != nullptr) << testDb.GetDescription();
-    EXPECT_TRUE(testDb.GetDb().Schemas().GetSchema("Generic") != nullptr) << testDb.GetDescription();
-    EXPECT_TRUE(testDb.GetDb().Schemas().GetSchema("BisCore") != nullptr) << testDb.GetDescription();
-
-    // BisCustomAttributes schema is added to the test files containing BisCore schema having reference schema BisCustomAttributes (e.g BisCore.1.0.16)
-    if (testDb.GetSchemaVersion("BisCore") >= SchemaVersion(1, 0, 16))
-        EXPECT_TRUE(testDb.GetDb().Schemas().GetSchema("BisCustomAttributes") != nullptr) << testDb.GetDescription();
-
-    //iModel built-in schema versions
-    // Note: don't assert on original ecxml version for schemas that don't get upgraded automatically. That is to error-prone to test
-    if (testDb.GetSchemaUpgradeOptions().AreDomainUpgradesAllowed())
-        {
-        EXPECT_LE(SchemaVersion(1, 0, 4), testDb.GetSchemaVersion("BisCore")) << testDb.GetDescription();
-        EXPECT_LE(SchemaVersion(1, 0, 1), testDb.GetSchemaVersion("Generic")) << testDb.GetDescription();
-        }
-
-    //ECDb built-in schema versions
-    EXPECT_EQ(SchemaVersion(2, 0, 1), testDb.GetSchemaVersion("ECDbFileInfo")) << testDb.GetDescription();
-    EXPECT_EQ(BeVersion(3, 2), testDb.GetOriginalECXmlVersion("ECDbFileInfo")) << testDb.GetDescription();
-    EXPECT_EQ(JsonValue(R"js({"classcount":4, "enumcount": 1})js"), testDb.GetSchemaItemCounts("ECDbFileInfo")) << testDb.GetDescription();
-    
-    EXPECT_LE(SchemaVersion(2, 0, 1), testDb.GetSchemaVersion("ECDbMap")) << testDb.GetDescription();
-    EXPECT_EQ(BeVersion(3, 2), testDb.GetOriginalECXmlVersion("ECDbMap")) << testDb.GetDescription();
-    EXPECT_LE(9, testDb.GetSchemaItemCounts("ECDbMap").Value()["classcount"].asInt()) << testDb.GetDescription();
-    
-    EXPECT_LE(SchemaVersion(4, 0, 1), testDb.GetSchemaVersion("ECDbMeta")) << testDb.GetDescription();
-    EXPECT_EQ(BeVersion(3, 2), testDb.GetOriginalECXmlVersion("ECDbMeta")) << testDb.GetDescription();
-    EXPECT_EQ(JsonValue(R"js({"classcount":38, "enumcount": 8})js"), testDb.GetSchemaItemCounts("ECDbMeta")) << testDb.GetDescription();
-    
-    EXPECT_LE(SchemaVersion(5, 0, 2), testDb.GetSchemaVersion("ECDbSystem")) << testDb.GetDescription();
-    EXPECT_EQ(BeVersion(3, 2), testDb.GetOriginalECXmlVersion("ECDbSystem")) << testDb.GetDescription();
-    EXPECT_EQ(JsonValue(R"js({"classcount":4})js"), testDb.GetSchemaItemCounts("ECDbSystem")) << testDb.GetDescription();
-    
-    EXPECT_LE(SchemaVersion(1, 0, 0), testDb.GetSchemaVersion("ECDbSchemaPolicies")) << testDb.GetDescription();
-    EXPECT_EQ(JsonValue(R"js({"classcount":3})js"), testDb.GetSchemaItemCounts("ECDbSchemaPolicies")) << testDb.GetDescription();
-
-    //Standard schema versions (can get upgraded without a profile change)
-    EXPECT_LE(SchemaVersion(1, 0, 3), testDb.GetSchemaVersion("CoreCustomAttributes")) << testDb.GetDescription();
-    EXPECT_LE(BeVersion(3, 1), testDb.GetOriginalECXmlVersion("CoreCustomAttributes")) << testDb.GetDescription();
-    }
-
-
-void Assert_BuiltinSchemaVersions_2_0_0_6(TestIModel& testDb)
-    {
-    EXPECT_TRUE(testDb.GetDb().Schemas().GetSchema("CoreCustomAttributes") != nullptr) << testDb.GetDescription();
-    EXPECT_TRUE(testDb.GetDb().Schemas().GetSchema("ECDbMap") != nullptr) << testDb.GetDescription();
-    EXPECT_TRUE(testDb.GetDb().Schemas().GetSchema("ECDbFileInfo") != nullptr) << testDb.GetDescription();
-    EXPECT_TRUE(testDb.GetDb().Schemas().GetSchema("ECDbMeta") != nullptr) << testDb.GetDescription();
-    EXPECT_TRUE(testDb.GetDb().Schemas().GetSchema("ECDbSystem") != nullptr) << testDb.GetDescription();
-    EXPECT_TRUE(testDb.GetDb().Schemas().GetSchema("ECDbSchemaPolicies") != nullptr) << testDb.GetDescription();
-    EXPECT_TRUE(testDb.GetDb().Schemas().GetSchema("Generic") != nullptr) << testDb.GetDescription();
-    EXPECT_TRUE(testDb.GetDb().Schemas().GetSchema("BisCore") != nullptr) << testDb.GetDescription();
-
-    // BisCustomAttributes schema is added to the test files containing BisCore schema having reference schema BisCustomAttributes (e.g BisCore.1.0.16)
-    if (testDb.GetSchemaVersion("BisCore") >= SchemaVersion(1, 0, 16))
-        EXPECT_TRUE(testDb.GetDb().Schemas().GetSchema("BisCustomAttributes") != nullptr) << testDb.GetDescription();
-
-    //iModel built-in schema versions
-    // Note: don't assert on original ecxml version for schemas that don't get upgraded automatically. That is to error-prone to test
-    if (testDb.GetSchemaUpgradeOptions().AreDomainUpgradesAllowed())
-        {
-        EXPECT_LE(SchemaVersion(1, 0, 4), testDb.GetSchemaVersion("BisCore")) << testDb.GetDescription();
-        EXPECT_LE(SchemaVersion(1, 0, 1), testDb.GetSchemaVersion("Generic")) << testDb.GetDescription();
-        }
-
-    //ECDb built-in schema versions
-    EXPECT_EQ(SchemaVersion(2, 0, 1), testDb.GetSchemaVersion("ECDbFileInfo")) << testDb.GetDescription();
-    EXPECT_EQ(BeVersion(3, 2), testDb.GetOriginalECXmlVersion("ECDbFileInfo")) << testDb.GetDescription();
-    EXPECT_EQ(JsonValue(R"js({"classcount":4, "enumcount": 1})js"), testDb.GetSchemaItemCounts("ECDbFileInfo")) << testDb.GetDescription();
-    
-    EXPECT_LE(SchemaVersion(2, 0, 2), testDb.GetSchemaVersion("ECDbMap")) << testDb.GetDescription();
-    EXPECT_EQ(BeVersion(3, 2), testDb.GetOriginalECXmlVersion("ECDbMap")) << testDb.GetDescription();
-    EXPECT_LE(11, testDb.GetSchemaItemCounts("ECDbMap").Value()["classcount"].asInt()) << testDb.GetDescription();
-    
-    EXPECT_LE(SchemaVersion(4, 0, 1), testDb.GetSchemaVersion("ECDbMeta")) << testDb.GetDescription();
-    EXPECT_EQ(BeVersion(3, 2), testDb.GetOriginalECXmlVersion("ECDbMeta")) << testDb.GetDescription();
-    EXPECT_EQ(JsonValue(R"js({"classcount":38, "enumcount": 8})js"), testDb.GetSchemaItemCounts("ECDbMeta")) << testDb.GetDescription();
-    
-    EXPECT_LE(SchemaVersion(5, 0, 2), testDb.GetSchemaVersion("ECDbSystem")) << testDb.GetDescription();
-    EXPECT_EQ(BeVersion(3, 2), testDb.GetOriginalECXmlVersion("ECDbSystem")) << testDb.GetDescription();
-    EXPECT_EQ(JsonValue(R"js({"classcount":4})js"), testDb.GetSchemaItemCounts("ECDbSystem")) << testDb.GetDescription();
-    
-    EXPECT_LE(SchemaVersion(1, 0, 0), testDb.GetSchemaVersion("ECDbSchemaPolicies")) << testDb.GetDescription();
-    EXPECT_EQ(JsonValue(R"js({"classcount":3})js"), testDb.GetSchemaItemCounts("ECDbSchemaPolicies")) << testDb.GetDescription();
-
-    //Standard schema versions (can get upgraded without a profile change)
-    EXPECT_LE(SchemaVersion(1, 0, 3), testDb.GetSchemaVersion("CoreCustomAttributes")) << testDb.GetDescription();
-    EXPECT_LE(BeVersion(3, 1), testDb.GetOriginalECXmlVersion("CoreCustomAttributes")) << testDb.GetDescription();
-    }
-
-
-//---------------------------------------------------------------------------------------
-// @bsimethod
-//+---------------+---------------+---------------+---------------+---------------+------
-void Assert_BuiltinSchemaVersions_2_0_0_7(TestIModel& testDb)
-    {
-    EXPECT_TRUE(testDb.GetDb().Schemas().GetSchema("CoreCustomAttributes") != nullptr) << testDb.GetDescription();
-    EXPECT_TRUE(testDb.GetDb().Schemas().GetSchema("ECDbMap") != nullptr) << testDb.GetDescription();
-    EXPECT_TRUE(testDb.GetDb().Schemas().GetSchema("ECDbFileInfo") != nullptr) << testDb.GetDescription();
-    EXPECT_TRUE(testDb.GetDb().Schemas().GetSchema("ECDbMeta") != nullptr) << testDb.GetDescription();
-    EXPECT_TRUE(testDb.GetDb().Schemas().GetSchema("ECDbSystem") != nullptr) << testDb.GetDescription();
-    EXPECT_TRUE(testDb.GetDb().Schemas().GetSchema("ECDbSchemaPolicies") != nullptr) << testDb.GetDescription();
-    EXPECT_TRUE(testDb.GetDb().Schemas().GetSchema("Generic") != nullptr) << testDb.GetDescription();
-    EXPECT_TRUE(testDb.GetDb().Schemas().GetSchema("BisCore") != nullptr) << testDb.GetDescription();
-
-    // BisCustomAttributes schema is added to the test files containing BisCore schema having reference schema BisCustomAttributes (e.g BisCore.1.0.16)
-    if (testDb.GetSchemaVersion("BisCore") >= SchemaVersion(1, 0, 16))
-        EXPECT_TRUE(testDb.GetDb().Schemas().GetSchema("BisCustomAttributes") != nullptr) << testDb.GetDescription();
-
-    //iModel built-in schema versions
-    // Note: don't assert on original ecxml version for schemas that don't get upgraded automatically. That is to error-prone to test
-    if (testDb.GetSchemaUpgradeOptions().AreDomainUpgradesAllowed())
-        {
-        EXPECT_LE(SchemaVersion(1, 0, 4), testDb.GetSchemaVersion("BisCore")) << testDb.GetDescription();
-        EXPECT_LE(SchemaVersion(1, 0, 1), testDb.GetSchemaVersion("Generic")) << testDb.GetDescription();
-        }
-
-    //ECDb built-in schema versions
-    EXPECT_EQ(SchemaVersion(2, 0, 1), testDb.GetSchemaVersion("ECDbFileInfo")) << testDb.GetDescription();
-    EXPECT_EQ(BeVersion(3, 2), testDb.GetOriginalECXmlVersion("ECDbFileInfo")) << testDb.GetDescription();
-    EXPECT_EQ(JsonValue(R"js({"classcount":4, "enumcount": 1})js"), testDb.GetSchemaItemCounts("ECDbFileInfo")) << testDb.GetDescription();
-
-    EXPECT_LE(SchemaVersion(2, 0, 3), testDb.GetSchemaVersion("ECDbMap")) << testDb.GetDescription();
-    EXPECT_EQ(BeVersion(3, 2), testDb.GetOriginalECXmlVersion("ECDbMap")) << testDb.GetDescription();
-    EXPECT_LE(11, testDb.GetSchemaItemCounts("ECDbMap").Value()["classcount"].asInt()) << testDb.GetDescription();
-
-    EXPECT_LE(SchemaVersion(4, 0, 2), testDb.GetSchemaVersion("ECDbMeta")) << testDb.GetDescription();
-    EXPECT_EQ(BeVersion(3, 2), testDb.GetOriginalECXmlVersion("ECDbMeta")) << testDb.GetDescription();
-    EXPECT_EQ(JsonValue(R"js({"classcount":49, "enumcount": 9})js"), testDb.GetSchemaItemCounts("ECDbMeta")) << testDb.GetDescription();
-
-    EXPECT_LE(SchemaVersion(5, 0, 2), testDb.GetSchemaVersion("ECDbSystem")) << testDb.GetDescription();
-    EXPECT_EQ(BeVersion(3, 2), testDb.GetOriginalECXmlVersion("ECDbSystem")) << testDb.GetDescription();
-    EXPECT_EQ(JsonValue(R"js({"classcount":4})js"), testDb.GetSchemaItemCounts("ECDbSystem")) << testDb.GetDescription();
-
-    EXPECT_LE(SchemaVersion(1, 0, 0), testDb.GetSchemaVersion("ECDbSchemaPolicies")) << testDb.GetDescription();
-    EXPECT_EQ(JsonValue(R"js({"classcount":3})js"), testDb.GetSchemaItemCounts("ECDbSchemaPolicies")) << testDb.GetDescription();
-
-    //Standard schema versions (can get upgraded without a profile change)
-    EXPECT_LE(SchemaVersion(1, 0, 3), testDb.GetSchemaVersion("CoreCustomAttributes")) << testDb.GetDescription();
-    EXPECT_LE(BeVersion(3, 1), testDb.GetOriginalECXmlVersion("CoreCustomAttributes")) << testDb.GetDescription();
-    }
-
-//---------------------------------------------------------------------------------------
-// @bsimethod
-//+---------------+---------------+---------------+---------------+---------------+------
-void Assert_BuiltinSchemaVersions_2_X_X_X(TestIModel& testDb)
-    {
-    EXPECT_LE(8, testDb.GetSchemaCount()) << testDb.GetDescription();
-
-    //iModel built-in schema versions
-    // Note: don't assert on original ecxml version for schemas that don't get upgraded automatically. That is to error-prone to test
-    EXPECT_LE(SchemaVersion(1, 0, 4), testDb.GetSchemaVersion("BisCore")) << testDb.GetDescription();
-    EXPECT_LE(SchemaVersion(1, 0, 1), testDb.GetSchemaVersion("Generic")) << testDb.GetDescription();
-
-    //ECDb built-in schema versions
-    EXPECT_LE(SchemaVersion(2, 0, 1), testDb.GetSchemaVersion("ECDbFileInfo")) << testDb.GetDescription();
-    EXPECT_LE(BeVersion(3, 2), testDb.GetOriginalECXmlVersion("ECDbFileInfo")) << testDb.GetDescription();
-
-    EXPECT_LE(SchemaVersion(2, 0, 2), testDb.GetSchemaVersion("ECDbMap")) << testDb.GetDescription();
-    EXPECT_LE(BeVersion(3, 2), testDb.GetOriginalECXmlVersion("ECDbMap")) << testDb.GetDescription();
-
-    EXPECT_LE(SchemaVersion(4, 0, 1), testDb.GetSchemaVersion("ECDbMeta")) << testDb.GetDescription();
-    EXPECT_LE(BeVersion(3, 2), testDb.GetOriginalECXmlVersion("ECDbMeta")) << testDb.GetDescription();
-
-    EXPECT_LE(SchemaVersion(5, 0, 1), testDb.GetSchemaVersion("ECDbSystem")) << testDb.GetDescription();
-    EXPECT_LE(BeVersion(3, 2), testDb.GetOriginalECXmlVersion("ECDbSystem")) << testDb.GetDescription();
-
-    EXPECT_LE(SchemaVersion(1, 0, 0), testDb.GetSchemaVersion("ECDbSchemaPolicies")) << testDb.GetDescription();
-
-    //Standard schema versions
-    EXPECT_LE(SchemaVersion(1, 0, 3), testDb.GetSchemaVersion("CoreCustomAttributes")) << testDb.GetDescription();
-    EXPECT_LE(BeVersion(3, 1), testDb.GetOriginalECXmlVersion("CoreCustomAttributes")) << testDb.GetDescription();
-    }
-
-//---------------------------------------------------------------------------------------
-// @bsimethod
-//+---------------+---------------+---------------+---------------+---------------+------
-TEST_F(IModelCompatibilityTestFixture, BuiltinSchemaVersions)
-    {
-    for (TestFile const& testFile : DgnDbProfile::Get().GetAllVersionsOfTestFile(TESTIMODEL_EMPTY))
-        {
-        for (std::unique_ptr<TestIModel> testDbPtr : TestIModel::GetPermutationsFor(testFile))
-            {
-            TestIModel& testDb = *testDbPtr;
-            ASSERT_EQ(BE_SQLITE_OK, testDb.Open()) << testDb.GetDescription();
-            testDb.AssertProfileVersion();
-            testDb.AssertLoadSchemas();
-
-            switch (testDb.GetAge())
-               {
-                case ProfileState::Age::Older:
-                    {
-                    if (testDb.GetDgnDbProfileVersion() == ProfileVersion(2, 0, 0, 0))
-                        Assert_BuiltinSchemaVersions_2_0_0_0(testDb);
-                    else if (testDb.GetDgnDbProfileVersion() == ProfileVersion(2, 0, 0, 1) ||
-                            testDb.GetDgnDbProfileVersion() == ProfileVersion(2, 0, 0, 2) ||
-                            testDb.GetDgnDbProfileVersion() == ProfileVersion(2, 0, 0, 3))
-                        Assert_BuiltinSchemaVersions_2_0_0_1(testDb);
-                    else if (testDb.GetDgnDbProfileVersion() == ProfileVersion(2, 0, 0, 4))
-                        Assert_BuiltinSchemaVersions_2_0_0_4(testDb);
-                    else if (testDb.GetDgnDbProfileVersion() == ProfileVersion(2, 0, 0, 5))
-                        Assert_BuiltinSchemaVersions_2_0_0_5(testDb);
-                    else if (testDb.GetDgnDbProfileVersion() == ProfileVersion(2, 0, 0, 6))
-                        Assert_BuiltinSchemaVersions_2_0_0_6(testDb);
-                    else
-                        FAIL() << "*ERROR* case not handled | " << testDb.GetDescription();
-                    break;
-                    }
-                case ProfileState::Age::UpToDate:
-                    {
-                    if (testDb.GetDgnDbProfileVersion() == ProfileVersion(2, 0, 0, 7))
-                        Assert_BuiltinSchemaVersions_2_0_0_7(testDb);
-                    else 
-                        FAIL() << "*ERROR* case not handled | " << testDb.GetDescription();
-                    break;
-                    }
-
-                case ProfileState::Age::Newer:
-                    {
-                    Assert_BuiltinSchemaVersions_2_X_X_X(testDb);
-                    break;
-                    }
-                default:
-                    FAIL() << "Unhandled ProfileState::Age enum value | " << testDb.GetDescription();
-                    break;
-                }
-            }
-        }
-    }
-
-//---------------------------------------------------------------------------------------
-// @bsimethod
-//+---------------+---------------+---------------+---------------+---------------+------
-TEST_F(IModelCompatibilityTestFixture, ECSqlColumnInfoForAliases)
-    {
-    auto assertColInfo = [] (TestDb const& testDb, ECSqlColumnInfo const& colInfo, bool hasAlias)
-        {
-        ASSERT_TRUE(colInfo.GetProperty() != nullptr) << testDb.GetDescription();
-        Utf8StringCR selectClauseItem = colInfo.GetProperty()->GetDisplayLabel();
-
-        EXPECT_EQ(hasAlias, colInfo.IsGeneratedProperty()) << selectClauseItem << " | " << testDb.GetDescription();
-        EXPECT_EQ(!hasAlias, colInfo.IsSystemProperty()) << selectClauseItem << " | " << testDb.GetDescription();
-        EXPECT_EQ(PRIMITIVETYPE_Long, colInfo.GetDataType().GetPrimitiveType()) << selectClauseItem << " | " << testDb.GetDescription();
-
-        ASSERT_TRUE(colInfo.GetProperty()->GetIsPrimitive()) << selectClauseItem << " | " << testDb.GetDescription();
-        // Since ECDb 4.0.0.2 the Id system properties in the ECDbSystem schema have the extended type "Id"
-        // However, when using aliases, the generated prop gets that extended type regardless of the profile version.
-        // The test asserts that ruleset.
-        if (hasAlias || testDb.SupportsFeature(ECDbFeature::SystemPropertiesHaveIdExtendedType))
-			EXPECT_TRUE(colInfo.GetProperty()->GetAsPrimitiveProperty()->GetExtendedTypeName().EndsWith("Id")) << selectClauseItem << " | " << testDb.GetDescription();
-        else
-            EXPECT_FALSE(colInfo.GetProperty()->HasExtendedType()) << selectClauseItem << " | " << testDb.GetDescription();
-        };
-
-    for (TestFile const& testFile : DgnDbProfile::Get().GetAllVersionsOfTestFile(TESTIMODEL_EMPTY))
-        {
-        for (std::unique_ptr<TestIModel> testDbPtr : TestIModel::GetPermutationsFor(testFile))
-            {
-            TestIModel& testDb = *testDbPtr;
-            ASSERT_EQ(BE_SQLITE_OK, testDb.Open()) << testDb.GetDescription();
-            testDb.AssertProfileVersion();
-
-            ECSqlStatement stmt;
-            ASSERT_EQ(ECSqlStatus::Success, stmt.Prepare(testDb.GetDb(), "SELECT ECInstanceId, ECClassId, ECInstanceId id, ECClassId classId FROM ecdbf.FileInfo")) << testDb.GetDescription();
-            ASSERT_EQ(BE_SQLITE_DONE, stmt.Step()) << testDb.GetDescription();
-            assertColInfo(testDb, stmt.GetColumnInfo(0), false);
-            assertColInfo(testDb, stmt.GetColumnInfo(1), false);
-            assertColInfo(testDb, stmt.GetColumnInfo(2), true);
-            assertColInfo(testDb, stmt.GetColumnInfo(3), true);
-            stmt.Finalize();
-
-            ASSERT_EQ(ECSqlStatus::Success, stmt.Prepare(testDb.GetDb(), "SELECT ECInstanceId, ECClassId, SourceECInstanceId, SourceECClassId, TargetECInstanceId, TargetECClassId, ECInstanceId id, ECClassId classId, SourceECInstanceId sourceId, SourceECClassId sourceClassId, TargetECInstanceId targetId, TargetECClassId targetClassId FROM meta.ClassHasAllBaseClasses LIMIT 1")) << testDb.GetDescription();
-            ASSERT_EQ(BE_SQLITE_ROW, stmt.Step()) << testDb.GetDescription();
-            assertColInfo(testDb, stmt.GetColumnInfo(0), false);
-            assertColInfo(testDb, stmt.GetColumnInfo(1), false);
-            assertColInfo(testDb, stmt.GetColumnInfo(2), false);
-            assertColInfo(testDb, stmt.GetColumnInfo(3), false);
-            assertColInfo(testDb, stmt.GetColumnInfo(4), false);
-            assertColInfo(testDb, stmt.GetColumnInfo(5), false);
-            assertColInfo(testDb, stmt.GetColumnInfo(6), true);
-            assertColInfo(testDb, stmt.GetColumnInfo(7), true);
-            assertColInfo(testDb, stmt.GetColumnInfo(8), true);
-            assertColInfo(testDb, stmt.GetColumnInfo(9), true);
-            assertColInfo(testDb, stmt.GetColumnInfo(10), true);
-            assertColInfo(testDb, stmt.GetColumnInfo(11), true);
-            stmt.Finalize();
-
-            ASSERT_EQ(ECSqlStatus::Success, stmt.Prepare(testDb.GetDb(), "SELECT Schema.Id, Schema.RelECClassId, Schema.Id schemaId, Schema.RelECClassId schemaRelClassId FROM meta.ECClassDef LIMIT 1")) << testDb.GetDescription();
-            ASSERT_EQ(BE_SQLITE_ROW, stmt.Step()) << testDb.GetDescription();
-            assertColInfo(testDb, stmt.GetColumnInfo(0), false);
-            assertColInfo(testDb, stmt.GetColumnInfo(1), false);
-            assertColInfo(testDb, stmt.GetColumnInfo(2), true);
-            assertColInfo(testDb, stmt.GetColumnInfo(3), true);
-            }
-        }
-    }
-
-//---------------------------------------------------------------------------------------
-// @bsimethod
-//+---------------+---------------+---------------+---------------+---------------+------
-TEST_F(IModelCompatibilityTestFixture, EC31Enums)
-    {
-    for (TestFile const& testFile : DgnDbProfile::Get().GetAllVersionsOfTestFile(TESTIMODEL_EC31ENUMS))
-        {
-        ASSERT_TRUE(SetupDomainsInCurrentTestFile(testFile));
-        for (std::unique_ptr<TestIModel> testDbPtr : TestIModel::GetPermutationsFor(testFile))
-            {
-            TestIModel& testDb = *testDbPtr;
-            ASSERT_EQ(BE_SQLITE_OK, testDb.Open()) << testDb.GetDescription();
-            testDb.AssertProfileVersion();
-            testDb.AssertLoadSchemas();
-            if (!testDb.SupportsFeature(ECDbFeature::NamedEnumerators))
-                {
-                testDb.AssertEnum("CoreCustomAttributes", "DateTimeKind", nullptr, nullptr, PRIMITIVETYPE_String, true,
-                    {{"Unspecified", ECValue("Unspecified"), nullptr},
-                    {"Utc", ECValue("Utc"), nullptr},
-                    {"Local", ECValue("Local"), nullptr} });
-
-                testDb.AssertEnum("ECDbMeta", "ECClassModifier", nullptr, nullptr, PRIMITIVETYPE_Integer, true,
-                    {{"ECClassModifier0", ECValue(0), "None"},
-                    {"ECClassModifier1", ECValue(1), "Abstract"},
-                    {"ECClassModifier2", ECValue(2), "Sealed"}});
-
-                testDb.AssertEnum("TestSchema", "IntEnum_EnumeratorsWithoutDisplayLabel", "Int Enumeration with enumerators without display label", "Int Enumeration with enumerators without display label", PRIMITIVETYPE_Integer, true,
-                    {{"IntEnum_EnumeratorsWithoutDisplayLabel0", ECValue(0), nullptr},
-                    {"IntEnum_EnumeratorsWithoutDisplayLabel1", ECValue(1), nullptr},
-                    {"IntEnum_EnumeratorsWithoutDisplayLabel2", ECValue(2), nullptr}});
-
-                testDb.AssertEnum("TestSchema", "StringEnum_EnumeratorsWithDisplayLabel", "String Enumeration with enumerators with display label", nullptr, PRIMITIVETYPE_String, false,
-                    {{"On", ECValue("On"), "Turned On"},
-                    {"Off", ECValue("Off"), "Turned Off"}});
-                }
-            else
-                {
-                testDb.AssertEnum("CoreCustomAttributes", "DateTimeKind", nullptr, nullptr, PRIMITIVETYPE_String, true,
-                    {{"Unspecified", ECValue("Unspecified"), nullptr},
-                    {"Utc", ECValue("Utc"), nullptr},
-                    {"Local", ECValue("Local"), nullptr}});
-
-                testDb.AssertEnum("ECDbMeta", "ECClassModifier", nullptr, nullptr, PRIMITIVETYPE_Integer, true,
-                    {{"None", ECValue(0), "None"},
-                    {"Abstract", ECValue(1), "Abstract"},
-                    {"Sealed", ECValue(2), "Sealed"}});
-
-                testDb.AssertEnum("TestSchema", "IntEnum_EnumeratorsWithoutDisplayLabel", "Int Enumeration with enumerators without display label", "Int Enumeration with enumerators without display label", PRIMITIVETYPE_Integer, true,
-                    {{"IntEnum_EnumeratorsWithoutDisplayLabel0", ECValue(0), nullptr},
-                    {"IntEnum_EnumeratorsWithoutDisplayLabel1", ECValue(1), nullptr},
-                    {"IntEnum_EnumeratorsWithoutDisplayLabel2", ECValue(2), nullptr}});
-
-                testDb.AssertEnum("TestSchema", "StringEnum_EnumeratorsWithDisplayLabel", "String Enumeration with enumerators with display label", nullptr, PRIMITIVETYPE_String, false,
-                    {{"On", ECValue("On"), "Turned On"},
-                    {"Off", ECValue("Off"), "Turned Off"}});
-                }
-            }
-        }
-    }
-
-//---------------------------------------------------------------------------------------
-// @bsimethod
-//+---------------+---------------+---------------+---------------+---------------+------
-TEST_F(IModelCompatibilityTestFixture, UpgradingEC31EnumsToEC32AfterProfileUpgrade)
-    {
-    for (TestFile const& testFile : DgnDbProfile::Get().GetAllVersionsOfTestFile(TESTIMODEL_EC32ENUMS_PROFILEUPGRADED))
-        {
-        ASSERT_TRUE(SetupDomainsInCurrentTestFile(testFile));
-        for (std::unique_ptr<TestIModel> testDbPtr : TestIModel::GetPermutationsFor(testFile))
-            {
-            TestIModel& testDb = *testDbPtr;
-            ASSERT_EQ(BE_SQLITE_OK, testDb.Open()) << testDb.GetDescription();
-            testDb.AssertProfileVersion();
-            testDb.AssertLoadSchemas();
-
-            // older files for which the schema upgrade wasn't run must have the auto-generated enumerator names
-            if (testDb.GetOriginalECXmlVersion("TestSchema") <= BeVersion(3, 1))
-                {
-                testDb.AssertEnum("TestSchema", "IntEnum_EnumeratorsWithoutDisplayLabel", "Int Enumeration with enumerators without display label", "Int Enumeration with enumerators without display label", PRIMITIVETYPE_Integer, true,
-                    {{"IntEnum_EnumeratorsWithoutDisplayLabel0", ECValue(0), nullptr},
-                    {"IntEnum_EnumeratorsWithoutDisplayLabel1", ECValue(1), nullptr},
-                    {"IntEnum_EnumeratorsWithoutDisplayLabel2", ECValue(2), nullptr}});
-
-                testDb.AssertEnum("TestSchema", "StringEnum_EnumeratorsWithDisplayLabel", "String Enumeration with enumerators with display label", nullptr, PRIMITIVETYPE_String, false,
-                    {{"On", ECValue("On"), "Turned On"},
-                    {"Off", ECValue("Off"), "Turned Off"}});
-                }
-            else
-                {
-                testDb.AssertEnum("TestSchema", "IntEnum_EnumeratorsWithoutDisplayLabel", "Int Enumeration with enumerators without display label", "Int Enumeration with enumerators without display label", PRIMITIVETYPE_Integer, true,
-                    {{"Unknown", ECValue(0), nullptr},
-                    {"On", ECValue(1), nullptr},
-                    {"Off", ECValue(2), nullptr}});
-
-                testDb.AssertEnum("TestSchema", "StringEnum_EnumeratorsWithDisplayLabel", "String Enumeration with enumerators with display label", nullptr, PRIMITIVETYPE_String, false,
-                    {{"An", ECValue("On"), "Turned On"},
-                    {"Aus", ECValue("Off"), "Turned Off"}});
-                }
-
-            }
-        }
-    }
-
-//---------------------------------------------------------------------------------------
-// @bsimethod
-//+---------------+---------------+---------------+---------------+---------------+------
-TEST_F(IModelCompatibilityTestFixture, EC32Enums)
-    {
-    for (TestFile const& testFile : DgnDbProfile::Get().GetAllVersionsOfTestFile(TESTIMODEL_EC32ENUMS))
-        {
-        ASSERT_TRUE(SetupDomainsInCurrentTestFile(testFile));
-        for (std::unique_ptr<TestIModel> testDbPtr : TestIModel::GetPermutationsFor(testFile))
-            {
-            TestIModel& testDb = *testDbPtr;
-            ASSERT_EQ(BE_SQLITE_OK, testDb.Open()) << testDb.GetDescription();
-            testDb.AssertProfileVersion();
-            testDb.AssertLoadSchemas();
-
-            if (testDb.VersionSupportsFeature(testDb.GetECDbInitialVersion(), ECDbFeature::NamedEnumerators))
-                {
-                EXPECT_EQ(BeVersion(3, 2), testDb.GetOriginalECXmlVersion("TestSchema")) << testDb.GetDescription();
-
-                testDb.AssertEnum("CoreCustomAttributes", "DateTimeKind", nullptr, nullptr, PRIMITIVETYPE_String, true,
-                    {{"Unspecified", ECValue("Unspecified"), nullptr},
-                    {"Utc", ECValue("Utc"), nullptr},
-                    {"Local", ECValue("Local"), nullptr}});
-
-                testDb.AssertEnum("ECDbMeta", "ECClassModifier", nullptr, nullptr, PRIMITIVETYPE_Integer, true,
-                    {{"None", ECValue(0), "None"},
-                    {"Abstract", ECValue(1), "Abstract"},
-                    {"Sealed", ECValue(2), "Sealed"}});
-
-                testDb.AssertEnum("TestSchema", "IntEnum_EnumeratorsWithoutDisplayLabel", "Int Enumeration with enumerators without display label", "Int Enumeration with enumerators without display label", PRIMITIVETYPE_Integer, true,
-                    {{"Unknown", ECValue(0), nullptr},
-                    {"On", ECValue(1), nullptr},
-                    {"Off", ECValue(2), nullptr}});
-
-                testDb.AssertEnum("TestSchema", "StringEnum_EnumeratorsWithDisplayLabel", "String Enumeration with enumerators with display label", nullptr, PRIMITIVETYPE_String, false,
-                    {{"On", ECValue("On"), "Turned On"},
-                    {"Off", ECValue("Off"), "Turned Off"}});
-
-                continue;
-                }
-
-            // original file is 4.0.0.1
-            EXPECT_EQ(BeVersion(), testDb.GetOriginalECXmlVersion("TestSchema")) << testDb.GetDescription();
-
-            if (!testDb.SupportsFeature(ECDbFeature::NamedEnumerators))
-                {
-                // file still is a 4.0.0.1 file -> wasn't upgraded
-                testDb.AssertEnum("CoreCustomAttributes", "DateTimeKind", nullptr, nullptr, PRIMITIVETYPE_String, true,
-                    {{"Unspecified", ECValue("Unspecified"), nullptr},
-                    {"Utc", ECValue("Utc"), nullptr},
-                    {"Local", ECValue("Local"), nullptr}});
-
-                testDb.AssertEnum("ECDbMeta", "ECClassModifier", nullptr, nullptr, PRIMITIVETYPE_Integer, true,
-                    {{"ECClassModifier0", ECValue(0), "None"},
-                    {"ECClassModifier1", ECValue(1), "Abstract"},
-                    {"ECClassModifier2", ECValue(2), "Sealed"}});
-
-                testDb.AssertEnum("TestSchema", "IntEnum_EnumeratorsWithoutDisplayLabel", "Int Enumeration with enumerators without display label", "Int Enumeration with enumerators without display label", PRIMITIVETYPE_Integer, true,
-                    {{"IntEnum_EnumeratorsWithoutDisplayLabel0", ECValue(0), nullptr},
-                    {"IntEnum_EnumeratorsWithoutDisplayLabel1", ECValue(1), nullptr},
-                    {"IntEnum_EnumeratorsWithoutDisplayLabel2", ECValue(2), nullptr}});
-
-                testDb.AssertEnum("TestSchema", "StringEnum_EnumeratorsWithDisplayLabel", "String Enumeration with enumerators with display label", nullptr, PRIMITIVETYPE_String, false,
-                    {{"On", ECValue("On"), "Turned On"},
-                    {"Off", ECValue("Off"), "Turned Off"}});
-
-                continue;
-                }
-
-            // file was upgraded to 4.0.0.5
-            EXPECT_FALSE(testDb.GetDb().GetECDbProfileVersion().IsEmpty()) << "Profile version is expected to be set in the ECDb handle during open";
-            EXPECT_TRUE(testDb.GetTestFile().IsUpgraded() || testDb.IsUpgraded() || testDb.GetDb().GetECDbProfileVersion().CompareTo(ECDb::CurrentECDbProfileVersion()) == 0) << testDb.GetDescription();
-            testDb.AssertEnum("CoreCustomAttributes", "DateTimeKind", nullptr, nullptr, PRIMITIVETYPE_String, true,
-                {{"Unspecified", ECValue("Unspecified"), nullptr},
-                {"Utc", ECValue("Utc"), nullptr},
-                {"Local", ECValue("Local"), nullptr}});
-
-            testDb.AssertEnum("ECDbMeta", "ECClassModifier", nullptr, nullptr, PRIMITIVETYPE_Integer, true,
-                {{"None", ECValue(0), "None"},
-                {"Abstract", ECValue(1), "Abstract"},
-                {"Sealed", ECValue(2), "Sealed"}});
-
-            testDb.AssertEnum("TestSchema", "IntEnum_EnumeratorsWithoutDisplayLabel", "Int Enumeration with enumerators without display label", "Int Enumeration with enumerators without display label", PRIMITIVETYPE_Integer, true,
-                {{"IntEnum_EnumeratorsWithoutDisplayLabel0", ECValue(0), nullptr},
-                {"IntEnum_EnumeratorsWithoutDisplayLabel1", ECValue(1), nullptr},
-                {"IntEnum_EnumeratorsWithoutDisplayLabel2", ECValue(2), nullptr}});
-
-            testDb.AssertEnum("TestSchema", "StringEnum_EnumeratorsWithDisplayLabel", "String Enumeration with enumerators with display label", nullptr, PRIMITIVETYPE_String, false,
-                {{"On", ECValue("On"), "Turned On"},
-                {"Off", ECValue("Off"), "Turned Off"}});
-            }
-        }
-    }
-
-//---------------------------------------------------------------------------------------
-// @bsimethod
-//+---------------+---------------+---------------+---------------+---------------+------
-TEST_F(IModelCompatibilityTestFixture, EC31KindOfQuantities)
-    {
-    for (TestFile const& testFile : DgnDbProfile::Get().GetAllVersionsOfTestFile(TESTIMODEL_EC31KOQS))
-        {
-        for (std::unique_ptr<TestIModel> testDbPtr : TestIModel::GetPermutationsFor(testFile))
-            {
-            TestIModel& testDb = *testDbPtr;
-            ASSERT_EQ(BE_SQLITE_OK, testDb.Open()) << testDb.GetDescription();
-            testDb.AssertProfileVersion();
-            testDb.AssertLoadSchemas();
-
-            testDb.AssertKindOfQuantity("TestSchema", "ANGLE", "Angle", nullptr, "u:RAD", JsonValue(R"json(["f:DefaultRealU(2)[u:ARC_DEG]", "f:AngleDMS"])json"), 0.0001);
-            testDb.AssertKindOfQuantity("TestSchema", "POWER", "Power", nullptr, "u:W", JsonValue(R"json(["f:DefaultRealU(4)[u:W]", "f:DefaultRealU(4)[u:KW]", "f:DefaultRealU(4)[u:MEGAW]", "f:DefaultRealU(4)[u:BTU_PER_HR]", "f:DefaultRealU(4)[u:KILOBTU_PER_HR]", "f:DefaultRealU(4)[u:HP]"])json"), 0.001);
-            testDb.AssertKindOfQuantity("TestSchema", "LIQUID_VOLUME", "Liquid Volume", nullptr, "u:CUB_M", JsonValue(R"json(["f:DefaultRealU(4)[u:LITRE]", "f:DefaultRealU(4)[u:GALLON]"])json"), 0.0001);
-
-            if (TestDb::VersionSupportsFeature(testDb.GetECDbInitialVersion(), ECDbFeature::UnitsAndFormats))
-                {
-                testDb.AssertKindOfQuantity("TestSchema", "TestKoq_NoPresUnit", nullptr, nullptr, "u:W_PER_M_K", JsonValue(), 0.4);
-
-                // KOQs which are actually invalid in EC3.1 and could not be deserialized in pre EC3.2 code. In EC3.2 code this is tolerated
-                // but invalid pres formats are dropped.
-                // So these tests may only be run if the file was created with code that supports EC3.2 or later
-                testDb.AssertKindOfQuantity("TestSchema", "TestKoq_LUX_M", nullptr, nullptr, "u:LUX", JsonValue(), 1.1);
-                testDb.AssertKindOfQuantity("TestSchema", "TestKoq_M_LUX", nullptr, nullptr, "u:M", JsonValue(), 1.2);
-                testDb.AssertKindOfQuantity("TestSchema", "TestKoq_M_SQFTreal4u", nullptr, nullptr, "u:M", JsonValue(), 1.3);
-                testDb.AssertKindOfQuantity("TestSchema", "TestKoq_M_CM_LUX", nullptr, nullptr, "u:M", JsonValue(R"json(["f:DefaultReal[u:CM]"])json"), 1.4);
-                testDb.AssertKindOfQuantity("TestSchema", "TestKoq_LUX_CM_MM", nullptr, nullptr, "u:LUX", JsonValue(), 1.5);
-                testDb.AssertKindOfQuantity("TestSchema", "TestKoq_LUXreal4u_CM_MM", nullptr, nullptr, "u:LUX", JsonValue(R"json(["f:DefaultRealU(4)[u:LUX]"])json"), 1.6);
-                }
-            else
-                {
-                //The original KOQ was serialized to disk in bim02dev in a wrong way, where it did persist the format along with the unit,
-                //although it shouldn't have one. This will not be fixed, as EC32 will make this obsolete anyways.
-                testDb.AssertKindOfQuantity("TestSchema", "TestKoq_NoPresUnit", nullptr, nullptr, "u:W_PER_M_K", JsonValue(R"json(["f:DefaultReal[u:W_PER_M_K]"])json"), 0.4);
-                }
-
-            EXPECT_TRUE(testDb.GetDb().Schemas().GetSchema("Units", false) != nullptr) << testDb.GetDescription();
-            EXPECT_TRUE(testDb.GetDb().Schemas().GetSchema("Formats", false) != nullptr) << testDb.GetDescription();
-
-            testDb.AssertUnit("Units", "COULOMB", "C", nullptr, "A*S", nullptr, nullptr, nullptr, QualifiedName("Units", "SI"), QualifiedName("Units", "ELECTRIC_CHARGE"), false, QualifiedName());
-            //specifically test for thread pitch units which were added later to the unit schema.
-            testDb.AssertUnit("Units", "IN_PER_DEGREE", "in/degree", nullptr, "IN*ARC_DEG(-1)", nullptr, nullptr, nullptr, QualifiedName("Units", "USCUSTOM"), QualifiedName("Units", "THREAD_PITCH"), false, QualifiedName());
-            testDb.AssertUnit("Units", "M_PER_REVOLUTION", "m/r", nullptr, "M*REVOLUTION(-1)", nullptr, nullptr, nullptr, QualifiedName("Units", "INTERNATIONAL"), QualifiedName("Units", "THREAD_PITCH"), false, QualifiedName());
-
-            testDb.AssertUnitSystem("Units", "INTERNATIONAL", nullptr, nullptr);
-            testDb.AssertUnitSystem("Units", "SI", nullptr, nullptr);
-            testDb.AssertPhenomenon("Units", "LUMINOSITY", "Luminosity", nullptr, "LUMINOSITY");
-            testDb.AssertPhenomenon("Units", "THREAD_PITCH", "Thread Pitch", nullptr, "LENGTH*ANGLE(-1)");
-            testDb.AssertFormat("Formats", "AmerFI", "FeetInches", nullptr, JsonValue(R"json({"type": "Fractional", "formatTraits": ["keepSingleZero", "keepDecimalPoint", "showUnitLabel"], "precision": 8, "uomSeparator":""})json"),
-                                JsonValue(R"json({"includeZero":true, "spacer":"", "units": [{"name":"FT", "label":"'"}, {"name":"IN", "label":"\""}]})json"));
-
-            if (!testDb.SupportsFeature(ECDbFeature::UnitsAndFormats))
-                {
-                ECSqlStatement stmt;
-                EXPECT_EQ(ECSqlStatus::InvalidECSql, stmt.Prepare(testDb.GetDb(), "SELECT * FROM meta.UnitDef")) << testDb.GetDescription();
-                stmt.Finalize();
-                EXPECT_EQ(ECSqlStatus::InvalidECSql, stmt.Prepare(testDb.GetDb(), "SELECT * FROM meta.UnitSystemDef")) << testDb.GetDescription();
-                stmt.Finalize();
-                EXPECT_EQ(ECSqlStatus::InvalidECSql, stmt.Prepare(testDb.GetDb(), "SELECT * FROM meta.PhenomenonDef")) << testDb.GetDescription();
-                stmt.Finalize();
-                EXPECT_EQ(ECSqlStatus::InvalidECSql, stmt.Prepare(testDb.GetDb(), "SELECT * FROM meta.FormatDef")) << testDb.GetDescription();
-                stmt.Finalize();
-                EXPECT_EQ(ECSqlStatus::InvalidECSql, stmt.Prepare(testDb.GetDb(), "SELECT * FROM meta.FormatCompositeUnitDef")) << testDb.GetDescription();
-                stmt.Finalize();
-                }
-            }
-        }
-    }
-
-//---------------------------------------------------------------------------------------
-// @bsimethod
-//+---------------+---------------+---------------+---------------+---------------+------
-TEST_F(IModelCompatibilityTestFixture, EC31ThreadPitchKindOfQuantities)
-    {
-    for (TestFile const& testFile : DgnDbProfile::Get().GetAllVersionsOfTestFile(TESTIMODEL_EC31THREADPITCHKOQS))
-        {
-        ASSERT_TRUE(SetupDomainsInCurrentTestFile(testFile));
-        for (std::unique_ptr<TestIModel> testDbPtr : TestIModel::GetPermutationsFor(testFile))
-            {
-            TestIModel& testDb = *testDbPtr;
-            ASSERT_EQ(BE_SQLITE_OK, testDb.Open()) << testDb.GetDescription();
-            testDb.AssertProfileVersion();
-            testDb.AssertLoadSchemas();
-
-            testDb.AssertKindOfQuantity("TestSchema", "TestKoq_IN_DEGREE", nullptr, nullptr, "u:IN_PER_DEGREE", JsonValue(), 1.0);
-            testDb.AssertKindOfQuantity("TestSchema", "TestKoq_IN_DEGREE_DEFAULTREALU", nullptr, nullptr, "u:IN_PER_DEGREE", JsonValue(R"json(["f:DefaultRealU[u:IN_PER_DEGREE]"])json"), 1.1);
-            testDb.AssertKindOfQuantity("TestSchema", "TestKoq_M_REVOLUTION", nullptr, nullptr, "u:M_PER_REVOLUTION", JsonValue(), 1.2);
-            testDb.AssertKindOfQuantity("TestSchema", "TestKoq_M_REVOLUTION_DEFAULTREALU", nullptr, nullptr, "u:M_PER_REVOLUTION", JsonValue(R"json(["f:DefaultRealU[u:M_PER_REVOLUTION]"])json"), 1.3);
-
-            EXPECT_TRUE(testDb.GetDb().Schemas().GetSchema("Units", false) != nullptr) << testDb.GetDescription();
-            EXPECT_TRUE(testDb.GetDb().Schemas().GetSchema("Formats", false) != nullptr) << testDb.GetDescription();
-
-            testDb.AssertUnit("Units", "IN_PER_DEGREE", "in/degree", nullptr, "IN*ARC_DEG(-1)", nullptr, nullptr, nullptr, QualifiedName("Units", "USCUSTOM"), QualifiedName("Units", "THREAD_PITCH"), false, QualifiedName());
-            testDb.AssertUnit("Units", "M_PER_REVOLUTION", "m/r", nullptr, "M*REVOLUTION(-1)", nullptr, nullptr, nullptr, QualifiedName("Units", "INTERNATIONAL"), QualifiedName("Units", "THREAD_PITCH"), false, QualifiedName());
-            testDb.AssertUnitSystem("Units", "INTERNATIONAL", nullptr, nullptr);
-            testDb.AssertPhenomenon("Units", "THREAD_PITCH", "Thread Pitch", nullptr, "LENGTH*ANGLE(-1)");
-            }
-        }
-    }
-
-//---------------------------------------------------------------------------------------
-// @bsimethod
-//+---------------+---------------+---------------+---------------+---------------+------
-TEST_F(IModelCompatibilityTestFixture, SchemaManager_EC31KindOfQuantities)
-    {
-    Utf8CP koq1Name = "TestKoq_M_Mfi8";
-    Utf8CP koq2Name = "TestKoq_SQFTfi8_SQFTreal4u";
-
-    auto assertReferencedUnitsAndFormatsSchema = [] (TestIModel const& testDb, ECSchemaCR koqSchema)
-        {
-        auto it = koqSchema.GetReferencedSchemas().Find(SchemaKey("Units", 1, 0), ECN::SchemaMatchType::LatestReadCompatible);
-        ASSERT_FALSE(it == koqSchema.GetReferencedSchemas().end()) << testDb.GetDescription();
-        ASSERT_EQ(testDb.SupportsFeature(ECDbFeature::UnitsAndFormats), it->second->HasId()) << testDb.GetDescription();
-
-        it = koqSchema.GetReferencedSchemas().Find(SchemaKey("Formats", 1, 0), ECN::SchemaMatchType::LatestReadCompatible);
-        ASSERT_FALSE(it == koqSchema.GetReferencedSchemas().end()) << testDb.GetDescription();
-        ASSERT_EQ(testDb.SupportsFeature(ECDbFeature::UnitsAndFormats), it->second->HasId()) << testDb.GetDescription();
-        };
-
-    for (TestFile const& testFile : DgnDbProfile::Get().GetAllVersionsOfTestFile(TESTIMODEL_EC31KOQS))
-        {
-        for (std::unique_ptr<TestIModel> testDbPtr : TestIModel::GetPermutationsFor(testFile))
-            {
-            TestIModel& testDb = *testDbPtr;
-            ASSERT_EQ(BE_SQLITE_OK, testDb.Open()) << testDb.GetDescription();
-            testDb.AssertProfileVersion();
-            testDb.AssertLoadSchemas();
-            testDb.GetDb().ClearECDbCache();
-
-            //load KOQs with empty cache
-            KindOfQuantityCP koq1 = testDb.GetDb().Schemas().GetKindOfQuantity("TestSchema", koq1Name);
-            ASSERT_TRUE(koq1 != nullptr) << testDb.GetDescription();
-            testDb.AssertKindOfQuantity(*koq1, "TestSchema", koq1Name, nullptr, nullptr, "u:M", JsonValue(R"json(["f:AmerFI"])json"), 0.7);
-
-            KindOfQuantityCP koq2 = testDb.GetDb().Schemas().GetKindOfQuantity("TestSchema", koq2Name);
-            ASSERT_TRUE(koq2 != nullptr) << testDb.GetDescription();
-            testDb.AssertKindOfQuantity(*koq2, "TestSchema", koq2Name, nullptr, nullptr, "u:SQ_FT", JsonValue(R"json(["f:DefaultRealU(4)[u:SQ_FT]"])json"), 1.0);
-            testDb.GetDb().ClearECDbCache();
-
-            //load KOQs after schema stub was loaded (but without elements)
-            ASSERT_TRUE(testDb.GetDb().Schemas().GetSchema("TestSchema", false) != nullptr) << testDb.GetDescription();
-
-            koq1 = testDb.GetDb().Schemas().GetKindOfQuantity("TestSchema", koq1Name);
-            ASSERT_TRUE(koq1 != nullptr) << testDb.GetDescription();
-            testDb.AssertKindOfQuantity(*koq1, "TestSchema", koq1Name, nullptr, nullptr, "u:M", JsonValue(R"json(["f:AmerFI"])json"), 0.7);
-
-            koq2 = testDb.GetDb().Schemas().GetKindOfQuantity("TestSchema", koq2Name);
-            ASSERT_TRUE(koq2 != nullptr) << testDb.GetDescription();
-            testDb.AssertKindOfQuantity(*koq2, "TestSchema", koq2Name, nullptr, nullptr, "u:SQ_FT", JsonValue(R"json(["f:DefaultRealU(4)[u:SQ_FT]"])json"), 1.0);
-            testDb.GetDb().ClearECDbCache();
-
-            //load KOQs after schema was fully loaded
-            ASSERT_TRUE(testDb.GetDb().Schemas().GetSchema("TestSchema", true) != nullptr) << testDb.GetDescription();
-
-            koq1 = testDb.GetDb().Schemas().GetKindOfQuantity("TestSchema", koq1Name);
-            ASSERT_TRUE(koq1 != nullptr) << testDb.GetDescription();
-            testDb.AssertKindOfQuantity(*koq1, "TestSchema", koq1Name, nullptr, nullptr, "u:M", JsonValue(R"json(["f:AmerFI"])json"), 0.7);
-
-            koq2 = testDb.GetDb().Schemas().GetKindOfQuantity("TestSchema", koq2Name);
-            ASSERT_TRUE(koq2 != nullptr) << testDb.GetDescription();
-            testDb.AssertKindOfQuantity(*koq2, "TestSchema", koq2Name, nullptr, nullptr, "u:SQ_FT", JsonValue(R"json(["f:DefaultRealU(4)[u:SQ_FT]"])json"), 1.0);
-            testDb.GetDb().ClearECDbCache();
-
-            //load KOQs after all schema stubs were loaded (no elements)
-            testDb.GetDb().Schemas().GetSchemas(false);
-            koq1 = testDb.GetDb().Schemas().GetKindOfQuantity("TestSchema", koq1Name);
-            ASSERT_TRUE(koq1 != nullptr) << testDb.GetDescription();
-            testDb.AssertKindOfQuantity(*koq1, "TestSchema", koq1Name, nullptr, nullptr, "u:M", JsonValue(R"json(["f:AmerFI"])json"), 0.7);
-
-            koq2 = testDb.GetDb().Schemas().GetKindOfQuantity("TestSchema", koq2Name);
-            ASSERT_TRUE(koq2 != nullptr) << testDb.GetDescription();
-            testDb.AssertKindOfQuantity(*koq2, "TestSchema", koq2Name, nullptr, nullptr, "u:SQ_FT", JsonValue(R"json(["f:DefaultRealU(4)[u:SQ_FT]"])json"), 1.0);
-            testDb.GetDb().ClearECDbCache();
-
-            //load KOQs after all schema were fully loaded
-            testDb.GetDb().Schemas().GetSchemas(true);
-            koq1 = testDb.GetDb().Schemas().GetKindOfQuantity("TestSchema", koq1Name);
-            ASSERT_TRUE(koq1 != nullptr) << testDb.GetDescription();
-            testDb.AssertKindOfQuantity(*koq1, "TestSchema", koq1Name, nullptr, nullptr, "u:M", JsonValue(R"json(["f:AmerFI"])json"), 0.7);
-
-            koq2 = testDb.GetDb().Schemas().GetKindOfQuantity("TestSchema", koq2Name);
-            ASSERT_TRUE(koq2 != nullptr) << testDb.GetDescription();
-            testDb.AssertKindOfQuantity(*koq2, "TestSchema", koq2Name, nullptr, nullptr, "u:SQ_FT", JsonValue(R"json(["f:DefaultRealU(4)[u:SQ_FT]"])json"), 1.0);
-            testDb.GetDb().ClearECDbCache();
-
-            //Load schema elements after a KOQ was loaded (and the temporary schemas were deserialized)
-            //This must ignore the temporary schema references as they don't have a schema id
-            koq1 = testDb.GetDb().Schemas().GetKindOfQuantity("TestSchema", koq1Name);
-            ASSERT_TRUE(koq1 != nullptr) << testDb.GetDescription();
-            testDb.AssertKindOfQuantity(*koq1, "TestSchema", koq1Name, nullptr, nullptr, "u:M", JsonValue(R"json(["f:AmerFI"])json"), 0.7);
-            assertReferencedUnitsAndFormatsSchema(testDb, koq1->GetSchema());
-
-            koq2 = testDb.GetDb().Schemas().GetKindOfQuantity("TestSchema", koq2Name);
-            ASSERT_TRUE(koq2 != nullptr) << testDb.GetDescription();
-            testDb.AssertKindOfQuantity(*koq2, "TestSchema", koq2Name, nullptr, nullptr, "u:SQ_FT", JsonValue(R"json(["f:DefaultRealU(4)[u:SQ_FT]"])json"), 1.0);
-            assertReferencedUnitsAndFormatsSchema(testDb, koq2->GetSchema());
-            bvector<ECSchemaCP> schemas = testDb.GetDb().Schemas().GetSchemas(true);
-
-            EXPECT_TRUE(testDb.GetDb().Schemas().GetSchema("CoreCustomAttributes") != nullptr) << testDb.GetDescription();
-            EXPECT_TRUE(testDb.GetDb().Schemas().GetSchema("ECDbMap") != nullptr) << testDb.GetDescription();
-            EXPECT_TRUE(testDb.GetDb().Schemas().GetSchema("ECDbFileInfo") != nullptr) << testDb.GetDescription();
-            EXPECT_TRUE(testDb.GetDb().Schemas().GetSchema("ECDbMeta") != nullptr) << testDb.GetDescription();
-            EXPECT_TRUE(testDb.GetDb().Schemas().GetSchema("ECDbSystem") != nullptr) << testDb.GetDescription();
-            EXPECT_TRUE(testDb.GetDb().Schemas().GetSchema("ECDbSchemaPolicies") != nullptr) << testDb.GetDescription();
-            EXPECT_TRUE(testDb.GetDb().Schemas().GetSchema("Generic") != nullptr) << testDb.GetDescription();
-            EXPECT_TRUE(testDb.GetDb().Schemas().GetSchema("Units") != nullptr) << testDb.GetDescription();
-            EXPECT_TRUE(testDb.GetDb().Schemas().GetSchema("Formats") != nullptr) << testDb.GetDescription();
-            EXPECT_TRUE(testDb.GetDb().Schemas().GetSchema("TestSchema") != nullptr) << testDb.GetDescription();
-            EXPECT_TRUE(testDb.GetDb().Schemas().GetSchema("BisCore") != nullptr) << testDb.GetDescription();
-
-            // BisCustomAttributes schema is added to the test files containing BisCore schema having reference schema BisCustomAttributes (e.g BisCore.1.0.16)
-            if (testDb.GetSchemaVersion("BisCore") >= SchemaVersion(1, 0, 16))
-                EXPECT_TRUE(testDb.GetDb().Schemas().GetSchema("BisCustomAttributes") != nullptr) << testDb.GetDescription();
-
-            bool containsUnitsSchema = false, containsFormatsSchema = false;
-            for (ECSchemaCP schema : schemas)
-                {
-                if (schema->GetName().Equals("Units"))
-                    containsUnitsSchema = true;
-                if (schema->GetName().Equals("Formats"))
-                    containsFormatsSchema = true;
-                }
-            ASSERT_TRUE(containsUnitsSchema) << testDb.GetDescription();
-            ASSERT_TRUE(containsFormatsSchema) << testDb.GetDescription();
-
-            testDb.GetDb().ClearECDbCache();
-            }
-        }
-    }
-
-//---------------------------------------------------------------------------------------
-// @bsimethod
-//+---------------+---------------+---------------+---------------+---------------+------
-TEST_F(IModelCompatibilityTestFixture, EC32KindOfQuantities)
-    {
-    for (TestFile const& testFile : DgnDbProfile::Get().GetAllVersionsOfTestFile(TESTIMODEL_EC32KOQS))
-        {
-        ASSERT_TRUE(SetupDomainsInCurrentTestFile(testFile));
-        for (std::unique_ptr<TestIModel> testDbPtr : TestIModel::GetPermutationsFor(testFile))
-            {
-            TestIModel& testDb = *testDbPtr;
-            ASSERT_EQ(BE_SQLITE_OK, testDb.Open()) << testDb.GetDescription();
-            testDb.AssertProfileVersion();
-            testDb.AssertLoadSchemas();
-            ASSERT_TRUE(testDb.SupportsFeature(ECDbFeature::UnitsAndFormats)) << testDb.GetDescription();
-
-            testDb.AssertKindOfQuantity("TestSchema", "TestKoq_PresFormatWithMandatoryComposite", "My first test KOQ", nullptr, "u:CM", JsonValue(R"js(["f:DefaultRealU(4)[u:M]"])js"), 0.1);
-            testDb.AssertKindOfQuantity("TestSchema", "TestKoq_PresFormatWithOptionalComposite", nullptr, "My second test KOQ", "u:CM", JsonValue(R"js(["f:AmerFI[u:FT|feet][u:IN|inches]"])js"), 0.2);
-            testDb.AssertKindOfQuantity("TestSchema", "TestKoq_PresFormatWithoutComposite", nullptr, nullptr, "u:CM", JsonValue(R"js(["f:AmerFI"])js"), 0.3);
-            testDb.AssertKindOfQuantity("TestSchema", "TestKoq_NoPresFormat", nullptr, nullptr, "u:KG", JsonValue(), 0.4);
-            }
-        }
-    }
-
-//---------------------------------------------------------------------------------------
-// @bsimethod
-//+---------------+---------------+---------------+---------------+---------------+------
-TEST_F(IModelCompatibilityTestFixture, EC31Units)
-    {
-    for (TestFile const& testFile : DgnDbProfile::Get().GetAllVersionsOfTestFile(TESTIMODEL_EMPTY))
-        {
-        for (std::unique_ptr<TestIModel> testDbPtr : TestIModel::GetPermutationsFor(testFile))
-            {
-            TestIModel& testDb = *testDbPtr;
-            ASSERT_EQ(BE_SQLITE_OK, testDb.Open()) << testDb.GetDescription();
-            //this test only tests files which do not support EC32 units yet
-            if (testDb.SupportsFeature(ECDbFeature::UnitsAndFormats))
-                continue;
-
-            testDb.AssertProfileVersion();
-            testDb.AssertLoadSchemas();
-
-            testDb.GetDb().ClearECDbCache();
-
-            EXPECT_EQ(8, testDb.GetDb().Schemas().GetSchemas(false).size()) << testDb.GetDescription();
-
-            EXPECT_TRUE(testDb.GetDb().Schemas().GetSchema("Units") == nullptr) << testDb.GetDescription();
-            EXPECT_TRUE(testDb.GetDb().Schemas().GetSchema("u", false, SchemaLookupMode::ByAlias) == nullptr) << testDb.GetDescription();
-            EXPECT_TRUE(testDb.GetDb().Schemas().GetSchema("Formats") == nullptr) << testDb.GetDescription();
-            EXPECT_TRUE(testDb.GetDb().Schemas().GetSchema("f", false, SchemaLookupMode::ByAlias) == nullptr) << testDb.GetDescription();
-
-            EXPECT_TRUE(testDb.GetDb().Schemas().GetUnit("Units", "CM") == nullptr) << testDb.GetDescription();
-            EXPECT_TRUE(testDb.GetDb().Schemas().GetUnit("u", "CM", SchemaLookupMode::ByAlias) == nullptr) << testDb.GetDescription();
-            EXPECT_TRUE(testDb.GetDb().Schemas().GetUnitSystem("Units", "SI") == nullptr) << testDb.GetDescription();
-            EXPECT_TRUE(testDb.GetDb().Schemas().GetUnitSystem("u", "SI", SchemaLookupMode::ByAlias) == nullptr) << testDb.GetDescription();
-            EXPECT_TRUE(testDb.GetDb().Schemas().GetPhenomenon("Units", "AREA") == nullptr) << testDb.GetDescription();
-            EXPECT_TRUE(testDb.GetDb().Schemas().GetPhenomenon("u", "AREA", SchemaLookupMode::ByAlias) == nullptr) << testDb.GetDescription();
-            EXPECT_TRUE(testDb.GetDb().Schemas().GetFormat("Formats", "DefaultReal") == nullptr) << testDb.GetDescription();
-            EXPECT_TRUE(testDb.GetDb().Schemas().GetFormat("f", "DefaultReal", SchemaLookupMode::ByAlias) == nullptr) << testDb.GetDescription();
-
-            if (testDb.GetOpenParams().IsReadonly())
-                continue;
-
-            // now import a schema with a KOQ. This should trigger deserializing the units/formats schema from disk
-            ECSchemaReadContextPtr deserializationCtx = TestFileCreator::DeserializeSchema(testDb.GetDb(), SchemaItem(R"xml(<?xml version="1.0" encoding="utf-8" ?>
-                    <ECSchema schemaName="TestSchema" alias="ts" version="1.0.0" xmlns="http://www.bentley.com/schemas/Bentley.ECXML.3.1">
-                        <KindOfQuantity typeName="ANGLE" displayLabel="Angle" persistenceUnit="RAD(DefaultReal)" presentationUnits="ARC_DEG(real2u);ARC_DEG(dms)" relativeError="0.0001"/>
-                     </ECSchema>)xml"));
-            ASSERT_TRUE(deserializationCtx != nullptr) << testDb.GetDescription();
-            ASSERT_EQ(SchemaStatus::Success, testDb.GetDgnDb().ImportSchemas(deserializationCtx->GetCache().GetSchemas())) << testDb.GetDescription();
-
-            //3 more schemas: the imported test schema and the in-memory units/formats schemas
-            EXPECT_EQ(11, testDb.GetDb().Schemas().GetSchemas(false).size()) << testDb.GetDescription();
-
-            EXPECT_TRUE(testDb.GetDb().Schemas().GetSchema("Units") != nullptr) << testDb.GetDescription();
-            EXPECT_TRUE(testDb.GetDb().Schemas().GetSchema("u", false, SchemaLookupMode::ByAlias) != nullptr) << testDb.GetDescription();
-            EXPECT_TRUE(testDb.GetDb().Schemas().GetSchema("Formats") != nullptr) << testDb.GetDescription();
-            EXPECT_TRUE(testDb.GetDb().Schemas().GetSchema("f", false, SchemaLookupMode::ByAlias) != nullptr) << testDb.GetDescription();
-
-            EXPECT_TRUE(testDb.GetDb().Schemas().GetUnit("Units", "CM") != nullptr) << testDb.GetDescription();
-            EXPECT_TRUE(testDb.GetDb().Schemas().GetUnit("u", "CM", SchemaLookupMode::ByAlias) != nullptr) << testDb.GetDescription();
-            EXPECT_TRUE(testDb.GetDb().Schemas().GetUnitSystem("Units", "SI") != nullptr) << testDb.GetDescription();
-            EXPECT_TRUE(testDb.GetDb().Schemas().GetUnitSystem("u", "SI", SchemaLookupMode::ByAlias) != nullptr) << testDb.GetDescription();
-            EXPECT_TRUE(testDb.GetDb().Schemas().GetPhenomenon("Units", "AREA") != nullptr) << testDb.GetDescription();
-            EXPECT_TRUE(testDb.GetDb().Schemas().GetPhenomenon("u", "AREA", SchemaLookupMode::ByAlias) != nullptr) << testDb.GetDescription();
-            EXPECT_TRUE(testDb.GetDb().Schemas().GetFormat("Formats", "DefaultReal") != nullptr) << testDb.GetDescription();
-            EXPECT_TRUE(testDb.GetDb().Schemas().GetFormat("f", "DefaultReal", SchemaLookupMode::ByAlias) != nullptr) << testDb.GetDescription();
-            }
-        }
-
-    for (TestFile const& testFile : DgnDbProfile::Get().GetAllVersionsOfTestFile(TESTIMODEL_EC31KOQS))
-        {
-        for (std::unique_ptr<TestIModel> testDbPtr : TestIModel::GetPermutationsFor(testFile))
-            {
-            TestIModel& testDb = *testDbPtr;
-            ASSERT_EQ(BE_SQLITE_OK, testDb.Open()) << testDb.GetDescription();
-            //this test only tests files which do not support EC32 units yet
-            if (testDb.SupportsFeature(ECDbFeature::UnitsAndFormats))
-                continue;
-
-            testDb.AssertProfileVersion();
-            testDb.AssertLoadSchemas();
-
-            testDb.GetDb().ClearECDbCache();
-
-            EXPECT_EQ(11, testDb.GetDb().Schemas().GetSchemas(false).size()) << testDb.GetDescription();
-
-            EXPECT_TRUE(testDb.GetDb().Schemas().GetSchema("Units") != nullptr) << testDb.GetDescription();
-            EXPECT_TRUE(testDb.GetDb().Schemas().GetSchema("u", false, SchemaLookupMode::ByAlias) != nullptr) << testDb.GetDescription();
-            EXPECT_TRUE(testDb.GetDb().Schemas().GetSchema("Formats") != nullptr) << testDb.GetDescription();
-            EXPECT_TRUE(testDb.GetDb().Schemas().GetSchema("f", false, SchemaLookupMode::ByAlias) != nullptr) << testDb.GetDescription();
-
-            EXPECT_TRUE(testDb.GetDb().Schemas().GetUnit("Units", "CM") != nullptr) << testDb.GetDescription();
-            EXPECT_TRUE(testDb.GetDb().Schemas().GetUnit("u", "CM", SchemaLookupMode::ByAlias) != nullptr) << testDb.GetDescription();
-            EXPECT_TRUE(testDb.GetDb().Schemas().GetUnitSystem("Units", "SI") != nullptr) << testDb.GetDescription();
-            EXPECT_TRUE(testDb.GetDb().Schemas().GetUnitSystem("u", "SI", SchemaLookupMode::ByAlias) != nullptr) << testDb.GetDescription();
-            EXPECT_TRUE(testDb.GetDb().Schemas().GetPhenomenon("Units", "AREA") != nullptr) << testDb.GetDescription();
-            EXPECT_TRUE(testDb.GetDb().Schemas().GetPhenomenon("u", "AREA", SchemaLookupMode::ByAlias) != nullptr) << testDb.GetDescription();
-            EXPECT_TRUE(testDb.GetDb().Schemas().GetFormat("Formats", "DefaultReal") != nullptr) << testDb.GetDescription();
-            EXPECT_TRUE(testDb.GetDb().Schemas().GetFormat("f", "DefaultReal", SchemaLookupMode::ByAlias) != nullptr) << testDb.GetDescription();
-
-            if (testDb.GetOpenParams().IsReadonly())
-                continue;
-
-            // now import another schema. This should work fine even though the previous code has triggered to deserialize the units and format schema into memory.
-            ECSchemaReadContextPtr deserializationCtx = TestFileCreator::DeserializeSchema(testDb.GetDb(), SchemaItem(R"xml(<?xml version="1.0" encoding="utf-8" ?>
-                    <ECSchema schemaName="NewSchema" alias="ns" version="1.0.0" xmlns="http://www.bentley.com/schemas/Bentley.ECXML.3.1">
-                        <KindOfQuantity typeName="ANGLE" displayLabel="Angle" persistenceUnit="RAD(DefaultReal)" presentationUnits="ARC_DEG(real2u);ARC_DEG(dms)" relativeError="0.0001"/>
-                     </ECSchema>)xml"));
-            ASSERT_TRUE(deserializationCtx != nullptr) << testDb.GetDescription();
-            ASSERT_EQ(SchemaStatus::Success, testDb.GetDgnDb().ImportSchemas(deserializationCtx->GetCache().GetSchemas())) << testDb.GetDescription();
-
-            EXPECT_EQ(12, testDb.GetDb().Schemas().GetSchemas(false).size()) << testDb.GetDescription();
-
-            EXPECT_TRUE(testDb.GetDb().Schemas().GetSchema("Units") != nullptr) << testDb.GetDescription();
-            EXPECT_TRUE(testDb.GetDb().Schemas().GetSchema("u", false, SchemaLookupMode::ByAlias) != nullptr) << testDb.GetDescription();
-            EXPECT_TRUE(testDb.GetDb().Schemas().GetSchema("Formats") != nullptr) << testDb.GetDescription();
-            EXPECT_TRUE(testDb.GetDb().Schemas().GetSchema("f", false, SchemaLookupMode::ByAlias) != nullptr) << testDb.GetDescription();
-
-            EXPECT_TRUE(testDb.GetDb().Schemas().GetUnit("Units", "CM") != nullptr) << testDb.GetDescription();
-            EXPECT_TRUE(testDb.GetDb().Schemas().GetUnit("u", "CM", SchemaLookupMode::ByAlias) != nullptr) << testDb.GetDescription();
-            EXPECT_TRUE(testDb.GetDb().Schemas().GetUnitSystem("Units", "SI") != nullptr) << testDb.GetDescription();
-            EXPECT_TRUE(testDb.GetDb().Schemas().GetUnitSystem("u", "SI", SchemaLookupMode::ByAlias) != nullptr) << testDb.GetDescription();
-            EXPECT_TRUE(testDb.GetDb().Schemas().GetPhenomenon("Units", "AREA") != nullptr) << testDb.GetDescription();
-            EXPECT_TRUE(testDb.GetDb().Schemas().GetPhenomenon("u", "AREA", SchemaLookupMode::ByAlias) != nullptr) << testDb.GetDescription();
-            EXPECT_TRUE(testDb.GetDb().Schemas().GetFormat("Formats", "DefaultReal") != nullptr) << testDb.GetDescription();
-            EXPECT_TRUE(testDb.GetDb().Schemas().GetFormat("f", "DefaultReal", SchemaLookupMode::ByAlias) != nullptr) << testDb.GetDescription();
-            }
-        }
-    }
-
-//---------------------------------------------------------------------------------------
-// @bsimethod
-//+---------------+---------------+---------------+---------------+---------------+------
-TEST_F(IModelCompatibilityTestFixture, EC32Units)
-    {
-    for (TestFile const& testFile : DgnDbProfile::Get().GetAllVersionsOfTestFile(TESTIMODEL_EC32UNITS))
-        {
-        ASSERT_TRUE(SetupDomainsInCurrentTestFile(testFile));
-        for (std::unique_ptr<TestIModel> testDbPtr : TestIModel::GetPermutationsFor(testFile))
-            {
-            TestIModel& testDb = *testDbPtr;
-            ASSERT_EQ(BE_SQLITE_OK, testDb.Open()) << testDb.GetDescription();
-            testDb.AssertProfileVersion();
-            testDb.AssertLoadSchemas();
-            ASSERT_TRUE(testDb.SupportsFeature(ECDbFeature::UnitsAndFormats)) << testDb.GetDescription();
-
-            testDb.AssertKindOfQuantity("TestSchema", "KoqWithCustomFormat", nullptr, nullptr, "u:M", JsonValue(R"js(["MyFormat[u:M]"])js"), 0.1);
-            testDb.AssertKindOfQuantity("TestSchema", "KoqWithCustomUnit", nullptr, nullptr, "MySquareM", JsonValue(R"js(["f:DefaultRealU(4)[MySquareM]"])js"), 0.2);
-            testDb.AssertKindOfQuantity("TestSchema", "KoqWithCustomUnitAndFormat", nullptr, nullptr, "MySquareFt", JsonValue(R"js(["MyFormat[MySquareFt]"])js"), 0.3);
-
-            testDb.AssertUnitSystem("TestSchema", "MyMetric", "Metric", "Metric Units of measure");
-            testDb.AssertUnitSystem("TestSchema", "MyImperial", "Imperial", "Units of measure from the British Empire");
-            testDb.AssertUnitSystem("Units", "SI", nullptr, nullptr);
-            testDb.AssertUnitSystem("Units", "CONSTANT", nullptr, nullptr);
-
-            testDb.AssertPhenomenon("TestSchema", "MyArea", "Area", nullptr, "LENGTH*LENGTH");
-            testDb.AssertPhenomenon("Units", "AREA", "Area", nullptr, "LENGTH(2)");
-            testDb.AssertPhenomenon("Units", "TORQUE", "Torque", nullptr, "FORCE*LENGTH*ANGLE(-1)");
-            testDb.AssertPhenomenon("Units", "LUMINOSITY", "Luminosity", nullptr, "LUMINOSITY");
-
-            testDb.AssertUnit("TestSchema", "MySquareM", "Square Meter", nullptr, "M*M", 1.0, nullptr, nullptr, QualifiedName("TestSchema", "MyMetric"), QualifiedName("TestSchema", "MyArea"), false, QualifiedName());
-            testDb.AssertUnit("TestSchema", "MySquareFt", "Square Feet", nullptr, "Ft*Ft", 10.0, nullptr, 0.4, QualifiedName("TestSchema", "MyImperial"), QualifiedName("TestSchema", "MyArea"), false, QualifiedName());
-            testDb.AssertUnit("Units", "COULOMB", "C", nullptr, "A*S", nullptr, nullptr, nullptr, QualifiedName("Units", "SI"), QualifiedName("Units", "ELECTRIC_CHARGE"), false, QualifiedName());
-            testDb.AssertUnit("Units", "PI", "Pi", nullptr, "ONE", 3.1415926535897932384626433832795, nullptr, nullptr, QualifiedName(), QualifiedName("Units", "LENGTH_RATIO"), true, QualifiedName());
-            testDb.AssertUnit("Units", "QUARTER_PI", "Pi/4", nullptr, "PI", 1.0, 4.0, nullptr, QualifiedName(), QualifiedName("Units", "LENGTH_RATIO"), true, QualifiedName());
-            testDb.AssertUnit("Units", "MILLI", "milli", nullptr, "ONE", .001, nullptr, nullptr, QualifiedName(), QualifiedName("Units", "NUMBER"), true, QualifiedName());
-            testDb.AssertUnit("Units", "HORIZONTAL_PER_VERTICAL", nullptr, nullptr, nullptr, nullptr, nullptr, nullptr, QualifiedName("Units", "INTERNATIONAL"), QualifiedName("Units", "SLOPE"), false, QualifiedName("Units", "VERTICAL_PER_HORIZONTAL"));
-
-            testDb.AssertFormat("TestSchema", "MyFormat", "My Format", nullptr, JsonValue(R"json({"roundFactor":0.3, "type": "Fractional", "showSignOption": "OnlyNegative", "formatTraits": ["trailZeroes", "keepSingleZero"], "precision": 4, "decimalSeparator": ".", "thousandSeparator": ",", "uomSeparator": " "})json"), JsonValue());
-            testDb.AssertFormat("TestSchema", "MyFormatWithComposite", "My Format with composite", nullptr, JsonValue(R"json({"type": "Decimal", "formatTraits": ["keepSingleZero", "keepDecimalPoint", "showUnitLabel"], "precision": 2})json"),
-                                JsonValue(R"json({"includeZero":true, "spacer":"-", "units": [{"name":"HR", "label":"hour"}, {"name":"MIN", "label":"min"}]})json"));
-            testDb.AssertFormat("Formats", "DefaultReal", "real", nullptr, JsonValue(R"json({"type": "Decimal", "formatTraits": ["keepSingleZero", "keepDecimalPoint"], "precision": 6})json"), JsonValue());
-            testDb.AssertFormat("Formats", "AmerFI", "FeetInches", nullptr, JsonValue(R"json({"type": "Fractional", "formatTraits": ["keepSingleZero", "keepDecimalPoint", "showUnitLabel"], "precision": 8, "uomSeparator":""})json"),
-                                JsonValue(R"json({"includeZero":true, "spacer":"", "units": [{"name":"FT", "label":"'"}, {"name":"IN", "label":"\""}]})json"));
-            }
-        }
-    }
-
-//---------------------------------------------------------------------------------------
-// @bsimethod
-//+---------------+---------------+---------------+---------------+---------------+------
-TEST_F(IModelCompatibilityTestFixture, EC31SchemaImport)
-    {
-    for (TestFile const& testFile : DgnDbProfile::Get().GetAllVersionsOfTestFile(TESTIMODEL_EMPTY))
-        {
-        for (std::unique_ptr<TestIModel> testDbPtr : TestIModel::GetPermutationsFor(testFile))
-            {
-            TestIModel& testDb = *testDbPtr;
-            if (testDb.GetOpenParams().IsReadonly())
-                continue;
-
-            ASSERT_EQ(BE_SQLITE_OK, testDb.Open()) << testDb.GetDescription();
-            testDb.AssertProfileVersion();
-            testDb.AssertLoadSchemas();
-
-            ECSchemaReadContextPtr deserializationCtx = TestFileCreator::DeserializeSchema(testDb.GetDb(), SchemaItem(R"xml(<?xml version="1.0" encoding="utf-8" ?>
-                    <ECSchema schemaName="TestSchema" alias="ts" version="1.0.0" xmlns="http://www.bentley.com/schemas/Bentley.ECXML.3.1">
-                        <ECSchemaReference name="BisCore" version="01.00.00" alias="bis"/>
-
-                        <ECEntityClass typeName="MyDomainClass">
-                                <BaseClass>bis:PhysicalElement</BaseClass>
-                                <ECProperty propertyName="Size" typeName="double" kindOfQuantity="AREA" />
-                                <ECProperty propertyName="Status" typeName="StatusEnum" />
-                            </ECEntityClass>
-                        <KindOfQuantity typeName="ANGLE" displayLabel="Angle" persistenceUnit="RAD(DefaultReal)" presentationUnits="ARC_DEG(real2u);ARC_DEG(dms)" relativeError="0.0001"/>
-                        <KindOfQuantity typeName="AREA" displayLabel="Area" persistenceUnit="SQ.M(DefaultReal)" presentationUnits="SQ.M(real4u);SQ.FT(real4u)" relativeError="0.0001"/>
-                        <KindOfQuantity typeName="TEMPERATURE" displayLabel="Temperature" persistenceUnit="K(DefaultReal)" presentationUnits="CELSIUS(real4u);FAHRENHEIT(real4u);K(real4u)" relativeError="0.01"/>
-                        <ECEnumeration typeName="StatusEnum" displayLabel="Int Enumeration with enumerators without display label" description="Int Enumeration with enumerators without display label" backingTypeName="int" isStrict="true">
-                            <ECEnumerator value="0"/>
-                            <ECEnumerator value="1"/>
-                            <ECEnumerator value="2"/>
-                        </ECEnumeration>
-                     </ECSchema>)xml"));
-
-            ASSERT_TRUE(deserializationCtx != nullptr) << testDb.GetDescription();
-            const SchemaStatus schemaImportStat = testDb.GetDgnDb().ImportSchemas(deserializationCtx->GetCache().GetSchemas());
-
-            if (ProfileState::Age::Newer == testDb.GetECDbAge() && !testDb.DoesECDbVersionAllowSchemaImport())
-                {
-                EXPECT_EQ(SchemaStatus::SchemaImportFailed, schemaImportStat) << testDb.GetDescription();
-                continue;
-                }
-
-            EXPECT_EQ(SchemaStatus::Success, schemaImportStat) << testDb.GetDescription();
-
-            if (testDb.SupportsFeature(ECDbFeature::PersistedECVersions))
-                EXPECT_EQ(BeVersion(3, 1), testDb.GetOriginalECXmlVersion("TestSchema")) << testDb.GetDescription();
-            else
-                EXPECT_EQ(BeVersion(), testDb.GetOriginalECXmlVersion("TestSchema")) << testDb.GetDescription();
-
-            if (testDb.SupportsFeature(ECDbFeature::UnitsAndFormats))
-                {
-                EXPECT_EQ(JsonValue("[{\"cnt\": 2}]"), testDb.ExecuteECSqlSelect("SELECT count(*) cnt FROM meta.ECSchemaDef WHERE Name IN ('Units','Formats')")) << "When importing into 4.0.0.2 or newer file, units and formats schema must be persisted. | " << testDb.GetDescription();
-                EXPECT_EQ(JsonValue("[{\"cnt\": 3}]"), testDb.ExecuteECSqlSelect("SELECT count(*) cnt FROM meta.ECSchemaDef s JOIN meta.SchemaHasSchemaReferences ref ON s.ECInstanceId=ref.SourceECInstanceId WHERE s.Name='TestSchema'")) << "When importing into 4.0.0.2 or newer file, units and formats schema must be persisted. | " << testDb.GetDescription();
-                }
-            else
-                {
-                EXPECT_EQ(JsonValue("[{\"cnt\": 0}]"), testDb.ExecuteECSqlSelect("SELECT count(*) cnt FROM meta.ECSchemaDef WHERE Name IN ('Units','Formats')")) << "When importing into 4.0.0.1 file, units and formats schema must not be persisted. | " << testDb.GetDescription();
-                EXPECT_EQ(JsonValue("[{\"cnt\": 1}]"), testDb.ExecuteECSqlSelect("SELECT count(*) cnt FROM meta.ECSchemaDef s JOIN meta.SchemaHasSchemaReferences ref ON s.ECInstanceId=ref.SourceECInstanceId WHERE s.Name='TestSchema'")) << "When importing into 4.0.0.1 file, units and formats schema must not be persisted. | " << testDb.GetDescription();
-                }
-
-            EXPECT_EQ(JsonValue("[]"), testDb.ExecuteECSqlSelect("SELECT ECInstanceId, Size, Status FROM ts.MyDomainClass")) << testDb.GetDescription();
-
-            ECClassCP cl = testDb.GetDb().Schemas().GetClass("TestSchema", "MyDomainClass");
-            ASSERT_TRUE(cl != nullptr && cl->IsEntityClass()) << testDb.GetDescription();
-
-            ECPropertyCP sizeProp = cl->GetPropertyP("Size");
-            ASSERT_TRUE(sizeProp != nullptr && sizeProp->GetIsPrimitive()) << testDb.GetDescription();
-            KindOfQuantityCP koq = sizeProp->GetAsPrimitiveProperty()->GetKindOfQuantity();
-            ASSERT_TRUE(koq != nullptr) << testDb.GetDescription();
-            testDb.AssertKindOfQuantity(*koq, "TestSchema", "AREA", "Area", nullptr, "u:SQ_M", JsonValue(R"json(["f:DefaultRealU(4)[u:SQ_M]", "f:DefaultRealU(4)[u:SQ_FT]"])json"), 0.0001);
-
-            ECPropertyCP statusProp = cl->GetPropertyP("Status");
-            ASSERT_TRUE(statusProp != nullptr && statusProp->GetIsPrimitive()) << testDb.GetDescription();
-            ECEnumerationCP ecenum = statusProp->GetAsPrimitiveProperty()->GetEnumeration();
-            ASSERT_TRUE(ecenum != nullptr) << testDb.GetDescription();
-            testDb.AssertEnum(*ecenum, "TestSchema", "StatusEnum", "Int Enumeration with enumerators without display label", "Int Enumeration with enumerators without display label", PRIMITIVETYPE_Integer, true,
-                {{"StatusEnum0", ECValue(0), nullptr},
-                {"StatusEnum1", ECValue(1), nullptr},
-                {"StatusEnum2", ECValue(2), nullptr}});
-
-            testDb.AssertKindOfQuantity("TestSchema", "ANGLE", "Angle", nullptr, "u:RAD", JsonValue(R"json(["f:DefaultRealU(2)[u:ARC_DEG]", "f:AngleDMS"])json"), 0.0001);
-            testDb.AssertKindOfQuantity("TestSchema", "AREA", "Area", nullptr, "u:SQ_M", JsonValue(R"json(["f:DefaultRealU(4)[u:SQ_M]", "f:DefaultRealU(4)[u:SQ_FT]"])json"), 0.0001);
-            testDb.AssertKindOfQuantity("TestSchema", "TEMPERATURE", "Temperature", nullptr, "u:K", JsonValue(R"json(["f:DefaultRealU(4)[u:CELSIUS]","f:DefaultRealU(4)[u:FAHRENHEIT]","f:DefaultRealU(4)[u:K]"])json"), 0.01);
-
-            testDb.AssertEnum("TestSchema", "StatusEnum", "Int Enumeration with enumerators without display label", "Int Enumeration with enumerators without display label", PRIMITIVETYPE_Integer, true,
-                {{"StatusEnum0", ECValue(0), nullptr},
-                {"StatusEnum1", ECValue(1), nullptr},
-                {"StatusEnum2", ECValue(2), nullptr}});
-            }
-        }
-    }
-
-//---------------------------------------------------------------------------------------
-// @bsimethod
-//+---------------+---------------+---------------+---------------+---------------+------
-TEST_F(IModelCompatibilityTestFixture, EC32SchemaImport_Enums)
-    {
-    for (TestFile const& testFile : DgnDbProfile::Get().GetAllVersionsOfTestFile(TESTIMODEL_EMPTY))
-        {
-        for (std::unique_ptr<TestIModel> testDbPtr : TestIModel::GetPermutationsFor(testFile))
-            {
-            TestIModel& testDb = *testDbPtr;
-            if (testDb.GetOpenParams().IsReadonly())
-                continue;
-
-            ASSERT_EQ(BE_SQLITE_OK, testDb.Open()) << testDb.GetDescription();
-            testDb.AssertProfileVersion();
-            testDb.AssertLoadSchemas();
-
-            ECSchemaReadContextPtr deserializationCtx = TestFileCreator::DeserializeSchema(testDb.GetDb(), SchemaItem(R"xml(<?xml version="1.0" encoding="utf-8" ?>
-                    <ECSchema schemaName="TestSchema" alias="ts" version="1.0.0" xmlns="http://www.bentley.com/schemas/Bentley.ECXML.3.2">
-                        <ECSchemaReference name="BisCore" version="01.00.00" alias="bis"/>
-
-                        <ECEntityClass typeName="MyDomainClass">
-                                <BaseClass>bis:PhysicalElement</BaseClass>
-                                <ECProperty propertyName="Status" typeName="StatusEnum" />
-                        </ECEntityClass>
-                        <ECEnumeration typeName="StatusEnum" displayLabel="Int Enumeration with enumerators without display label" description="Int Enumeration with enumerators without display label" backingTypeName="int" isStrict="true">
-                            <ECEnumerator name="On" value="0"/>
-                            <ECEnumerator name="Off" value="1"/>
-                            <ECEnumerator name="Unknown" value="2"/>
-                        </ECEnumeration>
-                     </ECSchema>)xml"));
-
-            ASSERT_TRUE(deserializationCtx != nullptr) << testDb.GetDescription();
-            const SchemaStatus schemaImportStat = testDb.GetDgnDb().ImportSchemas(deserializationCtx->GetCache().GetSchemas());
-
-            if ((ProfileState::Age::Newer == testDb.GetECDbAge() && !testDb.DoesECDbVersionAllowSchemaImport()) || !testDb.SupportsFeature(ECDbFeature::NamedEnumerators))
-                {
-                EXPECT_EQ(SchemaStatus::SchemaImportFailed, schemaImportStat) << testDb.GetDescription();
-                continue;
-                }
-
-            EXPECT_EQ(JsonValue("[]"), testDb.ExecuteECSqlSelect("SELECT ECInstanceId, Status FROM ts.MyDomainClass")) << testDb.GetDescription();
-
-            ECClassCP myDomainClass = testDb.GetDb().Schemas().GetClass("TestSchema", "MyDomainClass");
-            ASSERT_TRUE(myDomainClass != nullptr && myDomainClass->IsEntityClass()) << testDb.GetDescription();
-
-            ECPropertyCP statusProp = myDomainClass->GetPropertyP("Status");
-            ASSERT_TRUE(statusProp != nullptr && statusProp->GetIsPrimitive()) << testDb.GetDescription();
-            ECEnumerationCP ecenum = statusProp->GetAsPrimitiveProperty()->GetEnumeration();
-            ASSERT_TRUE(ecenum != nullptr) << testDb.GetDescription();
-            testDb.AssertEnum(*ecenum, "TestSchema", "StatusEnum", "Int Enumeration with enumerators without display label", "Int Enumeration with enumerators without display label", PRIMITIVETYPE_Integer, true,
-                {{"On", ECValue(0), nullptr},
-                {"Off", ECValue(1), nullptr},
-                {"Unknown", ECValue(2), nullptr}});
-
-            testDb.AssertEnum("TestSchema", "StatusEnum", "Int Enumeration with enumerators without display label", "Int Enumeration with enumerators without display label", PRIMITIVETYPE_Integer, true,
-                {{"On", ECValue(0), nullptr},
-                {"Off", ECValue(1), nullptr},
-                {"Unknown", ECValue(2), nullptr}});
-            }
-        }
-    }
-
-//---------------------------------------------------------------------------------------
-// @bsimethod
-//+---------------+---------------+---------------+---------------+---------------+------
-TEST_F(IModelCompatibilityTestFixture, EC32SchemaImport_Koqs)
-    {
-    for (TestFile const& testFile : DgnDbProfile::Get().GetAllVersionsOfTestFile(TESTIMODEL_EMPTY))
-        {
-        for (std::unique_ptr<TestIModel> testDbPtr : TestIModel::GetPermutationsFor(testFile))
-            {
-            TestIModel& testDb = *testDbPtr;
-            if (testDb.GetOpenParams().IsReadonly())
-                continue;
-
-            ASSERT_EQ(BE_SQLITE_OK, testDb.Open()) << testDb.GetDescription();
-            testDb.AssertProfileVersion();
-            testDb.AssertLoadSchemas();
-
-            ECSchemaReadContextPtr deserializationCtx = TestFileCreator::DeserializeSchema(testDb.GetDb(), SchemaItem(R"xml(<?xml version="1.0" encoding="utf-8" ?>
-                    <ECSchema schemaName="TestSchema" alias="ts" version="1.0.0" xmlns="http://www.bentley.com/schemas/Bentley.ECXML.3.2">
-                        <ECSchemaReference name="BisCore" version="01.00.00" alias="bis"/>
-                        <ECSchemaReference name="Units" version="01.00.00" alias="u" />
-                        <ECSchemaReference name="Formats" version="01.00.00" alias="f" />
-
-                        <ECEntityClass typeName="MyDomainClass">
-                            <BaseClass>bis:PhysicalElement</BaseClass>
-                            <ECProperty propertyName="Size" typeName="double" kindOfQuantity="AREA" />
-                        </ECEntityClass>
-                        <KindOfQuantity typeName="ANGLE" displayLabel="Angle" persistenceUnit="u:RAD" presentationUnits="f:DefaultRealU(2)[u:ARC_DEG]" relativeError="0.0001"/>
-                        <KindOfQuantity typeName="AREA" displayLabel="Area" persistenceUnit="u:SQ_M" presentationUnits="f:DefaultRealU(4)[u:SQ_M];f:DefaultRealU(4)[u:SQ_FT]" relativeError="0.0001"/>
-                        <KindOfQuantity typeName="TEMPERATURE" displayLabel="Temperature" persistenceUnit="u:K" presentationUnits="f:DefaultRealU(4)[u:CELSIUS];f:DefaultRealU(4)[u:FAHRENHEIT];f:DefaultRealU(4)[u:K]" relativeError="0.01"/>
-                     </ECSchema>)xml"));
-
-            ASSERT_TRUE(deserializationCtx != nullptr) << testDb.GetDescription();
-            const SchemaStatus schemaImportStat = testDb.GetDgnDb().ImportSchemas(deserializationCtx->GetCache().GetSchemas());
-
-            if ((ProfileState::Age::Newer == testDb.GetECDbAge() && !testDb.DoesECDbVersionAllowSchemaImport()) || !testDb.SupportsFeature(ECDbFeature::UnitsAndFormats))
-                {
-                EXPECT_EQ(SchemaStatus::SchemaImportFailed, schemaImportStat) << testDb.GetDescription();
-                continue;
-                }
-
-            EXPECT_EQ(SchemaStatus::Success, schemaImportStat) << testDb.GetDescription();
-
-            EXPECT_EQ(JsonValue("[]"), testDb.ExecuteECSqlSelect("SELECT ECInstanceId, Size FROM ts.MyDomainClass")) << testDb.GetDescription();
-
-            ECClassCP cl = testDb.GetDb().Schemas().GetClass("TestSchema", "MyDomainClass");
-            ASSERT_TRUE(cl != nullptr && cl->IsEntityClass()) << testDb.GetDescription();
-
-            ECPropertyCP sizeProp = cl->GetPropertyP("Size");
-            ASSERT_TRUE(sizeProp != nullptr && sizeProp->GetIsPrimitive()) << testDb.GetDescription();
-            KindOfQuantityCP koq = sizeProp->GetAsPrimitiveProperty()->GetKindOfQuantity();
-            ASSERT_TRUE(koq != nullptr) << testDb.GetDescription();
-            testDb.AssertKindOfQuantity(*koq, "TestSchema", "AREA", "Area", nullptr, "u:SQ_M", JsonValue(R"json(["f:DefaultRealU(4)[u:SQ_M]", "f:DefaultRealU(4)[u:SQ_FT]"])json"), 0.0001);
-
-            testDb.AssertKindOfQuantity("TestSchema", "ANGLE", "Angle", nullptr, "u:RAD", JsonValue(R"json(["f:DefaultRealU(2)[u:ARC_DEG]"])json"), 0.0001);
-            testDb.AssertKindOfQuantity("TestSchema", "AREA", "Area", nullptr, "u:SQ_M", JsonValue(R"json(["f:DefaultRealU(4)[u:SQ_M]", "f:DefaultRealU(4)[u:SQ_FT]"])json"), 0.0001);
-            testDb.AssertKindOfQuantity("TestSchema", "TEMPERATURE", "Temperature", nullptr, "u:K", JsonValue(R"json(["f:DefaultRealU(4)[u:CELSIUS]","f:DefaultRealU(4)[u:FAHRENHEIT]","f:DefaultRealU(4)[u:K]"])json"), 0.01);
-            }
-        }
-    }
-
-//---------------------------------------------------------------------------------------
-// @bsimethod
-//+---------------+---------------+---------------+---------------+---------------+------
-TEST_F(IModelCompatibilityTestFixture, EC31SchemaImport_Formats_API)
-    {
-    for (TestFile const& testFile : DgnDbProfile::Get().GetAllVersionsOfTestFile(TESTIMODEL_EMPTY))
-        {
-        for (std::unique_ptr<TestIModel> testDbPtr : TestIModel::GetPermutationsFor(testFile))
-            {
-            TestIModel& testDb = *testDbPtr;
-            if (testDb.GetOpenParams().IsReadonly())
-                continue;
-
-            ASSERT_EQ(BE_SQLITE_OK, testDb.Open()) << testDb.GetDescription();
-            testDb.AssertProfileVersion();
-            testDb.AssertLoadSchemas();
-
-            ECSchemaPtr schema;
-            ASSERT_EQ(ECObjectsStatus::Success, ECSchema::CreateSchema(schema, "TestSchema", "ts", 1, 0, 0)) << testDb.GetDescription();
-            schema->SetOriginalECXmlVersion(3, 1);
-
-            Formatting::NumericFormatSpec spec;
-            spec.SetPresentationType(Formatting::PresentationType::Decimal);
-            spec.SetPrecision(Formatting::DecimalPrecision::Precision6);
-            spec.SetFormatTraits((Formatting::FormatTraits) ((int) Formatting::FormatTraits::KeepSingleZero | (int) Formatting::FormatTraits::KeepDecimalPoint));
-
-            ECFormatP format = nullptr;
-            ASSERT_EQ(ECObjectsStatus::Success, schema->CreateFormat(format, "DefaultReal", "real", nullptr, &spec)) << testDb.GetDescription();
-
-            ASSERT_EQ(SchemaStatus::SchemaImportFailed, testDb.GetDgnDb().ImportSchemas({schema.get()}));
-            }
-        }
-    }
-
-//---------------------------------------------------------------------------------------
-// @bsimethod
-//+---------------+---------------+---------------+---------------+---------------+------
-TEST_F(IModelCompatibilityTestFixture, EC31SchemaUpgrade_Formats_API)
-    {
-    for (TestFile const& testFile : DgnDbProfile::Get().GetAllVersionsOfTestFile(TESTIMODEL_EMPTY))
-        {
-        for (std::unique_ptr<TestIModel> testDbPtr : TestIModel::GetPermutationsFor(testFile))
-            {
-            TestIModel& testDb = *testDbPtr;
-            if (testDb.GetOpenParams().IsReadonly())
-                continue;
-
-            ASSERT_EQ(BE_SQLITE_OK, testDb.Open()) << testDb.GetDescription();
-            testDb.AssertProfileVersion();
-            testDb.AssertLoadSchemas();
-
-            // Import base line of a schema, which is then upgraded in the next step
-            ECSchemaReadContextPtr deserializationCtx = TestFileCreator::DeserializeSchema(testDb.GetDb(), SchemaItem(R"xml(<?xml version="1.0" encoding="utf-8" ?>
-                   <ECSchema schemaName="TestSchema" alias="ts" version="1.0.0" xmlns="http://www.bentley.com/schemas/Bentley.ECXML.3.1">
-                      <ECStructClass typeName="Foo">
-                            <ECProperty propertyName="Size" typeName="double" />
-                       </ECStructClass>
-                    </ECSchema>)xml"));
-
-            ASSERT_TRUE(deserializationCtx != nullptr) << testDb.GetDescription();
-            SchemaStatus schemaImportStat = testDb.GetDgnDb().ImportSchemas(deserializationCtx->GetCache().GetSchemas());
-            if (testDb.GetECDbAge() == ProfileState::Age::Newer && !testDb.DoesECDbVersionAllowSchemaImport())
-                {
-                EXPECT_EQ(SchemaStatus::SchemaImportFailed, schemaImportStat) << testDb.GetDescription();
-                continue;
-                }
-
-            ASSERT_EQ(SchemaStatus::Success, schemaImportStat) << testDb.GetDescription();
-            ASSERT_EQ(BE_SQLITE_OK, testDb.GetDb().SaveChanges()) << testDb.GetDescription();
-            testDb.GetDb().CloseDb();
-            ASSERT_EQ(BE_SQLITE_OK, testDb.GetDb().OpenBeSQLiteDb(testDb.GetTestFile().GetPath(), testDb.GetOpenParams())) << testDb.GetDescription();
-
-            // now build new version with API and add a format -> this should fail as ECDb does not support
-            // schemas that are 3.1 but have EC3.2 features
-            ECSchemaPtr schema;
-            ASSERT_EQ(ECObjectsStatus::Success, ECSchema::CreateSchema(schema, "TestSchema", "ts", 1, 0, 1)) << testDb.GetDescription();
-            schema->SetOriginalECXmlVersion(3, 1);
-
-            ECStructClassP fooClass = nullptr;
-            ASSERT_EQ(ECObjectsStatus::Success, schema->CreateStructClass(fooClass, "Foo")) << testDb.GetDescription();
-            PrimitiveECPropertyP prop = nullptr;
-            ASSERT_EQ(ECObjectsStatus::Success, fooClass->CreatePrimitiveProperty(prop, "Code", PRIMITIVETYPE_Integer)) << testDb.GetDescription();
-
-            Formatting::NumericFormatSpec spec;
-            spec.SetPresentationType(Formatting::PresentationType::Decimal);
-            spec.SetPrecision(Formatting::DecimalPrecision::Precision6);
-            spec.SetFormatTraits((Formatting::FormatTraits) ((int) Formatting::FormatTraits::KeepSingleZero | (int) Formatting::FormatTraits::KeepDecimalPoint));
-
-            ECFormatP format = nullptr;
-            ASSERT_EQ(ECObjectsStatus::Success, schema->CreateFormat(format, "DefaultReal", "real", nullptr, &spec)) << testDb.GetDescription();
-
-            ASSERT_EQ(SchemaStatus::SchemaImportFailed, testDb.GetDgnDb().ImportSchemas({schema.get()})) << testDb.GetDescription();
-            }
-        }
-    }
-
-//---------------------------------------------------------------------------------------
-// @bsimethod
-//+---------------+---------------+---------------+---------------+---------------+------
-TEST_F(IModelCompatibilityTestFixture, EC31Enum_SchemaUpgrade)
-    {
-    for (TestFile const& testFile : DgnDbProfile::Get().GetAllVersionsOfTestFile(TESTIMODEL_EC31ENUMS_SCHEMAUPGRADE))
-        {
-        ASSERT_TRUE(SetupDomainsInCurrentTestFile(testFile));
-        for (std::unique_ptr<TestIModel> testDbPtr : TestIModel::GetPermutationsFor(testFile))
-            {
-            TestIModel& testDb = *testDbPtr;
-            if (testDb.GetOpenParams().IsReadonly())
-                continue;
-
-            ASSERT_EQ(BE_SQLITE_OK, testDb.Open()) << testDb.GetDescription();
-            testDb.AssertProfileVersion();
-            testDb.AssertLoadSchemas();
-
-            //Schema changes:
-            //- bumped up version to 1.0.1
-            // - Enum StatusEnum
-            //    - Changed display label to "Status"
-            //    - Added enumerator 3
-            // - Added subclass SubDomainClass
-            ECSchemaReadContextPtr deserializationCtx = TestFileCreator::DeserializeSchema(testDb.GetDb(), SchemaItem(R"xml(<?xml version="1.0" encoding="utf-8" ?>
-                <ECSchema schemaName="TestSchema" alias="ts" version="1.0.1" xmlns="http://www.bentley.com/schemas/Bentley.ECXML.3.1">
-                    <ECSchemaReference name="BisCore" version="01.00.00" alias="bis"/>
-
-                <ECEnumeration typeName="StatusEnum" displayLabel="Status" backingTypeName="int" isStrict="true">
-                    <ECEnumerator value="0"/>
-                    <ECEnumerator value="1"/>
-                    <ECEnumerator value="2"/>
-                    <ECEnumerator value="3"/>
-                </ECEnumeration>
-                <ECEntityClass typeName="MyDomainClass">
-                    <BaseClass>bis:PhysicalElement</BaseClass>
-                    <ECProperty propertyName="Status" typeName="StatusEnum" />
-                </ECEntityClass>
-                <ECEntityClass typeName="SubDomainClass">
-                    <BaseClass>MyDomainClass</BaseClass>
-                    <ECArrayProperty propertyName="Statuses" typeName="StatusEnum" />
-                </ECEntityClass>
-                </ECSchema>)xml"));
-
-            ASSERT_TRUE(deserializationCtx != nullptr) << testDb.GetDescription();
-            const SchemaStatus schemaImportStat = testDb.GetDgnDb().ImportSchemas(deserializationCtx->GetCache().GetSchemas());
-
-            if (ProfileState::Age::Newer == testDb.GetECDbAge() && !testDb.DoesECDbVersionAllowSchemaImport())
-                {
-                EXPECT_EQ(SchemaStatus::SchemaImportFailed, schemaImportStat) << testDb.GetDescription();
-                continue;
-                }
-
-            EXPECT_EQ(SchemaStatus::Success, schemaImportStat) << testDb.GetDescription();
-
-            if (testDb.SupportsFeature(ECDbFeature::PersistedECVersions))
-                EXPECT_EQ(BeVersion(3, 1), testDb.GetOriginalECXmlVersion("TestSchema")) << testDb.GetDescription();
-            else
-                EXPECT_EQ(BeVersion(), testDb.GetOriginalECXmlVersion("TestSchema")) << testDb.GetDescription();
-
-            EXPECT_EQ(JsonValue("[]"), testDb.ExecuteECSqlSelect("SELECT ECInstanceId,Status,Statuses FROM ts.SubDomainClass")) << testDb.GetDescription();
-
-            ECClassCP cl = testDb.GetDb().Schemas().GetClass("TestSchema", "SubDomainClass");
-            ASSERT_TRUE(cl != nullptr && cl->IsEntityClass()) << "SubDomainClass | " << testDb.GetDescription();
-
-            ECPropertyCP statusProp = cl->GetPropertyP("Status");
-            ASSERT_TRUE(statusProp != nullptr && statusProp->GetIsPrimitive()) << "SubDomainClass | " << testDb.GetDescription();
-            ECEnumerationCP ecenum = statusProp->GetAsPrimitiveProperty()->GetEnumeration();
-            ASSERT_TRUE(ecenum != nullptr) << "SubDomainClass | " << testDb.GetDescription();
-            testDb.AssertEnum(*ecenum, "TestSchema", "StatusEnum", "Status", nullptr, PRIMITIVETYPE_Integer, true,
-                {{"StatusEnum0", ECValue(0), nullptr},
-                {"StatusEnum1", ECValue(1), nullptr},
-                {"StatusEnum2", ECValue(2), nullptr},
-                {"StatusEnum3", ECValue(3), nullptr}});
-
-            ECPropertyCP statusesProp = cl->GetPropertyP("Statuses");
-            ASSERT_TRUE(statusesProp != nullptr && statusesProp->GetIsPrimitiveArray()) << "SubDomainClass | " << testDb.GetDescription();
-            ECEnumerationCP statusEnum = statusesProp->GetAsPrimitiveArrayProperty()->GetEnumeration();
-            ASSERT_TRUE(statusEnum != nullptr) << "SubDomainClass | " << testDb.GetDescription();
-            testDb.AssertEnum(*statusEnum, "TestSchema", "StatusEnum", "Status", nullptr, PRIMITIVETYPE_Integer, true,
-                {{"StatusEnum0", ECValue(0), nullptr},
-                {"StatusEnum1", ECValue(1), nullptr},
-                {"StatusEnum2", ECValue(2), nullptr},
-                {"StatusEnum3", ECValue(3), nullptr}});
-
-            testDb.AssertEnum("TestSchema", "StatusEnum", "Status", nullptr, PRIMITIVETYPE_Integer, true,
-                {{"StatusEnum0", ECValue(0), nullptr},
-                {"StatusEnum1", ECValue(1), nullptr},
-                {"StatusEnum2", ECValue(2), nullptr},
-                {"StatusEnum3", ECValue(3), nullptr}});
-            }
-        }
-    }
-
-//---------------------------------------------------------------------------------------
-// @bsimethod
-//+---------------+---------------+---------------+---------------+---------------+------
-TEST_F(IModelCompatibilityTestFixture, EC31Koqs_SchemaUpgrade)
-    {
-    for (TestFile const& testFile : DgnDbProfile::Get().GetAllVersionsOfTestFile(TESTIMODEL_EC31KOQS_SCHEMAUPGRADE))
-        {
-        ASSERT_TRUE(SetupDomainsInCurrentTestFile(testFile));
-        for (std::unique_ptr<TestIModel> testDbPtr : TestIModel::GetPermutationsFor(testFile))
-            {
-            TestIModel& testDb = *testDbPtr;
-            if (testDb.GetOpenParams().IsReadonly())
-                continue;
-
-            ASSERT_EQ(BE_SQLITE_OK, testDb.Open()) << testDb.GetDescription();
-            testDb.AssertProfileVersion();
-            testDb.AssertLoadSchemas();
-
-            //Schema changes:
-            //- bumped up version to 1.0.1
-            //- KOQ AREA: 
-            //    - Added presentation unit SQ.CM(real4u)
-            //    - Changed relativeError to 0.001
-            // - Added subclass SubDomainClass
-            ECSchemaReadContextPtr deserializationCtx = TestFileCreator::DeserializeSchema(testDb.GetDb(), SchemaItem(R"xml(<?xml version="1.0" encoding="utf-8" ?>
-                <ECSchema schemaName="TestSchema" alias="ts" version="1.0.1" xmlns="http://www.bentley.com/schemas/Bentley.ECXML.3.1">
-                    <ECSchemaReference name="BisCore" version="01.00.00" alias="bis"/>
-
-                    <KindOfQuantity typeName="AREA" displayLabel="Area" persistenceUnit="SQ.M(DefaultReal)" presentationUnits="SQ.M(real4u);SQ.FT(real4u);SQ.CM(real4u)" relativeError="0.001"/>
-                    <ECEntityClass typeName="MyDomainClass">
-                        <BaseClass>bis:PhysicalElement</BaseClass>
-                        <ECProperty propertyName="Size" typeName="double" kindOfQuantity="AREA" />
-                    </ECEntityClass>
-                    <ECEntityClass typeName="SubDomainClass">
-                        <BaseClass>MyDomainClass</BaseClass>
-                        <ECArrayProperty propertyName="Sizes" typeName="double" kindOfQuantity="AREA" />
-                    </ECEntityClass>
-                </ECSchema>)xml"));
-
-            ASSERT_TRUE(deserializationCtx != nullptr) << testDb.GetDescription();
-            const SchemaStatus schemaImportStat = testDb.GetDgnDb().ImportSchemas(deserializationCtx->GetCache().GetSchemas());
-
-            if (ProfileState::Age::Newer == testDb.GetECDbAge() && !testDb.DoesECDbVersionAllowSchemaImport())
-                {
-                EXPECT_EQ(SchemaStatus::SchemaImportFailed, schemaImportStat) << testDb.GetDescription();
-                continue;
-                }
-
-            if (testDb.SupportsFeature(ECDbFeature::PersistedECVersions))
-                EXPECT_EQ(BeVersion(3, 1), testDb.GetOriginalECXmlVersion("TestSchema")) << testDb.GetDescription();
-            else
-                EXPECT_EQ(BeVersion(), testDb.GetOriginalECXmlVersion("TestSchema")) << testDb.GetDescription();
-
-
-            if (testDb.SupportsFeature(ECDbFeature::UnitsAndFormats))
-                {
-                EXPECT_EQ(JsonValue("[{\"cnt\": 2}]"), testDb.ExecuteECSqlSelect("SELECT count(*) cnt FROM meta.ECSchemaDef WHERE Name IN ('Units','Formats')")) << "When importing into 4.0.0.2 or newer file, units and formats schema must be persisted. | " << testDb.GetDescription();
-                EXPECT_EQ(JsonValue("[{\"cnt\": 3}]"), testDb.ExecuteECSqlSelect("SELECT count(*) cnt FROM meta.ECSchemaDef s JOIN meta.SchemaHasSchemaReferences ref ON s.ECInstanceId=ref.SourceECInstanceId WHERE s.Name='TestSchema'")) << "When importing into 4.0.0.2 or newer file, units and formats schema must be persisted. | " << testDb.GetDescription();
-                }
-            else
-                {
-                EXPECT_EQ(JsonValue("[{\"cnt\": 0}]"), testDb.ExecuteECSqlSelect("SELECT count(*) cnt FROM meta.ECSchemaDef WHERE Name IN ('Units','Formats')")) << "When importing into 4.0.0.1 file, units and formats schema must not be persisted. | " << testDb.GetDescription();
-                EXPECT_EQ(JsonValue("[{\"cnt\": 1}]"), testDb.ExecuteECSqlSelect("SELECT count(*) cnt FROM meta.ECSchemaDef s JOIN meta.SchemaHasSchemaReferences ref ON s.ECInstanceId=ref.SourceECInstanceId WHERE s.Name='TestSchema'")) << "When importing into 4.0.0.1 file, units and formats schema must not be persisted. | " << testDb.GetDescription();
-                }
-
-            EXPECT_EQ(JsonValue("[]"), testDb.ExecuteECSqlSelect("SELECT ECInstanceId,Size,Sizes FROM ts.SubDomainClass")) << testDb.GetDescription();
-
-            ECClassCP cl = testDb.GetDb().Schemas().GetClass("TestSchema", "SubDomainClass");
-            ASSERT_TRUE(cl != nullptr && cl->IsEntityClass()) << "SubDomainClass | " << testDb.GetDescription();
-
-            ECPropertyCP sizeProp = cl->GetPropertyP("Size");
-            ASSERT_TRUE(sizeProp != nullptr && sizeProp->GetIsPrimitive()) << testDb.GetDescription();
-            KindOfQuantityCP koq = sizeProp->GetAsPrimitiveProperty()->GetKindOfQuantity();
-            ASSERT_TRUE(koq != nullptr) << testDb.GetDescription();
-            testDb.AssertKindOfQuantity(*koq, "TestSchema", "AREA", "Area", nullptr, "u:SQ_M", JsonValue(R"json(["f:DefaultRealU(4)[u:SQ_M]", "f:DefaultRealU(4)[u:SQ_FT]", "f:DefaultRealU(4)[u:SQ_CM]"])json"), 0.001);
-
-            ECPropertyCP sizesProp = cl->GetPropertyP("Sizes");
-            ASSERT_TRUE(sizesProp != nullptr && sizesProp->GetIsPrimitiveArray()) << testDb.GetDescription();
-            KindOfQuantityCP sizesKoq = sizesProp->GetAsPrimitiveArrayProperty()->GetKindOfQuantity();
-            ASSERT_TRUE(sizesKoq != nullptr) << testDb.GetDescription();
-            testDb.AssertKindOfQuantity(*sizesKoq, "TestSchema", "AREA", "Area", nullptr, "u:SQ_M", JsonValue(R"json(["f:DefaultRealU(4)[u:SQ_M]", "f:DefaultRealU(4)[u:SQ_FT]", "f:DefaultRealU(4)[u:SQ_CM]"])json"), 0.001);
-
-            testDb.AssertKindOfQuantity("TestSchema", "AREA", "Area", nullptr, "u:SQ_M", JsonValue(R"json(["f:DefaultRealU(4)[u:SQ_M]", "f:DefaultRealU(4)[u:SQ_FT]", "f:DefaultRealU(4)[u:SQ_CM]"])json"), 0.001);
-            }
-        }
-    }
-
-//---------------------------------------------------------------------------------------
-// @bsimethod
-//+---------------+---------------+---------------+---------------+---------------+------
-TEST_F(IModelCompatibilityTestFixture, EC31ToEC32SchemaUpgrade_Enums)
-    {
-    for (TestFile const& testFile : DgnDbProfile::Get().GetAllVersionsOfTestFile(TESTIMODEL_EC31ENUMS_SCHEMAUPGRADE))
-        {
-        ASSERT_TRUE(SetupDomainsInCurrentTestFile(testFile));
-        for (std::unique_ptr<TestIModel> testDbPtr : TestIModel::GetPermutationsFor(testFile))
-            {
-            TestIModel& testDb = *testDbPtr;
-            if (testDb.GetOpenParams().IsReadonly())
-                continue;
-
-            ASSERT_EQ(BE_SQLITE_OK, testDb.Open()) << testDb.GetDescription();
-            testDb.AssertProfileVersion();
-            testDb.AssertLoadSchemas();
-
-            //Schema changes:
-            //- bumped up version to 1.0.1
-            // - Enum StatusEnum
-            //    - Changed display label to "Status"
-            //    - add meaningful names to enumerators
-            //    - Added enumerator 3
-            // - Added subclass SubDomainClass
-            ECSchemaReadContextPtr deserializationCtx = TestFileCreator::DeserializeSchema(testDb.GetDb(), SchemaItem(R"xml(<?xml version="1.0" encoding="utf-8" ?>
-                <ECSchema schemaName="TestSchema" alias="ts" version="1.0.1" xmlns="http://www.bentley.com/schemas/Bentley.ECXML.3.2">
-                    <ECSchemaReference name="BisCore" version="01.00.00" alias="bis" />
-
-                    <ECEnumeration typeName="StatusEnum" displayLabel="Status" backingTypeName="int" isStrict="true">
-                        <ECEnumerator name="On" value="0"/>
-                        <ECEnumerator name="Off" value="1"/>
-                        <ECEnumerator name="Unknown" value="2"/>
-                        <ECEnumerator name="Halfhalf" value="3"/>
-                    </ECEnumeration>
-                    <ECEntityClass typeName="MyDomainClass">
-                        <BaseClass>bis:PhysicalElement</BaseClass>
-                        <ECProperty propertyName="Status" typeName="StatusEnum" />
-                        </ECEntityClass>
-                        <ECEntityClass typeName="SubDomainClass">
-                        <BaseClass>MyDomainClass</BaseClass>
-                        <ECArrayProperty propertyName="Statuses" typeName="StatusEnum" />
-                    </ECEntityClass>
-                </ECSchema>)xml"));
-
-            ASSERT_TRUE(deserializationCtx != nullptr) << testDb.GetDescription();
-            const SchemaStatus schemaImportStat = testDb.GetDgnDb().ImportSchemas(deserializationCtx->GetCache().GetSchemas());
-
-            if ((ProfileState::Age::Newer == testDb.GetECDbAge() && !testDb.DoesECDbVersionAllowSchemaImport()) || !testDb.SupportsFeature(ECDbFeature::NamedEnumerators))
-                {
-                EXPECT_EQ(SchemaStatus::SchemaImportFailed, schemaImportStat) << testDb.GetDescription();
-                continue;
-                }
-
-            EXPECT_EQ(SchemaStatus::Success, schemaImportStat) << testDb.GetDescription();
-            EXPECT_EQ(BeVersion(3, 2), testDb.GetOriginalECXmlVersion("TestSchema")) << testDb.GetDescription();
-
-            EXPECT_EQ(JsonValue("[]"), testDb.ExecuteECSqlSelect("SELECT ECInstanceId,Status,Statuses FROM ts.SubDomainClass")) << testDb.GetDescription();
-
-            ECClassCP cl = testDb.GetDb().Schemas().GetClass("TestSchema", "SubDomainClass");
-            ASSERT_TRUE(cl != nullptr && cl->IsEntityClass()) << "SubDomainClass | " << testDb.GetDescription();
-
-            ECPropertyCP statusProp = cl->GetPropertyP("Status");
-            ASSERT_TRUE(statusProp != nullptr && statusProp->GetIsPrimitive()) << "SubDomainClass | " << testDb.GetDescription();
-            ECEnumerationCP ecenum = statusProp->GetAsPrimitiveProperty()->GetEnumeration();
-            ASSERT_TRUE(ecenum != nullptr) << "SubDomainClass | " << testDb.GetDescription();
-            testDb.AssertEnum(*ecenum, "TestSchema", "StatusEnum", "Status", nullptr, PRIMITIVETYPE_Integer, true,
-                {{"On", ECValue(0), nullptr},
-                {"Off", ECValue(1), nullptr},
-                {"Unknown", ECValue(2), nullptr},
-                {"Halfhalf", ECValue(3), nullptr}});
-
-            ECPropertyCP statusesProp = cl->GetPropertyP("Statuses");
-            ASSERT_TRUE(statusesProp != nullptr && statusesProp->GetIsPrimitiveArray()) << "SubDomainClass | " << testDb.GetDescription();
-            ECEnumerationCP statusesEnum = statusesProp->GetAsPrimitiveArrayProperty()->GetEnumeration();
-            ASSERT_TRUE(statusesEnum != nullptr) << "SubDomainClass | " << testDb.GetDescription();
-            testDb.AssertEnum(*statusesEnum, "TestSchema", "StatusEnum", "Status", nullptr, PRIMITIVETYPE_Integer, true,
-                {{"On", ECValue(0), nullptr},
-                {"Off", ECValue(1), nullptr},
-                {"Unknown", ECValue(2), nullptr},
-                {"Halfhalf", ECValue(3), nullptr}});
-
-            testDb.AssertEnum("TestSchema", "StatusEnum", "Status", nullptr, PRIMITIVETYPE_Integer, true,
-                {{"On", ECValue(0), nullptr},
-                {"Off", ECValue(1), nullptr},
-                {"Unknown", ECValue(2), nullptr},
-                {"Halfhalf", ECValue(3), nullptr}});
-            }
-        }
-    }
-
-//---------------------------------------------------------------------------------------
-// @bsimethod
-//+---------------+---------------+---------------+---------------+---------------+------
-TEST_F(IModelCompatibilityTestFixture, EC31ToEC32SchemaUpgrade_Koqs)
-    {
-    for (TestFile const& testFile : DgnDbProfile::Get().GetAllVersionsOfTestFile(TESTIMODEL_EC31KOQS_SCHEMAUPGRADE))
-        {
-        ASSERT_TRUE(SetupDomainsInCurrentTestFile(testFile));
-        for (std::unique_ptr<TestIModel> testDbPtr : TestIModel::GetPermutationsFor(testFile))
-            {
-            TestIModel& testDb = *testDbPtr;
-            if (testDb.GetOpenParams().IsReadonly())
-                continue;
-
-            ASSERT_EQ(BE_SQLITE_OK, testDb.Open()) << testDb.GetDescription();
-            testDb.AssertProfileVersion();
-            testDb.AssertLoadSchemas();
-
-            //Schema changes:
-            //- bumped up version to 1.0.1
-            //- KOQ AREA: 
-            //    - Added presentation unit f:DefaultRealU(4)[u:SQ_CM]
-            //    - Changed relativeError to 0.001
-            // - Added subclass SubDomainClass
-            ECSchemaReadContextPtr deserializationCtx = TestFileCreator::DeserializeSchema(testDb.GetDb(), SchemaItem(R"xml(<?xml version="1.0" encoding="utf-8" ?>
-                <ECSchema schemaName="TestSchema" alias="ts" version="1.0.1" xmlns="http://www.bentley.com/schemas/Bentley.ECXML.3.2">
-                    <ECSchemaReference name="BisCore" version="01.00.00" alias="bis"/>
-                    <ECSchemaReference name="Units" version="01.00.00" alias="u" />
-                    <ECSchemaReference name="Formats" version="01.00.00" alias="f" />
-
-                    <KindOfQuantity typeName="AREA" displayLabel="Area" persistenceUnit="u:SQ_M" presentationUnits="f:DefaultRealU(4)[u:SQ_M];f:DefaultRealU(4)[u:SQ_FT];f:DefaultRealU(4)[u:SQ_CM]" relativeError="0.001"/>
-                    <ECEntityClass typeName="MyDomainClass">
-                        <BaseClass>bis:PhysicalElement</BaseClass>
-                        <ECProperty propertyName="Size" typeName="double" kindOfQuantity="AREA" />
-                    </ECEntityClass>
-                    <ECEntityClass typeName="SubDomainClass">
-                        <BaseClass>MyDomainClass</BaseClass>
-                        <ECArrayProperty propertyName="Sizes" typeName="double" kindOfQuantity="AREA" />
-                    </ECEntityClass>
-                </ECSchema>)xml"));
-
-            ASSERT_TRUE(deserializationCtx != nullptr) << testDb.GetDescription();
-            const SchemaStatus schemaImportStat = testDb.GetDgnDb().ImportSchemas(deserializationCtx->GetCache().GetSchemas());
-
-            // If the ECDb version is newer or 
-            if ((ProfileState::Age::Newer == testDb.GetECDbAge() && !testDb.DoesECDbVersionAllowSchemaImport()) || !testDb.SupportsFeature(ECDbFeature::UnitsAndFormats))
-                {
-                EXPECT_EQ(SchemaStatus::SchemaImportFailed, schemaImportStat) << testDb.GetDescription();
-                continue;
-                }
-
-            EXPECT_EQ(SchemaStatus::Success, schemaImportStat) << testDb.GetDescription();
-            EXPECT_EQ(BeVersion(3, 2), testDb.GetOriginalECXmlVersion("TestSchema")) << testDb.GetDescription();
-
-            EXPECT_EQ(JsonValue("[]"), testDb.ExecuteECSqlSelect("SELECT ECInstanceId,Size,Sizes FROM ts.SubDomainClass")) << testDb.GetDescription();
-
-            ECClassCP cl = testDb.GetDb().Schemas().GetClass("TestSchema", "SubDomainClass");
-            ASSERT_TRUE(cl != nullptr && cl->IsEntityClass()) << "SubDomainClass | " << testDb.GetDescription();
-
-            ECPropertyCP sizeProp = cl->GetPropertyP("Size");
-            ASSERT_TRUE(sizeProp != nullptr && sizeProp->GetIsPrimitive()) << testDb.GetDescription();
-            KindOfQuantityCP koq = sizeProp->GetAsPrimitiveProperty()->GetKindOfQuantity();
-            ASSERT_TRUE(koq != nullptr) << testDb.GetDescription();
-            testDb.AssertKindOfQuantity(*koq, "TestSchema", "AREA", "Area", nullptr, "u:SQ_M", JsonValue(R"json(["f:DefaultRealU(4)[u:SQ_M]", "f:DefaultRealU(4)[u:SQ_FT]", "f:DefaultRealU(4)[u:SQ_CM]"])json"), 0.001);
-
-            ECPropertyCP sizesProp = cl->GetPropertyP("Sizes");
-            ASSERT_TRUE(sizesProp != nullptr && sizesProp->GetIsPrimitiveArray()) << testDb.GetDescription();
-            KindOfQuantityCP sizesKoq = sizesProp->GetAsPrimitiveArrayProperty()->GetKindOfQuantity();
-            ASSERT_TRUE(sizesKoq != nullptr) << testDb.GetDescription();
-            testDb.AssertKindOfQuantity(*sizesKoq, "TestSchema", "AREA", "Area", nullptr, "u:SQ_M", JsonValue(R"json(["f:DefaultRealU(4)[u:SQ_M]", "f:DefaultRealU(4)[u:SQ_FT]", "f:DefaultRealU(4)[u:SQ_CM]"])json"), 0.001);
-
-            testDb.AssertKindOfQuantity("TestSchema", "AREA", "Area", nullptr, "u:SQ_M", JsonValue(R"json(["f:DefaultRealU(4)[u:SQ_M]", "f:DefaultRealU(4)[u:SQ_FT]", "f:DefaultRealU(4)[u:SQ_CM]"])json"), 0.001);
-            }
-        }
-    }
-
-//---------------------------------------------------------------------------------------
-// @bsimethod
-//+---------------+---------------+---------------+---------------+---------------+------
-TEST_F(IModelCompatibilityTestFixture, EC32SchemaUpgrade_Enums)
-    {
-    for (TestFile const& testFile : DgnDbProfile::Get().GetAllVersionsOfTestFile(TESTIMODEL_EC32ENUMS_SCHEMAUPGRADE))
-        {
-        ASSERT_TRUE(SetupDomainsInCurrentTestFile(testFile));
-        for (std::unique_ptr<TestIModel> testDbPtr : TestIModel::GetPermutationsFor(testFile))
-            {
-            TestIModel& testDb = *testDbPtr;
-            if (testDb.GetOpenParams().IsReadonly())
-                continue;
-
-            ASSERT_EQ(BE_SQLITE_OK, testDb.Open()) << testDb.GetDescription();
-            testDb.AssertProfileVersion();
-            testDb.AssertLoadSchemas();
-
-            //Schema changes:
-            //- bumped up version to 1.0.1
-            // - Enum StatusEnum
-            //    - Changed display label to "Status"
-            //    - Added enumerator 3
-            // - Added subclasses SubA, SubB, SubC
-            ECSchemaReadContextPtr deserializationCtx = TestFileCreator::DeserializeSchema(testDb.GetDb(), SchemaItem(R"xml(<?xml version="1.0" encoding="utf-8" ?>
-                <ECSchema schemaName="TestSchema" alias="ts" version="1.0.1" xmlns="http://www.bentley.com/schemas/Bentley.ECXML.3.2">
-                    <ECSchemaReference name="BisCore" version="01.00.00" alias="bis"/>
-                    <ECEnumeration typeName="StatusEnum" displayLabel="Status" backingTypeName="int" isStrict="true">
-                        <ECEnumerator name="On" value="0"/>
-                        <ECEnumerator name="Off" value="1"/>
-                        <ECEnumerator name="Unknown" value="2"/>
-                        <ECEnumerator name="Halfhalf" value="3"/>
-                    </ECEnumeration>
-                    <ECEntityClass typeName="MyDomainClass">
-                        <BaseClass>bis:PhysicalElement</BaseClass>
-                        <ECProperty propertyName="Status" typeName="StatusEnum" />
-                    </ECEntityClass>
-                    <ECEntityClass typeName="SubDomainClass">
-                        <BaseClass>MyDomainClass</BaseClass>
-                        <ECArrayProperty propertyName="Statuses" typeName="StatusEnum" />
-                    </ECEntityClass>
-                </ECSchema>)xml"));
-
-            ASSERT_TRUE(deserializationCtx != nullptr) << testDb.GetDescription();
-            const SchemaStatus schemaImportStat = testDb.GetDgnDb().ImportSchemas(deserializationCtx->GetCache().GetSchemas());
-
-            if ((ProfileState::Age::Newer == testDb.GetECDbAge() && !testDb.DoesECDbVersionAllowSchemaImport()) || !testDb.SupportsFeature(ECDbFeature::NamedEnumerators))
-                {
-                EXPECT_EQ(SchemaStatus::SchemaImportFailed, schemaImportStat) << testDb.GetDescription();
-                continue;
-                }
-
-            EXPECT_EQ(SchemaStatus::Success, schemaImportStat) << testDb.GetDescription();
-
-            EXPECT_EQ(JsonValue("[]"), testDb.ExecuteECSqlSelect("SELECT ECInstanceId,Status,Statuses FROM ts.SubDomainClass")) << testDb.GetDescription();
-
-            ECClassCP cl = testDb.GetDb().Schemas().GetClass("TestSchema", "SubDomainClass");
-            ASSERT_TRUE(cl != nullptr && cl->IsEntityClass()) << "SubDomainClass | " << testDb.GetDescription();
-
-            ECPropertyCP statusProp = cl->GetPropertyP("Status");
-            ASSERT_TRUE(statusProp != nullptr && statusProp->GetIsPrimitive()) << "SubDomainClass | " << testDb.GetDescription();
-            ECEnumerationCP ecenum = statusProp->GetAsPrimitiveProperty()->GetEnumeration();
-            ASSERT_TRUE(ecenum != nullptr) << "SubDomainClass | " << testDb.GetDescription();
-            testDb.AssertEnum(*ecenum, "TestSchema", "StatusEnum", "Status", nullptr, PRIMITIVETYPE_Integer, true,
-                {{"On", ECValue(0), nullptr},
-                {"Off", ECValue(1), nullptr},
-                {"Unknown", ECValue(2), nullptr},
-                {"Halfhalf", ECValue(3), nullptr}});
-
-            ECPropertyCP statusesProp = cl->GetPropertyP("Statuses");
-            ASSERT_TRUE(statusesProp != nullptr && statusesProp->GetIsPrimitiveArray()) << "SubDomainClass | " << testDb.GetDescription();
-            ECEnumerationCP statusesEnum = statusesProp->GetAsPrimitiveArrayProperty()->GetEnumeration();
-            ASSERT_TRUE(statusesEnum != nullptr) << "SubDomainClass | " << testDb.GetDescription();
-            testDb.AssertEnum(*statusesEnum, "TestSchema", "StatusEnum", "Status", nullptr, PRIMITIVETYPE_Integer, true,
-                {{"On", ECValue(0), nullptr},
-                {"Off", ECValue(1), nullptr},
-                {"Unknown", ECValue(2), nullptr},
-                {"Halfhalf", ECValue(3), nullptr}});
-
-            testDb.AssertEnum("TestSchema", "StatusEnum", "Status", nullptr, PRIMITIVETYPE_Integer, true,
-                {{"On", ECValue(0), nullptr},
-                {"Off", ECValue(1), nullptr},
-                {"Unknown", ECValue(2), nullptr},
-                {"Halfhalf", ECValue(3), nullptr}});
-            }
-        }
-    }
-
-//---------------------------------------------------------------------------------------
-// @bsimethod
-//+---------------+---------------+---------------+---------------+---------------+------
-TEST_F(IModelCompatibilityTestFixture, EC32SchemaUpgrade_Koqs)
-    {
-    for (TestFile const& testFile : DgnDbProfile::Get().GetAllVersionsOfTestFile(TESTIMODEL_EC32KOQS_SCHEMAUPGRADE))
-        {
-        ASSERT_TRUE(SetupDomainsInCurrentTestFile(testFile));
-        for (std::unique_ptr<TestIModel> testDbPtr : TestIModel::GetPermutationsFor(testFile))
-            {
-            TestIModel& testDb = *testDbPtr;
-            if (testDb.GetOpenParams().IsReadonly())
-                continue;
-
-            ASSERT_EQ(BE_SQLITE_OK, testDb.Open()) << testDb.GetDescription();
-            testDb.AssertProfileVersion();
-            testDb.AssertLoadSchemas();
-
-            //Schema changes:
-            //- bumped up version to 1.0.1
-            //- KOQ AREA: 
-            //    - Added presentation unit f:DefaultRealU(4)[u:SQ_CM]
-            //    - Changed relativeError to 0.001
-            // - Added subclass MyDomainClass
-            ECSchemaReadContextPtr deserializationCtx = TestFileCreator::DeserializeSchema(testDb.GetDb(), SchemaItem(R"xml(<?xml version="1.0" encoding="utf-8" ?>
-            <ECSchema schemaName="TestSchema" alias="ts" version="1.0.1" xmlns="http://www.bentley.com/schemas/Bentley.ECXML.3.2">
-            <ECSchemaReference name="BisCore" version="01.00.00" alias="bis"/>
-            <ECSchemaReference name="Units" version="01.00.00" alias="u" />
-            <ECSchemaReference name="Formats" version="01.00.00" alias="f" />
-
-            <KindOfQuantity typeName="AREA" displayLabel="Area" persistenceUnit="u:SQ_M" presentationUnits="f:DefaultRealU(4)[u:SQ_M];f:DefaultRealU(4)[u:SQ_FT];f:DefaultRealU(4)[u:SQ_CM]" relativeError="0.001"/>
-            <ECEntityClass typeName="MyDomainClass">
-                <BaseClass>bis:PhysicalElement</BaseClass>
-                <ECProperty propertyName="Size" typeName="double" kindOfQuantity="AREA" />
-             </ECEntityClass>
-             <ECEntityClass typeName="SubDomainClass">
-                <BaseClass>MyDomainClass</BaseClass>
-                <ECArrayProperty propertyName="Sizes" typeName="double" kindOfQuantity="AREA" />
-             </ECEntityClass>
-            </ECSchema>)xml"));
-
-            ASSERT_TRUE(deserializationCtx != nullptr) << testDb.GetDescription();
-            const SchemaStatus schemaImportStat = testDb.GetDgnDb().ImportSchemas(deserializationCtx->GetCache().GetSchemas());
-
-            if ((ProfileState::Age::Newer == testDb.GetECDbAge() && !testDb.DoesECDbVersionAllowSchemaImport()) || !testDb.SupportsFeature(ECDbFeature::UnitsAndFormats))
-                {
-                EXPECT_EQ(SchemaStatus::SchemaImportFailed, schemaImportStat) << testDb.GetDescription();
-                continue;
-                }
-
-            EXPECT_EQ(SchemaStatus::Success, schemaImportStat) << testDb.GetDescription();
-            EXPECT_EQ(BeVersion(3, 2), testDb.GetOriginalECXmlVersion("TestSchema")) << testDb.GetDescription();
-            EXPECT_EQ(JsonValue("[]"), testDb.ExecuteECSqlSelect("SELECT ECInstanceId,Size,Sizes FROM ts.SubDomainClass")) << testDb.GetDescription();
-
-            ECClassCP cl = testDb.GetDb().Schemas().GetClass("TestSchema", "SubDomainClass");
-            ASSERT_TRUE(cl != nullptr && cl->IsEntityClass()) << "SubDomainClass | " << testDb.GetDescription();
-
-            ECPropertyCP sizeProp = cl->GetPropertyP("Size");
-            ASSERT_TRUE(sizeProp != nullptr && sizeProp->GetIsPrimitive()) << testDb.GetDescription();
-            KindOfQuantityCP koq = sizeProp->GetAsPrimitiveProperty()->GetKindOfQuantity();
-            ASSERT_TRUE(koq != nullptr) << testDb.GetDescription();
-            testDb.AssertKindOfQuantity(*koq, "TestSchema", "AREA", "Area", nullptr, "u:SQ_M", JsonValue(R"json(["f:DefaultRealU(4)[u:SQ_M]", "f:DefaultRealU(4)[u:SQ_FT]", "f:DefaultRealU(4)[u:SQ_CM]"])json"), 0.001);
-
-            ECPropertyCP sizesProp = cl->GetPropertyP("Sizes");
-            ASSERT_TRUE(sizesProp != nullptr && sizesProp->GetIsPrimitiveArray()) << testDb.GetDescription();
-            KindOfQuantityCP sizesKoq = sizesProp->GetAsPrimitiveArrayProperty()->GetKindOfQuantity();
-            ASSERT_TRUE(sizesKoq != nullptr) << testDb.GetDescription();
-            testDb.AssertKindOfQuantity(*sizesKoq, "TestSchema", "AREA", "Area", nullptr, "u:SQ_M", JsonValue(R"json(["f:DefaultRealU(4)[u:SQ_M]", "f:DefaultRealU(4)[u:SQ_FT]", "f:DefaultRealU(4)[u:SQ_CM]"])json"), 0.001);
-
-            testDb.AssertKindOfQuantity("TestSchema", "AREA", "Area", nullptr, "u:SQ_M", JsonValue(R"json(["f:DefaultRealU(4)[u:SQ_M]", "f:DefaultRealU(4)[u:SQ_FT]", "f:DefaultRealU(4)[u:SQ_CM]"])json"), 0.001);
-            }
-        }
-    }
-
-//---------------------------------------------------------------------------------------
-// @bsimethod
-//+---------------+---------------+---------------+---------------+---------------+------
-TEST_F(IModelCompatibilityTestFixture, AddDomain)
-    {
-    ASSERT_EQ(SUCCESS, DgnDomains::RegisterDomain(FunctionalDomain::GetDomain(), DgnDomain::Required::Yes, DgnDomain::Readonly::No));
-    for (TestFile const& testFile : DgnDbProfile::Get().GetAllVersionsOfTestFile(TESTIMODEL_EMPTY))
-        {
-        for (std::unique_ptr<TestIModel> testDbPtr : TestIModel::GetPermutationsFor(testFile))
-            {
-            TestIModel& testDb = *testDbPtr;
-            const DbResult openStat = testDb.Open();
-            DgnDb::OpenParams const& params = static_cast<DgnDb::OpenParams const&> (testDb.GetOpenParams());
-
-            if (params.IsReadonly() || params.GetSchemaUpgradeOptions().GetDomainUpgradeOptions() != SchemaUpgradeOptions::DomainUpgradeOptions::Upgrade)
-                {
-                ASSERT_EQ(BE_SQLITE_ERROR_SchemaUpgradeRequired, openStat) << testDb.GetDescription();
-                continue;
-                }
-
-            if (testFile.GetECDbAge() == ProfileState::Age::Newer && !testDb.DoesECDbVersionAllowSchemaImport())
-                {
-                // schema import not possible to newer ECDb profile files
-                ASSERT_EQ(BE_SQLITE_ERROR_SchemaUpgradeFailed, openStat) << testDb.GetDescription();
-                continue;
-                }
-
-            ASSERT_EQ(BE_SQLITE_OK, openStat) << testDb.GetDescription();
-            testDb.AssertProfileVersion();
-            testDb.AssertLoadSchemas();
-            EXPECT_TRUE(testDb.GetDb().Schemas().ContainsSchema("Functional")) << testDb.GetDescription();
-            SchemaVersion expectedSchemaVersion(1, 0, 0);
-            SchemaVersion testDbSchemaVersion = testDb.GetSchemaVersion("Functional");
-            EXPECT_EQ(expectedSchemaVersion.GetMajor(), testDbSchemaVersion.GetMajor()) << testDb.GetDescription();
-            EXPECT_EQ(expectedSchemaVersion.GetMinor(), testDbSchemaVersion.GetMinor()) << testDb.GetDescription();
-            // The Functional schema may have updates, so only Major and Minor are checked
-            }
-        }
-    }
-
-//---------------------------------------------------------------------------------------
-// @bsimethod
-//+---------------+---------------+---------------+---------------+---------------+------
-TEST_F(IModelCompatibilityTestFixture, OpenDomainIModel)
-    {
-    ASSERT_EQ(SUCCESS, IModelEvolutionTestsDomain::Register(SchemaVersion(1, 0, 0), DgnDomain::Required::Yes, DgnDomain::Readonly::No));
-    for (TestFile const& testFile : DgnDbProfile::Get().GetAllVersionsOfTestFile(TESTIMODEL_TESTDOMAIN))
-        {
-        ASSERT_TRUE(SetupDomainsInCurrentTestFile(testFile));
-        for (std::unique_ptr<TestIModel> testDbPtr : TestIModel::GetPermutationsFor(testFile))
-            {
-            TestIModel& testDb = *testDbPtr;
-            ASSERT_EQ(BE_SQLITE_OK, testDb.Open()) << testDb.GetDescription();
-            testDb.AssertProfileVersion();
-            testDb.AssertLoadSchemas();
-            EXPECT_TRUE(testDb.GetDb().Schemas().ContainsSchema(TESTDOMAIN_NAME)) << testDb.GetDescription();
-            EXPECT_EQ(SchemaVersion(1, 0, 0), testDb.GetSchemaVersion(TESTDOMAIN_NAME)) << testDb.GetDescription();
-            ECSqlStatement stmt;
-            EXPECT_EQ(ECSqlStatus::Success, stmt.Prepare(testDb.GetDb(), "SELECT Name,Material FROM me.Toy")) << testDb.GetDescription();
-            stmt.Finalize();
-            testDb.AssertEnum(TESTDOMAIN_NAME, "Material", nullptr, nullptr, PRIMITIVETYPE_Integer, true,
-                {{"Material0", ECValue(0), "Wood"},
-                 {"Material1", ECValue(1), "Plastic"},
-                 {"Material2", ECValue(2), "Metal"}});
-            }
-        }
-    IModelEvolutionTestsDomain::GetDomain().SetRequired(DgnDomain::Required::No);
-    }
-
-//---------------------------------------------------------------------------------------
-// @bsimethod
-//+---------------+---------------+---------------+---------------+---------------+------
-TEST_F(IModelCompatibilityTestFixture, UpgradeDomainIModel)
-    {
-    // bump up domain schema version to trigger upgrade
-    ASSERT_EQ(SUCCESS, IModelEvolutionTestsDomain::Register(SchemaVersion(1, 0, 1), DgnDomain::Required::Yes, DgnDomain::Readonly::No));
-    for (TestFile const& testFile : DgnDbProfile::Get().GetAllVersionsOfTestFile(TESTIMODEL_TESTDOMAIN))
-        {
-        ASSERT_TRUE(SetupDomainsInCurrentTestFile(testFile));
-        for (std::unique_ptr<TestIModel> testDbPtr : TestIModel::GetPermutationsFor(testFile))
-            {
-            TestIModel& testDb = *testDbPtr;
-            const DbResult openStat = testDb.Open();
-            DgnDb::OpenParams const& params = static_cast<DgnDb::OpenParams const&> (testDb.GetOpenParams());
-
-            if (params.GetSchemaUpgradeOptions().GetDomainUpgradeOptions() != SchemaUpgradeOptions::DomainUpgradeOptions::Upgrade)
-                {
-                //opens but schema is not upgraded
-                ASSERT_EQ(BE_SQLITE_OK, openStat) << testDb.GetDescription();
-                testDb.AssertProfileVersion();
-                testDb.AssertLoadSchemas();
-
-                EXPECT_TRUE(testDb.GetDb().Schemas().ContainsSchema(TESTDOMAIN_NAME)) << testDb.GetDescription();
-                EXPECT_EQ(SchemaVersion(1, 0, 0), testDb.GetSchemaVersion(TESTDOMAIN_NAME)) << testDb.GetDescription();
-                ECSqlStatement stmt;
-                EXPECT_EQ(ECSqlStatus::Success, stmt.Prepare(testDb.GetDb(), "SELECT Name,Material FROM me.Toy")) << testDb.GetDescription();
-                stmt.Finalize();
-                testDb.AssertEnum(TESTDOMAIN_NAME, "Material", nullptr, nullptr, PRIMITIVETYPE_Integer, true,
-                    {{"Material0", ECValue(0), "Wood"},
-                    {"Material1", ECValue(1), "Plastic"},
-                    {"Material2", ECValue(2), "Metal"}});
-
-                continue;
-                }
-
-            if (testFile.GetECDbAge() == ProfileState::Age::Newer && !testDb.DoesECDbVersionAllowSchemaImport())
-                {
-                // schema import not possible to newer ECDb profile files
-                ASSERT_EQ(BE_SQLITE_ERROR_SchemaUpgradeFailed, openStat) << testDb.GetDescription();
-                continue;
-                }
-
-            // opened and upgraded the schema
-            ASSERT_EQ(BE_SQLITE_OK, openStat) << testDb.GetDescription();
-            testDb.AssertProfileVersion();
-            testDb.AssertLoadSchemas();
-
-            // As the schema was upgraded, it should have set the original ECXML version, even if it originally
-            // was a 4.0.0.1 file.
-            if (testDb.SupportsFeature(ECDbFeature::PersistedECVersions))
-                EXPECT_EQ(BeVersion(3, 1), testDb.GetOriginalECXmlVersion(TESTDOMAIN_NAME)) << testDb.GetDescription();
-
-            EXPECT_EQ(SchemaVersion(1, 0, 1), testDb.GetSchemaVersion(TESTDOMAIN_NAME)) << testDb.GetDescription();
-            ECSqlStatement stmt;
-            EXPECT_EQ(ECSqlStatus::Success, stmt.Prepare(testDb.GetDb(), "SELECT Name,NickName,Material FROM me.Toy")) << testDb.GetDescription();
-            testDb.AssertEnum(TESTDOMAIN_NAME, "Material", nullptr, nullptr, PRIMITIVETYPE_Integer, true,
-                {{"Material0", ECValue(0), "Wood"},
-                {"Material1", ECValue(1), "Plastic"},
-                {"Material2", ECValue(2), "Metal"},
-                {"Material3", ECValue(3), "Mix"}});
-            }
-        }
-
-    IModelEvolutionTestsDomain::GetDomain().SetRequired(DgnDomain::Required::No);
-    }
-
-//---------------------------------------------------------------------------------------
-// @bsimethod
-//+---------------+---------------+---------------+---------------+---------------+------
-TEST_F(IModelCompatibilityTestFixture, UpgradeDomainIModelToEC32)
-    {
-    // bump up domain schema version to trigger upgrade
-    // Schema 1.0.2 includes the conversion to EC3.2
-    ASSERT_EQ(SUCCESS, IModelEvolutionTestsDomain::Register(SchemaVersion(1, 0, 2), DgnDomain::Required::Yes, DgnDomain::Readonly::No));
-    for (TestFile const& testFile : DgnDbProfile::Get().GetAllVersionsOfTestFile(TESTIMODEL_TESTDOMAIN))
-        {
-        ASSERT_TRUE(SetupDomainsInCurrentTestFile(testFile));
-        for (std::unique_ptr<TestIModel> testDbPtr : TestIModel::GetPermutationsFor(testFile))
-            {
-            TestIModel& testDb = *testDbPtr;
-            const DbResult openStat = testDb.Open();
-            DgnDb::OpenParams const& params = static_cast<DgnDb::OpenParams const&> (testDb.GetOpenParams());
-
-            if (params.GetSchemaUpgradeOptions().GetDomainUpgradeOptions() != SchemaUpgradeOptions::DomainUpgradeOptions::Upgrade)
-                {
-                ASSERT_EQ(BE_SQLITE_OK, openStat) << testDb.GetDescription();
-                testDb.AssertProfileVersion();
-                testDb.AssertLoadSchemas();
-
-                EXPECT_EQ(SchemaVersion(1, 0, 0), testDb.GetSchemaVersion(TESTDOMAIN_NAME)) << testDb.GetDescription();
-                ECSqlStatement stmt;
-                EXPECT_EQ(ECSqlStatus::Success, stmt.Prepare(testDb.GetDb(), "SELECT Name,Material FROM me.Toy")) << testDb.GetDescription();
-                testDb.AssertEnum(TESTDOMAIN_NAME, "Material", nullptr, nullptr, PRIMITIVETYPE_Integer, true,
-                    {{"Material0", ECValue(0), "Wood"},
-                    {"Material1", ECValue(1), "Plastic"},
-                    {"Material2", ECValue(2), "Metal"}});
-                continue;
-                }
-
-            //schema import is possible to newer ECDb profile files or files that don't support EC3.2 as the profile version is automatically upgraded
-            ASSERT_EQ(BE_SQLITE_OK, openStat) << testDb.GetDescription();
-            testDb.AssertProfileVersion();
-            testDb.AssertLoadSchemas();
-
-            EXPECT_TRUE(testDb.GetDb().Schemas().ContainsSchema(TESTDOMAIN_NAME)) << testDb.GetDescription();
-            EXPECT_EQ(BeVersion(3, 2), testDb.GetOriginalECXmlVersion(TESTDOMAIN_NAME)) << testDb.GetDescription();
-            EXPECT_EQ(SchemaVersion(1, 0, 2), testDb.GetSchemaVersion(TESTDOMAIN_NAME)) << testDb.GetDescription();
-
-            ECSqlStatement stmt;
-            EXPECT_EQ(ECSqlStatus::Success, stmt.Prepare(testDb.GetDb(), "SELECT Name,NickName,Material FROM me.Toy")) << testDb.GetDescription();
-
-            testDb.AssertEnum(TESTDOMAIN_NAME, "Material", nullptr, nullptr, PRIMITIVETYPE_Integer, true,
-                {{"Wood", ECValue(0), "Wood"},
-                {"Plastic", ECValue(1), "Plastic"},
-                {"Metal", ECValue(2), "Metal"},
-                {"Mix", ECValue(3), "Mix"}});
-            }
-        }
-
-    IModelEvolutionTestsDomain::GetDomain().SetRequired(DgnDomain::Required::No);
-    }
-
-TEST_F(IModelCompatibilityTestFixture, MajorSchemaUpgradeDeleteClassPropertyAndEnums)
-    {
-    for (const auto& testFile : DgnDbProfile::Get().GetAllVersionsOfTestFile(TESTIMODEL_EMPTY))
-        {
-        for (std::unique_ptr<TestIModel> testDbPtr : TestIModel::GetPermutationsFor(testFile))
-            {
-            TestIModel& testDb = *testDbPtr;
-            const auto openStat = testDb.Open();
-            const auto& params = static_cast<DgnDb::OpenParams const&> (testDb.GetOpenParams());
-
-            if (params.IsReadonly())
-                continue;
-
-            //schema import is possible to newer ECDb profile files or files that don't support EC3.2 as the profile version is automatically upgraded
-            ASSERT_EQ(BE_SQLITE_OK, openStat) << testDb.GetDescription();
-
-            DgnDbR dgnDb = testDb.GetDgnDb();
-
-            // Setup test schema
-            auto deserializationCtx = TestFileCreator::DeserializeSchema(testDbPtr->GetDb(), SchemaItem(R"xml(<?xml version="1.0" encoding="utf-8" ?>
-                            <ECSchema schemaName="TestSchema" alias="ts" version="1.0" xmlns="http://www.bentley.com/schemas/Bentley.ECXML.3.1">
-                                <ECSchemaReference name="ECDbMap" version="02.00" alias="ecdbmap"/>
-                                <ECSchemaReference name="BisCore" version="01.00" alias="bis"/>
-
-                                <ECEnumeration typeName='UnstrictEnumInt' backingTypeName='int' isStrict='False'>
-                                    <ECEnumerator value = '0' displayLabel = 'txt' />
-                                    <ECEnumerator value = '1' displayLabel = 'bat' />
-                                </ECEnumeration>
-                                <ECEnumeration typeName='UnstrictEnumString' backingTypeName='string' isStrict='False'>
-                                    <ECEnumerator value = 'val0' displayLabel = 'txt' />
-                                    <ECEnumerator value = 'val1' displayLabel = 'bat' />
-                                </ECEnumeration>
-
-                                <ECEnumeration typeName='StrictEnumInt' backingTypeName='int' isStrict='True'>
-                                    <ECEnumerator value = '10' displayLabel = 'txt' />
-                                    <ECEnumerator value = '11' displayLabel = 'bat' />
-                                </ECEnumeration>
-                                <ECEnumeration typeName='StrictEnumString' backingTypeName='string' isStrict='True'>
-                                    <ECEnumerator value = 'val10' displayLabel = 'txt' />
-                                    <ECEnumerator value = 'val11' displayLabel = 'bat' />
-                                </ECEnumeration>
-
-                                <ECEntityClass typeName="TestClass" >
-                                    <BaseClass>bis:PhysicalElement</BaseClass>
-                                    <ECProperty propertyName="StringProp" typeName="string" />
-                                    <ECProperty propertyName="IntProp" typeName="int" />
-
-                                    <ECProperty propertyName="UnstrictEnumIntProp" typeName="UnstrictEnumInt" />
-                                    <ECProperty propertyName="UnstrictEnumStringProp" typeName="UnstrictEnumString" />
-                                    <ECProperty propertyName="StrictEnumIntProp" typeName="StrictEnumInt" />
-                                    <ECProperty propertyName="StrictEnumStringProp" typeName="StrictEnumString" />
-                                </ECEntityClass>
-                                <ECEntityClass typeName="SubClassToDelete" >
-                                    <BaseClass>TestClass</BaseClass>
-                                    <ECProperty propertyName="SubProp" typeName="int" />
-                                </ECEntityClass>
-
-                                <ECEntityClass typeName="TestClassToDelete" >
-                                    <BaseClass>bis:PhysicalElement</BaseClass>
-                                    <ECProperty propertyName="NameProp" typeName="string " />
-                                </ECEntityClass>
-                            </ECSchema>)xml"));
-            ASSERT_NE(deserializationCtx, nullptr) << testDbPtr->GetDescription();
-            ASSERT_EQ(SchemaStatus::Success, dgnDb.ImportSchemas(deserializationCtx->GetCache().GetSchemas())) << testDbPtr->GetDescription();
-
-            // Check that the data has been setup correctly
-            auto schema = dgnDb.Schemas().GetSchema("TestSchema");
-            ASSERT_NE(schema, nullptr);
-
-            auto testClass = schema->GetClassCP("TestClass");
-            ASSERT_NE(testClass, nullptr);
-            
-            EXPECT_NE(schema->GetEnumerationCP("UnstrictEnumInt"), nullptr);
-            EXPECT_NE(schema->GetEnumerationCP("UnstrictEnumString"), nullptr);
-            EXPECT_NE(schema->GetEnumerationCP("StrictEnumInt"), nullptr);
-            EXPECT_NE(schema->GetEnumerationCP("StrictEnumString"), nullptr);
-
-            auto stringProp = testClass->GetPropertyP("StringProp");
-            ASSERT_NE(stringProp, nullptr);
-
-            auto intProp = testClass->GetPropertyP("IntProp");
-            ASSERT_NE(intProp, nullptr);
-
-            auto enumProp1 = testClass->GetPropertyP("UnstrictEnumIntProp");
-            ASSERT_NE(enumProp1, nullptr);
-            EXPECT_NE(enumProp1->GetTypeFullName(), "int");
-
-            auto enumProp2 = testClass->GetPropertyP("UnstrictEnumStringProp");
-            ASSERT_NE(enumProp2, nullptr);
-            EXPECT_NE(enumProp2->GetTypeFullName(), "string");
-
-            auto enumProp3 = testClass->GetPropertyP("StrictEnumIntProp");
-            ASSERT_NE(enumProp3, nullptr);
-            EXPECT_NE(enumProp3->GetTypeFullName(), "int");
-
-            auto enumProp4 = testClass->GetPropertyP("StrictEnumStringProp");
-            ASSERT_NE(enumProp4, nullptr);
-            EXPECT_NE(enumProp4->GetTypeFullName(), "string");
-
-            EXPECT_NE(schema->GetClassCP("TestClassToDelete"), nullptr);
-            EXPECT_NE(schema->GetClassCP("SubClassToDelete"), nullptr);
-
-            // Perform major schema change by deleting property and class
-            auto deserializationCtxUpdate = TestFileCreator::DeserializeSchema(testDbPtr->GetDb(), SchemaItem(R"xml(<?xml version="1.0" encoding="utf-8" ?>
-                            <ECSchema schemaName="TestSchema" alias="ts" version="2.0" xmlns="http://www.bentley.com/schemas/Bentley.ECXML.3.1">
-                                <ECSchemaReference name="ECDbMap" version="02.00" alias="ecdbmap"/>
-                                <ECSchemaReference name="CoreCustomAttributes" version="01.00" alias="CoreCA" />
-                                <ECSchemaReference name="BisCore" version="01.00" alias="bis"/>
-                                
-                                <ECCustomAttributes>
-                                    <DynamicSchema xmlns = 'CoreCustomAttributes.01.00' />
-                                </ECCustomAttributes>
-
-                                <ECEntityClass typeName="TestClass" >
-                                    <BaseClass>bis:PhysicalElement</BaseClass>
-                                    <ECProperty propertyName="StringProp" typeName="string" />
-
-                                    <ECProperty propertyName="UnstrictEnumIntProp" typeName="int" />
-                                    <ECProperty propertyName="UnstrictEnumStringProp" typeName="string" />
-                                    <ECProperty propertyName="StrictEnumIntProp" typeName="int" />
-                                    <ECProperty propertyName="StrictEnumStringProp" typeName="string" />
-                                </ECEntityClass>
-                            </ECSchema>)xml"));
-            ASSERT_NE(deserializationCtxUpdate, nullptr) << testDbPtr->GetDescription();
-            ASSERT_EQ(SchemaStatus::Success, dgnDb.ImportSchemas(deserializationCtxUpdate->GetCache().GetSchemas())) << testDbPtr->GetDescription();
-
-            schema = dgnDb.Schemas().GetSchema("TestSchema");
-            ASSERT_NE(schema, nullptr);
-
-            testClass = schema->GetClassCP("TestClass");
-            ASSERT_NE(testClass, nullptr);
-
-            // All enums should be deleted
-            EXPECT_EQ(schema->GetEnumerationCP("UnstrictEnumInt"), nullptr);
-            EXPECT_EQ(schema->GetEnumerationCP("UnstrictEnumString"), nullptr);
-            EXPECT_EQ(schema->GetEnumerationCP("StrictEnumInt"), nullptr);
-            EXPECT_EQ(schema->GetEnumerationCP("StrictEnumString"), nullptr);
-
-            // Property "StringProp" should exist
-            stringProp = testClass->GetPropertyP("StringProp");
-            ASSERT_NE(stringProp, nullptr);
-
-            // Property "IntProp" should be deleted
-            EXPECT_EQ(testClass->GetPropertyP("IntProp"), nullptr);
-
-            // Properties should not have enum type names
-            enumProp1 = testClass->GetPropertyP("UnstrictEnumIntProp");
-            ASSERT_NE(enumProp1, nullptr);
-            EXPECT_EQ(enumProp1->GetTypeFullName(), "int");
-
-            enumProp2 = testClass->GetPropertyP("UnstrictEnumStringProp");
-            ASSERT_NE(enumProp2, nullptr);
-            EXPECT_EQ(enumProp2->GetTypeFullName(), "string");
-
-            enumProp3 = testClass->GetPropertyP("StrictEnumIntProp");
-            ASSERT_NE(enumProp3, nullptr);
-            EXPECT_EQ(enumProp3->GetTypeFullName(), "int");
-
-            enumProp4 = testClass->GetPropertyP("StrictEnumStringProp");
-            ASSERT_NE(enumProp4, nullptr);
-            EXPECT_EQ(enumProp4->GetTypeFullName(), "string");
-
-            // Classes "TestClassToDelete" and "SubClassToDelete" were deleted
-            EXPECT_EQ(schema->GetClassCP("TestClassToDelete"), nullptr);
-            EXPECT_EQ(schema->GetClassCP("SubClassToDelete"), nullptr);
-
-            ASSERT_EQ(BE_SQLITE_OK, dgnDb.AbandonChanges());
-            }
-        }
-    }
-
-TEST_F(IModelCompatibilityTestFixture, MajorSchemaUpgradeDeleteKoQs)
-    {
-    for (const auto& testFile : DgnDbProfile::Get().GetAllVersionsOfTestFile(TESTIMODEL_EMPTY))
-        {
-        for (std::unique_ptr<TestIModel> testDbPtr : TestIModel::GetPermutationsFor(testFile))
-            {
-            TestIModel& testDb = *testDbPtr;
-            const auto openStat = testDb.Open();
-            const auto& params = static_cast<DgnDb::OpenParams const&> (testDb.GetOpenParams());
-
-            if (params.IsReadonly())
-                continue;
-
-            //schema import is possible to newer ECDb profile files or files that don't support EC3.2 as the profile version is automatically upgraded
-            ASSERT_EQ(BE_SQLITE_OK, openStat) << testDb.GetDescription();
-
-            DgnDbR dgnDb = testDb.GetDgnDb();
-
-            // Profile version 4.0.0.1 doesn't support ECXML 3.2 schemas.
-            // This test requires the schema SchemaUpgradeCustomAttributes which provides the CA AllowUnitChange which is used when removing a KOQ from a property.
-            // As SchemaUpgradeCustomAttributes.1.0.0 is ECXML 3.2, it cannot be used by 4.0.0.1 profile version, and hence the 4.0.0.1 test file is skipped.
-            if (dgnDb.GetECDbProfileVersion().CompareTo(ProfileVersion(4, 0, 0, 1)) == 0)
-                continue;
-
-            // Setup test schema
-            auto deserializationCtx = TestFileCreator::DeserializeSchema(testDbPtr->GetDb(), SchemaItem(R"xml(<?xml version="1.0" encoding="utf-8" ?>
-                            <ECSchema schemaName="TestSchema" alias="ts" version="1.0" xmlns="http://www.bentley.com/schemas/Bentley.ECXML.3.1">
-                                <ECSchemaReference name="ECDbMap" version="02.00" alias="ecdbmap"/>
-                                <ECSchemaReference name="BisCore" version="01.00" alias="bis"/>
-
-                                <KindOfQuantity typeName='TestKoQ' description='TestKoQ' displayLabel='TestKoQ' persistenceUnit='CM' relativeError='.5' presentationUnits='FT;CM' />
-                                <KindOfQuantity typeName='AnotherTestKoQ' description='AnotherTestKoQ' displayLabel='AnotherTestKoQ' persistenceUnit='M' relativeError='.5' presentationUnits='FT;M' />
-
-                                <ECEntityClass typeName="TestClass" >
-                                    <BaseClass>bis:PhysicalElement</BaseClass>
-                                    <ECProperty propertyName="FirstProp" typeName="int" kindOfQuantity='TestKoQ' />
-                                    <ECProperty propertyName="SecondProp" typeName="int" kindOfQuantity='AnotherTestKoQ' />
-                                    <ECProperty propertyName="ThirdProp" typeName="int" />
-                                </ECEntityClass>
-                                <ECEntityClass typeName="SubClassToDelete" >
-                                    <BaseClass>TestClass</BaseClass>
-                                    <ECProperty propertyName="SubProp" typeName="int" kindOfQuantity='TestKoQ' />
-                                </ECEntityClass>
-
-                                <ECEntityClass typeName="TestClassToDelete" >
-                                    <BaseClass>bis:PhysicalElement</BaseClass>
-                                    <ECProperty propertyName="NameProp" typeName="int" kindOfQuantity='TestKoQ' />
-                                </ECEntityClass>
-                            </ECSchema>)xml"));
-            ASSERT_NE(deserializationCtx, nullptr) << testDbPtr->GetDescription();
-            ASSERT_EQ(SchemaStatus::Success, dgnDb.ImportSchemas(deserializationCtx->GetCache().GetSchemas())) << testDbPtr->GetDescription();
-
-            // Check that the data has been setup correctly
-            auto schema = dgnDb.Schemas().GetSchema("TestSchema");
-            ASSERT_NE(schema, nullptr);
-
-            auto testClass = schema->GetClassCP("TestClass");
-            ASSERT_NE(testClass, nullptr);
-
-            EXPECT_NE(testClass->GetSchema().GetKindOfQuantityCP("TestKoQ"), nullptr);
-            EXPECT_NE(testClass->GetSchema().GetKindOfQuantityCP("AnotherTestKoQ"), nullptr);
-
-            auto firstProp = testClass->GetPropertyP("FirstProp");
-            ASSERT_NE(firstProp, nullptr);
-            EXPECT_NE(firstProp->GetKindOfQuantity(), nullptr);
-
-            auto secondProp = testClass->GetPropertyP("SecondProp");
-            ASSERT_NE(secondProp, nullptr);
-            auto anotherKoq = secondProp->GetKindOfQuantity();
-            ASSERT_NE(anotherKoq, nullptr);
-            EXPECT_STREQ(anotherKoq->GetFullName().c_str(), "TestSchema:AnotherTestKoQ");
-
-            EXPECT_NE(testClass->GetPropertyP("ThirdProp"), nullptr);
-
-            EXPECT_NE(schema->GetClassCP("TestClassToDelete"), nullptr);
-            EXPECT_NE(schema->GetClassCP("SubClassToDelete"), nullptr);
-
-            // Perform major schema change by deleting property and class
-            auto deserializationCtxUpdate = TestFileCreator::DeserializeSchema(testDbPtr->GetDb(), SchemaItem(R"xml(<?xml version="1.0" encoding="utf-8" ?>
-                            <ECSchema schemaName="TestSchema" alias="ts" version="2.0" xmlns="http://www.bentley.com/schemas/Bentley.ECXML.3.1">
-                                <ECSchemaReference name="ECDbMap" version="02.00" alias="ecdbmap"/>
-                                <ECSchemaReference name="CoreCustomAttributes" version="01.00" alias="CoreCA" />
-                                <ECSchemaReference name="BisCore" version="01.00" alias="bis"/>
-                                <ECSchemaReference name="SchemaUpgradeCustomAttributes" version="01.00.00" alias="SchemaUpgradeCA" />
-
-                                <KindOfQuantity typeName='AnotherTestKoQ' description='AnotherTestKoQ' displayLabel='AnotherTestKoQ' persistenceUnit='M' relativeError='.5' presentationUnits='FT;M' />
-                                
-                                <ECCustomAttributes>
-                                    <DynamicSchema xmlns = 'CoreCustomAttributes.01.00' />
-                                </ECCustomAttributes>
-
-                                <ECEntityClass typeName="TestClass" >
-                                    <BaseClass>bis:PhysicalElement</BaseClass>
-                                    <ECProperty propertyName="FirstProp" typeName="int">
-                                        <ECCustomAttributes>
-                                            <AllowUnitChange xmlns="SchemaUpgradeCustomAttributes.01.00.00">
-                                                <From>u:CM</From>
-                                                <To></To>
-                                            </AllowUnitChange>
-                                        </ECCustomAttributes>
-                                    </ECProperty>
-                                    <ECProperty propertyName="SecondProp" typeName="string" kindOfQuantity='AnotherTestKoQ' />
-                                </ECEntityClass>
-                            </ECSchema>)xml"));
-            ASSERT_NE(deserializationCtxUpdate, nullptr) << testDbPtr->GetDescription();
-            ASSERT_EQ(SchemaStatus::Success, dgnDb.ImportSchemas(deserializationCtxUpdate->GetCache().GetSchemas())) << testDbPtr->GetDescription();
-
-            schema = dgnDb.Schemas().GetSchema("TestSchema");
-            ASSERT_NE(schema, nullptr);
-
-            testClass = schema->GetClassCP("TestClass");
-            ASSERT_NE(testClass, nullptr);
-
-            // "TestKoq" should be deleted and "AnotherTestKoQ" should still exist
-            EXPECT_EQ(testClass->GetSchema().GetKindOfQuantityCP("TestKoQ"), nullptr);
-            EXPECT_NE(testClass->GetSchema().GetKindOfQuantityCP("AnotherTestKoQ"), nullptr);
-
-            // Property "FirstProp" should exist and no longer have KoQ "TestKoQ"
-            firstProp = testClass->GetPropertyP("FirstProp");
-            ASSERT_NE(firstProp, nullptr);
-            EXPECT_EQ(firstProp->GetKindOfQuantity(), nullptr);
-
-            // Property "SecondProp" should exist and still have the KoQ "AnotherTestKoQ"
-            secondProp = testClass->GetPropertyP("SecondProp");
-            ASSERT_NE(secondProp, nullptr);
-            anotherKoq = secondProp->GetKindOfQuantity();
-            ASSERT_NE(anotherKoq, nullptr);
-            EXPECT_STREQ(anotherKoq->GetFullName().c_str(), "TestSchema:AnotherTestKoQ");
-
-            // Property "ThirdProp" should be deleted
-            EXPECT_EQ(testClass->GetPropertyP("ThirdProp"), nullptr);
-
-            // Classes "TestClassToDelete" and "SubClassToDelete" were deleted
-            EXPECT_EQ(schema->GetClassCP("TestClassToDelete"), nullptr);
-            EXPECT_EQ(schema->GetClassCP("SubClassToDelete"), nullptr);
-
-            ASSERT_EQ(BE_SQLITE_OK, dgnDb.AbandonChanges());
-            }
-        }
-    }
-
-TEST_F(IModelCompatibilityTestFixture, MajorSchemaUpgradePropertyTypeChange)
-    {
-    for (const auto& testFile : DgnDbProfile::Get().GetAllVersionsOfTestFile(TESTIMODEL_EMPTY))
-        {
-        for (std::unique_ptr<TestIModel> testDbPtr : TestIModel::GetPermutationsFor(testFile))
-            {
-            TestIModel& testDb = *testDbPtr;
-            const auto openStat = testDb.Open();
-            const auto& params = static_cast<DgnDb::OpenParams const&> (testDb.GetOpenParams());
-
-            if (params.IsReadonly())
-                continue;
-
-            //schema import is possible to newer ECDb profile files or files that don't support EC3.2 as the profile version is automatically upgraded
-            ASSERT_EQ(BE_SQLITE_OK, openStat) << testDb.GetDescription();
-
-            DgnDbR dgnDb = testDb.GetDgnDb();
-
-            // Setup test schema
-            auto deserializationCtx = TestFileCreator::DeserializeSchema(testDbPtr->GetDb(), SchemaItem(R"xml(<?xml version="1.0" encoding="utf-8" ?>
-                            <ECSchema schemaName="TestSchema" alias="ts" version="1.0" xmlns="http://www.bentley.com/schemas/Bentley.ECXML.3.1">
-                                <ECSchemaReference name="BisCore" version="01.00" alias="bis"/>
-
-                                <ECEnumeration typeName='UnstrictEnumInt' backingTypeName='int' isStrict='False'>
-                                    <ECEnumerator value = '0' displayLabel = 'txt' />
-                                    <ECEnumerator value = '1' displayLabel = 'bat' />
-                                </ECEnumeration>
-
-                                <ECEnumeration typeName='StrictEnumString' backingTypeName='string' isStrict='True'>
-                                    <ECEnumerator value = 'val10' displayLabel = 'txt' />
-                                    <ECEnumerator value = 'val11' displayLabel = 'bat' />
-                                </ECEnumeration>
-
-                                <ECEntityClass typeName="TestClass" >
-                                    <BaseClass>bis:PhysicalElement</BaseClass>
-                                    <ECProperty propertyName="PropStringToInt" typeName="string" />
-                                    <ECProperty propertyName="PropIntToString" typeName="int" />
-
-                                    <ECProperty propertyName="PropStringToEnum" typeName="string" />
-                                    <ECProperty propertyName="PropIntToEnum" typeName="int" />
-
-                                    <ECProperty propertyName="PropUnstrictEnumToString" typeName="UnstrictEnumInt" />
-                                    <ECProperty propertyName="PropUnstrictEnumToInt" typeName="UnstrictEnumInt" />
-                                    <ECProperty propertyName="PropStrictEnumToString" typeName="StrictEnumString" />
-                                    <ECProperty propertyName="PropStrictEnumToInt" typeName="StrictEnumString" />
-
-                                    <ECProperty propertyName="PropStrictEnumToUnstrictEnum" typeName="StrictEnumString" />
-                                </ECEntityClass>
-                            </ECSchema>)xml"));
-            ASSERT_NE(deserializationCtx, nullptr) << testDbPtr->GetDescription();
-            ASSERT_EQ(SchemaStatus::Success, dgnDb.ImportSchemas(deserializationCtx->GetCache().GetSchemas())) << testDbPtr->GetDescription();
-
-            // Perform major schema change by deleting property and class
-            auto deserializationCtxUpdate = TestFileCreator::DeserializeSchema(testDbPtr->GetDb(), SchemaItem(R"xml(<?xml version="1.0" encoding="utf-8" ?>
-                            <ECSchema schemaName="TestSchema" alias="ts" version="2.0" xmlns="http://www.bentley.com/schemas/Bentley.ECXML.3.1">
-                                <ECSchemaReference name="CoreCustomAttributes" version="01.00" alias="CoreCA" />
-                                <ECSchemaReference name="BisCore" version="01.00" alias="bis"/>
-                                
-                                <ECCustomAttributes>
-                                    <DynamicSchema xmlns = 'CoreCustomAttributes.01.00' />
-                                </ECCustomAttributes>
-
-                                <ECEnumeration typeName='UnstrictEnumInt' backingTypeName='int' isStrict='False'>
-                                    <ECEnumerator value = '0' displayLabel = 'txt' />
-                                    <ECEnumerator value = '1' displayLabel = 'bat' />
-                                </ECEnumeration>
-
-                                <ECEnumeration typeName='StrictEnumString' backingTypeName='string' isStrict='True'>
-                                    <ECEnumerator value = 'val10' displayLabel = 'txt' />
-                                    <ECEnumerator value = 'val11' displayLabel = 'bat' />
-                                </ECEnumeration>
-
-                                <ECEntityClass typeName="TestClass" >
-                                    <BaseClass>bis:PhysicalElement</BaseClass>
-                                    <ECProperty propertyName="PropStringToInt" typeName="int" />
-                                    <ECProperty propertyName="PropIntToString" typeName="string" />
-
-                                    <ECProperty propertyName="PropStringToEnum" typeName="UnstrictEnumInt" />
-                                    <ECProperty propertyName="PropIntToEnum" typeName="UnstrictEnumInt" />
-
-                                    <ECProperty propertyName="PropUnstrictEnumToString" typeName="string" />
-                                    <ECProperty propertyName="PropUnstrictEnumToInt" typeName="int" />
-                                    <ECProperty propertyName="PropStrictEnumToString" typeName="string" />
-                                    <ECProperty propertyName="PropStrictEnumToInt" typeName="int" />
-
-                                    <ECProperty propertyName="PropStrictEnumToUnstrictEnum" typeName="UnstrictEnumInt" />
-                                </ECEntityClass>
-                            </ECSchema>)xml"));
-            ASSERT_NE(deserializationCtxUpdate, nullptr) << testDbPtr->GetDescription();
-            ASSERT_EQ(SchemaStatus::Success, dgnDb.ImportSchemas(deserializationCtxUpdate->GetCache().GetSchemas())) << testDbPtr->GetDescription();
-
-            auto testClass = dgnDb.Schemas().GetClass("TestSchema", "TestClass");
-            ASSERT_NE(testClass, nullptr);
-
-            for (Utf8StringCR propertyName : { "PropStringToEnum", "PropIntToEnum", "PropStrictEnumToUnstrictEnum"})
-                {
-                const auto property = testClass->GetPropertyP(propertyName);
-                ASSERT_NE(property, nullptr);
-                EXPECT_TRUE(property->GetTypeFullName().EqualsI("TestSchema.UnstrictEnumInt"));
-
-                auto enumeration = property->GetAsPrimitiveProperty()->GetEnumeration();
-                ASSERT_NE(enumeration, nullptr);
-
-                EXPECT_EQ(enumeration->GetFullName(), "TestSchema:UnstrictEnumInt");
-                EXPECT_TRUE(enumeration->GetTypeName().EqualsI("int"));
-                }
-
-            for (Utf8StringCR propertyName : { "PropStringToInt", "PropIntToString", "PropUnstrictEnumToString", "PropUnstrictEnumToInt", "PropStrictEnumToString", "PropStrictEnumToInt"})
-                {
-                auto property = testClass->GetPropertyP(propertyName);
-                ASSERT_NE(property, nullptr);
-
-                EXPECT_TRUE(property->GetTypeFullName().EqualsI(propertyName.ContainsI("ToInt") ? "int" : "string"));
-                }
-
-            ASSERT_EQ(BE_SQLITE_OK, dgnDb.AbandonChanges());
-            }
-        }
-    }
-
-TEST_F(IModelCompatibilityTestFixture, TestBisCoreWithMemberPriorityChange)
-    {
-    for (TestFile const& testFile : DgnDbProfile::Get().GetAllVersionsOfTestFile(TESTIMODEL_EMPTY))
-        {
-        for (std::unique_ptr<TestIModel> testDbPtr : TestIModel::GetPermutationsFor(testFile))
-            {
-            auto& testDb = *testDbPtr;
-            const auto openStat = testDb.Open();
-            const auto& params = static_cast<const DgnDb::OpenParams&>(testDb.GetOpenParams());
-
-            if (params.IsReadonly())
-                continue;
-
-            ASSERT_EQ(BE_SQLITE_OK, openStat) << testDb.GetDescription();
-
-            DgnDbR dgnDb = testDb.GetDgnDb();
-
-            // Import the latest BisCore
-            const auto bisCoreSchema = dgnDb.Schemas().GetSchema("BisCore");
-            ASSERT_GE(bisCoreSchema->GetVersionRead(), 1U);
-            ASSERT_GE(bisCoreSchema->GetVersionWrite(), 0U);
-            if (bisCoreSchema->GetVersionMinor() < 17U)
-                {
-                ECSchemaPtr schema = nullptr;
-                auto context = ECSchemaReadContext::CreateContext();
-                context->AddSchemaLocater(dgnDb.GetSchemaLocater());
-                auto bisCoreSchemaPath = T_HOST.GetIKnownLocationsAdmin().GetDgnPlatformAssetsDirectory();
-                bisCoreSchemaPath.AppendToPath(L"ECSchemas\\BisCoreDummy.01.00.17.ecschema.xml");
-                EXPECT_EQ(SchemaReadStatus::Success, ECSchema::ReadFromXmlFile(schema, bisCoreSchemaPath.GetName(), *context));
-
-                if (testDb.GetDb().GetECDbProfileVersion() == BeVersion(4, 0, 0, 1)
-                    && (params.GetProfileUpgradeOptions() == Db::ProfileUpgradeOptions::None || !params.GetSchemaUpgradeOptions().AreDomainUpgradesAllowed()))  // imodel will not be upgraded and will remain 4.0.0.1
-                    {
-                    // ECDb profile version (4.0.0.1) only supports schemas with EC version < 3.2.
-                    // So we expect the import to fail
-                    ASSERT_EQ(SchemaStatus::SchemaImportFailed, dgnDb.ImportSchemas(context->GetCache().GetSchemas(), true));
-                    continue;
-                    }
-                ASSERT_EQ(SchemaStatus::Success, dgnDb.ImportSchemas(context->GetCache().GetSchemas(), true));
-                }
- 
-            const auto categoryClass = dgnDb.Schemas().GetClass(BIS_ECSCHEMA_NAME, "CategorySelectorRefersToCategories");
-            ASSERT_NE(nullptr, categoryClass);
-            auto relationshipClass = categoryClass->GetRelationshipClassCP();
-            ASSERT_NE(nullptr, relationshipClass);
-
-            CategorySelectorPtr categorySelector = new CategorySelector(dgnDb.GetDictionaryModel(), "TestCategorySelector");
-            ASSERT_TRUE(categorySelector.IsValid());
-            ASSERT_TRUE(categorySelector->Insert().IsValid());
-
-            SpatialCategory category(dgnDb.GetDictionaryModel(), "TestCategory", DgnCategory::Rank::Application);
-            auto spatialCategory = category.Insert(DgnSubCategory::Appearance());
-            ASSERT_TRUE(spatialCategory.IsValid());
-
-            ECInstanceKey relationshipInstanceKeys[5];
-
-            auto relationshipEnabler = StandaloneECRelationshipEnabler::CreateStandaloneRelationshipEnabler(*relationshipClass);
-            ASSERT_NE(nullptr, relationshipEnabler);
-
-            auto index = 0;
-            
-            // Insert relationships which have the same source and target but different MemberPriority values (i.e. duplicates)
-            for (const auto& memberPriorityValue : { 1, 2, 3, 4, 5 })
-                {
-
-                // Check if newer imodels have BisCore.1.0.17
-                // Test for read and write compatability
-                const auto bisCoreSchema = dgnDb.Schemas().GetSchema("BisCore");
-                ASSERT_GE(bisCoreSchema->GetVersionRead(), 1U);
-                ASSERT_GE(bisCoreSchema->GetVersionWrite(), 0U);
-                if (bisCoreSchema->GetVersionMinor() < 17U)
-                    continue;
-
-                IECRelationshipInstancePtr relationshipInstance = relationshipEnabler->CreateRelationshipInstance();
-                ASSERT_NE(nullptr, relationshipInstance);
-
-                ECValue value;
-                value.SetInteger(memberPriorityValue);
-                relationshipInstance->SetValue("MemberPriority", value);
-
-                EXPECT_EQ(BE_SQLITE_OK, dgnDb.InsertLinkTableRelationship(relationshipInstanceKeys[index], *relationshipClass, ECInstanceId(categorySelector->GetElementId().GetValue()), 
-                    ECInstanceId(spatialCategory->GetCategoryId().GetValue()), relationshipInstance.get())) << testDbPtr->GetDescription();
-                index++;
-                }
-
-<<<<<<< HEAD
-            // Check if the all duplicate relationships were inserted correctly
-            ECSqlStatement statement;
-            ASSERT_EQ(ECSqlStatus::Success, statement.Prepare(testDb.GetDb(), "SELECT * FROM " BIS_SCHEMA("CategorySelectorRefersToCategories") " ORDER BY MemberPriority")) << testDbPtr->GetDescription();
-            auto rowCount = 0;
-            while (BE_SQLITE_ROW == statement.Step())
-                {
-                EXPECT_EQ(statement.GetValueId<ECInstanceId>(0), relationshipInstanceKeys[rowCount].GetInstanceId());
-                EXPECT_EQ(statement.GetValueId<ECClassId>(1), relationshipInstanceKeys[rowCount].GetClassId());
-                EXPECT_EQ(statement.GetValueInt(2), ++rowCount);
-                EXPECT_EQ(statement.GetValueId<DgnElementId>(3), categorySelector->GetElementId());
-                EXPECT_EQ(statement.GetValueId<DgnClassId>(4), categorySelector->GetElementClassId());
-                EXPECT_EQ(statement.GetValueId<DgnElementId>(5), spatialCategory->GetCategoryId());
-                EXPECT_EQ(statement.GetValueId<DgnElementId>(6), spatialCategory->GetElementClassId());
-=======
-                // Check if the all valid relationships were inserted correctly
-                ECSqlStatement statement;
-                if (ECSqlStatus::Success == statement.Prepare(testDb.GetDb(), "SELECT * FROM " BIS_SCHEMA("CategorySelectorRefersToCategories") " ORDER BY MemberPriority"))
-                    {
-                    auto rowCount = 0;
-                    while (BE_SQLITE_ROW == statement.Step())
-                        {
-                        EXPECT_EQ(statement.GetValueId<ECInstanceId>(0), relationshipInstanceKeys[rowCount].GetInstanceId());
-                        EXPECT_EQ(statement.GetValueId<ECClassId>(1), relationshipInstanceKeys[rowCount].GetClassId());
-                        EXPECT_EQ(statement.GetValueInt(2), ++rowCount);
-                        EXPECT_EQ(statement.GetValueId<DgnElementId>(3), categorySelector->GetElementId());
-                        EXPECT_EQ(statement.GetValueId<DgnClassId>(4), categorySelector->GetElementClassId());
-                        EXPECT_EQ(statement.GetValueId<DgnElementId>(5), spatialCategory->GetCategoryId());
-                        EXPECT_EQ(statement.GetValueId<DgnElementId>(6), spatialCategory->GetElementClassId());
-                        }
-                    EXPECT_EQ(rowCount, 5);
-                    }
-
-                // Try to insert a duplicate member priority value to make sure the new index works
-                IECRelationshipInstancePtr anotherRelationshipInstance = relationshipEnabler->CreateRelationshipInstance();
-                ASSERT_NE(nullptr, anotherRelationshipInstance);
-
-                ECValue anotherValue;
-                anotherValue.SetInteger(5);
-                anotherRelationshipInstance->SetValue("MemberPriority", anotherValue);
-
-                EXPECT_EQ(BE_SQLITE_CONSTRAINT_UNIQUE, dgnDb.InsertLinkTableRelationship(relationshipInstanceKeys[index], *relationshipClass, ECInstanceId(categorySelector->GetElementId().GetValue()), 
-                    ECInstanceId(spatialCategory->GetCategoryId().GetValue()), anotherRelationshipInstance.get())) << testDbPtr->GetDescription();
->>>>>>> 7b00b3c4
-                }
-            EXPECT_EQ(5, rowCount);
-            }
-        }
-    }
+/*---------------------------------------------------------------------------------------------
+* Copyright (c) Bentley Systems, Incorporated. All rights reserved.
+* See LICENSE.md in the repository root for full copyright notice.
+*--------------------------------------------------------------------------------------------*/
+#include "CompatibilityTestFixture.h"
+#include <UnitTests/BackDoor/DgnPlatform/ScopedDgnHost.h>
+#include <DgnPlatform/DgnCoreAPI.h>
+#include <DgnPlatform/FunctionalDomain.h>
+#include "Profiles.h"
+#include "TestIModelCreators.h"
+#include "TestDb.h"
+#include "TestDomain.h"
+
+USING_NAMESPACE_BENTLEY_EC
+
+//======================================================================================
+// @bsiclass
+//======================================================================================
+struct IModelCompatibilityTestFixture : CompatibilityTestFixture
+    {
+    protected:
+        ScopedDgnHost m_host;
+        void SetUp() override 
+            {
+            CompatibilityTestFixture::SetUp();
+            ASSERT_EQ(SUCCESS, TestIModelCreation::Run());
+            }
+
+        void TearDown() override
+            {
+            ASSERT_EQ(TestIModelCreator::UnregisterDomainsForTest(), SUCCESS);
+            }
+
+        static bool SetupDomainsInCurrentTestFile(const TestFile& testFile)
+            {
+            if (testFile.GetInitialDgnDbVersion().CompareTo(DgnDbProfile::Get().GetExpectedVersion()) == 0 && DgnDbProfile::Get().IsFileCreatedForCurrentTestRun(testFile))
+                return (TestIModelCreator::RegisterDomainsForTest() == SUCCESS);
+            return (TestIModelCreator::UnregisterDomainsForTest() == SUCCESS);
+            }
+    };
+
+//---------------------------------------------------------------------------------------
+// Runs basic tests on all available test files. This is a basic test to cover tests and test files
+// which are added in the future, and to which existing test runners cannot be adjusted to.
+// @bsimethod
+//+---------------+---------------+---------------+---------------+---------------+------
+TEST_F(IModelCompatibilityTestFixture, BasicTestsOnAllPulledFiles)
+    {
+    for (TestFile const& testFile : DgnDbProfile::Get().GetAllVersionsOfAllPulledTestFiles())
+        {
+        ASSERT_TRUE(SetupDomainsInCurrentTestFile(testFile));
+        for (std::unique_ptr<TestIModel> testDbPtr : TestIModel::GetPermutationsFor(testFile))
+            {
+            TestIModel& testDb = *testDbPtr;
+            ASSERT_EQ(BE_SQLITE_OK, testDb.Open()) << testDb.GetDescription();
+            testDb.AssertProfileVersion();
+            testDb.AssertLoadSchemas();
+
+            // Run SELECT statements against all classes
+            for (ECSchemaCP schema : testDb.GetDb().Schemas().GetSchemas())
+                {
+                if (schema->GetName().Equals("ECDbSystem"))
+                    continue; //doesn't have mapped classes
+
+                for (ECClassCP cl : schema->GetClasses())
+                    {
+                    if (!cl->IsEntityClass() && !cl->IsRelationshipClass())
+                        continue;
+                    
+                    Utf8String ecsql("SELECT ECInstanceId,ECClassId");
+                    for (ECPropertyCP prop : cl->GetProperties())
+                        {
+                        ecsql.append(",[").append(prop->GetName()).append("]");
+                        }
+                    ecsql.append(" FROM ").append(cl->GetECSqlName());
+
+                    ECSqlStatement stmt;
+                    ASSERT_EQ(ECSqlStatus::Success, stmt.Prepare(testDb.GetDb(), ecsql.c_str())) << ecsql << " | " << testDb.GetDescription();
+                    const DbResult stepStat = stmt.Step();
+                    ASSERT_TRUE(BE_SQLITE_DONE == stepStat || BE_SQLITE_ROW == stepStat) << ecsql << " | " << testDb.GetDescription();
+                    }
+                }
+            }
+        }
+    }
+
+//---------------------------------------------------------------------------------------
+// @bsimethod
+//+---------------+---------------+---------------+---------------+---------------+------
+void Assert_BuiltinSchemaVersions_2_0_0_0 (TestIModel& testDb)
+    {
+    EXPECT_EQ(8, testDb.GetSchemaCount()) << testDb.GetDescription();
+    //iModel built-in schema versions
+    if (testDb.GetSchemaUpgradeOptions().AreDomainUpgradesAllowed())
+        {
+        EXPECT_LE(SchemaVersion(1, 0, 4), testDb.GetSchemaVersion("BisCore")) << testDb.GetDescription();
+        EXPECT_LE(SchemaVersion(1, 0, 1), testDb.GetSchemaVersion("Generic")) << testDb.GetDescription();
+        }
+
+    EXPECT_LE(BeVersion(), testDb.GetOriginalECXmlVersion("BisCore")) << testDb.GetDescription();
+    EXPECT_LE(BeVersion(), testDb.GetOriginalECXmlVersion("Generic")) << testDb.GetDescription();
+
+    //ECDb built-in schema versions
+    EXPECT_EQ(SchemaVersion(2, 0, 0), testDb.GetSchemaVersion("ECDbFileInfo")) << testDb.GetDescription();
+    EXPECT_EQ(BeVersion(), testDb.GetOriginalECXmlVersion("ECDbFileInfo")) << testDb.GetDescription();
+    EXPECT_EQ(JsonValue(R"js({"classcount":4, "enumcount": 1})js"), testDb.GetSchemaItemCounts("ECDbFileInfo")) << testDb.GetDescription();
+
+    EXPECT_LE(SchemaVersion(2, 0, 0), testDb.GetSchemaVersion("ECDbMap")) << testDb.GetDescription();
+    EXPECT_GE(BeVersion(3, 1), testDb.GetOriginalECXmlVersion("ECDbMap")) << testDb.GetDescription();
+    EXPECT_LE(9, testDb.GetSchemaItemCounts("ECDbMap").Value()["classcount"].asInt()) << testDb.GetDescription();
+
+    EXPECT_EQ(SchemaVersion(4, 0, 0), testDb.GetSchemaVersion("ECDbMeta")) << testDb.GetDescription();
+    EXPECT_EQ(BeVersion(), testDb.GetOriginalECXmlVersion("ECDbMeta")) << testDb.GetDescription();
+    EXPECT_EQ(JsonValue(R"js({"classcount":24, "enumcount": 8})js"), testDb.GetSchemaItemCounts("ECDbMeta")) << testDb.GetDescription();
+
+    EXPECT_EQ(SchemaVersion(5, 0, 0), testDb.GetSchemaVersion("ECDbSystem")) << testDb.GetDescription();
+    EXPECT_EQ(BeVersion(), testDb.GetOriginalECXmlVersion("ECDbSystem")) << testDb.GetDescription();
+    EXPECT_EQ(JsonValue(R"js({"classcount":4})js"), testDb.GetSchemaItemCounts("ECDbSystem")) << testDb.GetDescription();
+
+    EXPECT_EQ(SchemaVersion(1, 0, 0), testDb.GetSchemaVersion("ECDbSchemaPolicies")) << testDb.GetDescription();
+    EXPECT_EQ(BeVersion(), testDb.GetOriginalECXmlVersion("ECDbSchemaPolicies")) << testDb.GetDescription();
+    EXPECT_EQ(JsonValue(R"js({"classcount":3})js"), testDb.GetSchemaItemCounts("ECDbSchemaPolicies")) << testDb.GetDescription();
+
+    //Standard schema versions (can get upgraded through domain schema upgrades, so we cannot test for a specific version)
+    EXPECT_LE(SchemaVersion(1, 0, 0), testDb.GetSchemaVersion("CoreCustomAttributes")) << testDb.GetDescription();
+    }
+
+//---------------------------------------------------------------------------------------
+// @bsimethod
+//+---------------+---------------+---------------+---------------+---------------+------
+void Assert_BuiltinSchemaVersions_2_0_0_1(TestIModel& testDb)
+    {
+    EXPECT_TRUE(testDb.GetDb().Schemas().GetSchema("CoreCustomAttributes") != nullptr) << testDb.GetDescription();
+    EXPECT_TRUE(testDb.GetDb().Schemas().GetSchema("ECDbMap") != nullptr) << testDb.GetDescription();
+    EXPECT_TRUE(testDb.GetDb().Schemas().GetSchema("ECDbFileInfo") != nullptr) << testDb.GetDescription();
+    EXPECT_TRUE(testDb.GetDb().Schemas().GetSchema("ECDbMeta") != nullptr) << testDb.GetDescription();
+    EXPECT_TRUE(testDb.GetDb().Schemas().GetSchema("ECDbSystem") != nullptr) << testDb.GetDescription();
+    EXPECT_TRUE(testDb.GetDb().Schemas().GetSchema("ECDbSchemaPolicies") != nullptr) << testDb.GetDescription();
+    EXPECT_TRUE(testDb.GetDb().Schemas().GetSchema("Generic") != nullptr) << testDb.GetDescription();
+    EXPECT_TRUE(testDb.GetDb().Schemas().GetSchema("BisCore") != nullptr) << testDb.GetDescription();
+
+    // BisCustomAttributes schema is added to the test files containing BisCore schema having reference schema BisCustomAttributes (e.g BisCore.1.0.16)
+    if (testDb.GetSchemaVersion("BisCore") >= SchemaVersion(1, 0, 16))
+        EXPECT_TRUE(testDb.GetDb().Schemas().GetSchema("BisCustomAttributes") != nullptr) << testDb.GetDescription();
+
+    //iModel built-in schema versions
+    // Note: don't assert on original ecxml version for schemas that don't get upgraded automatically. That is to error-prone to test
+    if (testDb.GetSchemaUpgradeOptions().AreDomainUpgradesAllowed())
+        {
+        EXPECT_LE(SchemaVersion(1, 0, 4), testDb.GetSchemaVersion("BisCore")) << testDb.GetDescription();
+        EXPECT_LE(SchemaVersion(1, 0, 1), testDb.GetSchemaVersion("Generic")) << testDb.GetDescription();
+        }
+
+    //ECDb built-in schema versions
+    EXPECT_EQ(SchemaVersion(2, 0, 1), testDb.GetSchemaVersion("ECDbFileInfo")) << testDb.GetDescription();
+    EXPECT_EQ(BeVersion(3, 2), testDb.GetOriginalECXmlVersion("ECDbFileInfo")) << testDb.GetDescription();
+    EXPECT_EQ(JsonValue(R"js({"classcount":4, "enumcount": 1})js"), testDb.GetSchemaItemCounts("ECDbFileInfo")) << testDb.GetDescription();
+
+    EXPECT_LE(SchemaVersion(2, 0, 0), testDb.GetSchemaVersion("ECDbMap")) << testDb.GetDescription();
+    EXPECT_EQ((testDb.GetSchemaVersion("ECDbMap") >= SchemaVersion(2, 0, 1)) ? BeVersion(3, 2) : BeVersion(3, 1), testDb.GetOriginalECXmlVersion("ECDbMap")) << testDb.GetDescription();
+    EXPECT_LE(9, testDb.GetSchemaItemCounts("ECDbMap").Value()["classcount"].asInt()) << testDb.GetDescription();
+
+    EXPECT_EQ(SchemaVersion(4, 0, 1), testDb.GetSchemaVersion("ECDbMeta")) << testDb.GetDescription();
+    EXPECT_EQ(BeVersion(3, 2), testDb.GetOriginalECXmlVersion("ECDbMeta")) << testDb.GetDescription();
+    EXPECT_EQ(JsonValue(R"js({"classcount":38, "enumcount": 8})js"), testDb.GetSchemaItemCounts("ECDbMeta")) << testDb.GetDescription();
+
+    EXPECT_EQ(SchemaVersion(5, 0, 1), testDb.GetSchemaVersion("ECDbSystem")) << testDb.GetDescription();
+    EXPECT_EQ(BeVersion(3, 2), testDb.GetOriginalECXmlVersion("ECDbSystem")) << testDb.GetDescription();
+    EXPECT_EQ(JsonValue(R"js({"classcount":4})js"), testDb.GetSchemaItemCounts("ECDbSystem")) << testDb.GetDescription();
+
+    EXPECT_LE(SchemaVersion(1, 0, 0), testDb.GetSchemaVersion("ECDbSchemaPolicies")) << testDb.GetDescription();
+    EXPECT_EQ(JsonValue(R"js({"classcount":3})js"), testDb.GetSchemaItemCounts("ECDbSchemaPolicies")) << testDb.GetDescription();
+
+    //Standard schema versions (can get upgraded without a profile change)
+    EXPECT_LE(SchemaVersion(1, 0, 1), testDb.GetSchemaVersion("CoreCustomAttributes")) << testDb.GetDescription();
+    EXPECT_LE(BeVersion(3, 1), testDb.GetOriginalECXmlVersion("CoreCustomAttributes")) << testDb.GetDescription();
+    }
+
+//---------------------------------------------------------------------------------------
+// @bsimethod
+//+---------------+---------------+---------------+---------------+---------------+------
+void Assert_BuiltinSchemaVersions_2_0_0_4(TestIModel& testDb)
+    {
+    EXPECT_TRUE(testDb.GetDb().Schemas().GetSchema("CoreCustomAttributes") != nullptr) << testDb.GetDescription();
+    EXPECT_TRUE(testDb.GetDb().Schemas().GetSchema("ECDbMap") != nullptr) << testDb.GetDescription();
+    EXPECT_TRUE(testDb.GetDb().Schemas().GetSchema("ECDbFileInfo") != nullptr) << testDb.GetDescription();
+    EXPECT_TRUE(testDb.GetDb().Schemas().GetSchema("ECDbMeta") != nullptr) << testDb.GetDescription();
+    EXPECT_TRUE(testDb.GetDb().Schemas().GetSchema("ECDbSystem") != nullptr) << testDb.GetDescription();
+    EXPECT_TRUE(testDb.GetDb().Schemas().GetSchema("ECDbSchemaPolicies") != nullptr) << testDb.GetDescription();
+    EXPECT_TRUE(testDb.GetDb().Schemas().GetSchema("Generic") != nullptr) << testDb.GetDescription();
+    EXPECT_TRUE(testDb.GetDb().Schemas().GetSchema("BisCore") != nullptr) << testDb.GetDescription();
+
+    // BisCustomAttributes schema is added to the test files containing BisCore schema having reference schema BisCustomAttributes (e.g BisCore.1.0.16)
+    if (testDb.GetSchemaVersion("BisCore") >= SchemaVersion(1, 0, 16))
+        EXPECT_TRUE(testDb.GetDb().Schemas().GetSchema("BisCustomAttributes") != nullptr) << testDb.GetDescription();
+
+    //iModel built-in schema versions
+    // Note: don't assert on original ecxml version for schemas that don't get upgraded automatically. That is to error-prone to test
+    if (testDb.GetSchemaUpgradeOptions().AreDomainUpgradesAllowed())
+        {
+        EXPECT_LE(SchemaVersion(1, 0, 4), testDb.GetSchemaVersion("BisCore")) << testDb.GetDescription();
+        EXPECT_LE(SchemaVersion(1, 0, 1), testDb.GetSchemaVersion("Generic")) << testDb.GetDescription();
+        }
+
+    //ECDb built-in schema versions
+    EXPECT_EQ(SchemaVersion(2, 0, 1), testDb.GetSchemaVersion("ECDbFileInfo")) << testDb.GetDescription();
+    EXPECT_EQ(BeVersion(3, 2), testDb.GetOriginalECXmlVersion("ECDbFileInfo")) << testDb.GetDescription();
+    EXPECT_EQ(JsonValue(R"js({"classcount":4, "enumcount": 1})js"), testDb.GetSchemaItemCounts("ECDbFileInfo")) << testDb.GetDescription();
+    
+    EXPECT_LE(SchemaVersion(2, 0, 0), testDb.GetSchemaVersion("ECDbMap")) << testDb.GetDescription();
+    EXPECT_EQ((testDb.GetSchemaVersion("ECDbMap") >= SchemaVersion(2, 0, 1)) ? BeVersion(3, 2) : BeVersion(3, 1), testDb.GetOriginalECXmlVersion("ECDbMap")) << testDb.GetDescription();
+    EXPECT_LE(9, testDb.GetSchemaItemCounts("ECDbMap").Value()["classcount"].asInt()) << testDb.GetDescription();
+    
+    EXPECT_EQ(SchemaVersion(4, 0, 1), testDb.GetSchemaVersion("ECDbMeta")) << testDb.GetDescription();
+    EXPECT_EQ(BeVersion(3, 2), testDb.GetOriginalECXmlVersion("ECDbMeta")) << testDb.GetDescription();
+    EXPECT_EQ(JsonValue(R"js({"classcount":38, "enumcount": 8})js"), testDb.GetSchemaItemCounts("ECDbMeta")) << testDb.GetDescription();
+    
+    EXPECT_EQ(SchemaVersion(5, 0, 1), testDb.GetSchemaVersion("ECDbSystem")) << testDb.GetDescription();
+    EXPECT_EQ(BeVersion(3, 2), testDb.GetOriginalECXmlVersion("ECDbSystem")) << testDb.GetDescription();
+    EXPECT_EQ(JsonValue(R"js({"classcount":4})js"), testDb.GetSchemaItemCounts("ECDbSystem")) << testDb.GetDescription();
+    
+    EXPECT_LE(SchemaVersion(1, 0, 0), testDb.GetSchemaVersion("ECDbSchemaPolicies")) << testDb.GetDescription();
+    EXPECT_EQ(JsonValue(R"js({"classcount":3})js"), testDb.GetSchemaItemCounts("ECDbSchemaPolicies")) << testDb.GetDescription();
+
+    //Standard schema versions (can get upgraded without a profile change)
+    EXPECT_LE(SchemaVersion(1, 0, 3), testDb.GetSchemaVersion("CoreCustomAttributes")) << testDb.GetDescription();
+    EXPECT_LE(BeVersion(3, 1), testDb.GetOriginalECXmlVersion("CoreCustomAttributes")) << testDb.GetDescription();
+    }
+
+void Assert_BuiltinSchemaVersions_2_0_0_5(TestIModel& testDb)
+    {
+    EXPECT_TRUE(testDb.GetDb().Schemas().GetSchema("CoreCustomAttributes") != nullptr) << testDb.GetDescription();
+    EXPECT_TRUE(testDb.GetDb().Schemas().GetSchema("ECDbMap") != nullptr) << testDb.GetDescription();
+    EXPECT_TRUE(testDb.GetDb().Schemas().GetSchema("ECDbFileInfo") != nullptr) << testDb.GetDescription();
+    EXPECT_TRUE(testDb.GetDb().Schemas().GetSchema("ECDbMeta") != nullptr) << testDb.GetDescription();
+    EXPECT_TRUE(testDb.GetDb().Schemas().GetSchema("ECDbSystem") != nullptr) << testDb.GetDescription();
+    EXPECT_TRUE(testDb.GetDb().Schemas().GetSchema("ECDbSchemaPolicies") != nullptr) << testDb.GetDescription();
+    EXPECT_TRUE(testDb.GetDb().Schemas().GetSchema("Generic") != nullptr) << testDb.GetDescription();
+    EXPECT_TRUE(testDb.GetDb().Schemas().GetSchema("BisCore") != nullptr) << testDb.GetDescription();
+
+    // BisCustomAttributes schema is added to the test files containing BisCore schema having reference schema BisCustomAttributes (e.g BisCore.1.0.16)
+    if (testDb.GetSchemaVersion("BisCore") >= SchemaVersion(1, 0, 16))
+        EXPECT_TRUE(testDb.GetDb().Schemas().GetSchema("BisCustomAttributes") != nullptr) << testDb.GetDescription();
+
+    //iModel built-in schema versions
+    // Note: don't assert on original ecxml version for schemas that don't get upgraded automatically. That is to error-prone to test
+    if (testDb.GetSchemaUpgradeOptions().AreDomainUpgradesAllowed())
+        {
+        EXPECT_LE(SchemaVersion(1, 0, 4), testDb.GetSchemaVersion("BisCore")) << testDb.GetDescription();
+        EXPECT_LE(SchemaVersion(1, 0, 1), testDb.GetSchemaVersion("Generic")) << testDb.GetDescription();
+        }
+
+    //ECDb built-in schema versions
+    EXPECT_EQ(SchemaVersion(2, 0, 1), testDb.GetSchemaVersion("ECDbFileInfo")) << testDb.GetDescription();
+    EXPECT_EQ(BeVersion(3, 2), testDb.GetOriginalECXmlVersion("ECDbFileInfo")) << testDb.GetDescription();
+    EXPECT_EQ(JsonValue(R"js({"classcount":4, "enumcount": 1})js"), testDb.GetSchemaItemCounts("ECDbFileInfo")) << testDb.GetDescription();
+    
+    EXPECT_LE(SchemaVersion(2, 0, 1), testDb.GetSchemaVersion("ECDbMap")) << testDb.GetDescription();
+    EXPECT_EQ(BeVersion(3, 2), testDb.GetOriginalECXmlVersion("ECDbMap")) << testDb.GetDescription();
+    EXPECT_LE(9, testDb.GetSchemaItemCounts("ECDbMap").Value()["classcount"].asInt()) << testDb.GetDescription();
+    
+    EXPECT_LE(SchemaVersion(4, 0, 1), testDb.GetSchemaVersion("ECDbMeta")) << testDb.GetDescription();
+    EXPECT_EQ(BeVersion(3, 2), testDb.GetOriginalECXmlVersion("ECDbMeta")) << testDb.GetDescription();
+    EXPECT_EQ(JsonValue(R"js({"classcount":38, "enumcount": 8})js"), testDb.GetSchemaItemCounts("ECDbMeta")) << testDb.GetDescription();
+    
+    EXPECT_LE(SchemaVersion(5, 0, 2), testDb.GetSchemaVersion("ECDbSystem")) << testDb.GetDescription();
+    EXPECT_EQ(BeVersion(3, 2), testDb.GetOriginalECXmlVersion("ECDbSystem")) << testDb.GetDescription();
+    EXPECT_EQ(JsonValue(R"js({"classcount":4})js"), testDb.GetSchemaItemCounts("ECDbSystem")) << testDb.GetDescription();
+    
+    EXPECT_LE(SchemaVersion(1, 0, 0), testDb.GetSchemaVersion("ECDbSchemaPolicies")) << testDb.GetDescription();
+    EXPECT_EQ(JsonValue(R"js({"classcount":3})js"), testDb.GetSchemaItemCounts("ECDbSchemaPolicies")) << testDb.GetDescription();
+
+    //Standard schema versions (can get upgraded without a profile change)
+    EXPECT_LE(SchemaVersion(1, 0, 3), testDb.GetSchemaVersion("CoreCustomAttributes")) << testDb.GetDescription();
+    EXPECT_LE(BeVersion(3, 1), testDb.GetOriginalECXmlVersion("CoreCustomAttributes")) << testDb.GetDescription();
+    }
+
+
+void Assert_BuiltinSchemaVersions_2_0_0_6(TestIModel& testDb)
+    {
+    EXPECT_TRUE(testDb.GetDb().Schemas().GetSchema("CoreCustomAttributes") != nullptr) << testDb.GetDescription();
+    EXPECT_TRUE(testDb.GetDb().Schemas().GetSchema("ECDbMap") != nullptr) << testDb.GetDescription();
+    EXPECT_TRUE(testDb.GetDb().Schemas().GetSchema("ECDbFileInfo") != nullptr) << testDb.GetDescription();
+    EXPECT_TRUE(testDb.GetDb().Schemas().GetSchema("ECDbMeta") != nullptr) << testDb.GetDescription();
+    EXPECT_TRUE(testDb.GetDb().Schemas().GetSchema("ECDbSystem") != nullptr) << testDb.GetDescription();
+    EXPECT_TRUE(testDb.GetDb().Schemas().GetSchema("ECDbSchemaPolicies") != nullptr) << testDb.GetDescription();
+    EXPECT_TRUE(testDb.GetDb().Schemas().GetSchema("Generic") != nullptr) << testDb.GetDescription();
+    EXPECT_TRUE(testDb.GetDb().Schemas().GetSchema("BisCore") != nullptr) << testDb.GetDescription();
+
+    // BisCustomAttributes schema is added to the test files containing BisCore schema having reference schema BisCustomAttributes (e.g BisCore.1.0.16)
+    if (testDb.GetSchemaVersion("BisCore") >= SchemaVersion(1, 0, 16))
+        EXPECT_TRUE(testDb.GetDb().Schemas().GetSchema("BisCustomAttributes") != nullptr) << testDb.GetDescription();
+
+    //iModel built-in schema versions
+    // Note: don't assert on original ecxml version for schemas that don't get upgraded automatically. That is to error-prone to test
+    if (testDb.GetSchemaUpgradeOptions().AreDomainUpgradesAllowed())
+        {
+        EXPECT_LE(SchemaVersion(1, 0, 4), testDb.GetSchemaVersion("BisCore")) << testDb.GetDescription();
+        EXPECT_LE(SchemaVersion(1, 0, 1), testDb.GetSchemaVersion("Generic")) << testDb.GetDescription();
+        }
+
+    //ECDb built-in schema versions
+    EXPECT_EQ(SchemaVersion(2, 0, 1), testDb.GetSchemaVersion("ECDbFileInfo")) << testDb.GetDescription();
+    EXPECT_EQ(BeVersion(3, 2), testDb.GetOriginalECXmlVersion("ECDbFileInfo")) << testDb.GetDescription();
+    EXPECT_EQ(JsonValue(R"js({"classcount":4, "enumcount": 1})js"), testDb.GetSchemaItemCounts("ECDbFileInfo")) << testDb.GetDescription();
+    
+    EXPECT_LE(SchemaVersion(2, 0, 2), testDb.GetSchemaVersion("ECDbMap")) << testDb.GetDescription();
+    EXPECT_EQ(BeVersion(3, 2), testDb.GetOriginalECXmlVersion("ECDbMap")) << testDb.GetDescription();
+    EXPECT_LE(11, testDb.GetSchemaItemCounts("ECDbMap").Value()["classcount"].asInt()) << testDb.GetDescription();
+    
+    EXPECT_LE(SchemaVersion(4, 0, 1), testDb.GetSchemaVersion("ECDbMeta")) << testDb.GetDescription();
+    EXPECT_EQ(BeVersion(3, 2), testDb.GetOriginalECXmlVersion("ECDbMeta")) << testDb.GetDescription();
+    EXPECT_EQ(JsonValue(R"js({"classcount":38, "enumcount": 8})js"), testDb.GetSchemaItemCounts("ECDbMeta")) << testDb.GetDescription();
+    
+    EXPECT_LE(SchemaVersion(5, 0, 2), testDb.GetSchemaVersion("ECDbSystem")) << testDb.GetDescription();
+    EXPECT_EQ(BeVersion(3, 2), testDb.GetOriginalECXmlVersion("ECDbSystem")) << testDb.GetDescription();
+    EXPECT_EQ(JsonValue(R"js({"classcount":4})js"), testDb.GetSchemaItemCounts("ECDbSystem")) << testDb.GetDescription();
+    
+    EXPECT_LE(SchemaVersion(1, 0, 0), testDb.GetSchemaVersion("ECDbSchemaPolicies")) << testDb.GetDescription();
+    EXPECT_EQ(JsonValue(R"js({"classcount":3})js"), testDb.GetSchemaItemCounts("ECDbSchemaPolicies")) << testDb.GetDescription();
+
+    //Standard schema versions (can get upgraded without a profile change)
+    EXPECT_LE(SchemaVersion(1, 0, 3), testDb.GetSchemaVersion("CoreCustomAttributes")) << testDb.GetDescription();
+    EXPECT_LE(BeVersion(3, 1), testDb.GetOriginalECXmlVersion("CoreCustomAttributes")) << testDb.GetDescription();
+    }
+
+
+//---------------------------------------------------------------------------------------
+// @bsimethod
+//+---------------+---------------+---------------+---------------+---------------+------
+void Assert_BuiltinSchemaVersions_2_0_0_7(TestIModel& testDb)
+    {
+    EXPECT_TRUE(testDb.GetDb().Schemas().GetSchema("CoreCustomAttributes") != nullptr) << testDb.GetDescription();
+    EXPECT_TRUE(testDb.GetDb().Schemas().GetSchema("ECDbMap") != nullptr) << testDb.GetDescription();
+    EXPECT_TRUE(testDb.GetDb().Schemas().GetSchema("ECDbFileInfo") != nullptr) << testDb.GetDescription();
+    EXPECT_TRUE(testDb.GetDb().Schemas().GetSchema("ECDbMeta") != nullptr) << testDb.GetDescription();
+    EXPECT_TRUE(testDb.GetDb().Schemas().GetSchema("ECDbSystem") != nullptr) << testDb.GetDescription();
+    EXPECT_TRUE(testDb.GetDb().Schemas().GetSchema("ECDbSchemaPolicies") != nullptr) << testDb.GetDescription();
+    EXPECT_TRUE(testDb.GetDb().Schemas().GetSchema("Generic") != nullptr) << testDb.GetDescription();
+    EXPECT_TRUE(testDb.GetDb().Schemas().GetSchema("BisCore") != nullptr) << testDb.GetDescription();
+
+    // BisCustomAttributes schema is added to the test files containing BisCore schema having reference schema BisCustomAttributes (e.g BisCore.1.0.16)
+    if (testDb.GetSchemaVersion("BisCore") >= SchemaVersion(1, 0, 16))
+        EXPECT_TRUE(testDb.GetDb().Schemas().GetSchema("BisCustomAttributes") != nullptr) << testDb.GetDescription();
+
+    //iModel built-in schema versions
+    // Note: don't assert on original ecxml version for schemas that don't get upgraded automatically. That is to error-prone to test
+    if (testDb.GetSchemaUpgradeOptions().AreDomainUpgradesAllowed())
+        {
+        EXPECT_LE(SchemaVersion(1, 0, 4), testDb.GetSchemaVersion("BisCore")) << testDb.GetDescription();
+        EXPECT_LE(SchemaVersion(1, 0, 1), testDb.GetSchemaVersion("Generic")) << testDb.GetDescription();
+        }
+
+    //ECDb built-in schema versions
+    EXPECT_EQ(SchemaVersion(2, 0, 1), testDb.GetSchemaVersion("ECDbFileInfo")) << testDb.GetDescription();
+    EXPECT_EQ(BeVersion(3, 2), testDb.GetOriginalECXmlVersion("ECDbFileInfo")) << testDb.GetDescription();
+    EXPECT_EQ(JsonValue(R"js({"classcount":4, "enumcount": 1})js"), testDb.GetSchemaItemCounts("ECDbFileInfo")) << testDb.GetDescription();
+
+    EXPECT_LE(SchemaVersion(2, 0, 3), testDb.GetSchemaVersion("ECDbMap")) << testDb.GetDescription();
+    EXPECT_EQ(BeVersion(3, 2), testDb.GetOriginalECXmlVersion("ECDbMap")) << testDb.GetDescription();
+    EXPECT_LE(11, testDb.GetSchemaItemCounts("ECDbMap").Value()["classcount"].asInt()) << testDb.GetDescription();
+
+    EXPECT_LE(SchemaVersion(4, 0, 2), testDb.GetSchemaVersion("ECDbMeta")) << testDb.GetDescription();
+    EXPECT_EQ(BeVersion(3, 2), testDb.GetOriginalECXmlVersion("ECDbMeta")) << testDb.GetDescription();
+    EXPECT_EQ(JsonValue(R"js({"classcount":49, "enumcount": 9})js"), testDb.GetSchemaItemCounts("ECDbMeta")) << testDb.GetDescription();
+
+    EXPECT_LE(SchemaVersion(5, 0, 2), testDb.GetSchemaVersion("ECDbSystem")) << testDb.GetDescription();
+    EXPECT_EQ(BeVersion(3, 2), testDb.GetOriginalECXmlVersion("ECDbSystem")) << testDb.GetDescription();
+    EXPECT_EQ(JsonValue(R"js({"classcount":4})js"), testDb.GetSchemaItemCounts("ECDbSystem")) << testDb.GetDescription();
+
+    EXPECT_LE(SchemaVersion(1, 0, 0), testDb.GetSchemaVersion("ECDbSchemaPolicies")) << testDb.GetDescription();
+    EXPECT_EQ(JsonValue(R"js({"classcount":3})js"), testDb.GetSchemaItemCounts("ECDbSchemaPolicies")) << testDb.GetDescription();
+
+    //Standard schema versions (can get upgraded without a profile change)
+    EXPECT_LE(SchemaVersion(1, 0, 3), testDb.GetSchemaVersion("CoreCustomAttributes")) << testDb.GetDescription();
+    EXPECT_LE(BeVersion(3, 1), testDb.GetOriginalECXmlVersion("CoreCustomAttributes")) << testDb.GetDescription();
+    }
+
+//---------------------------------------------------------------------------------------
+// @bsimethod
+//+---------------+---------------+---------------+---------------+---------------+------
+void Assert_BuiltinSchemaVersions_2_X_X_X(TestIModel& testDb)
+    {
+    EXPECT_LE(8, testDb.GetSchemaCount()) << testDb.GetDescription();
+
+    //iModel built-in schema versions
+    // Note: don't assert on original ecxml version for schemas that don't get upgraded automatically. That is to error-prone to test
+    EXPECT_LE(SchemaVersion(1, 0, 4), testDb.GetSchemaVersion("BisCore")) << testDb.GetDescription();
+    EXPECT_LE(SchemaVersion(1, 0, 1), testDb.GetSchemaVersion("Generic")) << testDb.GetDescription();
+
+    //ECDb built-in schema versions
+    EXPECT_LE(SchemaVersion(2, 0, 1), testDb.GetSchemaVersion("ECDbFileInfo")) << testDb.GetDescription();
+    EXPECT_LE(BeVersion(3, 2), testDb.GetOriginalECXmlVersion("ECDbFileInfo")) << testDb.GetDescription();
+
+    EXPECT_LE(SchemaVersion(2, 0, 2), testDb.GetSchemaVersion("ECDbMap")) << testDb.GetDescription();
+    EXPECT_LE(BeVersion(3, 2), testDb.GetOriginalECXmlVersion("ECDbMap")) << testDb.GetDescription();
+
+    EXPECT_LE(SchemaVersion(4, 0, 1), testDb.GetSchemaVersion("ECDbMeta")) << testDb.GetDescription();
+    EXPECT_LE(BeVersion(3, 2), testDb.GetOriginalECXmlVersion("ECDbMeta")) << testDb.GetDescription();
+
+    EXPECT_LE(SchemaVersion(5, 0, 1), testDb.GetSchemaVersion("ECDbSystem")) << testDb.GetDescription();
+    EXPECT_LE(BeVersion(3, 2), testDb.GetOriginalECXmlVersion("ECDbSystem")) << testDb.GetDescription();
+
+    EXPECT_LE(SchemaVersion(1, 0, 0), testDb.GetSchemaVersion("ECDbSchemaPolicies")) << testDb.GetDescription();
+
+    //Standard schema versions
+    EXPECT_LE(SchemaVersion(1, 0, 3), testDb.GetSchemaVersion("CoreCustomAttributes")) << testDb.GetDescription();
+    EXPECT_LE(BeVersion(3, 1), testDb.GetOriginalECXmlVersion("CoreCustomAttributes")) << testDb.GetDescription();
+    }
+
+//---------------------------------------------------------------------------------------
+// @bsimethod
+//+---------------+---------------+---------------+---------------+---------------+------
+TEST_F(IModelCompatibilityTestFixture, BuiltinSchemaVersions)
+    {
+    for (TestFile const& testFile : DgnDbProfile::Get().GetAllVersionsOfTestFile(TESTIMODEL_EMPTY))
+        {
+        for (std::unique_ptr<TestIModel> testDbPtr : TestIModel::GetPermutationsFor(testFile))
+            {
+            TestIModel& testDb = *testDbPtr;
+            ASSERT_EQ(BE_SQLITE_OK, testDb.Open()) << testDb.GetDescription();
+            testDb.AssertProfileVersion();
+            testDb.AssertLoadSchemas();
+
+            switch (testDb.GetAge())
+               {
+                case ProfileState::Age::Older:
+                    {
+                    if (testDb.GetDgnDbProfileVersion() == ProfileVersion(2, 0, 0, 0))
+                        Assert_BuiltinSchemaVersions_2_0_0_0(testDb);
+                    else if (testDb.GetDgnDbProfileVersion() == ProfileVersion(2, 0, 0, 1) ||
+                            testDb.GetDgnDbProfileVersion() == ProfileVersion(2, 0, 0, 2) ||
+                            testDb.GetDgnDbProfileVersion() == ProfileVersion(2, 0, 0, 3))
+                        Assert_BuiltinSchemaVersions_2_0_0_1(testDb);
+                    else if (testDb.GetDgnDbProfileVersion() == ProfileVersion(2, 0, 0, 4))
+                        Assert_BuiltinSchemaVersions_2_0_0_4(testDb);
+                    else if (testDb.GetDgnDbProfileVersion() == ProfileVersion(2, 0, 0, 5))
+                        Assert_BuiltinSchemaVersions_2_0_0_5(testDb);
+                    else if (testDb.GetDgnDbProfileVersion() == ProfileVersion(2, 0, 0, 6))
+                        Assert_BuiltinSchemaVersions_2_0_0_6(testDb);
+                    else
+                        FAIL() << "*ERROR* case not handled | " << testDb.GetDescription();
+                    break;
+                    }
+                case ProfileState::Age::UpToDate:
+                    {
+                    if (testDb.GetDgnDbProfileVersion() == ProfileVersion(2, 0, 0, 7))
+                        Assert_BuiltinSchemaVersions_2_0_0_7(testDb);
+                    else 
+                        FAIL() << "*ERROR* case not handled | " << testDb.GetDescription();
+                    break;
+                    }
+
+                case ProfileState::Age::Newer:
+                    {
+                    Assert_BuiltinSchemaVersions_2_X_X_X(testDb);
+                    break;
+                    }
+                default:
+                    FAIL() << "Unhandled ProfileState::Age enum value | " << testDb.GetDescription();
+                    break;
+                }
+            }
+        }
+    }
+
+//---------------------------------------------------------------------------------------
+// @bsimethod
+//+---------------+---------------+---------------+---------------+---------------+------
+TEST_F(IModelCompatibilityTestFixture, ECSqlColumnInfoForAliases)
+    {
+    auto assertColInfo = [] (TestDb const& testDb, ECSqlColumnInfo const& colInfo, bool hasAlias)
+        {
+        ASSERT_TRUE(colInfo.GetProperty() != nullptr) << testDb.GetDescription();
+        Utf8StringCR selectClauseItem = colInfo.GetProperty()->GetDisplayLabel();
+
+        EXPECT_EQ(hasAlias, colInfo.IsGeneratedProperty()) << selectClauseItem << " | " << testDb.GetDescription();
+        EXPECT_EQ(!hasAlias, colInfo.IsSystemProperty()) << selectClauseItem << " | " << testDb.GetDescription();
+        EXPECT_EQ(PRIMITIVETYPE_Long, colInfo.GetDataType().GetPrimitiveType()) << selectClauseItem << " | " << testDb.GetDescription();
+
+        ASSERT_TRUE(colInfo.GetProperty()->GetIsPrimitive()) << selectClauseItem << " | " << testDb.GetDescription();
+        // Since ECDb 4.0.0.2 the Id system properties in the ECDbSystem schema have the extended type "Id"
+        // However, when using aliases, the generated prop gets that extended type regardless of the profile version.
+        // The test asserts that ruleset.
+        if (hasAlias || testDb.SupportsFeature(ECDbFeature::SystemPropertiesHaveIdExtendedType))
+			EXPECT_TRUE(colInfo.GetProperty()->GetAsPrimitiveProperty()->GetExtendedTypeName().EndsWith("Id")) << selectClauseItem << " | " << testDb.GetDescription();
+        else
+            EXPECT_FALSE(colInfo.GetProperty()->HasExtendedType()) << selectClauseItem << " | " << testDb.GetDescription();
+        };
+
+    for (TestFile const& testFile : DgnDbProfile::Get().GetAllVersionsOfTestFile(TESTIMODEL_EMPTY))
+        {
+        for (std::unique_ptr<TestIModel> testDbPtr : TestIModel::GetPermutationsFor(testFile))
+            {
+            TestIModel& testDb = *testDbPtr;
+            ASSERT_EQ(BE_SQLITE_OK, testDb.Open()) << testDb.GetDescription();
+            testDb.AssertProfileVersion();
+
+            ECSqlStatement stmt;
+            ASSERT_EQ(ECSqlStatus::Success, stmt.Prepare(testDb.GetDb(), "SELECT ECInstanceId, ECClassId, ECInstanceId id, ECClassId classId FROM ecdbf.FileInfo")) << testDb.GetDescription();
+            ASSERT_EQ(BE_SQLITE_DONE, stmt.Step()) << testDb.GetDescription();
+            assertColInfo(testDb, stmt.GetColumnInfo(0), false);
+            assertColInfo(testDb, stmt.GetColumnInfo(1), false);
+            assertColInfo(testDb, stmt.GetColumnInfo(2), true);
+            assertColInfo(testDb, stmt.GetColumnInfo(3), true);
+            stmt.Finalize();
+
+            ASSERT_EQ(ECSqlStatus::Success, stmt.Prepare(testDb.GetDb(), "SELECT ECInstanceId, ECClassId, SourceECInstanceId, SourceECClassId, TargetECInstanceId, TargetECClassId, ECInstanceId id, ECClassId classId, SourceECInstanceId sourceId, SourceECClassId sourceClassId, TargetECInstanceId targetId, TargetECClassId targetClassId FROM meta.ClassHasAllBaseClasses LIMIT 1")) << testDb.GetDescription();
+            ASSERT_EQ(BE_SQLITE_ROW, stmt.Step()) << testDb.GetDescription();
+            assertColInfo(testDb, stmt.GetColumnInfo(0), false);
+            assertColInfo(testDb, stmt.GetColumnInfo(1), false);
+            assertColInfo(testDb, stmt.GetColumnInfo(2), false);
+            assertColInfo(testDb, stmt.GetColumnInfo(3), false);
+            assertColInfo(testDb, stmt.GetColumnInfo(4), false);
+            assertColInfo(testDb, stmt.GetColumnInfo(5), false);
+            assertColInfo(testDb, stmt.GetColumnInfo(6), true);
+            assertColInfo(testDb, stmt.GetColumnInfo(7), true);
+            assertColInfo(testDb, stmt.GetColumnInfo(8), true);
+            assertColInfo(testDb, stmt.GetColumnInfo(9), true);
+            assertColInfo(testDb, stmt.GetColumnInfo(10), true);
+            assertColInfo(testDb, stmt.GetColumnInfo(11), true);
+            stmt.Finalize();
+
+            ASSERT_EQ(ECSqlStatus::Success, stmt.Prepare(testDb.GetDb(), "SELECT Schema.Id, Schema.RelECClassId, Schema.Id schemaId, Schema.RelECClassId schemaRelClassId FROM meta.ECClassDef LIMIT 1")) << testDb.GetDescription();
+            ASSERT_EQ(BE_SQLITE_ROW, stmt.Step()) << testDb.GetDescription();
+            assertColInfo(testDb, stmt.GetColumnInfo(0), false);
+            assertColInfo(testDb, stmt.GetColumnInfo(1), false);
+            assertColInfo(testDb, stmt.GetColumnInfo(2), true);
+            assertColInfo(testDb, stmt.GetColumnInfo(3), true);
+            }
+        }
+    }
+
+//---------------------------------------------------------------------------------------
+// @bsimethod
+//+---------------+---------------+---------------+---------------+---------------+------
+TEST_F(IModelCompatibilityTestFixture, EC31Enums)
+    {
+    for (TestFile const& testFile : DgnDbProfile::Get().GetAllVersionsOfTestFile(TESTIMODEL_EC31ENUMS))
+        {
+        ASSERT_TRUE(SetupDomainsInCurrentTestFile(testFile));
+        for (std::unique_ptr<TestIModel> testDbPtr : TestIModel::GetPermutationsFor(testFile))
+            {
+            TestIModel& testDb = *testDbPtr;
+            ASSERT_EQ(BE_SQLITE_OK, testDb.Open()) << testDb.GetDescription();
+            testDb.AssertProfileVersion();
+            testDb.AssertLoadSchemas();
+            if (!testDb.SupportsFeature(ECDbFeature::NamedEnumerators))
+                {
+                testDb.AssertEnum("CoreCustomAttributes", "DateTimeKind", nullptr, nullptr, PRIMITIVETYPE_String, true,
+                    {{"Unspecified", ECValue("Unspecified"), nullptr},
+                    {"Utc", ECValue("Utc"), nullptr},
+                    {"Local", ECValue("Local"), nullptr} });
+
+                testDb.AssertEnum("ECDbMeta", "ECClassModifier", nullptr, nullptr, PRIMITIVETYPE_Integer, true,
+                    {{"ECClassModifier0", ECValue(0), "None"},
+                    {"ECClassModifier1", ECValue(1), "Abstract"},
+                    {"ECClassModifier2", ECValue(2), "Sealed"}});
+
+                testDb.AssertEnum("TestSchema", "IntEnum_EnumeratorsWithoutDisplayLabel", "Int Enumeration with enumerators without display label", "Int Enumeration with enumerators without display label", PRIMITIVETYPE_Integer, true,
+                    {{"IntEnum_EnumeratorsWithoutDisplayLabel0", ECValue(0), nullptr},
+                    {"IntEnum_EnumeratorsWithoutDisplayLabel1", ECValue(1), nullptr},
+                    {"IntEnum_EnumeratorsWithoutDisplayLabel2", ECValue(2), nullptr}});
+
+                testDb.AssertEnum("TestSchema", "StringEnum_EnumeratorsWithDisplayLabel", "String Enumeration with enumerators with display label", nullptr, PRIMITIVETYPE_String, false,
+                    {{"On", ECValue("On"), "Turned On"},
+                    {"Off", ECValue("Off"), "Turned Off"}});
+                }
+            else
+                {
+                testDb.AssertEnum("CoreCustomAttributes", "DateTimeKind", nullptr, nullptr, PRIMITIVETYPE_String, true,
+                    {{"Unspecified", ECValue("Unspecified"), nullptr},
+                    {"Utc", ECValue("Utc"), nullptr},
+                    {"Local", ECValue("Local"), nullptr}});
+
+                testDb.AssertEnum("ECDbMeta", "ECClassModifier", nullptr, nullptr, PRIMITIVETYPE_Integer, true,
+                    {{"None", ECValue(0), "None"},
+                    {"Abstract", ECValue(1), "Abstract"},
+                    {"Sealed", ECValue(2), "Sealed"}});
+
+                testDb.AssertEnum("TestSchema", "IntEnum_EnumeratorsWithoutDisplayLabel", "Int Enumeration with enumerators without display label", "Int Enumeration with enumerators without display label", PRIMITIVETYPE_Integer, true,
+                    {{"IntEnum_EnumeratorsWithoutDisplayLabel0", ECValue(0), nullptr},
+                    {"IntEnum_EnumeratorsWithoutDisplayLabel1", ECValue(1), nullptr},
+                    {"IntEnum_EnumeratorsWithoutDisplayLabel2", ECValue(2), nullptr}});
+
+                testDb.AssertEnum("TestSchema", "StringEnum_EnumeratorsWithDisplayLabel", "String Enumeration with enumerators with display label", nullptr, PRIMITIVETYPE_String, false,
+                    {{"On", ECValue("On"), "Turned On"},
+                    {"Off", ECValue("Off"), "Turned Off"}});
+                }
+            }
+        }
+    }
+
+//---------------------------------------------------------------------------------------
+// @bsimethod
+//+---------------+---------------+---------------+---------------+---------------+------
+TEST_F(IModelCompatibilityTestFixture, UpgradingEC31EnumsToEC32AfterProfileUpgrade)
+    {
+    for (TestFile const& testFile : DgnDbProfile::Get().GetAllVersionsOfTestFile(TESTIMODEL_EC32ENUMS_PROFILEUPGRADED))
+        {
+        ASSERT_TRUE(SetupDomainsInCurrentTestFile(testFile));
+        for (std::unique_ptr<TestIModel> testDbPtr : TestIModel::GetPermutationsFor(testFile))
+            {
+            TestIModel& testDb = *testDbPtr;
+            ASSERT_EQ(BE_SQLITE_OK, testDb.Open()) << testDb.GetDescription();
+            testDb.AssertProfileVersion();
+            testDb.AssertLoadSchemas();
+
+            // older files for which the schema upgrade wasn't run must have the auto-generated enumerator names
+            if (testDb.GetOriginalECXmlVersion("TestSchema") <= BeVersion(3, 1))
+                {
+                testDb.AssertEnum("TestSchema", "IntEnum_EnumeratorsWithoutDisplayLabel", "Int Enumeration with enumerators without display label", "Int Enumeration with enumerators without display label", PRIMITIVETYPE_Integer, true,
+                    {{"IntEnum_EnumeratorsWithoutDisplayLabel0", ECValue(0), nullptr},
+                    {"IntEnum_EnumeratorsWithoutDisplayLabel1", ECValue(1), nullptr},
+                    {"IntEnum_EnumeratorsWithoutDisplayLabel2", ECValue(2), nullptr}});
+
+                testDb.AssertEnum("TestSchema", "StringEnum_EnumeratorsWithDisplayLabel", "String Enumeration with enumerators with display label", nullptr, PRIMITIVETYPE_String, false,
+                    {{"On", ECValue("On"), "Turned On"},
+                    {"Off", ECValue("Off"), "Turned Off"}});
+                }
+            else
+                {
+                testDb.AssertEnum("TestSchema", "IntEnum_EnumeratorsWithoutDisplayLabel", "Int Enumeration with enumerators without display label", "Int Enumeration with enumerators without display label", PRIMITIVETYPE_Integer, true,
+                    {{"Unknown", ECValue(0), nullptr},
+                    {"On", ECValue(1), nullptr},
+                    {"Off", ECValue(2), nullptr}});
+
+                testDb.AssertEnum("TestSchema", "StringEnum_EnumeratorsWithDisplayLabel", "String Enumeration with enumerators with display label", nullptr, PRIMITIVETYPE_String, false,
+                    {{"An", ECValue("On"), "Turned On"},
+                    {"Aus", ECValue("Off"), "Turned Off"}});
+                }
+
+            }
+        }
+    }
+
+//---------------------------------------------------------------------------------------
+// @bsimethod
+//+---------------+---------------+---------------+---------------+---------------+------
+TEST_F(IModelCompatibilityTestFixture, EC32Enums)
+    {
+    for (TestFile const& testFile : DgnDbProfile::Get().GetAllVersionsOfTestFile(TESTIMODEL_EC32ENUMS))
+        {
+        ASSERT_TRUE(SetupDomainsInCurrentTestFile(testFile));
+        for (std::unique_ptr<TestIModel> testDbPtr : TestIModel::GetPermutationsFor(testFile))
+            {
+            TestIModel& testDb = *testDbPtr;
+            ASSERT_EQ(BE_SQLITE_OK, testDb.Open()) << testDb.GetDescription();
+            testDb.AssertProfileVersion();
+            testDb.AssertLoadSchemas();
+
+            if (testDb.VersionSupportsFeature(testDb.GetECDbInitialVersion(), ECDbFeature::NamedEnumerators))
+                {
+                EXPECT_EQ(BeVersion(3, 2), testDb.GetOriginalECXmlVersion("TestSchema")) << testDb.GetDescription();
+
+                testDb.AssertEnum("CoreCustomAttributes", "DateTimeKind", nullptr, nullptr, PRIMITIVETYPE_String, true,
+                    {{"Unspecified", ECValue("Unspecified"), nullptr},
+                    {"Utc", ECValue("Utc"), nullptr},
+                    {"Local", ECValue("Local"), nullptr}});
+
+                testDb.AssertEnum("ECDbMeta", "ECClassModifier", nullptr, nullptr, PRIMITIVETYPE_Integer, true,
+                    {{"None", ECValue(0), "None"},
+                    {"Abstract", ECValue(1), "Abstract"},
+                    {"Sealed", ECValue(2), "Sealed"}});
+
+                testDb.AssertEnum("TestSchema", "IntEnum_EnumeratorsWithoutDisplayLabel", "Int Enumeration with enumerators without display label", "Int Enumeration with enumerators without display label", PRIMITIVETYPE_Integer, true,
+                    {{"Unknown", ECValue(0), nullptr},
+                    {"On", ECValue(1), nullptr},
+                    {"Off", ECValue(2), nullptr}});
+
+                testDb.AssertEnum("TestSchema", "StringEnum_EnumeratorsWithDisplayLabel", "String Enumeration with enumerators with display label", nullptr, PRIMITIVETYPE_String, false,
+                    {{"On", ECValue("On"), "Turned On"},
+                    {"Off", ECValue("Off"), "Turned Off"}});
+
+                continue;
+                }
+
+            // original file is 4.0.0.1
+            EXPECT_EQ(BeVersion(), testDb.GetOriginalECXmlVersion("TestSchema")) << testDb.GetDescription();
+
+            if (!testDb.SupportsFeature(ECDbFeature::NamedEnumerators))
+                {
+                // file still is a 4.0.0.1 file -> wasn't upgraded
+                testDb.AssertEnum("CoreCustomAttributes", "DateTimeKind", nullptr, nullptr, PRIMITIVETYPE_String, true,
+                    {{"Unspecified", ECValue("Unspecified"), nullptr},
+                    {"Utc", ECValue("Utc"), nullptr},
+                    {"Local", ECValue("Local"), nullptr}});
+
+                testDb.AssertEnum("ECDbMeta", "ECClassModifier", nullptr, nullptr, PRIMITIVETYPE_Integer, true,
+                    {{"ECClassModifier0", ECValue(0), "None"},
+                    {"ECClassModifier1", ECValue(1), "Abstract"},
+                    {"ECClassModifier2", ECValue(2), "Sealed"}});
+
+                testDb.AssertEnum("TestSchema", "IntEnum_EnumeratorsWithoutDisplayLabel", "Int Enumeration with enumerators without display label", "Int Enumeration with enumerators without display label", PRIMITIVETYPE_Integer, true,
+                    {{"IntEnum_EnumeratorsWithoutDisplayLabel0", ECValue(0), nullptr},
+                    {"IntEnum_EnumeratorsWithoutDisplayLabel1", ECValue(1), nullptr},
+                    {"IntEnum_EnumeratorsWithoutDisplayLabel2", ECValue(2), nullptr}});
+
+                testDb.AssertEnum("TestSchema", "StringEnum_EnumeratorsWithDisplayLabel", "String Enumeration with enumerators with display label", nullptr, PRIMITIVETYPE_String, false,
+                    {{"On", ECValue("On"), "Turned On"},
+                    {"Off", ECValue("Off"), "Turned Off"}});
+
+                continue;
+                }
+
+            // file was upgraded to 4.0.0.5
+            EXPECT_FALSE(testDb.GetDb().GetECDbProfileVersion().IsEmpty()) << "Profile version is expected to be set in the ECDb handle during open";
+            EXPECT_TRUE(testDb.GetTestFile().IsUpgraded() || testDb.IsUpgraded() || testDb.GetDb().GetECDbProfileVersion().CompareTo(ECDb::CurrentECDbProfileVersion()) == 0) << testDb.GetDescription();
+            testDb.AssertEnum("CoreCustomAttributes", "DateTimeKind", nullptr, nullptr, PRIMITIVETYPE_String, true,
+                {{"Unspecified", ECValue("Unspecified"), nullptr},
+                {"Utc", ECValue("Utc"), nullptr},
+                {"Local", ECValue("Local"), nullptr}});
+
+            testDb.AssertEnum("ECDbMeta", "ECClassModifier", nullptr, nullptr, PRIMITIVETYPE_Integer, true,
+                {{"None", ECValue(0), "None"},
+                {"Abstract", ECValue(1), "Abstract"},
+                {"Sealed", ECValue(2), "Sealed"}});
+
+            testDb.AssertEnum("TestSchema", "IntEnum_EnumeratorsWithoutDisplayLabel", "Int Enumeration with enumerators without display label", "Int Enumeration with enumerators without display label", PRIMITIVETYPE_Integer, true,
+                {{"IntEnum_EnumeratorsWithoutDisplayLabel0", ECValue(0), nullptr},
+                {"IntEnum_EnumeratorsWithoutDisplayLabel1", ECValue(1), nullptr},
+                {"IntEnum_EnumeratorsWithoutDisplayLabel2", ECValue(2), nullptr}});
+
+            testDb.AssertEnum("TestSchema", "StringEnum_EnumeratorsWithDisplayLabel", "String Enumeration with enumerators with display label", nullptr, PRIMITIVETYPE_String, false,
+                {{"On", ECValue("On"), "Turned On"},
+                {"Off", ECValue("Off"), "Turned Off"}});
+            }
+        }
+    }
+
+//---------------------------------------------------------------------------------------
+// @bsimethod
+//+---------------+---------------+---------------+---------------+---------------+------
+TEST_F(IModelCompatibilityTestFixture, EC31KindOfQuantities)
+    {
+    for (TestFile const& testFile : DgnDbProfile::Get().GetAllVersionsOfTestFile(TESTIMODEL_EC31KOQS))
+        {
+        for (std::unique_ptr<TestIModel> testDbPtr : TestIModel::GetPermutationsFor(testFile))
+            {
+            TestIModel& testDb = *testDbPtr;
+            ASSERT_EQ(BE_SQLITE_OK, testDb.Open()) << testDb.GetDescription();
+            testDb.AssertProfileVersion();
+            testDb.AssertLoadSchemas();
+
+            testDb.AssertKindOfQuantity("TestSchema", "ANGLE", "Angle", nullptr, "u:RAD", JsonValue(R"json(["f:DefaultRealU(2)[u:ARC_DEG]", "f:AngleDMS"])json"), 0.0001);
+            testDb.AssertKindOfQuantity("TestSchema", "POWER", "Power", nullptr, "u:W", JsonValue(R"json(["f:DefaultRealU(4)[u:W]", "f:DefaultRealU(4)[u:KW]", "f:DefaultRealU(4)[u:MEGAW]", "f:DefaultRealU(4)[u:BTU_PER_HR]", "f:DefaultRealU(4)[u:KILOBTU_PER_HR]", "f:DefaultRealU(4)[u:HP]"])json"), 0.001);
+            testDb.AssertKindOfQuantity("TestSchema", "LIQUID_VOLUME", "Liquid Volume", nullptr, "u:CUB_M", JsonValue(R"json(["f:DefaultRealU(4)[u:LITRE]", "f:DefaultRealU(4)[u:GALLON]"])json"), 0.0001);
+
+            if (TestDb::VersionSupportsFeature(testDb.GetECDbInitialVersion(), ECDbFeature::UnitsAndFormats))
+                {
+                testDb.AssertKindOfQuantity("TestSchema", "TestKoq_NoPresUnit", nullptr, nullptr, "u:W_PER_M_K", JsonValue(), 0.4);
+
+                // KOQs which are actually invalid in EC3.1 and could not be deserialized in pre EC3.2 code. In EC3.2 code this is tolerated
+                // but invalid pres formats are dropped.
+                // So these tests may only be run if the file was created with code that supports EC3.2 or later
+                testDb.AssertKindOfQuantity("TestSchema", "TestKoq_LUX_M", nullptr, nullptr, "u:LUX", JsonValue(), 1.1);
+                testDb.AssertKindOfQuantity("TestSchema", "TestKoq_M_LUX", nullptr, nullptr, "u:M", JsonValue(), 1.2);
+                testDb.AssertKindOfQuantity("TestSchema", "TestKoq_M_SQFTreal4u", nullptr, nullptr, "u:M", JsonValue(), 1.3);
+                testDb.AssertKindOfQuantity("TestSchema", "TestKoq_M_CM_LUX", nullptr, nullptr, "u:M", JsonValue(R"json(["f:DefaultReal[u:CM]"])json"), 1.4);
+                testDb.AssertKindOfQuantity("TestSchema", "TestKoq_LUX_CM_MM", nullptr, nullptr, "u:LUX", JsonValue(), 1.5);
+                testDb.AssertKindOfQuantity("TestSchema", "TestKoq_LUXreal4u_CM_MM", nullptr, nullptr, "u:LUX", JsonValue(R"json(["f:DefaultRealU(4)[u:LUX]"])json"), 1.6);
+                }
+            else
+                {
+                //The original KOQ was serialized to disk in bim02dev in a wrong way, where it did persist the format along with the unit,
+                //although it shouldn't have one. This will not be fixed, as EC32 will make this obsolete anyways.
+                testDb.AssertKindOfQuantity("TestSchema", "TestKoq_NoPresUnit", nullptr, nullptr, "u:W_PER_M_K", JsonValue(R"json(["f:DefaultReal[u:W_PER_M_K]"])json"), 0.4);
+                }
+
+            EXPECT_TRUE(testDb.GetDb().Schemas().GetSchema("Units", false) != nullptr) << testDb.GetDescription();
+            EXPECT_TRUE(testDb.GetDb().Schemas().GetSchema("Formats", false) != nullptr) << testDb.GetDescription();
+
+            testDb.AssertUnit("Units", "COULOMB", "C", nullptr, "A*S", nullptr, nullptr, nullptr, QualifiedName("Units", "SI"), QualifiedName("Units", "ELECTRIC_CHARGE"), false, QualifiedName());
+            //specifically test for thread pitch units which were added later to the unit schema.
+            testDb.AssertUnit("Units", "IN_PER_DEGREE", "in/degree", nullptr, "IN*ARC_DEG(-1)", nullptr, nullptr, nullptr, QualifiedName("Units", "USCUSTOM"), QualifiedName("Units", "THREAD_PITCH"), false, QualifiedName());
+            testDb.AssertUnit("Units", "M_PER_REVOLUTION", "m/r", nullptr, "M*REVOLUTION(-1)", nullptr, nullptr, nullptr, QualifiedName("Units", "INTERNATIONAL"), QualifiedName("Units", "THREAD_PITCH"), false, QualifiedName());
+
+            testDb.AssertUnitSystem("Units", "INTERNATIONAL", nullptr, nullptr);
+            testDb.AssertUnitSystem("Units", "SI", nullptr, nullptr);
+            testDb.AssertPhenomenon("Units", "LUMINOSITY", "Luminosity", nullptr, "LUMINOSITY");
+            testDb.AssertPhenomenon("Units", "THREAD_PITCH", "Thread Pitch", nullptr, "LENGTH*ANGLE(-1)");
+            testDb.AssertFormat("Formats", "AmerFI", "FeetInches", nullptr, JsonValue(R"json({"type": "Fractional", "formatTraits": ["keepSingleZero", "keepDecimalPoint", "showUnitLabel"], "precision": 8, "uomSeparator":""})json"),
+                                JsonValue(R"json({"includeZero":true, "spacer":"", "units": [{"name":"FT", "label":"'"}, {"name":"IN", "label":"\""}]})json"));
+
+            if (!testDb.SupportsFeature(ECDbFeature::UnitsAndFormats))
+                {
+                ECSqlStatement stmt;
+                EXPECT_EQ(ECSqlStatus::InvalidECSql, stmt.Prepare(testDb.GetDb(), "SELECT * FROM meta.UnitDef")) << testDb.GetDescription();
+                stmt.Finalize();
+                EXPECT_EQ(ECSqlStatus::InvalidECSql, stmt.Prepare(testDb.GetDb(), "SELECT * FROM meta.UnitSystemDef")) << testDb.GetDescription();
+                stmt.Finalize();
+                EXPECT_EQ(ECSqlStatus::InvalidECSql, stmt.Prepare(testDb.GetDb(), "SELECT * FROM meta.PhenomenonDef")) << testDb.GetDescription();
+                stmt.Finalize();
+                EXPECT_EQ(ECSqlStatus::InvalidECSql, stmt.Prepare(testDb.GetDb(), "SELECT * FROM meta.FormatDef")) << testDb.GetDescription();
+                stmt.Finalize();
+                EXPECT_EQ(ECSqlStatus::InvalidECSql, stmt.Prepare(testDb.GetDb(), "SELECT * FROM meta.FormatCompositeUnitDef")) << testDb.GetDescription();
+                stmt.Finalize();
+                }
+            }
+        }
+    }
+
+//---------------------------------------------------------------------------------------
+// @bsimethod
+//+---------------+---------------+---------------+---------------+---------------+------
+TEST_F(IModelCompatibilityTestFixture, EC31ThreadPitchKindOfQuantities)
+    {
+    for (TestFile const& testFile : DgnDbProfile::Get().GetAllVersionsOfTestFile(TESTIMODEL_EC31THREADPITCHKOQS))
+        {
+        ASSERT_TRUE(SetupDomainsInCurrentTestFile(testFile));
+        for (std::unique_ptr<TestIModel> testDbPtr : TestIModel::GetPermutationsFor(testFile))
+            {
+            TestIModel& testDb = *testDbPtr;
+            ASSERT_EQ(BE_SQLITE_OK, testDb.Open()) << testDb.GetDescription();
+            testDb.AssertProfileVersion();
+            testDb.AssertLoadSchemas();
+
+            testDb.AssertKindOfQuantity("TestSchema", "TestKoq_IN_DEGREE", nullptr, nullptr, "u:IN_PER_DEGREE", JsonValue(), 1.0);
+            testDb.AssertKindOfQuantity("TestSchema", "TestKoq_IN_DEGREE_DEFAULTREALU", nullptr, nullptr, "u:IN_PER_DEGREE", JsonValue(R"json(["f:DefaultRealU[u:IN_PER_DEGREE]"])json"), 1.1);
+            testDb.AssertKindOfQuantity("TestSchema", "TestKoq_M_REVOLUTION", nullptr, nullptr, "u:M_PER_REVOLUTION", JsonValue(), 1.2);
+            testDb.AssertKindOfQuantity("TestSchema", "TestKoq_M_REVOLUTION_DEFAULTREALU", nullptr, nullptr, "u:M_PER_REVOLUTION", JsonValue(R"json(["f:DefaultRealU[u:M_PER_REVOLUTION]"])json"), 1.3);
+
+            EXPECT_TRUE(testDb.GetDb().Schemas().GetSchema("Units", false) != nullptr) << testDb.GetDescription();
+            EXPECT_TRUE(testDb.GetDb().Schemas().GetSchema("Formats", false) != nullptr) << testDb.GetDescription();
+
+            testDb.AssertUnit("Units", "IN_PER_DEGREE", "in/degree", nullptr, "IN*ARC_DEG(-1)", nullptr, nullptr, nullptr, QualifiedName("Units", "USCUSTOM"), QualifiedName("Units", "THREAD_PITCH"), false, QualifiedName());
+            testDb.AssertUnit("Units", "M_PER_REVOLUTION", "m/r", nullptr, "M*REVOLUTION(-1)", nullptr, nullptr, nullptr, QualifiedName("Units", "INTERNATIONAL"), QualifiedName("Units", "THREAD_PITCH"), false, QualifiedName());
+            testDb.AssertUnitSystem("Units", "INTERNATIONAL", nullptr, nullptr);
+            testDb.AssertPhenomenon("Units", "THREAD_PITCH", "Thread Pitch", nullptr, "LENGTH*ANGLE(-1)");
+            }
+        }
+    }
+
+//---------------------------------------------------------------------------------------
+// @bsimethod
+//+---------------+---------------+---------------+---------------+---------------+------
+TEST_F(IModelCompatibilityTestFixture, SchemaManager_EC31KindOfQuantities)
+    {
+    Utf8CP koq1Name = "TestKoq_M_Mfi8";
+    Utf8CP koq2Name = "TestKoq_SQFTfi8_SQFTreal4u";
+
+    auto assertReferencedUnitsAndFormatsSchema = [] (TestIModel const& testDb, ECSchemaCR koqSchema)
+        {
+        auto it = koqSchema.GetReferencedSchemas().Find(SchemaKey("Units", 1, 0), ECN::SchemaMatchType::LatestReadCompatible);
+        ASSERT_FALSE(it == koqSchema.GetReferencedSchemas().end()) << testDb.GetDescription();
+        ASSERT_EQ(testDb.SupportsFeature(ECDbFeature::UnitsAndFormats), it->second->HasId()) << testDb.GetDescription();
+
+        it = koqSchema.GetReferencedSchemas().Find(SchemaKey("Formats", 1, 0), ECN::SchemaMatchType::LatestReadCompatible);
+        ASSERT_FALSE(it == koqSchema.GetReferencedSchemas().end()) << testDb.GetDescription();
+        ASSERT_EQ(testDb.SupportsFeature(ECDbFeature::UnitsAndFormats), it->second->HasId()) << testDb.GetDescription();
+        };
+
+    for (TestFile const& testFile : DgnDbProfile::Get().GetAllVersionsOfTestFile(TESTIMODEL_EC31KOQS))
+        {
+        for (std::unique_ptr<TestIModel> testDbPtr : TestIModel::GetPermutationsFor(testFile))
+            {
+            TestIModel& testDb = *testDbPtr;
+            ASSERT_EQ(BE_SQLITE_OK, testDb.Open()) << testDb.GetDescription();
+            testDb.AssertProfileVersion();
+            testDb.AssertLoadSchemas();
+            testDb.GetDb().ClearECDbCache();
+
+            //load KOQs with empty cache
+            KindOfQuantityCP koq1 = testDb.GetDb().Schemas().GetKindOfQuantity("TestSchema", koq1Name);
+            ASSERT_TRUE(koq1 != nullptr) << testDb.GetDescription();
+            testDb.AssertKindOfQuantity(*koq1, "TestSchema", koq1Name, nullptr, nullptr, "u:M", JsonValue(R"json(["f:AmerFI"])json"), 0.7);
+
+            KindOfQuantityCP koq2 = testDb.GetDb().Schemas().GetKindOfQuantity("TestSchema", koq2Name);
+            ASSERT_TRUE(koq2 != nullptr) << testDb.GetDescription();
+            testDb.AssertKindOfQuantity(*koq2, "TestSchema", koq2Name, nullptr, nullptr, "u:SQ_FT", JsonValue(R"json(["f:DefaultRealU(4)[u:SQ_FT]"])json"), 1.0);
+            testDb.GetDb().ClearECDbCache();
+
+            //load KOQs after schema stub was loaded (but without elements)
+            ASSERT_TRUE(testDb.GetDb().Schemas().GetSchema("TestSchema", false) != nullptr) << testDb.GetDescription();
+
+            koq1 = testDb.GetDb().Schemas().GetKindOfQuantity("TestSchema", koq1Name);
+            ASSERT_TRUE(koq1 != nullptr) << testDb.GetDescription();
+            testDb.AssertKindOfQuantity(*koq1, "TestSchema", koq1Name, nullptr, nullptr, "u:M", JsonValue(R"json(["f:AmerFI"])json"), 0.7);
+
+            koq2 = testDb.GetDb().Schemas().GetKindOfQuantity("TestSchema", koq2Name);
+            ASSERT_TRUE(koq2 != nullptr) << testDb.GetDescription();
+            testDb.AssertKindOfQuantity(*koq2, "TestSchema", koq2Name, nullptr, nullptr, "u:SQ_FT", JsonValue(R"json(["f:DefaultRealU(4)[u:SQ_FT]"])json"), 1.0);
+            testDb.GetDb().ClearECDbCache();
+
+            //load KOQs after schema was fully loaded
+            ASSERT_TRUE(testDb.GetDb().Schemas().GetSchema("TestSchema", true) != nullptr) << testDb.GetDescription();
+
+            koq1 = testDb.GetDb().Schemas().GetKindOfQuantity("TestSchema", koq1Name);
+            ASSERT_TRUE(koq1 != nullptr) << testDb.GetDescription();
+            testDb.AssertKindOfQuantity(*koq1, "TestSchema", koq1Name, nullptr, nullptr, "u:M", JsonValue(R"json(["f:AmerFI"])json"), 0.7);
+
+            koq2 = testDb.GetDb().Schemas().GetKindOfQuantity("TestSchema", koq2Name);
+            ASSERT_TRUE(koq2 != nullptr) << testDb.GetDescription();
+            testDb.AssertKindOfQuantity(*koq2, "TestSchema", koq2Name, nullptr, nullptr, "u:SQ_FT", JsonValue(R"json(["f:DefaultRealU(4)[u:SQ_FT]"])json"), 1.0);
+            testDb.GetDb().ClearECDbCache();
+
+            //load KOQs after all schema stubs were loaded (no elements)
+            testDb.GetDb().Schemas().GetSchemas(false);
+            koq1 = testDb.GetDb().Schemas().GetKindOfQuantity("TestSchema", koq1Name);
+            ASSERT_TRUE(koq1 != nullptr) << testDb.GetDescription();
+            testDb.AssertKindOfQuantity(*koq1, "TestSchema", koq1Name, nullptr, nullptr, "u:M", JsonValue(R"json(["f:AmerFI"])json"), 0.7);
+
+            koq2 = testDb.GetDb().Schemas().GetKindOfQuantity("TestSchema", koq2Name);
+            ASSERT_TRUE(koq2 != nullptr) << testDb.GetDescription();
+            testDb.AssertKindOfQuantity(*koq2, "TestSchema", koq2Name, nullptr, nullptr, "u:SQ_FT", JsonValue(R"json(["f:DefaultRealU(4)[u:SQ_FT]"])json"), 1.0);
+            testDb.GetDb().ClearECDbCache();
+
+            //load KOQs after all schema were fully loaded
+            testDb.GetDb().Schemas().GetSchemas(true);
+            koq1 = testDb.GetDb().Schemas().GetKindOfQuantity("TestSchema", koq1Name);
+            ASSERT_TRUE(koq1 != nullptr) << testDb.GetDescription();
+            testDb.AssertKindOfQuantity(*koq1, "TestSchema", koq1Name, nullptr, nullptr, "u:M", JsonValue(R"json(["f:AmerFI"])json"), 0.7);
+
+            koq2 = testDb.GetDb().Schemas().GetKindOfQuantity("TestSchema", koq2Name);
+            ASSERT_TRUE(koq2 != nullptr) << testDb.GetDescription();
+            testDb.AssertKindOfQuantity(*koq2, "TestSchema", koq2Name, nullptr, nullptr, "u:SQ_FT", JsonValue(R"json(["f:DefaultRealU(4)[u:SQ_FT]"])json"), 1.0);
+            testDb.GetDb().ClearECDbCache();
+
+            //Load schema elements after a KOQ was loaded (and the temporary schemas were deserialized)
+            //This must ignore the temporary schema references as they don't have a schema id
+            koq1 = testDb.GetDb().Schemas().GetKindOfQuantity("TestSchema", koq1Name);
+            ASSERT_TRUE(koq1 != nullptr) << testDb.GetDescription();
+            testDb.AssertKindOfQuantity(*koq1, "TestSchema", koq1Name, nullptr, nullptr, "u:M", JsonValue(R"json(["f:AmerFI"])json"), 0.7);
+            assertReferencedUnitsAndFormatsSchema(testDb, koq1->GetSchema());
+
+            koq2 = testDb.GetDb().Schemas().GetKindOfQuantity("TestSchema", koq2Name);
+            ASSERT_TRUE(koq2 != nullptr) << testDb.GetDescription();
+            testDb.AssertKindOfQuantity(*koq2, "TestSchema", koq2Name, nullptr, nullptr, "u:SQ_FT", JsonValue(R"json(["f:DefaultRealU(4)[u:SQ_FT]"])json"), 1.0);
+            assertReferencedUnitsAndFormatsSchema(testDb, koq2->GetSchema());
+            bvector<ECSchemaCP> schemas = testDb.GetDb().Schemas().GetSchemas(true);
+
+            EXPECT_TRUE(testDb.GetDb().Schemas().GetSchema("CoreCustomAttributes") != nullptr) << testDb.GetDescription();
+            EXPECT_TRUE(testDb.GetDb().Schemas().GetSchema("ECDbMap") != nullptr) << testDb.GetDescription();
+            EXPECT_TRUE(testDb.GetDb().Schemas().GetSchema("ECDbFileInfo") != nullptr) << testDb.GetDescription();
+            EXPECT_TRUE(testDb.GetDb().Schemas().GetSchema("ECDbMeta") != nullptr) << testDb.GetDescription();
+            EXPECT_TRUE(testDb.GetDb().Schemas().GetSchema("ECDbSystem") != nullptr) << testDb.GetDescription();
+            EXPECT_TRUE(testDb.GetDb().Schemas().GetSchema("ECDbSchemaPolicies") != nullptr) << testDb.GetDescription();
+            EXPECT_TRUE(testDb.GetDb().Schemas().GetSchema("Generic") != nullptr) << testDb.GetDescription();
+            EXPECT_TRUE(testDb.GetDb().Schemas().GetSchema("Units") != nullptr) << testDb.GetDescription();
+            EXPECT_TRUE(testDb.GetDb().Schemas().GetSchema("Formats") != nullptr) << testDb.GetDescription();
+            EXPECT_TRUE(testDb.GetDb().Schemas().GetSchema("TestSchema") != nullptr) << testDb.GetDescription();
+            EXPECT_TRUE(testDb.GetDb().Schemas().GetSchema("BisCore") != nullptr) << testDb.GetDescription();
+
+            // BisCustomAttributes schema is added to the test files containing BisCore schema having reference schema BisCustomAttributes (e.g BisCore.1.0.16)
+            if (testDb.GetSchemaVersion("BisCore") >= SchemaVersion(1, 0, 16))
+                EXPECT_TRUE(testDb.GetDb().Schemas().GetSchema("BisCustomAttributes") != nullptr) << testDb.GetDescription();
+
+            bool containsUnitsSchema = false, containsFormatsSchema = false;
+            for (ECSchemaCP schema : schemas)
+                {
+                if (schema->GetName().Equals("Units"))
+                    containsUnitsSchema = true;
+                if (schema->GetName().Equals("Formats"))
+                    containsFormatsSchema = true;
+                }
+            ASSERT_TRUE(containsUnitsSchema) << testDb.GetDescription();
+            ASSERT_TRUE(containsFormatsSchema) << testDb.GetDescription();
+
+            testDb.GetDb().ClearECDbCache();
+            }
+        }
+    }
+
+//---------------------------------------------------------------------------------------
+// @bsimethod
+//+---------------+---------------+---------------+---------------+---------------+------
+TEST_F(IModelCompatibilityTestFixture, EC32KindOfQuantities)
+    {
+    for (TestFile const& testFile : DgnDbProfile::Get().GetAllVersionsOfTestFile(TESTIMODEL_EC32KOQS))
+        {
+        ASSERT_TRUE(SetupDomainsInCurrentTestFile(testFile));
+        for (std::unique_ptr<TestIModel> testDbPtr : TestIModel::GetPermutationsFor(testFile))
+            {
+            TestIModel& testDb = *testDbPtr;
+            ASSERT_EQ(BE_SQLITE_OK, testDb.Open()) << testDb.GetDescription();
+            testDb.AssertProfileVersion();
+            testDb.AssertLoadSchemas();
+            ASSERT_TRUE(testDb.SupportsFeature(ECDbFeature::UnitsAndFormats)) << testDb.GetDescription();
+
+            testDb.AssertKindOfQuantity("TestSchema", "TestKoq_PresFormatWithMandatoryComposite", "My first test KOQ", nullptr, "u:CM", JsonValue(R"js(["f:DefaultRealU(4)[u:M]"])js"), 0.1);
+            testDb.AssertKindOfQuantity("TestSchema", "TestKoq_PresFormatWithOptionalComposite", nullptr, "My second test KOQ", "u:CM", JsonValue(R"js(["f:AmerFI[u:FT|feet][u:IN|inches]"])js"), 0.2);
+            testDb.AssertKindOfQuantity("TestSchema", "TestKoq_PresFormatWithoutComposite", nullptr, nullptr, "u:CM", JsonValue(R"js(["f:AmerFI"])js"), 0.3);
+            testDb.AssertKindOfQuantity("TestSchema", "TestKoq_NoPresFormat", nullptr, nullptr, "u:KG", JsonValue(), 0.4);
+            }
+        }
+    }
+
+//---------------------------------------------------------------------------------------
+// @bsimethod
+//+---------------+---------------+---------------+---------------+---------------+------
+TEST_F(IModelCompatibilityTestFixture, EC31Units)
+    {
+    for (TestFile const& testFile : DgnDbProfile::Get().GetAllVersionsOfTestFile(TESTIMODEL_EMPTY))
+        {
+        for (std::unique_ptr<TestIModel> testDbPtr : TestIModel::GetPermutationsFor(testFile))
+            {
+            TestIModel& testDb = *testDbPtr;
+            ASSERT_EQ(BE_SQLITE_OK, testDb.Open()) << testDb.GetDescription();
+            //this test only tests files which do not support EC32 units yet
+            if (testDb.SupportsFeature(ECDbFeature::UnitsAndFormats))
+                continue;
+
+            testDb.AssertProfileVersion();
+            testDb.AssertLoadSchemas();
+
+            testDb.GetDb().ClearECDbCache();
+
+            EXPECT_EQ(8, testDb.GetDb().Schemas().GetSchemas(false).size()) << testDb.GetDescription();
+
+            EXPECT_TRUE(testDb.GetDb().Schemas().GetSchema("Units") == nullptr) << testDb.GetDescription();
+            EXPECT_TRUE(testDb.GetDb().Schemas().GetSchema("u", false, SchemaLookupMode::ByAlias) == nullptr) << testDb.GetDescription();
+            EXPECT_TRUE(testDb.GetDb().Schemas().GetSchema("Formats") == nullptr) << testDb.GetDescription();
+            EXPECT_TRUE(testDb.GetDb().Schemas().GetSchema("f", false, SchemaLookupMode::ByAlias) == nullptr) << testDb.GetDescription();
+
+            EXPECT_TRUE(testDb.GetDb().Schemas().GetUnit("Units", "CM") == nullptr) << testDb.GetDescription();
+            EXPECT_TRUE(testDb.GetDb().Schemas().GetUnit("u", "CM", SchemaLookupMode::ByAlias) == nullptr) << testDb.GetDescription();
+            EXPECT_TRUE(testDb.GetDb().Schemas().GetUnitSystem("Units", "SI") == nullptr) << testDb.GetDescription();
+            EXPECT_TRUE(testDb.GetDb().Schemas().GetUnitSystem("u", "SI", SchemaLookupMode::ByAlias) == nullptr) << testDb.GetDescription();
+            EXPECT_TRUE(testDb.GetDb().Schemas().GetPhenomenon("Units", "AREA") == nullptr) << testDb.GetDescription();
+            EXPECT_TRUE(testDb.GetDb().Schemas().GetPhenomenon("u", "AREA", SchemaLookupMode::ByAlias) == nullptr) << testDb.GetDescription();
+            EXPECT_TRUE(testDb.GetDb().Schemas().GetFormat("Formats", "DefaultReal") == nullptr) << testDb.GetDescription();
+            EXPECT_TRUE(testDb.GetDb().Schemas().GetFormat("f", "DefaultReal", SchemaLookupMode::ByAlias) == nullptr) << testDb.GetDescription();
+
+            if (testDb.GetOpenParams().IsReadonly())
+                continue;
+
+            // now import a schema with a KOQ. This should trigger deserializing the units/formats schema from disk
+            ECSchemaReadContextPtr deserializationCtx = TestFileCreator::DeserializeSchema(testDb.GetDb(), SchemaItem(R"xml(<?xml version="1.0" encoding="utf-8" ?>
+                    <ECSchema schemaName="TestSchema" alias="ts" version="1.0.0" xmlns="http://www.bentley.com/schemas/Bentley.ECXML.3.1">
+                        <KindOfQuantity typeName="ANGLE" displayLabel="Angle" persistenceUnit="RAD(DefaultReal)" presentationUnits="ARC_DEG(real2u);ARC_DEG(dms)" relativeError="0.0001"/>
+                     </ECSchema>)xml"));
+            ASSERT_TRUE(deserializationCtx != nullptr) << testDb.GetDescription();
+            ASSERT_EQ(SchemaStatus::Success, testDb.GetDgnDb().ImportSchemas(deserializationCtx->GetCache().GetSchemas())) << testDb.GetDescription();
+
+            //3 more schemas: the imported test schema and the in-memory units/formats schemas
+            EXPECT_EQ(11, testDb.GetDb().Schemas().GetSchemas(false).size()) << testDb.GetDescription();
+
+            EXPECT_TRUE(testDb.GetDb().Schemas().GetSchema("Units") != nullptr) << testDb.GetDescription();
+            EXPECT_TRUE(testDb.GetDb().Schemas().GetSchema("u", false, SchemaLookupMode::ByAlias) != nullptr) << testDb.GetDescription();
+            EXPECT_TRUE(testDb.GetDb().Schemas().GetSchema("Formats") != nullptr) << testDb.GetDescription();
+            EXPECT_TRUE(testDb.GetDb().Schemas().GetSchema("f", false, SchemaLookupMode::ByAlias) != nullptr) << testDb.GetDescription();
+
+            EXPECT_TRUE(testDb.GetDb().Schemas().GetUnit("Units", "CM") != nullptr) << testDb.GetDescription();
+            EXPECT_TRUE(testDb.GetDb().Schemas().GetUnit("u", "CM", SchemaLookupMode::ByAlias) != nullptr) << testDb.GetDescription();
+            EXPECT_TRUE(testDb.GetDb().Schemas().GetUnitSystem("Units", "SI") != nullptr) << testDb.GetDescription();
+            EXPECT_TRUE(testDb.GetDb().Schemas().GetUnitSystem("u", "SI", SchemaLookupMode::ByAlias) != nullptr) << testDb.GetDescription();
+            EXPECT_TRUE(testDb.GetDb().Schemas().GetPhenomenon("Units", "AREA") != nullptr) << testDb.GetDescription();
+            EXPECT_TRUE(testDb.GetDb().Schemas().GetPhenomenon("u", "AREA", SchemaLookupMode::ByAlias) != nullptr) << testDb.GetDescription();
+            EXPECT_TRUE(testDb.GetDb().Schemas().GetFormat("Formats", "DefaultReal") != nullptr) << testDb.GetDescription();
+            EXPECT_TRUE(testDb.GetDb().Schemas().GetFormat("f", "DefaultReal", SchemaLookupMode::ByAlias) != nullptr) << testDb.GetDescription();
+            }
+        }
+
+    for (TestFile const& testFile : DgnDbProfile::Get().GetAllVersionsOfTestFile(TESTIMODEL_EC31KOQS))
+        {
+        for (std::unique_ptr<TestIModel> testDbPtr : TestIModel::GetPermutationsFor(testFile))
+            {
+            TestIModel& testDb = *testDbPtr;
+            ASSERT_EQ(BE_SQLITE_OK, testDb.Open()) << testDb.GetDescription();
+            //this test only tests files which do not support EC32 units yet
+            if (testDb.SupportsFeature(ECDbFeature::UnitsAndFormats))
+                continue;
+
+            testDb.AssertProfileVersion();
+            testDb.AssertLoadSchemas();
+
+            testDb.GetDb().ClearECDbCache();
+
+            EXPECT_EQ(11, testDb.GetDb().Schemas().GetSchemas(false).size()) << testDb.GetDescription();
+
+            EXPECT_TRUE(testDb.GetDb().Schemas().GetSchema("Units") != nullptr) << testDb.GetDescription();
+            EXPECT_TRUE(testDb.GetDb().Schemas().GetSchema("u", false, SchemaLookupMode::ByAlias) != nullptr) << testDb.GetDescription();
+            EXPECT_TRUE(testDb.GetDb().Schemas().GetSchema("Formats") != nullptr) << testDb.GetDescription();
+            EXPECT_TRUE(testDb.GetDb().Schemas().GetSchema("f", false, SchemaLookupMode::ByAlias) != nullptr) << testDb.GetDescription();
+
+            EXPECT_TRUE(testDb.GetDb().Schemas().GetUnit("Units", "CM") != nullptr) << testDb.GetDescription();
+            EXPECT_TRUE(testDb.GetDb().Schemas().GetUnit("u", "CM", SchemaLookupMode::ByAlias) != nullptr) << testDb.GetDescription();
+            EXPECT_TRUE(testDb.GetDb().Schemas().GetUnitSystem("Units", "SI") != nullptr) << testDb.GetDescription();
+            EXPECT_TRUE(testDb.GetDb().Schemas().GetUnitSystem("u", "SI", SchemaLookupMode::ByAlias) != nullptr) << testDb.GetDescription();
+            EXPECT_TRUE(testDb.GetDb().Schemas().GetPhenomenon("Units", "AREA") != nullptr) << testDb.GetDescription();
+            EXPECT_TRUE(testDb.GetDb().Schemas().GetPhenomenon("u", "AREA", SchemaLookupMode::ByAlias) != nullptr) << testDb.GetDescription();
+            EXPECT_TRUE(testDb.GetDb().Schemas().GetFormat("Formats", "DefaultReal") != nullptr) << testDb.GetDescription();
+            EXPECT_TRUE(testDb.GetDb().Schemas().GetFormat("f", "DefaultReal", SchemaLookupMode::ByAlias) != nullptr) << testDb.GetDescription();
+
+            if (testDb.GetOpenParams().IsReadonly())
+                continue;
+
+            // now import another schema. This should work fine even though the previous code has triggered to deserialize the units and format schema into memory.
+            ECSchemaReadContextPtr deserializationCtx = TestFileCreator::DeserializeSchema(testDb.GetDb(), SchemaItem(R"xml(<?xml version="1.0" encoding="utf-8" ?>
+                    <ECSchema schemaName="NewSchema" alias="ns" version="1.0.0" xmlns="http://www.bentley.com/schemas/Bentley.ECXML.3.1">
+                        <KindOfQuantity typeName="ANGLE" displayLabel="Angle" persistenceUnit="RAD(DefaultReal)" presentationUnits="ARC_DEG(real2u);ARC_DEG(dms)" relativeError="0.0001"/>
+                     </ECSchema>)xml"));
+            ASSERT_TRUE(deserializationCtx != nullptr) << testDb.GetDescription();
+            ASSERT_EQ(SchemaStatus::Success, testDb.GetDgnDb().ImportSchemas(deserializationCtx->GetCache().GetSchemas())) << testDb.GetDescription();
+
+            EXPECT_EQ(12, testDb.GetDb().Schemas().GetSchemas(false).size()) << testDb.GetDescription();
+
+            EXPECT_TRUE(testDb.GetDb().Schemas().GetSchema("Units") != nullptr) << testDb.GetDescription();
+            EXPECT_TRUE(testDb.GetDb().Schemas().GetSchema("u", false, SchemaLookupMode::ByAlias) != nullptr) << testDb.GetDescription();
+            EXPECT_TRUE(testDb.GetDb().Schemas().GetSchema("Formats") != nullptr) << testDb.GetDescription();
+            EXPECT_TRUE(testDb.GetDb().Schemas().GetSchema("f", false, SchemaLookupMode::ByAlias) != nullptr) << testDb.GetDescription();
+
+            EXPECT_TRUE(testDb.GetDb().Schemas().GetUnit("Units", "CM") != nullptr) << testDb.GetDescription();
+            EXPECT_TRUE(testDb.GetDb().Schemas().GetUnit("u", "CM", SchemaLookupMode::ByAlias) != nullptr) << testDb.GetDescription();
+            EXPECT_TRUE(testDb.GetDb().Schemas().GetUnitSystem("Units", "SI") != nullptr) << testDb.GetDescription();
+            EXPECT_TRUE(testDb.GetDb().Schemas().GetUnitSystem("u", "SI", SchemaLookupMode::ByAlias) != nullptr) << testDb.GetDescription();
+            EXPECT_TRUE(testDb.GetDb().Schemas().GetPhenomenon("Units", "AREA") != nullptr) << testDb.GetDescription();
+            EXPECT_TRUE(testDb.GetDb().Schemas().GetPhenomenon("u", "AREA", SchemaLookupMode::ByAlias) != nullptr) << testDb.GetDescription();
+            EXPECT_TRUE(testDb.GetDb().Schemas().GetFormat("Formats", "DefaultReal") != nullptr) << testDb.GetDescription();
+            EXPECT_TRUE(testDb.GetDb().Schemas().GetFormat("f", "DefaultReal", SchemaLookupMode::ByAlias) != nullptr) << testDb.GetDescription();
+            }
+        }
+    }
+
+//---------------------------------------------------------------------------------------
+// @bsimethod
+//+---------------+---------------+---------------+---------------+---------------+------
+TEST_F(IModelCompatibilityTestFixture, EC32Units)
+    {
+    for (TestFile const& testFile : DgnDbProfile::Get().GetAllVersionsOfTestFile(TESTIMODEL_EC32UNITS))
+        {
+        ASSERT_TRUE(SetupDomainsInCurrentTestFile(testFile));
+        for (std::unique_ptr<TestIModel> testDbPtr : TestIModel::GetPermutationsFor(testFile))
+            {
+            TestIModel& testDb = *testDbPtr;
+            ASSERT_EQ(BE_SQLITE_OK, testDb.Open()) << testDb.GetDescription();
+            testDb.AssertProfileVersion();
+            testDb.AssertLoadSchemas();
+            ASSERT_TRUE(testDb.SupportsFeature(ECDbFeature::UnitsAndFormats)) << testDb.GetDescription();
+
+            testDb.AssertKindOfQuantity("TestSchema", "KoqWithCustomFormat", nullptr, nullptr, "u:M", JsonValue(R"js(["MyFormat[u:M]"])js"), 0.1);
+            testDb.AssertKindOfQuantity("TestSchema", "KoqWithCustomUnit", nullptr, nullptr, "MySquareM", JsonValue(R"js(["f:DefaultRealU(4)[MySquareM]"])js"), 0.2);
+            testDb.AssertKindOfQuantity("TestSchema", "KoqWithCustomUnitAndFormat", nullptr, nullptr, "MySquareFt", JsonValue(R"js(["MyFormat[MySquareFt]"])js"), 0.3);
+
+            testDb.AssertUnitSystem("TestSchema", "MyMetric", "Metric", "Metric Units of measure");
+            testDb.AssertUnitSystem("TestSchema", "MyImperial", "Imperial", "Units of measure from the British Empire");
+            testDb.AssertUnitSystem("Units", "SI", nullptr, nullptr);
+            testDb.AssertUnitSystem("Units", "CONSTANT", nullptr, nullptr);
+
+            testDb.AssertPhenomenon("TestSchema", "MyArea", "Area", nullptr, "LENGTH*LENGTH");
+            testDb.AssertPhenomenon("Units", "AREA", "Area", nullptr, "LENGTH(2)");
+            testDb.AssertPhenomenon("Units", "TORQUE", "Torque", nullptr, "FORCE*LENGTH*ANGLE(-1)");
+            testDb.AssertPhenomenon("Units", "LUMINOSITY", "Luminosity", nullptr, "LUMINOSITY");
+
+            testDb.AssertUnit("TestSchema", "MySquareM", "Square Meter", nullptr, "M*M", 1.0, nullptr, nullptr, QualifiedName("TestSchema", "MyMetric"), QualifiedName("TestSchema", "MyArea"), false, QualifiedName());
+            testDb.AssertUnit("TestSchema", "MySquareFt", "Square Feet", nullptr, "Ft*Ft", 10.0, nullptr, 0.4, QualifiedName("TestSchema", "MyImperial"), QualifiedName("TestSchema", "MyArea"), false, QualifiedName());
+            testDb.AssertUnit("Units", "COULOMB", "C", nullptr, "A*S", nullptr, nullptr, nullptr, QualifiedName("Units", "SI"), QualifiedName("Units", "ELECTRIC_CHARGE"), false, QualifiedName());
+            testDb.AssertUnit("Units", "PI", "Pi", nullptr, "ONE", 3.1415926535897932384626433832795, nullptr, nullptr, QualifiedName(), QualifiedName("Units", "LENGTH_RATIO"), true, QualifiedName());
+            testDb.AssertUnit("Units", "QUARTER_PI", "Pi/4", nullptr, "PI", 1.0, 4.0, nullptr, QualifiedName(), QualifiedName("Units", "LENGTH_RATIO"), true, QualifiedName());
+            testDb.AssertUnit("Units", "MILLI", "milli", nullptr, "ONE", .001, nullptr, nullptr, QualifiedName(), QualifiedName("Units", "NUMBER"), true, QualifiedName());
+            testDb.AssertUnit("Units", "HORIZONTAL_PER_VERTICAL", nullptr, nullptr, nullptr, nullptr, nullptr, nullptr, QualifiedName("Units", "INTERNATIONAL"), QualifiedName("Units", "SLOPE"), false, QualifiedName("Units", "VERTICAL_PER_HORIZONTAL"));
+
+            testDb.AssertFormat("TestSchema", "MyFormat", "My Format", nullptr, JsonValue(R"json({"roundFactor":0.3, "type": "Fractional", "showSignOption": "OnlyNegative", "formatTraits": ["trailZeroes", "keepSingleZero"], "precision": 4, "decimalSeparator": ".", "thousandSeparator": ",", "uomSeparator": " "})json"), JsonValue());
+            testDb.AssertFormat("TestSchema", "MyFormatWithComposite", "My Format with composite", nullptr, JsonValue(R"json({"type": "Decimal", "formatTraits": ["keepSingleZero", "keepDecimalPoint", "showUnitLabel"], "precision": 2})json"),
+                                JsonValue(R"json({"includeZero":true, "spacer":"-", "units": [{"name":"HR", "label":"hour"}, {"name":"MIN", "label":"min"}]})json"));
+            testDb.AssertFormat("Formats", "DefaultReal", "real", nullptr, JsonValue(R"json({"type": "Decimal", "formatTraits": ["keepSingleZero", "keepDecimalPoint"], "precision": 6})json"), JsonValue());
+            testDb.AssertFormat("Formats", "AmerFI", "FeetInches", nullptr, JsonValue(R"json({"type": "Fractional", "formatTraits": ["keepSingleZero", "keepDecimalPoint", "showUnitLabel"], "precision": 8, "uomSeparator":""})json"),
+                                JsonValue(R"json({"includeZero":true, "spacer":"", "units": [{"name":"FT", "label":"'"}, {"name":"IN", "label":"\""}]})json"));
+            }
+        }
+    }
+
+//---------------------------------------------------------------------------------------
+// @bsimethod
+//+---------------+---------------+---------------+---------------+---------------+------
+TEST_F(IModelCompatibilityTestFixture, EC31SchemaImport)
+    {
+    for (TestFile const& testFile : DgnDbProfile::Get().GetAllVersionsOfTestFile(TESTIMODEL_EMPTY))
+        {
+        for (std::unique_ptr<TestIModel> testDbPtr : TestIModel::GetPermutationsFor(testFile))
+            {
+            TestIModel& testDb = *testDbPtr;
+            if (testDb.GetOpenParams().IsReadonly())
+                continue;
+
+            ASSERT_EQ(BE_SQLITE_OK, testDb.Open()) << testDb.GetDescription();
+            testDb.AssertProfileVersion();
+            testDb.AssertLoadSchemas();
+
+            ECSchemaReadContextPtr deserializationCtx = TestFileCreator::DeserializeSchema(testDb.GetDb(), SchemaItem(R"xml(<?xml version="1.0" encoding="utf-8" ?>
+                    <ECSchema schemaName="TestSchema" alias="ts" version="1.0.0" xmlns="http://www.bentley.com/schemas/Bentley.ECXML.3.1">
+                        <ECSchemaReference name="BisCore" version="01.00.00" alias="bis"/>
+
+                        <ECEntityClass typeName="MyDomainClass">
+                                <BaseClass>bis:PhysicalElement</BaseClass>
+                                <ECProperty propertyName="Size" typeName="double" kindOfQuantity="AREA" />
+                                <ECProperty propertyName="Status" typeName="StatusEnum" />
+                            </ECEntityClass>
+                        <KindOfQuantity typeName="ANGLE" displayLabel="Angle" persistenceUnit="RAD(DefaultReal)" presentationUnits="ARC_DEG(real2u);ARC_DEG(dms)" relativeError="0.0001"/>
+                        <KindOfQuantity typeName="AREA" displayLabel="Area" persistenceUnit="SQ.M(DefaultReal)" presentationUnits="SQ.M(real4u);SQ.FT(real4u)" relativeError="0.0001"/>
+                        <KindOfQuantity typeName="TEMPERATURE" displayLabel="Temperature" persistenceUnit="K(DefaultReal)" presentationUnits="CELSIUS(real4u);FAHRENHEIT(real4u);K(real4u)" relativeError="0.01"/>
+                        <ECEnumeration typeName="StatusEnum" displayLabel="Int Enumeration with enumerators without display label" description="Int Enumeration with enumerators without display label" backingTypeName="int" isStrict="true">
+                            <ECEnumerator value="0"/>
+                            <ECEnumerator value="1"/>
+                            <ECEnumerator value="2"/>
+                        </ECEnumeration>
+                     </ECSchema>)xml"));
+
+            ASSERT_TRUE(deserializationCtx != nullptr) << testDb.GetDescription();
+            const SchemaStatus schemaImportStat = testDb.GetDgnDb().ImportSchemas(deserializationCtx->GetCache().GetSchemas());
+
+            if (ProfileState::Age::Newer == testDb.GetECDbAge() && !testDb.DoesECDbVersionAllowSchemaImport())
+                {
+                EXPECT_EQ(SchemaStatus::SchemaImportFailed, schemaImportStat) << testDb.GetDescription();
+                continue;
+                }
+
+            EXPECT_EQ(SchemaStatus::Success, schemaImportStat) << testDb.GetDescription();
+
+            if (testDb.SupportsFeature(ECDbFeature::PersistedECVersions))
+                EXPECT_EQ(BeVersion(3, 1), testDb.GetOriginalECXmlVersion("TestSchema")) << testDb.GetDescription();
+            else
+                EXPECT_EQ(BeVersion(), testDb.GetOriginalECXmlVersion("TestSchema")) << testDb.GetDescription();
+
+            if (testDb.SupportsFeature(ECDbFeature::UnitsAndFormats))
+                {
+                EXPECT_EQ(JsonValue("[{\"cnt\": 2}]"), testDb.ExecuteECSqlSelect("SELECT count(*) cnt FROM meta.ECSchemaDef WHERE Name IN ('Units','Formats')")) << "When importing into 4.0.0.2 or newer file, units and formats schema must be persisted. | " << testDb.GetDescription();
+                EXPECT_EQ(JsonValue("[{\"cnt\": 3}]"), testDb.ExecuteECSqlSelect("SELECT count(*) cnt FROM meta.ECSchemaDef s JOIN meta.SchemaHasSchemaReferences ref ON s.ECInstanceId=ref.SourceECInstanceId WHERE s.Name='TestSchema'")) << "When importing into 4.0.0.2 or newer file, units and formats schema must be persisted. | " << testDb.GetDescription();
+                }
+            else
+                {
+                EXPECT_EQ(JsonValue("[{\"cnt\": 0}]"), testDb.ExecuteECSqlSelect("SELECT count(*) cnt FROM meta.ECSchemaDef WHERE Name IN ('Units','Formats')")) << "When importing into 4.0.0.1 file, units and formats schema must not be persisted. | " << testDb.GetDescription();
+                EXPECT_EQ(JsonValue("[{\"cnt\": 1}]"), testDb.ExecuteECSqlSelect("SELECT count(*) cnt FROM meta.ECSchemaDef s JOIN meta.SchemaHasSchemaReferences ref ON s.ECInstanceId=ref.SourceECInstanceId WHERE s.Name='TestSchema'")) << "When importing into 4.0.0.1 file, units and formats schema must not be persisted. | " << testDb.GetDescription();
+                }
+
+            EXPECT_EQ(JsonValue("[]"), testDb.ExecuteECSqlSelect("SELECT ECInstanceId, Size, Status FROM ts.MyDomainClass")) << testDb.GetDescription();
+
+            ECClassCP cl = testDb.GetDb().Schemas().GetClass("TestSchema", "MyDomainClass");
+            ASSERT_TRUE(cl != nullptr && cl->IsEntityClass()) << testDb.GetDescription();
+
+            ECPropertyCP sizeProp = cl->GetPropertyP("Size");
+            ASSERT_TRUE(sizeProp != nullptr && sizeProp->GetIsPrimitive()) << testDb.GetDescription();
+            KindOfQuantityCP koq = sizeProp->GetAsPrimitiveProperty()->GetKindOfQuantity();
+            ASSERT_TRUE(koq != nullptr) << testDb.GetDescription();
+            testDb.AssertKindOfQuantity(*koq, "TestSchema", "AREA", "Area", nullptr, "u:SQ_M", JsonValue(R"json(["f:DefaultRealU(4)[u:SQ_M]", "f:DefaultRealU(4)[u:SQ_FT]"])json"), 0.0001);
+
+            ECPropertyCP statusProp = cl->GetPropertyP("Status");
+            ASSERT_TRUE(statusProp != nullptr && statusProp->GetIsPrimitive()) << testDb.GetDescription();
+            ECEnumerationCP ecenum = statusProp->GetAsPrimitiveProperty()->GetEnumeration();
+            ASSERT_TRUE(ecenum != nullptr) << testDb.GetDescription();
+            testDb.AssertEnum(*ecenum, "TestSchema", "StatusEnum", "Int Enumeration with enumerators without display label", "Int Enumeration with enumerators without display label", PRIMITIVETYPE_Integer, true,
+                {{"StatusEnum0", ECValue(0), nullptr},
+                {"StatusEnum1", ECValue(1), nullptr},
+                {"StatusEnum2", ECValue(2), nullptr}});
+
+            testDb.AssertKindOfQuantity("TestSchema", "ANGLE", "Angle", nullptr, "u:RAD", JsonValue(R"json(["f:DefaultRealU(2)[u:ARC_DEG]", "f:AngleDMS"])json"), 0.0001);
+            testDb.AssertKindOfQuantity("TestSchema", "AREA", "Area", nullptr, "u:SQ_M", JsonValue(R"json(["f:DefaultRealU(4)[u:SQ_M]", "f:DefaultRealU(4)[u:SQ_FT]"])json"), 0.0001);
+            testDb.AssertKindOfQuantity("TestSchema", "TEMPERATURE", "Temperature", nullptr, "u:K", JsonValue(R"json(["f:DefaultRealU(4)[u:CELSIUS]","f:DefaultRealU(4)[u:FAHRENHEIT]","f:DefaultRealU(4)[u:K]"])json"), 0.01);
+
+            testDb.AssertEnum("TestSchema", "StatusEnum", "Int Enumeration with enumerators without display label", "Int Enumeration with enumerators without display label", PRIMITIVETYPE_Integer, true,
+                {{"StatusEnum0", ECValue(0), nullptr},
+                {"StatusEnum1", ECValue(1), nullptr},
+                {"StatusEnum2", ECValue(2), nullptr}});
+            }
+        }
+    }
+
+//---------------------------------------------------------------------------------------
+// @bsimethod
+//+---------------+---------------+---------------+---------------+---------------+------
+TEST_F(IModelCompatibilityTestFixture, EC32SchemaImport_Enums)
+    {
+    for (TestFile const& testFile : DgnDbProfile::Get().GetAllVersionsOfTestFile(TESTIMODEL_EMPTY))
+        {
+        for (std::unique_ptr<TestIModel> testDbPtr : TestIModel::GetPermutationsFor(testFile))
+            {
+            TestIModel& testDb = *testDbPtr;
+            if (testDb.GetOpenParams().IsReadonly())
+                continue;
+
+            ASSERT_EQ(BE_SQLITE_OK, testDb.Open()) << testDb.GetDescription();
+            testDb.AssertProfileVersion();
+            testDb.AssertLoadSchemas();
+
+            ECSchemaReadContextPtr deserializationCtx = TestFileCreator::DeserializeSchema(testDb.GetDb(), SchemaItem(R"xml(<?xml version="1.0" encoding="utf-8" ?>
+                    <ECSchema schemaName="TestSchema" alias="ts" version="1.0.0" xmlns="http://www.bentley.com/schemas/Bentley.ECXML.3.2">
+                        <ECSchemaReference name="BisCore" version="01.00.00" alias="bis"/>
+
+                        <ECEntityClass typeName="MyDomainClass">
+                                <BaseClass>bis:PhysicalElement</BaseClass>
+                                <ECProperty propertyName="Status" typeName="StatusEnum" />
+                        </ECEntityClass>
+                        <ECEnumeration typeName="StatusEnum" displayLabel="Int Enumeration with enumerators without display label" description="Int Enumeration with enumerators without display label" backingTypeName="int" isStrict="true">
+                            <ECEnumerator name="On" value="0"/>
+                            <ECEnumerator name="Off" value="1"/>
+                            <ECEnumerator name="Unknown" value="2"/>
+                        </ECEnumeration>
+                     </ECSchema>)xml"));
+
+            ASSERT_TRUE(deserializationCtx != nullptr) << testDb.GetDescription();
+            const SchemaStatus schemaImportStat = testDb.GetDgnDb().ImportSchemas(deserializationCtx->GetCache().GetSchemas());
+
+            if ((ProfileState::Age::Newer == testDb.GetECDbAge() && !testDb.DoesECDbVersionAllowSchemaImport()) || !testDb.SupportsFeature(ECDbFeature::NamedEnumerators))
+                {
+                EXPECT_EQ(SchemaStatus::SchemaImportFailed, schemaImportStat) << testDb.GetDescription();
+                continue;
+                }
+
+            EXPECT_EQ(JsonValue("[]"), testDb.ExecuteECSqlSelect("SELECT ECInstanceId, Status FROM ts.MyDomainClass")) << testDb.GetDescription();
+
+            ECClassCP myDomainClass = testDb.GetDb().Schemas().GetClass("TestSchema", "MyDomainClass");
+            ASSERT_TRUE(myDomainClass != nullptr && myDomainClass->IsEntityClass()) << testDb.GetDescription();
+
+            ECPropertyCP statusProp = myDomainClass->GetPropertyP("Status");
+            ASSERT_TRUE(statusProp != nullptr && statusProp->GetIsPrimitive()) << testDb.GetDescription();
+            ECEnumerationCP ecenum = statusProp->GetAsPrimitiveProperty()->GetEnumeration();
+            ASSERT_TRUE(ecenum != nullptr) << testDb.GetDescription();
+            testDb.AssertEnum(*ecenum, "TestSchema", "StatusEnum", "Int Enumeration with enumerators without display label", "Int Enumeration with enumerators without display label", PRIMITIVETYPE_Integer, true,
+                {{"On", ECValue(0), nullptr},
+                {"Off", ECValue(1), nullptr},
+                {"Unknown", ECValue(2), nullptr}});
+
+            testDb.AssertEnum("TestSchema", "StatusEnum", "Int Enumeration with enumerators without display label", "Int Enumeration with enumerators without display label", PRIMITIVETYPE_Integer, true,
+                {{"On", ECValue(0), nullptr},
+                {"Off", ECValue(1), nullptr},
+                {"Unknown", ECValue(2), nullptr}});
+            }
+        }
+    }
+
+//---------------------------------------------------------------------------------------
+// @bsimethod
+//+---------------+---------------+---------------+---------------+---------------+------
+TEST_F(IModelCompatibilityTestFixture, EC32SchemaImport_Koqs)
+    {
+    for (TestFile const& testFile : DgnDbProfile::Get().GetAllVersionsOfTestFile(TESTIMODEL_EMPTY))
+        {
+        for (std::unique_ptr<TestIModel> testDbPtr : TestIModel::GetPermutationsFor(testFile))
+            {
+            TestIModel& testDb = *testDbPtr;
+            if (testDb.GetOpenParams().IsReadonly())
+                continue;
+
+            ASSERT_EQ(BE_SQLITE_OK, testDb.Open()) << testDb.GetDescription();
+            testDb.AssertProfileVersion();
+            testDb.AssertLoadSchemas();
+
+            ECSchemaReadContextPtr deserializationCtx = TestFileCreator::DeserializeSchema(testDb.GetDb(), SchemaItem(R"xml(<?xml version="1.0" encoding="utf-8" ?>
+                    <ECSchema schemaName="TestSchema" alias="ts" version="1.0.0" xmlns="http://www.bentley.com/schemas/Bentley.ECXML.3.2">
+                        <ECSchemaReference name="BisCore" version="01.00.00" alias="bis"/>
+                        <ECSchemaReference name="Units" version="01.00.00" alias="u" />
+                        <ECSchemaReference name="Formats" version="01.00.00" alias="f" />
+
+                        <ECEntityClass typeName="MyDomainClass">
+                            <BaseClass>bis:PhysicalElement</BaseClass>
+                            <ECProperty propertyName="Size" typeName="double" kindOfQuantity="AREA" />
+                        </ECEntityClass>
+                        <KindOfQuantity typeName="ANGLE" displayLabel="Angle" persistenceUnit="u:RAD" presentationUnits="f:DefaultRealU(2)[u:ARC_DEG]" relativeError="0.0001"/>
+                        <KindOfQuantity typeName="AREA" displayLabel="Area" persistenceUnit="u:SQ_M" presentationUnits="f:DefaultRealU(4)[u:SQ_M];f:DefaultRealU(4)[u:SQ_FT]" relativeError="0.0001"/>
+                        <KindOfQuantity typeName="TEMPERATURE" displayLabel="Temperature" persistenceUnit="u:K" presentationUnits="f:DefaultRealU(4)[u:CELSIUS];f:DefaultRealU(4)[u:FAHRENHEIT];f:DefaultRealU(4)[u:K]" relativeError="0.01"/>
+                     </ECSchema>)xml"));
+
+            ASSERT_TRUE(deserializationCtx != nullptr) << testDb.GetDescription();
+            const SchemaStatus schemaImportStat = testDb.GetDgnDb().ImportSchemas(deserializationCtx->GetCache().GetSchemas());
+
+            if ((ProfileState::Age::Newer == testDb.GetECDbAge() && !testDb.DoesECDbVersionAllowSchemaImport()) || !testDb.SupportsFeature(ECDbFeature::UnitsAndFormats))
+                {
+                EXPECT_EQ(SchemaStatus::SchemaImportFailed, schemaImportStat) << testDb.GetDescription();
+                continue;
+                }
+
+            EXPECT_EQ(SchemaStatus::Success, schemaImportStat) << testDb.GetDescription();
+
+            EXPECT_EQ(JsonValue("[]"), testDb.ExecuteECSqlSelect("SELECT ECInstanceId, Size FROM ts.MyDomainClass")) << testDb.GetDescription();
+
+            ECClassCP cl = testDb.GetDb().Schemas().GetClass("TestSchema", "MyDomainClass");
+            ASSERT_TRUE(cl != nullptr && cl->IsEntityClass()) << testDb.GetDescription();
+
+            ECPropertyCP sizeProp = cl->GetPropertyP("Size");
+            ASSERT_TRUE(sizeProp != nullptr && sizeProp->GetIsPrimitive()) << testDb.GetDescription();
+            KindOfQuantityCP koq = sizeProp->GetAsPrimitiveProperty()->GetKindOfQuantity();
+            ASSERT_TRUE(koq != nullptr) << testDb.GetDescription();
+            testDb.AssertKindOfQuantity(*koq, "TestSchema", "AREA", "Area", nullptr, "u:SQ_M", JsonValue(R"json(["f:DefaultRealU(4)[u:SQ_M]", "f:DefaultRealU(4)[u:SQ_FT]"])json"), 0.0001);
+
+            testDb.AssertKindOfQuantity("TestSchema", "ANGLE", "Angle", nullptr, "u:RAD", JsonValue(R"json(["f:DefaultRealU(2)[u:ARC_DEG]"])json"), 0.0001);
+            testDb.AssertKindOfQuantity("TestSchema", "AREA", "Area", nullptr, "u:SQ_M", JsonValue(R"json(["f:DefaultRealU(4)[u:SQ_M]", "f:DefaultRealU(4)[u:SQ_FT]"])json"), 0.0001);
+            testDb.AssertKindOfQuantity("TestSchema", "TEMPERATURE", "Temperature", nullptr, "u:K", JsonValue(R"json(["f:DefaultRealU(4)[u:CELSIUS]","f:DefaultRealU(4)[u:FAHRENHEIT]","f:DefaultRealU(4)[u:K]"])json"), 0.01);
+            }
+        }
+    }
+
+//---------------------------------------------------------------------------------------
+// @bsimethod
+//+---------------+---------------+---------------+---------------+---------------+------
+TEST_F(IModelCompatibilityTestFixture, EC31SchemaImport_Formats_API)
+    {
+    for (TestFile const& testFile : DgnDbProfile::Get().GetAllVersionsOfTestFile(TESTIMODEL_EMPTY))
+        {
+        for (std::unique_ptr<TestIModel> testDbPtr : TestIModel::GetPermutationsFor(testFile))
+            {
+            TestIModel& testDb = *testDbPtr;
+            if (testDb.GetOpenParams().IsReadonly())
+                continue;
+
+            ASSERT_EQ(BE_SQLITE_OK, testDb.Open()) << testDb.GetDescription();
+            testDb.AssertProfileVersion();
+            testDb.AssertLoadSchemas();
+
+            ECSchemaPtr schema;
+            ASSERT_EQ(ECObjectsStatus::Success, ECSchema::CreateSchema(schema, "TestSchema", "ts", 1, 0, 0)) << testDb.GetDescription();
+            schema->SetOriginalECXmlVersion(3, 1);
+
+            Formatting::NumericFormatSpec spec;
+            spec.SetPresentationType(Formatting::PresentationType::Decimal);
+            spec.SetPrecision(Formatting::DecimalPrecision::Precision6);
+            spec.SetFormatTraits((Formatting::FormatTraits) ((int) Formatting::FormatTraits::KeepSingleZero | (int) Formatting::FormatTraits::KeepDecimalPoint));
+
+            ECFormatP format = nullptr;
+            ASSERT_EQ(ECObjectsStatus::Success, schema->CreateFormat(format, "DefaultReal", "real", nullptr, &spec)) << testDb.GetDescription();
+
+            ASSERT_EQ(SchemaStatus::SchemaImportFailed, testDb.GetDgnDb().ImportSchemas({schema.get()}));
+            }
+        }
+    }
+
+//---------------------------------------------------------------------------------------
+// @bsimethod
+//+---------------+---------------+---------------+---------------+---------------+------
+TEST_F(IModelCompatibilityTestFixture, EC31SchemaUpgrade_Formats_API)
+    {
+    for (TestFile const& testFile : DgnDbProfile::Get().GetAllVersionsOfTestFile(TESTIMODEL_EMPTY))
+        {
+        for (std::unique_ptr<TestIModel> testDbPtr : TestIModel::GetPermutationsFor(testFile))
+            {
+            TestIModel& testDb = *testDbPtr;
+            if (testDb.GetOpenParams().IsReadonly())
+                continue;
+
+            ASSERT_EQ(BE_SQLITE_OK, testDb.Open()) << testDb.GetDescription();
+            testDb.AssertProfileVersion();
+            testDb.AssertLoadSchemas();
+
+            // Import base line of a schema, which is then upgraded in the next step
+            ECSchemaReadContextPtr deserializationCtx = TestFileCreator::DeserializeSchema(testDb.GetDb(), SchemaItem(R"xml(<?xml version="1.0" encoding="utf-8" ?>
+                   <ECSchema schemaName="TestSchema" alias="ts" version="1.0.0" xmlns="http://www.bentley.com/schemas/Bentley.ECXML.3.1">
+                      <ECStructClass typeName="Foo">
+                            <ECProperty propertyName="Size" typeName="double" />
+                       </ECStructClass>
+                    </ECSchema>)xml"));
+
+            ASSERT_TRUE(deserializationCtx != nullptr) << testDb.GetDescription();
+            SchemaStatus schemaImportStat = testDb.GetDgnDb().ImportSchemas(deserializationCtx->GetCache().GetSchemas());
+            if (testDb.GetECDbAge() == ProfileState::Age::Newer && !testDb.DoesECDbVersionAllowSchemaImport())
+                {
+                EXPECT_EQ(SchemaStatus::SchemaImportFailed, schemaImportStat) << testDb.GetDescription();
+                continue;
+                }
+
+            ASSERT_EQ(SchemaStatus::Success, schemaImportStat) << testDb.GetDescription();
+            ASSERT_EQ(BE_SQLITE_OK, testDb.GetDb().SaveChanges()) << testDb.GetDescription();
+            testDb.GetDb().CloseDb();
+            ASSERT_EQ(BE_SQLITE_OK, testDb.GetDb().OpenBeSQLiteDb(testDb.GetTestFile().GetPath(), testDb.GetOpenParams())) << testDb.GetDescription();
+
+            // now build new version with API and add a format -> this should fail as ECDb does not support
+            // schemas that are 3.1 but have EC3.2 features
+            ECSchemaPtr schema;
+            ASSERT_EQ(ECObjectsStatus::Success, ECSchema::CreateSchema(schema, "TestSchema", "ts", 1, 0, 1)) << testDb.GetDescription();
+            schema->SetOriginalECXmlVersion(3, 1);
+
+            ECStructClassP fooClass = nullptr;
+            ASSERT_EQ(ECObjectsStatus::Success, schema->CreateStructClass(fooClass, "Foo")) << testDb.GetDescription();
+            PrimitiveECPropertyP prop = nullptr;
+            ASSERT_EQ(ECObjectsStatus::Success, fooClass->CreatePrimitiveProperty(prop, "Code", PRIMITIVETYPE_Integer)) << testDb.GetDescription();
+
+            Formatting::NumericFormatSpec spec;
+            spec.SetPresentationType(Formatting::PresentationType::Decimal);
+            spec.SetPrecision(Formatting::DecimalPrecision::Precision6);
+            spec.SetFormatTraits((Formatting::FormatTraits) ((int) Formatting::FormatTraits::KeepSingleZero | (int) Formatting::FormatTraits::KeepDecimalPoint));
+
+            ECFormatP format = nullptr;
+            ASSERT_EQ(ECObjectsStatus::Success, schema->CreateFormat(format, "DefaultReal", "real", nullptr, &spec)) << testDb.GetDescription();
+
+            ASSERT_EQ(SchemaStatus::SchemaImportFailed, testDb.GetDgnDb().ImportSchemas({schema.get()})) << testDb.GetDescription();
+            }
+        }
+    }
+
+//---------------------------------------------------------------------------------------
+// @bsimethod
+//+---------------+---------------+---------------+---------------+---------------+------
+TEST_F(IModelCompatibilityTestFixture, EC31Enum_SchemaUpgrade)
+    {
+    for (TestFile const& testFile : DgnDbProfile::Get().GetAllVersionsOfTestFile(TESTIMODEL_EC31ENUMS_SCHEMAUPGRADE))
+        {
+        ASSERT_TRUE(SetupDomainsInCurrentTestFile(testFile));
+        for (std::unique_ptr<TestIModel> testDbPtr : TestIModel::GetPermutationsFor(testFile))
+            {
+            TestIModel& testDb = *testDbPtr;
+            if (testDb.GetOpenParams().IsReadonly())
+                continue;
+
+            ASSERT_EQ(BE_SQLITE_OK, testDb.Open()) << testDb.GetDescription();
+            testDb.AssertProfileVersion();
+            testDb.AssertLoadSchemas();
+
+            //Schema changes:
+            //- bumped up version to 1.0.1
+            // - Enum StatusEnum
+            //    - Changed display label to "Status"
+            //    - Added enumerator 3
+            // - Added subclass SubDomainClass
+            ECSchemaReadContextPtr deserializationCtx = TestFileCreator::DeserializeSchema(testDb.GetDb(), SchemaItem(R"xml(<?xml version="1.0" encoding="utf-8" ?>
+                <ECSchema schemaName="TestSchema" alias="ts" version="1.0.1" xmlns="http://www.bentley.com/schemas/Bentley.ECXML.3.1">
+                    <ECSchemaReference name="BisCore" version="01.00.00" alias="bis"/>
+
+                <ECEnumeration typeName="StatusEnum" displayLabel="Status" backingTypeName="int" isStrict="true">
+                    <ECEnumerator value="0"/>
+                    <ECEnumerator value="1"/>
+                    <ECEnumerator value="2"/>
+                    <ECEnumerator value="3"/>
+                </ECEnumeration>
+                <ECEntityClass typeName="MyDomainClass">
+                    <BaseClass>bis:PhysicalElement</BaseClass>
+                    <ECProperty propertyName="Status" typeName="StatusEnum" />
+                </ECEntityClass>
+                <ECEntityClass typeName="SubDomainClass">
+                    <BaseClass>MyDomainClass</BaseClass>
+                    <ECArrayProperty propertyName="Statuses" typeName="StatusEnum" />
+                </ECEntityClass>
+                </ECSchema>)xml"));
+
+            ASSERT_TRUE(deserializationCtx != nullptr) << testDb.GetDescription();
+            const SchemaStatus schemaImportStat = testDb.GetDgnDb().ImportSchemas(deserializationCtx->GetCache().GetSchemas());
+
+            if (ProfileState::Age::Newer == testDb.GetECDbAge() && !testDb.DoesECDbVersionAllowSchemaImport())
+                {
+                EXPECT_EQ(SchemaStatus::SchemaImportFailed, schemaImportStat) << testDb.GetDescription();
+                continue;
+                }
+
+            EXPECT_EQ(SchemaStatus::Success, schemaImportStat) << testDb.GetDescription();
+
+            if (testDb.SupportsFeature(ECDbFeature::PersistedECVersions))
+                EXPECT_EQ(BeVersion(3, 1), testDb.GetOriginalECXmlVersion("TestSchema")) << testDb.GetDescription();
+            else
+                EXPECT_EQ(BeVersion(), testDb.GetOriginalECXmlVersion("TestSchema")) << testDb.GetDescription();
+
+            EXPECT_EQ(JsonValue("[]"), testDb.ExecuteECSqlSelect("SELECT ECInstanceId,Status,Statuses FROM ts.SubDomainClass")) << testDb.GetDescription();
+
+            ECClassCP cl = testDb.GetDb().Schemas().GetClass("TestSchema", "SubDomainClass");
+            ASSERT_TRUE(cl != nullptr && cl->IsEntityClass()) << "SubDomainClass | " << testDb.GetDescription();
+
+            ECPropertyCP statusProp = cl->GetPropertyP("Status");
+            ASSERT_TRUE(statusProp != nullptr && statusProp->GetIsPrimitive()) << "SubDomainClass | " << testDb.GetDescription();
+            ECEnumerationCP ecenum = statusProp->GetAsPrimitiveProperty()->GetEnumeration();
+            ASSERT_TRUE(ecenum != nullptr) << "SubDomainClass | " << testDb.GetDescription();
+            testDb.AssertEnum(*ecenum, "TestSchema", "StatusEnum", "Status", nullptr, PRIMITIVETYPE_Integer, true,
+                {{"StatusEnum0", ECValue(0), nullptr},
+                {"StatusEnum1", ECValue(1), nullptr},
+                {"StatusEnum2", ECValue(2), nullptr},
+                {"StatusEnum3", ECValue(3), nullptr}});
+
+            ECPropertyCP statusesProp = cl->GetPropertyP("Statuses");
+            ASSERT_TRUE(statusesProp != nullptr && statusesProp->GetIsPrimitiveArray()) << "SubDomainClass | " << testDb.GetDescription();
+            ECEnumerationCP statusEnum = statusesProp->GetAsPrimitiveArrayProperty()->GetEnumeration();
+            ASSERT_TRUE(statusEnum != nullptr) << "SubDomainClass | " << testDb.GetDescription();
+            testDb.AssertEnum(*statusEnum, "TestSchema", "StatusEnum", "Status", nullptr, PRIMITIVETYPE_Integer, true,
+                {{"StatusEnum0", ECValue(0), nullptr},
+                {"StatusEnum1", ECValue(1), nullptr},
+                {"StatusEnum2", ECValue(2), nullptr},
+                {"StatusEnum3", ECValue(3), nullptr}});
+
+            testDb.AssertEnum("TestSchema", "StatusEnum", "Status", nullptr, PRIMITIVETYPE_Integer, true,
+                {{"StatusEnum0", ECValue(0), nullptr},
+                {"StatusEnum1", ECValue(1), nullptr},
+                {"StatusEnum2", ECValue(2), nullptr},
+                {"StatusEnum3", ECValue(3), nullptr}});
+            }
+        }
+    }
+
+//---------------------------------------------------------------------------------------
+// @bsimethod
+//+---------------+---------------+---------------+---------------+---------------+------
+TEST_F(IModelCompatibilityTestFixture, EC31Koqs_SchemaUpgrade)
+    {
+    for (TestFile const& testFile : DgnDbProfile::Get().GetAllVersionsOfTestFile(TESTIMODEL_EC31KOQS_SCHEMAUPGRADE))
+        {
+        ASSERT_TRUE(SetupDomainsInCurrentTestFile(testFile));
+        for (std::unique_ptr<TestIModel> testDbPtr : TestIModel::GetPermutationsFor(testFile))
+            {
+            TestIModel& testDb = *testDbPtr;
+            if (testDb.GetOpenParams().IsReadonly())
+                continue;
+
+            ASSERT_EQ(BE_SQLITE_OK, testDb.Open()) << testDb.GetDescription();
+            testDb.AssertProfileVersion();
+            testDb.AssertLoadSchemas();
+
+            //Schema changes:
+            //- bumped up version to 1.0.1
+            //- KOQ AREA: 
+            //    - Added presentation unit SQ.CM(real4u)
+            //    - Changed relativeError to 0.001
+            // - Added subclass SubDomainClass
+            ECSchemaReadContextPtr deserializationCtx = TestFileCreator::DeserializeSchema(testDb.GetDb(), SchemaItem(R"xml(<?xml version="1.0" encoding="utf-8" ?>
+                <ECSchema schemaName="TestSchema" alias="ts" version="1.0.1" xmlns="http://www.bentley.com/schemas/Bentley.ECXML.3.1">
+                    <ECSchemaReference name="BisCore" version="01.00.00" alias="bis"/>
+
+                    <KindOfQuantity typeName="AREA" displayLabel="Area" persistenceUnit="SQ.M(DefaultReal)" presentationUnits="SQ.M(real4u);SQ.FT(real4u);SQ.CM(real4u)" relativeError="0.001"/>
+                    <ECEntityClass typeName="MyDomainClass">
+                        <BaseClass>bis:PhysicalElement</BaseClass>
+                        <ECProperty propertyName="Size" typeName="double" kindOfQuantity="AREA" />
+                    </ECEntityClass>
+                    <ECEntityClass typeName="SubDomainClass">
+                        <BaseClass>MyDomainClass</BaseClass>
+                        <ECArrayProperty propertyName="Sizes" typeName="double" kindOfQuantity="AREA" />
+                    </ECEntityClass>
+                </ECSchema>)xml"));
+
+            ASSERT_TRUE(deserializationCtx != nullptr) << testDb.GetDescription();
+            const SchemaStatus schemaImportStat = testDb.GetDgnDb().ImportSchemas(deserializationCtx->GetCache().GetSchemas());
+
+            if (ProfileState::Age::Newer == testDb.GetECDbAge() && !testDb.DoesECDbVersionAllowSchemaImport())
+                {
+                EXPECT_EQ(SchemaStatus::SchemaImportFailed, schemaImportStat) << testDb.GetDescription();
+                continue;
+                }
+
+            if (testDb.SupportsFeature(ECDbFeature::PersistedECVersions))
+                EXPECT_EQ(BeVersion(3, 1), testDb.GetOriginalECXmlVersion("TestSchema")) << testDb.GetDescription();
+            else
+                EXPECT_EQ(BeVersion(), testDb.GetOriginalECXmlVersion("TestSchema")) << testDb.GetDescription();
+
+
+            if (testDb.SupportsFeature(ECDbFeature::UnitsAndFormats))
+                {
+                EXPECT_EQ(JsonValue("[{\"cnt\": 2}]"), testDb.ExecuteECSqlSelect("SELECT count(*) cnt FROM meta.ECSchemaDef WHERE Name IN ('Units','Formats')")) << "When importing into 4.0.0.2 or newer file, units and formats schema must be persisted. | " << testDb.GetDescription();
+                EXPECT_EQ(JsonValue("[{\"cnt\": 3}]"), testDb.ExecuteECSqlSelect("SELECT count(*) cnt FROM meta.ECSchemaDef s JOIN meta.SchemaHasSchemaReferences ref ON s.ECInstanceId=ref.SourceECInstanceId WHERE s.Name='TestSchema'")) << "When importing into 4.0.0.2 or newer file, units and formats schema must be persisted. | " << testDb.GetDescription();
+                }
+            else
+                {
+                EXPECT_EQ(JsonValue("[{\"cnt\": 0}]"), testDb.ExecuteECSqlSelect("SELECT count(*) cnt FROM meta.ECSchemaDef WHERE Name IN ('Units','Formats')")) << "When importing into 4.0.0.1 file, units and formats schema must not be persisted. | " << testDb.GetDescription();
+                EXPECT_EQ(JsonValue("[{\"cnt\": 1}]"), testDb.ExecuteECSqlSelect("SELECT count(*) cnt FROM meta.ECSchemaDef s JOIN meta.SchemaHasSchemaReferences ref ON s.ECInstanceId=ref.SourceECInstanceId WHERE s.Name='TestSchema'")) << "When importing into 4.0.0.1 file, units and formats schema must not be persisted. | " << testDb.GetDescription();
+                }
+
+            EXPECT_EQ(JsonValue("[]"), testDb.ExecuteECSqlSelect("SELECT ECInstanceId,Size,Sizes FROM ts.SubDomainClass")) << testDb.GetDescription();
+
+            ECClassCP cl = testDb.GetDb().Schemas().GetClass("TestSchema", "SubDomainClass");
+            ASSERT_TRUE(cl != nullptr && cl->IsEntityClass()) << "SubDomainClass | " << testDb.GetDescription();
+
+            ECPropertyCP sizeProp = cl->GetPropertyP("Size");
+            ASSERT_TRUE(sizeProp != nullptr && sizeProp->GetIsPrimitive()) << testDb.GetDescription();
+            KindOfQuantityCP koq = sizeProp->GetAsPrimitiveProperty()->GetKindOfQuantity();
+            ASSERT_TRUE(koq != nullptr) << testDb.GetDescription();
+            testDb.AssertKindOfQuantity(*koq, "TestSchema", "AREA", "Area", nullptr, "u:SQ_M", JsonValue(R"json(["f:DefaultRealU(4)[u:SQ_M]", "f:DefaultRealU(4)[u:SQ_FT]", "f:DefaultRealU(4)[u:SQ_CM]"])json"), 0.001);
+
+            ECPropertyCP sizesProp = cl->GetPropertyP("Sizes");
+            ASSERT_TRUE(sizesProp != nullptr && sizesProp->GetIsPrimitiveArray()) << testDb.GetDescription();
+            KindOfQuantityCP sizesKoq = sizesProp->GetAsPrimitiveArrayProperty()->GetKindOfQuantity();
+            ASSERT_TRUE(sizesKoq != nullptr) << testDb.GetDescription();
+            testDb.AssertKindOfQuantity(*sizesKoq, "TestSchema", "AREA", "Area", nullptr, "u:SQ_M", JsonValue(R"json(["f:DefaultRealU(4)[u:SQ_M]", "f:DefaultRealU(4)[u:SQ_FT]", "f:DefaultRealU(4)[u:SQ_CM]"])json"), 0.001);
+
+            testDb.AssertKindOfQuantity("TestSchema", "AREA", "Area", nullptr, "u:SQ_M", JsonValue(R"json(["f:DefaultRealU(4)[u:SQ_M]", "f:DefaultRealU(4)[u:SQ_FT]", "f:DefaultRealU(4)[u:SQ_CM]"])json"), 0.001);
+            }
+        }
+    }
+
+//---------------------------------------------------------------------------------------
+// @bsimethod
+//+---------------+---------------+---------------+---------------+---------------+------
+TEST_F(IModelCompatibilityTestFixture, EC31ToEC32SchemaUpgrade_Enums)
+    {
+    for (TestFile const& testFile : DgnDbProfile::Get().GetAllVersionsOfTestFile(TESTIMODEL_EC31ENUMS_SCHEMAUPGRADE))
+        {
+        ASSERT_TRUE(SetupDomainsInCurrentTestFile(testFile));
+        for (std::unique_ptr<TestIModel> testDbPtr : TestIModel::GetPermutationsFor(testFile))
+            {
+            TestIModel& testDb = *testDbPtr;
+            if (testDb.GetOpenParams().IsReadonly())
+                continue;
+
+            ASSERT_EQ(BE_SQLITE_OK, testDb.Open()) << testDb.GetDescription();
+            testDb.AssertProfileVersion();
+            testDb.AssertLoadSchemas();
+
+            //Schema changes:
+            //- bumped up version to 1.0.1
+            // - Enum StatusEnum
+            //    - Changed display label to "Status"
+            //    - add meaningful names to enumerators
+            //    - Added enumerator 3
+            // - Added subclass SubDomainClass
+            ECSchemaReadContextPtr deserializationCtx = TestFileCreator::DeserializeSchema(testDb.GetDb(), SchemaItem(R"xml(<?xml version="1.0" encoding="utf-8" ?>
+                <ECSchema schemaName="TestSchema" alias="ts" version="1.0.1" xmlns="http://www.bentley.com/schemas/Bentley.ECXML.3.2">
+                    <ECSchemaReference name="BisCore" version="01.00.00" alias="bis" />
+
+                    <ECEnumeration typeName="StatusEnum" displayLabel="Status" backingTypeName="int" isStrict="true">
+                        <ECEnumerator name="On" value="0"/>
+                        <ECEnumerator name="Off" value="1"/>
+                        <ECEnumerator name="Unknown" value="2"/>
+                        <ECEnumerator name="Halfhalf" value="3"/>
+                    </ECEnumeration>
+                    <ECEntityClass typeName="MyDomainClass">
+                        <BaseClass>bis:PhysicalElement</BaseClass>
+                        <ECProperty propertyName="Status" typeName="StatusEnum" />
+                        </ECEntityClass>
+                        <ECEntityClass typeName="SubDomainClass">
+                        <BaseClass>MyDomainClass</BaseClass>
+                        <ECArrayProperty propertyName="Statuses" typeName="StatusEnum" />
+                    </ECEntityClass>
+                </ECSchema>)xml"));
+
+            ASSERT_TRUE(deserializationCtx != nullptr) << testDb.GetDescription();
+            const SchemaStatus schemaImportStat = testDb.GetDgnDb().ImportSchemas(deserializationCtx->GetCache().GetSchemas());
+
+            if ((ProfileState::Age::Newer == testDb.GetECDbAge() && !testDb.DoesECDbVersionAllowSchemaImport()) || !testDb.SupportsFeature(ECDbFeature::NamedEnumerators))
+                {
+                EXPECT_EQ(SchemaStatus::SchemaImportFailed, schemaImportStat) << testDb.GetDescription();
+                continue;
+                }
+
+            EXPECT_EQ(SchemaStatus::Success, schemaImportStat) << testDb.GetDescription();
+            EXPECT_EQ(BeVersion(3, 2), testDb.GetOriginalECXmlVersion("TestSchema")) << testDb.GetDescription();
+
+            EXPECT_EQ(JsonValue("[]"), testDb.ExecuteECSqlSelect("SELECT ECInstanceId,Status,Statuses FROM ts.SubDomainClass")) << testDb.GetDescription();
+
+            ECClassCP cl = testDb.GetDb().Schemas().GetClass("TestSchema", "SubDomainClass");
+            ASSERT_TRUE(cl != nullptr && cl->IsEntityClass()) << "SubDomainClass | " << testDb.GetDescription();
+
+            ECPropertyCP statusProp = cl->GetPropertyP("Status");
+            ASSERT_TRUE(statusProp != nullptr && statusProp->GetIsPrimitive()) << "SubDomainClass | " << testDb.GetDescription();
+            ECEnumerationCP ecenum = statusProp->GetAsPrimitiveProperty()->GetEnumeration();
+            ASSERT_TRUE(ecenum != nullptr) << "SubDomainClass | " << testDb.GetDescription();
+            testDb.AssertEnum(*ecenum, "TestSchema", "StatusEnum", "Status", nullptr, PRIMITIVETYPE_Integer, true,
+                {{"On", ECValue(0), nullptr},
+                {"Off", ECValue(1), nullptr},
+                {"Unknown", ECValue(2), nullptr},
+                {"Halfhalf", ECValue(3), nullptr}});
+
+            ECPropertyCP statusesProp = cl->GetPropertyP("Statuses");
+            ASSERT_TRUE(statusesProp != nullptr && statusesProp->GetIsPrimitiveArray()) << "SubDomainClass | " << testDb.GetDescription();
+            ECEnumerationCP statusesEnum = statusesProp->GetAsPrimitiveArrayProperty()->GetEnumeration();
+            ASSERT_TRUE(statusesEnum != nullptr) << "SubDomainClass | " << testDb.GetDescription();
+            testDb.AssertEnum(*statusesEnum, "TestSchema", "StatusEnum", "Status", nullptr, PRIMITIVETYPE_Integer, true,
+                {{"On", ECValue(0), nullptr},
+                {"Off", ECValue(1), nullptr},
+                {"Unknown", ECValue(2), nullptr},
+                {"Halfhalf", ECValue(3), nullptr}});
+
+            testDb.AssertEnum("TestSchema", "StatusEnum", "Status", nullptr, PRIMITIVETYPE_Integer, true,
+                {{"On", ECValue(0), nullptr},
+                {"Off", ECValue(1), nullptr},
+                {"Unknown", ECValue(2), nullptr},
+                {"Halfhalf", ECValue(3), nullptr}});
+            }
+        }
+    }
+
+//---------------------------------------------------------------------------------------
+// @bsimethod
+//+---------------+---------------+---------------+---------------+---------------+------
+TEST_F(IModelCompatibilityTestFixture, EC31ToEC32SchemaUpgrade_Koqs)
+    {
+    for (TestFile const& testFile : DgnDbProfile::Get().GetAllVersionsOfTestFile(TESTIMODEL_EC31KOQS_SCHEMAUPGRADE))
+        {
+        ASSERT_TRUE(SetupDomainsInCurrentTestFile(testFile));
+        for (std::unique_ptr<TestIModel> testDbPtr : TestIModel::GetPermutationsFor(testFile))
+            {
+            TestIModel& testDb = *testDbPtr;
+            if (testDb.GetOpenParams().IsReadonly())
+                continue;
+
+            ASSERT_EQ(BE_SQLITE_OK, testDb.Open()) << testDb.GetDescription();
+            testDb.AssertProfileVersion();
+            testDb.AssertLoadSchemas();
+
+            //Schema changes:
+            //- bumped up version to 1.0.1
+            //- KOQ AREA: 
+            //    - Added presentation unit f:DefaultRealU(4)[u:SQ_CM]
+            //    - Changed relativeError to 0.001
+            // - Added subclass SubDomainClass
+            ECSchemaReadContextPtr deserializationCtx = TestFileCreator::DeserializeSchema(testDb.GetDb(), SchemaItem(R"xml(<?xml version="1.0" encoding="utf-8" ?>
+                <ECSchema schemaName="TestSchema" alias="ts" version="1.0.1" xmlns="http://www.bentley.com/schemas/Bentley.ECXML.3.2">
+                    <ECSchemaReference name="BisCore" version="01.00.00" alias="bis"/>
+                    <ECSchemaReference name="Units" version="01.00.00" alias="u" />
+                    <ECSchemaReference name="Formats" version="01.00.00" alias="f" />
+
+                    <KindOfQuantity typeName="AREA" displayLabel="Area" persistenceUnit="u:SQ_M" presentationUnits="f:DefaultRealU(4)[u:SQ_M];f:DefaultRealU(4)[u:SQ_FT];f:DefaultRealU(4)[u:SQ_CM]" relativeError="0.001"/>
+                    <ECEntityClass typeName="MyDomainClass">
+                        <BaseClass>bis:PhysicalElement</BaseClass>
+                        <ECProperty propertyName="Size" typeName="double" kindOfQuantity="AREA" />
+                    </ECEntityClass>
+                    <ECEntityClass typeName="SubDomainClass">
+                        <BaseClass>MyDomainClass</BaseClass>
+                        <ECArrayProperty propertyName="Sizes" typeName="double" kindOfQuantity="AREA" />
+                    </ECEntityClass>
+                </ECSchema>)xml"));
+
+            ASSERT_TRUE(deserializationCtx != nullptr) << testDb.GetDescription();
+            const SchemaStatus schemaImportStat = testDb.GetDgnDb().ImportSchemas(deserializationCtx->GetCache().GetSchemas());
+
+            // If the ECDb version is newer or 
+            if ((ProfileState::Age::Newer == testDb.GetECDbAge() && !testDb.DoesECDbVersionAllowSchemaImport()) || !testDb.SupportsFeature(ECDbFeature::UnitsAndFormats))
+                {
+                EXPECT_EQ(SchemaStatus::SchemaImportFailed, schemaImportStat) << testDb.GetDescription();
+                continue;
+                }
+
+            EXPECT_EQ(SchemaStatus::Success, schemaImportStat) << testDb.GetDescription();
+            EXPECT_EQ(BeVersion(3, 2), testDb.GetOriginalECXmlVersion("TestSchema")) << testDb.GetDescription();
+
+            EXPECT_EQ(JsonValue("[]"), testDb.ExecuteECSqlSelect("SELECT ECInstanceId,Size,Sizes FROM ts.SubDomainClass")) << testDb.GetDescription();
+
+            ECClassCP cl = testDb.GetDb().Schemas().GetClass("TestSchema", "SubDomainClass");
+            ASSERT_TRUE(cl != nullptr && cl->IsEntityClass()) << "SubDomainClass | " << testDb.GetDescription();
+
+            ECPropertyCP sizeProp = cl->GetPropertyP("Size");
+            ASSERT_TRUE(sizeProp != nullptr && sizeProp->GetIsPrimitive()) << testDb.GetDescription();
+            KindOfQuantityCP koq = sizeProp->GetAsPrimitiveProperty()->GetKindOfQuantity();
+            ASSERT_TRUE(koq != nullptr) << testDb.GetDescription();
+            testDb.AssertKindOfQuantity(*koq, "TestSchema", "AREA", "Area", nullptr, "u:SQ_M", JsonValue(R"json(["f:DefaultRealU(4)[u:SQ_M]", "f:DefaultRealU(4)[u:SQ_FT]", "f:DefaultRealU(4)[u:SQ_CM]"])json"), 0.001);
+
+            ECPropertyCP sizesProp = cl->GetPropertyP("Sizes");
+            ASSERT_TRUE(sizesProp != nullptr && sizesProp->GetIsPrimitiveArray()) << testDb.GetDescription();
+            KindOfQuantityCP sizesKoq = sizesProp->GetAsPrimitiveArrayProperty()->GetKindOfQuantity();
+            ASSERT_TRUE(sizesKoq != nullptr) << testDb.GetDescription();
+            testDb.AssertKindOfQuantity(*sizesKoq, "TestSchema", "AREA", "Area", nullptr, "u:SQ_M", JsonValue(R"json(["f:DefaultRealU(4)[u:SQ_M]", "f:DefaultRealU(4)[u:SQ_FT]", "f:DefaultRealU(4)[u:SQ_CM]"])json"), 0.001);
+
+            testDb.AssertKindOfQuantity("TestSchema", "AREA", "Area", nullptr, "u:SQ_M", JsonValue(R"json(["f:DefaultRealU(4)[u:SQ_M]", "f:DefaultRealU(4)[u:SQ_FT]", "f:DefaultRealU(4)[u:SQ_CM]"])json"), 0.001);
+            }
+        }
+    }
+
+//---------------------------------------------------------------------------------------
+// @bsimethod
+//+---------------+---------------+---------------+---------------+---------------+------
+TEST_F(IModelCompatibilityTestFixture, EC32SchemaUpgrade_Enums)
+    {
+    for (TestFile const& testFile : DgnDbProfile::Get().GetAllVersionsOfTestFile(TESTIMODEL_EC32ENUMS_SCHEMAUPGRADE))
+        {
+        ASSERT_TRUE(SetupDomainsInCurrentTestFile(testFile));
+        for (std::unique_ptr<TestIModel> testDbPtr : TestIModel::GetPermutationsFor(testFile))
+            {
+            TestIModel& testDb = *testDbPtr;
+            if (testDb.GetOpenParams().IsReadonly())
+                continue;
+
+            ASSERT_EQ(BE_SQLITE_OK, testDb.Open()) << testDb.GetDescription();
+            testDb.AssertProfileVersion();
+            testDb.AssertLoadSchemas();
+
+            //Schema changes:
+            //- bumped up version to 1.0.1
+            // - Enum StatusEnum
+            //    - Changed display label to "Status"
+            //    - Added enumerator 3
+            // - Added subclasses SubA, SubB, SubC
+            ECSchemaReadContextPtr deserializationCtx = TestFileCreator::DeserializeSchema(testDb.GetDb(), SchemaItem(R"xml(<?xml version="1.0" encoding="utf-8" ?>
+                <ECSchema schemaName="TestSchema" alias="ts" version="1.0.1" xmlns="http://www.bentley.com/schemas/Bentley.ECXML.3.2">
+                    <ECSchemaReference name="BisCore" version="01.00.00" alias="bis"/>
+                    <ECEnumeration typeName="StatusEnum" displayLabel="Status" backingTypeName="int" isStrict="true">
+                        <ECEnumerator name="On" value="0"/>
+                        <ECEnumerator name="Off" value="1"/>
+                        <ECEnumerator name="Unknown" value="2"/>
+                        <ECEnumerator name="Halfhalf" value="3"/>
+                    </ECEnumeration>
+                    <ECEntityClass typeName="MyDomainClass">
+                        <BaseClass>bis:PhysicalElement</BaseClass>
+                        <ECProperty propertyName="Status" typeName="StatusEnum" />
+                    </ECEntityClass>
+                    <ECEntityClass typeName="SubDomainClass">
+                        <BaseClass>MyDomainClass</BaseClass>
+                        <ECArrayProperty propertyName="Statuses" typeName="StatusEnum" />
+                    </ECEntityClass>
+                </ECSchema>)xml"));
+
+            ASSERT_TRUE(deserializationCtx != nullptr) << testDb.GetDescription();
+            const SchemaStatus schemaImportStat = testDb.GetDgnDb().ImportSchemas(deserializationCtx->GetCache().GetSchemas());
+
+            if ((ProfileState::Age::Newer == testDb.GetECDbAge() && !testDb.DoesECDbVersionAllowSchemaImport()) || !testDb.SupportsFeature(ECDbFeature::NamedEnumerators))
+                {
+                EXPECT_EQ(SchemaStatus::SchemaImportFailed, schemaImportStat) << testDb.GetDescription();
+                continue;
+                }
+
+            EXPECT_EQ(SchemaStatus::Success, schemaImportStat) << testDb.GetDescription();
+
+            EXPECT_EQ(JsonValue("[]"), testDb.ExecuteECSqlSelect("SELECT ECInstanceId,Status,Statuses FROM ts.SubDomainClass")) << testDb.GetDescription();
+
+            ECClassCP cl = testDb.GetDb().Schemas().GetClass("TestSchema", "SubDomainClass");
+            ASSERT_TRUE(cl != nullptr && cl->IsEntityClass()) << "SubDomainClass | " << testDb.GetDescription();
+
+            ECPropertyCP statusProp = cl->GetPropertyP("Status");
+            ASSERT_TRUE(statusProp != nullptr && statusProp->GetIsPrimitive()) << "SubDomainClass | " << testDb.GetDescription();
+            ECEnumerationCP ecenum = statusProp->GetAsPrimitiveProperty()->GetEnumeration();
+            ASSERT_TRUE(ecenum != nullptr) << "SubDomainClass | " << testDb.GetDescription();
+            testDb.AssertEnum(*ecenum, "TestSchema", "StatusEnum", "Status", nullptr, PRIMITIVETYPE_Integer, true,
+                {{"On", ECValue(0), nullptr},
+                {"Off", ECValue(1), nullptr},
+                {"Unknown", ECValue(2), nullptr},
+                {"Halfhalf", ECValue(3), nullptr}});
+
+            ECPropertyCP statusesProp = cl->GetPropertyP("Statuses");
+            ASSERT_TRUE(statusesProp != nullptr && statusesProp->GetIsPrimitiveArray()) << "SubDomainClass | " << testDb.GetDescription();
+            ECEnumerationCP statusesEnum = statusesProp->GetAsPrimitiveArrayProperty()->GetEnumeration();
+            ASSERT_TRUE(statusesEnum != nullptr) << "SubDomainClass | " << testDb.GetDescription();
+            testDb.AssertEnum(*statusesEnum, "TestSchema", "StatusEnum", "Status", nullptr, PRIMITIVETYPE_Integer, true,
+                {{"On", ECValue(0), nullptr},
+                {"Off", ECValue(1), nullptr},
+                {"Unknown", ECValue(2), nullptr},
+                {"Halfhalf", ECValue(3), nullptr}});
+
+            testDb.AssertEnum("TestSchema", "StatusEnum", "Status", nullptr, PRIMITIVETYPE_Integer, true,
+                {{"On", ECValue(0), nullptr},
+                {"Off", ECValue(1), nullptr},
+                {"Unknown", ECValue(2), nullptr},
+                {"Halfhalf", ECValue(3), nullptr}});
+            }
+        }
+    }
+
+//---------------------------------------------------------------------------------------
+// @bsimethod
+//+---------------+---------------+---------------+---------------+---------------+------
+TEST_F(IModelCompatibilityTestFixture, EC32SchemaUpgrade_Koqs)
+    {
+    for (TestFile const& testFile : DgnDbProfile::Get().GetAllVersionsOfTestFile(TESTIMODEL_EC32KOQS_SCHEMAUPGRADE))
+        {
+        ASSERT_TRUE(SetupDomainsInCurrentTestFile(testFile));
+        for (std::unique_ptr<TestIModel> testDbPtr : TestIModel::GetPermutationsFor(testFile))
+            {
+            TestIModel& testDb = *testDbPtr;
+            if (testDb.GetOpenParams().IsReadonly())
+                continue;
+
+            ASSERT_EQ(BE_SQLITE_OK, testDb.Open()) << testDb.GetDescription();
+            testDb.AssertProfileVersion();
+            testDb.AssertLoadSchemas();
+
+            //Schema changes:
+            //- bumped up version to 1.0.1
+            //- KOQ AREA: 
+            //    - Added presentation unit f:DefaultRealU(4)[u:SQ_CM]
+            //    - Changed relativeError to 0.001
+            // - Added subclass MyDomainClass
+            ECSchemaReadContextPtr deserializationCtx = TestFileCreator::DeserializeSchema(testDb.GetDb(), SchemaItem(R"xml(<?xml version="1.0" encoding="utf-8" ?>
+            <ECSchema schemaName="TestSchema" alias="ts" version="1.0.1" xmlns="http://www.bentley.com/schemas/Bentley.ECXML.3.2">
+            <ECSchemaReference name="BisCore" version="01.00.00" alias="bis"/>
+            <ECSchemaReference name="Units" version="01.00.00" alias="u" />
+            <ECSchemaReference name="Formats" version="01.00.00" alias="f" />
+
+            <KindOfQuantity typeName="AREA" displayLabel="Area" persistenceUnit="u:SQ_M" presentationUnits="f:DefaultRealU(4)[u:SQ_M];f:DefaultRealU(4)[u:SQ_FT];f:DefaultRealU(4)[u:SQ_CM]" relativeError="0.001"/>
+            <ECEntityClass typeName="MyDomainClass">
+                <BaseClass>bis:PhysicalElement</BaseClass>
+                <ECProperty propertyName="Size" typeName="double" kindOfQuantity="AREA" />
+             </ECEntityClass>
+             <ECEntityClass typeName="SubDomainClass">
+                <BaseClass>MyDomainClass</BaseClass>
+                <ECArrayProperty propertyName="Sizes" typeName="double" kindOfQuantity="AREA" />
+             </ECEntityClass>
+            </ECSchema>)xml"));
+
+            ASSERT_TRUE(deserializationCtx != nullptr) << testDb.GetDescription();
+            const SchemaStatus schemaImportStat = testDb.GetDgnDb().ImportSchemas(deserializationCtx->GetCache().GetSchemas());
+
+            if ((ProfileState::Age::Newer == testDb.GetECDbAge() && !testDb.DoesECDbVersionAllowSchemaImport()) || !testDb.SupportsFeature(ECDbFeature::UnitsAndFormats))
+                {
+                EXPECT_EQ(SchemaStatus::SchemaImportFailed, schemaImportStat) << testDb.GetDescription();
+                continue;
+                }
+
+            EXPECT_EQ(SchemaStatus::Success, schemaImportStat) << testDb.GetDescription();
+            EXPECT_EQ(BeVersion(3, 2), testDb.GetOriginalECXmlVersion("TestSchema")) << testDb.GetDescription();
+            EXPECT_EQ(JsonValue("[]"), testDb.ExecuteECSqlSelect("SELECT ECInstanceId,Size,Sizes FROM ts.SubDomainClass")) << testDb.GetDescription();
+
+            ECClassCP cl = testDb.GetDb().Schemas().GetClass("TestSchema", "SubDomainClass");
+            ASSERT_TRUE(cl != nullptr && cl->IsEntityClass()) << "SubDomainClass | " << testDb.GetDescription();
+
+            ECPropertyCP sizeProp = cl->GetPropertyP("Size");
+            ASSERT_TRUE(sizeProp != nullptr && sizeProp->GetIsPrimitive()) << testDb.GetDescription();
+            KindOfQuantityCP koq = sizeProp->GetAsPrimitiveProperty()->GetKindOfQuantity();
+            ASSERT_TRUE(koq != nullptr) << testDb.GetDescription();
+            testDb.AssertKindOfQuantity(*koq, "TestSchema", "AREA", "Area", nullptr, "u:SQ_M", JsonValue(R"json(["f:DefaultRealU(4)[u:SQ_M]", "f:DefaultRealU(4)[u:SQ_FT]", "f:DefaultRealU(4)[u:SQ_CM]"])json"), 0.001);
+
+            ECPropertyCP sizesProp = cl->GetPropertyP("Sizes");
+            ASSERT_TRUE(sizesProp != nullptr && sizesProp->GetIsPrimitiveArray()) << testDb.GetDescription();
+            KindOfQuantityCP sizesKoq = sizesProp->GetAsPrimitiveArrayProperty()->GetKindOfQuantity();
+            ASSERT_TRUE(sizesKoq != nullptr) << testDb.GetDescription();
+            testDb.AssertKindOfQuantity(*sizesKoq, "TestSchema", "AREA", "Area", nullptr, "u:SQ_M", JsonValue(R"json(["f:DefaultRealU(4)[u:SQ_M]", "f:DefaultRealU(4)[u:SQ_FT]", "f:DefaultRealU(4)[u:SQ_CM]"])json"), 0.001);
+
+            testDb.AssertKindOfQuantity("TestSchema", "AREA", "Area", nullptr, "u:SQ_M", JsonValue(R"json(["f:DefaultRealU(4)[u:SQ_M]", "f:DefaultRealU(4)[u:SQ_FT]", "f:DefaultRealU(4)[u:SQ_CM]"])json"), 0.001);
+            }
+        }
+    }
+
+//---------------------------------------------------------------------------------------
+// @bsimethod
+//+---------------+---------------+---------------+---------------+---------------+------
+TEST_F(IModelCompatibilityTestFixture, AddDomain)
+    {
+    ASSERT_EQ(SUCCESS, DgnDomains::RegisterDomain(FunctionalDomain::GetDomain(), DgnDomain::Required::Yes, DgnDomain::Readonly::No));
+    for (TestFile const& testFile : DgnDbProfile::Get().GetAllVersionsOfTestFile(TESTIMODEL_EMPTY))
+        {
+        for (std::unique_ptr<TestIModel> testDbPtr : TestIModel::GetPermutationsFor(testFile))
+            {
+            TestIModel& testDb = *testDbPtr;
+            const DbResult openStat = testDb.Open();
+            DgnDb::OpenParams const& params = static_cast<DgnDb::OpenParams const&> (testDb.GetOpenParams());
+
+            if (params.IsReadonly() || params.GetSchemaUpgradeOptions().GetDomainUpgradeOptions() != SchemaUpgradeOptions::DomainUpgradeOptions::Upgrade)
+                {
+                ASSERT_EQ(BE_SQLITE_ERROR_SchemaUpgradeRequired, openStat) << testDb.GetDescription();
+                continue;
+                }
+
+            if (testFile.GetECDbAge() == ProfileState::Age::Newer && !testDb.DoesECDbVersionAllowSchemaImport())
+                {
+                // schema import not possible to newer ECDb profile files
+                ASSERT_EQ(BE_SQLITE_ERROR_SchemaUpgradeFailed, openStat) << testDb.GetDescription();
+                continue;
+                }
+
+            ASSERT_EQ(BE_SQLITE_OK, openStat) << testDb.GetDescription();
+            testDb.AssertProfileVersion();
+            testDb.AssertLoadSchemas();
+            EXPECT_TRUE(testDb.GetDb().Schemas().ContainsSchema("Functional")) << testDb.GetDescription();
+            SchemaVersion expectedSchemaVersion(1, 0, 0);
+            SchemaVersion testDbSchemaVersion = testDb.GetSchemaVersion("Functional");
+            EXPECT_EQ(expectedSchemaVersion.GetMajor(), testDbSchemaVersion.GetMajor()) << testDb.GetDescription();
+            EXPECT_EQ(expectedSchemaVersion.GetMinor(), testDbSchemaVersion.GetMinor()) << testDb.GetDescription();
+            // The Functional schema may have updates, so only Major and Minor are checked
+            }
+        }
+    }
+
+//---------------------------------------------------------------------------------------
+// @bsimethod
+//+---------------+---------------+---------------+---------------+---------------+------
+TEST_F(IModelCompatibilityTestFixture, OpenDomainIModel)
+    {
+    ASSERT_EQ(SUCCESS, IModelEvolutionTestsDomain::Register(SchemaVersion(1, 0, 0), DgnDomain::Required::Yes, DgnDomain::Readonly::No));
+    for (TestFile const& testFile : DgnDbProfile::Get().GetAllVersionsOfTestFile(TESTIMODEL_TESTDOMAIN))
+        {
+        ASSERT_TRUE(SetupDomainsInCurrentTestFile(testFile));
+        for (std::unique_ptr<TestIModel> testDbPtr : TestIModel::GetPermutationsFor(testFile))
+            {
+            TestIModel& testDb = *testDbPtr;
+            ASSERT_EQ(BE_SQLITE_OK, testDb.Open()) << testDb.GetDescription();
+            testDb.AssertProfileVersion();
+            testDb.AssertLoadSchemas();
+            EXPECT_TRUE(testDb.GetDb().Schemas().ContainsSchema(TESTDOMAIN_NAME)) << testDb.GetDescription();
+            EXPECT_EQ(SchemaVersion(1, 0, 0), testDb.GetSchemaVersion(TESTDOMAIN_NAME)) << testDb.GetDescription();
+            ECSqlStatement stmt;
+            EXPECT_EQ(ECSqlStatus::Success, stmt.Prepare(testDb.GetDb(), "SELECT Name,Material FROM me.Toy")) << testDb.GetDescription();
+            stmt.Finalize();
+            testDb.AssertEnum(TESTDOMAIN_NAME, "Material", nullptr, nullptr, PRIMITIVETYPE_Integer, true,
+                {{"Material0", ECValue(0), "Wood"},
+                 {"Material1", ECValue(1), "Plastic"},
+                 {"Material2", ECValue(2), "Metal"}});
+            }
+        }
+    IModelEvolutionTestsDomain::GetDomain().SetRequired(DgnDomain::Required::No);
+    }
+
+//---------------------------------------------------------------------------------------
+// @bsimethod
+//+---------------+---------------+---------------+---------------+---------------+------
+TEST_F(IModelCompatibilityTestFixture, UpgradeDomainIModel)
+    {
+    // bump up domain schema version to trigger upgrade
+    ASSERT_EQ(SUCCESS, IModelEvolutionTestsDomain::Register(SchemaVersion(1, 0, 1), DgnDomain::Required::Yes, DgnDomain::Readonly::No));
+    for (TestFile const& testFile : DgnDbProfile::Get().GetAllVersionsOfTestFile(TESTIMODEL_TESTDOMAIN))
+        {
+        ASSERT_TRUE(SetupDomainsInCurrentTestFile(testFile));
+        for (std::unique_ptr<TestIModel> testDbPtr : TestIModel::GetPermutationsFor(testFile))
+            {
+            TestIModel& testDb = *testDbPtr;
+            const DbResult openStat = testDb.Open();
+            DgnDb::OpenParams const& params = static_cast<DgnDb::OpenParams const&> (testDb.GetOpenParams());
+
+            if (params.GetSchemaUpgradeOptions().GetDomainUpgradeOptions() != SchemaUpgradeOptions::DomainUpgradeOptions::Upgrade)
+                {
+                //opens but schema is not upgraded
+                ASSERT_EQ(BE_SQLITE_OK, openStat) << testDb.GetDescription();
+                testDb.AssertProfileVersion();
+                testDb.AssertLoadSchemas();
+
+                EXPECT_TRUE(testDb.GetDb().Schemas().ContainsSchema(TESTDOMAIN_NAME)) << testDb.GetDescription();
+                EXPECT_EQ(SchemaVersion(1, 0, 0), testDb.GetSchemaVersion(TESTDOMAIN_NAME)) << testDb.GetDescription();
+                ECSqlStatement stmt;
+                EXPECT_EQ(ECSqlStatus::Success, stmt.Prepare(testDb.GetDb(), "SELECT Name,Material FROM me.Toy")) << testDb.GetDescription();
+                stmt.Finalize();
+                testDb.AssertEnum(TESTDOMAIN_NAME, "Material", nullptr, nullptr, PRIMITIVETYPE_Integer, true,
+                    {{"Material0", ECValue(0), "Wood"},
+                    {"Material1", ECValue(1), "Plastic"},
+                    {"Material2", ECValue(2), "Metal"}});
+
+                continue;
+                }
+
+            if (testFile.GetECDbAge() == ProfileState::Age::Newer && !testDb.DoesECDbVersionAllowSchemaImport())
+                {
+                // schema import not possible to newer ECDb profile files
+                ASSERT_EQ(BE_SQLITE_ERROR_SchemaUpgradeFailed, openStat) << testDb.GetDescription();
+                continue;
+                }
+
+            // opened and upgraded the schema
+            ASSERT_EQ(BE_SQLITE_OK, openStat) << testDb.GetDescription();
+            testDb.AssertProfileVersion();
+            testDb.AssertLoadSchemas();
+
+            // As the schema was upgraded, it should have set the original ECXML version, even if it originally
+            // was a 4.0.0.1 file.
+            if (testDb.SupportsFeature(ECDbFeature::PersistedECVersions))
+                EXPECT_EQ(BeVersion(3, 1), testDb.GetOriginalECXmlVersion(TESTDOMAIN_NAME)) << testDb.GetDescription();
+
+            EXPECT_EQ(SchemaVersion(1, 0, 1), testDb.GetSchemaVersion(TESTDOMAIN_NAME)) << testDb.GetDescription();
+            ECSqlStatement stmt;
+            EXPECT_EQ(ECSqlStatus::Success, stmt.Prepare(testDb.GetDb(), "SELECT Name,NickName,Material FROM me.Toy")) << testDb.GetDescription();
+            testDb.AssertEnum(TESTDOMAIN_NAME, "Material", nullptr, nullptr, PRIMITIVETYPE_Integer, true,
+                {{"Material0", ECValue(0), "Wood"},
+                {"Material1", ECValue(1), "Plastic"},
+                {"Material2", ECValue(2), "Metal"},
+                {"Material3", ECValue(3), "Mix"}});
+            }
+        }
+
+    IModelEvolutionTestsDomain::GetDomain().SetRequired(DgnDomain::Required::No);
+    }
+
+//---------------------------------------------------------------------------------------
+// @bsimethod
+//+---------------+---------------+---------------+---------------+---------------+------
+TEST_F(IModelCompatibilityTestFixture, UpgradeDomainIModelToEC32)
+    {
+    // bump up domain schema version to trigger upgrade
+    // Schema 1.0.2 includes the conversion to EC3.2
+    ASSERT_EQ(SUCCESS, IModelEvolutionTestsDomain::Register(SchemaVersion(1, 0, 2), DgnDomain::Required::Yes, DgnDomain::Readonly::No));
+    for (TestFile const& testFile : DgnDbProfile::Get().GetAllVersionsOfTestFile(TESTIMODEL_TESTDOMAIN))
+        {
+        ASSERT_TRUE(SetupDomainsInCurrentTestFile(testFile));
+        for (std::unique_ptr<TestIModel> testDbPtr : TestIModel::GetPermutationsFor(testFile))
+            {
+            TestIModel& testDb = *testDbPtr;
+            const DbResult openStat = testDb.Open();
+            DgnDb::OpenParams const& params = static_cast<DgnDb::OpenParams const&> (testDb.GetOpenParams());
+
+            if (params.GetSchemaUpgradeOptions().GetDomainUpgradeOptions() != SchemaUpgradeOptions::DomainUpgradeOptions::Upgrade)
+                {
+                ASSERT_EQ(BE_SQLITE_OK, openStat) << testDb.GetDescription();
+                testDb.AssertProfileVersion();
+                testDb.AssertLoadSchemas();
+
+                EXPECT_EQ(SchemaVersion(1, 0, 0), testDb.GetSchemaVersion(TESTDOMAIN_NAME)) << testDb.GetDescription();
+                ECSqlStatement stmt;
+                EXPECT_EQ(ECSqlStatus::Success, stmt.Prepare(testDb.GetDb(), "SELECT Name,Material FROM me.Toy")) << testDb.GetDescription();
+                testDb.AssertEnum(TESTDOMAIN_NAME, "Material", nullptr, nullptr, PRIMITIVETYPE_Integer, true,
+                    {{"Material0", ECValue(0), "Wood"},
+                    {"Material1", ECValue(1), "Plastic"},
+                    {"Material2", ECValue(2), "Metal"}});
+                continue;
+                }
+
+            //schema import is possible to newer ECDb profile files or files that don't support EC3.2 as the profile version is automatically upgraded
+            ASSERT_EQ(BE_SQLITE_OK, openStat) << testDb.GetDescription();
+            testDb.AssertProfileVersion();
+            testDb.AssertLoadSchemas();
+
+            EXPECT_TRUE(testDb.GetDb().Schemas().ContainsSchema(TESTDOMAIN_NAME)) << testDb.GetDescription();
+            EXPECT_EQ(BeVersion(3, 2), testDb.GetOriginalECXmlVersion(TESTDOMAIN_NAME)) << testDb.GetDescription();
+            EXPECT_EQ(SchemaVersion(1, 0, 2), testDb.GetSchemaVersion(TESTDOMAIN_NAME)) << testDb.GetDescription();
+
+            ECSqlStatement stmt;
+            EXPECT_EQ(ECSqlStatus::Success, stmt.Prepare(testDb.GetDb(), "SELECT Name,NickName,Material FROM me.Toy")) << testDb.GetDescription();
+
+            testDb.AssertEnum(TESTDOMAIN_NAME, "Material", nullptr, nullptr, PRIMITIVETYPE_Integer, true,
+                {{"Wood", ECValue(0), "Wood"},
+                {"Plastic", ECValue(1), "Plastic"},
+                {"Metal", ECValue(2), "Metal"},
+                {"Mix", ECValue(3), "Mix"}});
+            }
+        }
+
+    IModelEvolutionTestsDomain::GetDomain().SetRequired(DgnDomain::Required::No);
+    }
+
+TEST_F(IModelCompatibilityTestFixture, MajorSchemaUpgradeDeleteClassPropertyAndEnums)
+    {
+    for (const auto& testFile : DgnDbProfile::Get().GetAllVersionsOfTestFile(TESTIMODEL_EMPTY))
+        {
+        for (std::unique_ptr<TestIModel> testDbPtr : TestIModel::GetPermutationsFor(testFile))
+            {
+            TestIModel& testDb = *testDbPtr;
+            const auto openStat = testDb.Open();
+            const auto& params = static_cast<DgnDb::OpenParams const&> (testDb.GetOpenParams());
+
+            if (params.IsReadonly())
+                continue;
+
+            //schema import is possible to newer ECDb profile files or files that don't support EC3.2 as the profile version is automatically upgraded
+            ASSERT_EQ(BE_SQLITE_OK, openStat) << testDb.GetDescription();
+
+            DgnDbR dgnDb = testDb.GetDgnDb();
+
+            // Setup test schema
+            auto deserializationCtx = TestFileCreator::DeserializeSchema(testDbPtr->GetDb(), SchemaItem(R"xml(<?xml version="1.0" encoding="utf-8" ?>
+                            <ECSchema schemaName="TestSchema" alias="ts" version="1.0" xmlns="http://www.bentley.com/schemas/Bentley.ECXML.3.1">
+                                <ECSchemaReference name="ECDbMap" version="02.00" alias="ecdbmap"/>
+                                <ECSchemaReference name="BisCore" version="01.00" alias="bis"/>
+
+                                <ECEnumeration typeName='UnstrictEnumInt' backingTypeName='int' isStrict='False'>
+                                    <ECEnumerator value = '0' displayLabel = 'txt' />
+                                    <ECEnumerator value = '1' displayLabel = 'bat' />
+                                </ECEnumeration>
+                                <ECEnumeration typeName='UnstrictEnumString' backingTypeName='string' isStrict='False'>
+                                    <ECEnumerator value = 'val0' displayLabel = 'txt' />
+                                    <ECEnumerator value = 'val1' displayLabel = 'bat' />
+                                </ECEnumeration>
+
+                                <ECEnumeration typeName='StrictEnumInt' backingTypeName='int' isStrict='True'>
+                                    <ECEnumerator value = '10' displayLabel = 'txt' />
+                                    <ECEnumerator value = '11' displayLabel = 'bat' />
+                                </ECEnumeration>
+                                <ECEnumeration typeName='StrictEnumString' backingTypeName='string' isStrict='True'>
+                                    <ECEnumerator value = 'val10' displayLabel = 'txt' />
+                                    <ECEnumerator value = 'val11' displayLabel = 'bat' />
+                                </ECEnumeration>
+
+                                <ECEntityClass typeName="TestClass" >
+                                    <BaseClass>bis:PhysicalElement</BaseClass>
+                                    <ECProperty propertyName="StringProp" typeName="string" />
+                                    <ECProperty propertyName="IntProp" typeName="int" />
+
+                                    <ECProperty propertyName="UnstrictEnumIntProp" typeName="UnstrictEnumInt" />
+                                    <ECProperty propertyName="UnstrictEnumStringProp" typeName="UnstrictEnumString" />
+                                    <ECProperty propertyName="StrictEnumIntProp" typeName="StrictEnumInt" />
+                                    <ECProperty propertyName="StrictEnumStringProp" typeName="StrictEnumString" />
+                                </ECEntityClass>
+                                <ECEntityClass typeName="SubClassToDelete" >
+                                    <BaseClass>TestClass</BaseClass>
+                                    <ECProperty propertyName="SubProp" typeName="int" />
+                                </ECEntityClass>
+
+                                <ECEntityClass typeName="TestClassToDelete" >
+                                    <BaseClass>bis:PhysicalElement</BaseClass>
+                                    <ECProperty propertyName="NameProp" typeName="string " />
+                                </ECEntityClass>
+                            </ECSchema>)xml"));
+            ASSERT_NE(deserializationCtx, nullptr) << testDbPtr->GetDescription();
+            ASSERT_EQ(SchemaStatus::Success, dgnDb.ImportSchemas(deserializationCtx->GetCache().GetSchemas())) << testDbPtr->GetDescription();
+
+            // Check that the data has been setup correctly
+            auto schema = dgnDb.Schemas().GetSchema("TestSchema");
+            ASSERT_NE(schema, nullptr);
+
+            auto testClass = schema->GetClassCP("TestClass");
+            ASSERT_NE(testClass, nullptr);
+            
+            EXPECT_NE(schema->GetEnumerationCP("UnstrictEnumInt"), nullptr);
+            EXPECT_NE(schema->GetEnumerationCP("UnstrictEnumString"), nullptr);
+            EXPECT_NE(schema->GetEnumerationCP("StrictEnumInt"), nullptr);
+            EXPECT_NE(schema->GetEnumerationCP("StrictEnumString"), nullptr);
+
+            auto stringProp = testClass->GetPropertyP("StringProp");
+            ASSERT_NE(stringProp, nullptr);
+
+            auto intProp = testClass->GetPropertyP("IntProp");
+            ASSERT_NE(intProp, nullptr);
+
+            auto enumProp1 = testClass->GetPropertyP("UnstrictEnumIntProp");
+            ASSERT_NE(enumProp1, nullptr);
+            EXPECT_NE(enumProp1->GetTypeFullName(), "int");
+
+            auto enumProp2 = testClass->GetPropertyP("UnstrictEnumStringProp");
+            ASSERT_NE(enumProp2, nullptr);
+            EXPECT_NE(enumProp2->GetTypeFullName(), "string");
+
+            auto enumProp3 = testClass->GetPropertyP("StrictEnumIntProp");
+            ASSERT_NE(enumProp3, nullptr);
+            EXPECT_NE(enumProp3->GetTypeFullName(), "int");
+
+            auto enumProp4 = testClass->GetPropertyP("StrictEnumStringProp");
+            ASSERT_NE(enumProp4, nullptr);
+            EXPECT_NE(enumProp4->GetTypeFullName(), "string");
+
+            EXPECT_NE(schema->GetClassCP("TestClassToDelete"), nullptr);
+            EXPECT_NE(schema->GetClassCP("SubClassToDelete"), nullptr);
+
+            // Perform major schema change by deleting property and class
+            auto deserializationCtxUpdate = TestFileCreator::DeserializeSchema(testDbPtr->GetDb(), SchemaItem(R"xml(<?xml version="1.0" encoding="utf-8" ?>
+                            <ECSchema schemaName="TestSchema" alias="ts" version="2.0" xmlns="http://www.bentley.com/schemas/Bentley.ECXML.3.1">
+                                <ECSchemaReference name="ECDbMap" version="02.00" alias="ecdbmap"/>
+                                <ECSchemaReference name="CoreCustomAttributes" version="01.00" alias="CoreCA" />
+                                <ECSchemaReference name="BisCore" version="01.00" alias="bis"/>
+                                
+                                <ECCustomAttributes>
+                                    <DynamicSchema xmlns = 'CoreCustomAttributes.01.00' />
+                                </ECCustomAttributes>
+
+                                <ECEntityClass typeName="TestClass" >
+                                    <BaseClass>bis:PhysicalElement</BaseClass>
+                                    <ECProperty propertyName="StringProp" typeName="string" />
+
+                                    <ECProperty propertyName="UnstrictEnumIntProp" typeName="int" />
+                                    <ECProperty propertyName="UnstrictEnumStringProp" typeName="string" />
+                                    <ECProperty propertyName="StrictEnumIntProp" typeName="int" />
+                                    <ECProperty propertyName="StrictEnumStringProp" typeName="string" />
+                                </ECEntityClass>
+                            </ECSchema>)xml"));
+            ASSERT_NE(deserializationCtxUpdate, nullptr) << testDbPtr->GetDescription();
+            ASSERT_EQ(SchemaStatus::Success, dgnDb.ImportSchemas(deserializationCtxUpdate->GetCache().GetSchemas())) << testDbPtr->GetDescription();
+
+            schema = dgnDb.Schemas().GetSchema("TestSchema");
+            ASSERT_NE(schema, nullptr);
+
+            testClass = schema->GetClassCP("TestClass");
+            ASSERT_NE(testClass, nullptr);
+
+            // All enums should be deleted
+            EXPECT_EQ(schema->GetEnumerationCP("UnstrictEnumInt"), nullptr);
+            EXPECT_EQ(schema->GetEnumerationCP("UnstrictEnumString"), nullptr);
+            EXPECT_EQ(schema->GetEnumerationCP("StrictEnumInt"), nullptr);
+            EXPECT_EQ(schema->GetEnumerationCP("StrictEnumString"), nullptr);
+
+            // Property "StringProp" should exist
+            stringProp = testClass->GetPropertyP("StringProp");
+            ASSERT_NE(stringProp, nullptr);
+
+            // Property "IntProp" should be deleted
+            EXPECT_EQ(testClass->GetPropertyP("IntProp"), nullptr);
+
+            // Properties should not have enum type names
+            enumProp1 = testClass->GetPropertyP("UnstrictEnumIntProp");
+            ASSERT_NE(enumProp1, nullptr);
+            EXPECT_EQ(enumProp1->GetTypeFullName(), "int");
+
+            enumProp2 = testClass->GetPropertyP("UnstrictEnumStringProp");
+            ASSERT_NE(enumProp2, nullptr);
+            EXPECT_EQ(enumProp2->GetTypeFullName(), "string");
+
+            enumProp3 = testClass->GetPropertyP("StrictEnumIntProp");
+            ASSERT_NE(enumProp3, nullptr);
+            EXPECT_EQ(enumProp3->GetTypeFullName(), "int");
+
+            enumProp4 = testClass->GetPropertyP("StrictEnumStringProp");
+            ASSERT_NE(enumProp4, nullptr);
+            EXPECT_EQ(enumProp4->GetTypeFullName(), "string");
+
+            // Classes "TestClassToDelete" and "SubClassToDelete" were deleted
+            EXPECT_EQ(schema->GetClassCP("TestClassToDelete"), nullptr);
+            EXPECT_EQ(schema->GetClassCP("SubClassToDelete"), nullptr);
+
+            ASSERT_EQ(BE_SQLITE_OK, dgnDb.AbandonChanges());
+            }
+        }
+    }
+
+TEST_F(IModelCompatibilityTestFixture, MajorSchemaUpgradeDeleteKoQs)
+    {
+    for (const auto& testFile : DgnDbProfile::Get().GetAllVersionsOfTestFile(TESTIMODEL_EMPTY))
+        {
+        for (std::unique_ptr<TestIModel> testDbPtr : TestIModel::GetPermutationsFor(testFile))
+            {
+            TestIModel& testDb = *testDbPtr;
+            const auto openStat = testDb.Open();
+            const auto& params = static_cast<DgnDb::OpenParams const&> (testDb.GetOpenParams());
+
+            if (params.IsReadonly())
+                continue;
+
+            //schema import is possible to newer ECDb profile files or files that don't support EC3.2 as the profile version is automatically upgraded
+            ASSERT_EQ(BE_SQLITE_OK, openStat) << testDb.GetDescription();
+
+            DgnDbR dgnDb = testDb.GetDgnDb();
+
+            // Profile version 4.0.0.1 doesn't support ECXML 3.2 schemas.
+            // This test requires the schema SchemaUpgradeCustomAttributes which provides the CA AllowUnitChange which is used when removing a KOQ from a property.
+            // As SchemaUpgradeCustomAttributes.1.0.0 is ECXML 3.2, it cannot be used by 4.0.0.1 profile version, and hence the 4.0.0.1 test file is skipped.
+            if (dgnDb.GetECDbProfileVersion().CompareTo(ProfileVersion(4, 0, 0, 1)) == 0)
+                continue;
+
+            // Setup test schema
+            auto deserializationCtx = TestFileCreator::DeserializeSchema(testDbPtr->GetDb(), SchemaItem(R"xml(<?xml version="1.0" encoding="utf-8" ?>
+                            <ECSchema schemaName="TestSchema" alias="ts" version="1.0" xmlns="http://www.bentley.com/schemas/Bentley.ECXML.3.1">
+                                <ECSchemaReference name="ECDbMap" version="02.00" alias="ecdbmap"/>
+                                <ECSchemaReference name="BisCore" version="01.00" alias="bis"/>
+
+                                <KindOfQuantity typeName='TestKoQ' description='TestKoQ' displayLabel='TestKoQ' persistenceUnit='CM' relativeError='.5' presentationUnits='FT;CM' />
+                                <KindOfQuantity typeName='AnotherTestKoQ' description='AnotherTestKoQ' displayLabel='AnotherTestKoQ' persistenceUnit='M' relativeError='.5' presentationUnits='FT;M' />
+
+                                <ECEntityClass typeName="TestClass" >
+                                    <BaseClass>bis:PhysicalElement</BaseClass>
+                                    <ECProperty propertyName="FirstProp" typeName="int" kindOfQuantity='TestKoQ' />
+                                    <ECProperty propertyName="SecondProp" typeName="int" kindOfQuantity='AnotherTestKoQ' />
+                                    <ECProperty propertyName="ThirdProp" typeName="int" />
+                                </ECEntityClass>
+                                <ECEntityClass typeName="SubClassToDelete" >
+                                    <BaseClass>TestClass</BaseClass>
+                                    <ECProperty propertyName="SubProp" typeName="int" kindOfQuantity='TestKoQ' />
+                                </ECEntityClass>
+
+                                <ECEntityClass typeName="TestClassToDelete" >
+                                    <BaseClass>bis:PhysicalElement</BaseClass>
+                                    <ECProperty propertyName="NameProp" typeName="int" kindOfQuantity='TestKoQ' />
+                                </ECEntityClass>
+                            </ECSchema>)xml"));
+            ASSERT_NE(deserializationCtx, nullptr) << testDbPtr->GetDescription();
+            ASSERT_EQ(SchemaStatus::Success, dgnDb.ImportSchemas(deserializationCtx->GetCache().GetSchemas())) << testDbPtr->GetDescription();
+
+            // Check that the data has been setup correctly
+            auto schema = dgnDb.Schemas().GetSchema("TestSchema");
+            ASSERT_NE(schema, nullptr);
+
+            auto testClass = schema->GetClassCP("TestClass");
+            ASSERT_NE(testClass, nullptr);
+
+            EXPECT_NE(testClass->GetSchema().GetKindOfQuantityCP("TestKoQ"), nullptr);
+            EXPECT_NE(testClass->GetSchema().GetKindOfQuantityCP("AnotherTestKoQ"), nullptr);
+
+            auto firstProp = testClass->GetPropertyP("FirstProp");
+            ASSERT_NE(firstProp, nullptr);
+            EXPECT_NE(firstProp->GetKindOfQuantity(), nullptr);
+
+            auto secondProp = testClass->GetPropertyP("SecondProp");
+            ASSERT_NE(secondProp, nullptr);
+            auto anotherKoq = secondProp->GetKindOfQuantity();
+            ASSERT_NE(anotherKoq, nullptr);
+            EXPECT_STREQ(anotherKoq->GetFullName().c_str(), "TestSchema:AnotherTestKoQ");
+
+            EXPECT_NE(testClass->GetPropertyP("ThirdProp"), nullptr);
+
+            EXPECT_NE(schema->GetClassCP("TestClassToDelete"), nullptr);
+            EXPECT_NE(schema->GetClassCP("SubClassToDelete"), nullptr);
+
+            // Perform major schema change by deleting property and class
+            auto deserializationCtxUpdate = TestFileCreator::DeserializeSchema(testDbPtr->GetDb(), SchemaItem(R"xml(<?xml version="1.0" encoding="utf-8" ?>
+                            <ECSchema schemaName="TestSchema" alias="ts" version="2.0" xmlns="http://www.bentley.com/schemas/Bentley.ECXML.3.1">
+                                <ECSchemaReference name="ECDbMap" version="02.00" alias="ecdbmap"/>
+                                <ECSchemaReference name="CoreCustomAttributes" version="01.00" alias="CoreCA" />
+                                <ECSchemaReference name="BisCore" version="01.00" alias="bis"/>
+                                <ECSchemaReference name="SchemaUpgradeCustomAttributes" version="01.00.00" alias="SchemaUpgradeCA" />
+
+                                <KindOfQuantity typeName='AnotherTestKoQ' description='AnotherTestKoQ' displayLabel='AnotherTestKoQ' persistenceUnit='M' relativeError='.5' presentationUnits='FT;M' />
+                                
+                                <ECCustomAttributes>
+                                    <DynamicSchema xmlns = 'CoreCustomAttributes.01.00' />
+                                </ECCustomAttributes>
+
+                                <ECEntityClass typeName="TestClass" >
+                                    <BaseClass>bis:PhysicalElement</BaseClass>
+                                    <ECProperty propertyName="FirstProp" typeName="int">
+                                        <ECCustomAttributes>
+                                            <AllowUnitChange xmlns="SchemaUpgradeCustomAttributes.01.00.00">
+                                                <From>u:CM</From>
+                                                <To></To>
+                                            </AllowUnitChange>
+                                        </ECCustomAttributes>
+                                    </ECProperty>
+                                    <ECProperty propertyName="SecondProp" typeName="string" kindOfQuantity='AnotherTestKoQ' />
+                                </ECEntityClass>
+                            </ECSchema>)xml"));
+            ASSERT_NE(deserializationCtxUpdate, nullptr) << testDbPtr->GetDescription();
+            ASSERT_EQ(SchemaStatus::Success, dgnDb.ImportSchemas(deserializationCtxUpdate->GetCache().GetSchemas())) << testDbPtr->GetDescription();
+
+            schema = dgnDb.Schemas().GetSchema("TestSchema");
+            ASSERT_NE(schema, nullptr);
+
+            testClass = schema->GetClassCP("TestClass");
+            ASSERT_NE(testClass, nullptr);
+
+            // "TestKoq" should be deleted and "AnotherTestKoQ" should still exist
+            EXPECT_EQ(testClass->GetSchema().GetKindOfQuantityCP("TestKoQ"), nullptr);
+            EXPECT_NE(testClass->GetSchema().GetKindOfQuantityCP("AnotherTestKoQ"), nullptr);
+
+            // Property "FirstProp" should exist and no longer have KoQ "TestKoQ"
+            firstProp = testClass->GetPropertyP("FirstProp");
+            ASSERT_NE(firstProp, nullptr);
+            EXPECT_EQ(firstProp->GetKindOfQuantity(), nullptr);
+
+            // Property "SecondProp" should exist and still have the KoQ "AnotherTestKoQ"
+            secondProp = testClass->GetPropertyP("SecondProp");
+            ASSERT_NE(secondProp, nullptr);
+            anotherKoq = secondProp->GetKindOfQuantity();
+            ASSERT_NE(anotherKoq, nullptr);
+            EXPECT_STREQ(anotherKoq->GetFullName().c_str(), "TestSchema:AnotherTestKoQ");
+
+            // Property "ThirdProp" should be deleted
+            EXPECT_EQ(testClass->GetPropertyP("ThirdProp"), nullptr);
+
+            // Classes "TestClassToDelete" and "SubClassToDelete" were deleted
+            EXPECT_EQ(schema->GetClassCP("TestClassToDelete"), nullptr);
+            EXPECT_EQ(schema->GetClassCP("SubClassToDelete"), nullptr);
+
+            ASSERT_EQ(BE_SQLITE_OK, dgnDb.AbandonChanges());
+            }
+        }
+    }
+
+TEST_F(IModelCompatibilityTestFixture, MajorSchemaUpgradePropertyTypeChange)
+    {
+    for (const auto& testFile : DgnDbProfile::Get().GetAllVersionsOfTestFile(TESTIMODEL_EMPTY))
+        {
+        for (std::unique_ptr<TestIModel> testDbPtr : TestIModel::GetPermutationsFor(testFile))
+            {
+            TestIModel& testDb = *testDbPtr;
+            const auto openStat = testDb.Open();
+            const auto& params = static_cast<DgnDb::OpenParams const&> (testDb.GetOpenParams());
+
+            if (params.IsReadonly())
+                continue;
+
+            //schema import is possible to newer ECDb profile files or files that don't support EC3.2 as the profile version is automatically upgraded
+            ASSERT_EQ(BE_SQLITE_OK, openStat) << testDb.GetDescription();
+
+            DgnDbR dgnDb = testDb.GetDgnDb();
+
+            // Setup test schema
+            auto deserializationCtx = TestFileCreator::DeserializeSchema(testDbPtr->GetDb(), SchemaItem(R"xml(<?xml version="1.0" encoding="utf-8" ?>
+                            <ECSchema schemaName="TestSchema" alias="ts" version="1.0" xmlns="http://www.bentley.com/schemas/Bentley.ECXML.3.1">
+                                <ECSchemaReference name="BisCore" version="01.00" alias="bis"/>
+
+                                <ECEnumeration typeName='UnstrictEnumInt' backingTypeName='int' isStrict='False'>
+                                    <ECEnumerator value = '0' displayLabel = 'txt' />
+                                    <ECEnumerator value = '1' displayLabel = 'bat' />
+                                </ECEnumeration>
+
+                                <ECEnumeration typeName='StrictEnumString' backingTypeName='string' isStrict='True'>
+                                    <ECEnumerator value = 'val10' displayLabel = 'txt' />
+                                    <ECEnumerator value = 'val11' displayLabel = 'bat' />
+                                </ECEnumeration>
+
+                                <ECEntityClass typeName="TestClass" >
+                                    <BaseClass>bis:PhysicalElement</BaseClass>
+                                    <ECProperty propertyName="PropStringToInt" typeName="string" />
+                                    <ECProperty propertyName="PropIntToString" typeName="int" />
+
+                                    <ECProperty propertyName="PropStringToEnum" typeName="string" />
+                                    <ECProperty propertyName="PropIntToEnum" typeName="int" />
+
+                                    <ECProperty propertyName="PropUnstrictEnumToString" typeName="UnstrictEnumInt" />
+                                    <ECProperty propertyName="PropUnstrictEnumToInt" typeName="UnstrictEnumInt" />
+                                    <ECProperty propertyName="PropStrictEnumToString" typeName="StrictEnumString" />
+                                    <ECProperty propertyName="PropStrictEnumToInt" typeName="StrictEnumString" />
+
+                                    <ECProperty propertyName="PropStrictEnumToUnstrictEnum" typeName="StrictEnumString" />
+                                </ECEntityClass>
+                            </ECSchema>)xml"));
+            ASSERT_NE(deserializationCtx, nullptr) << testDbPtr->GetDescription();
+            ASSERT_EQ(SchemaStatus::Success, dgnDb.ImportSchemas(deserializationCtx->GetCache().GetSchemas())) << testDbPtr->GetDescription();
+
+            // Perform major schema change by deleting property and class
+            auto deserializationCtxUpdate = TestFileCreator::DeserializeSchema(testDbPtr->GetDb(), SchemaItem(R"xml(<?xml version="1.0" encoding="utf-8" ?>
+                            <ECSchema schemaName="TestSchema" alias="ts" version="2.0" xmlns="http://www.bentley.com/schemas/Bentley.ECXML.3.1">
+                                <ECSchemaReference name="CoreCustomAttributes" version="01.00" alias="CoreCA" />
+                                <ECSchemaReference name="BisCore" version="01.00" alias="bis"/>
+                                
+                                <ECCustomAttributes>
+                                    <DynamicSchema xmlns = 'CoreCustomAttributes.01.00' />
+                                </ECCustomAttributes>
+
+                                <ECEnumeration typeName='UnstrictEnumInt' backingTypeName='int' isStrict='False'>
+                                    <ECEnumerator value = '0' displayLabel = 'txt' />
+                                    <ECEnumerator value = '1' displayLabel = 'bat' />
+                                </ECEnumeration>
+
+                                <ECEnumeration typeName='StrictEnumString' backingTypeName='string' isStrict='True'>
+                                    <ECEnumerator value = 'val10' displayLabel = 'txt' />
+                                    <ECEnumerator value = 'val11' displayLabel = 'bat' />
+                                </ECEnumeration>
+
+                                <ECEntityClass typeName="TestClass" >
+                                    <BaseClass>bis:PhysicalElement</BaseClass>
+                                    <ECProperty propertyName="PropStringToInt" typeName="int" />
+                                    <ECProperty propertyName="PropIntToString" typeName="string" />
+
+                                    <ECProperty propertyName="PropStringToEnum" typeName="UnstrictEnumInt" />
+                                    <ECProperty propertyName="PropIntToEnum" typeName="UnstrictEnumInt" />
+
+                                    <ECProperty propertyName="PropUnstrictEnumToString" typeName="string" />
+                                    <ECProperty propertyName="PropUnstrictEnumToInt" typeName="int" />
+                                    <ECProperty propertyName="PropStrictEnumToString" typeName="string" />
+                                    <ECProperty propertyName="PropStrictEnumToInt" typeName="int" />
+
+                                    <ECProperty propertyName="PropStrictEnumToUnstrictEnum" typeName="UnstrictEnumInt" />
+                                </ECEntityClass>
+                            </ECSchema>)xml"));
+            ASSERT_NE(deserializationCtxUpdate, nullptr) << testDbPtr->GetDescription();
+            ASSERT_EQ(SchemaStatus::Success, dgnDb.ImportSchemas(deserializationCtxUpdate->GetCache().GetSchemas())) << testDbPtr->GetDescription();
+
+            auto testClass = dgnDb.Schemas().GetClass("TestSchema", "TestClass");
+            ASSERT_NE(testClass, nullptr);
+
+            for (Utf8StringCR propertyName : { "PropStringToEnum", "PropIntToEnum", "PropStrictEnumToUnstrictEnum"})
+                {
+                const auto property = testClass->GetPropertyP(propertyName);
+                ASSERT_NE(property, nullptr);
+                EXPECT_TRUE(property->GetTypeFullName().EqualsI("TestSchema.UnstrictEnumInt"));
+
+                auto enumeration = property->GetAsPrimitiveProperty()->GetEnumeration();
+                ASSERT_NE(enumeration, nullptr);
+
+                EXPECT_EQ(enumeration->GetFullName(), "TestSchema:UnstrictEnumInt");
+                EXPECT_TRUE(enumeration->GetTypeName().EqualsI("int"));
+                }
+
+            for (Utf8StringCR propertyName : { "PropStringToInt", "PropIntToString", "PropUnstrictEnumToString", "PropUnstrictEnumToInt", "PropStrictEnumToString", "PropStrictEnumToInt"})
+                {
+                auto property = testClass->GetPropertyP(propertyName);
+                ASSERT_NE(property, nullptr);
+
+                EXPECT_TRUE(property->GetTypeFullName().EqualsI(propertyName.ContainsI("ToInt") ? "int" : "string"));
+                }
+
+            ASSERT_EQ(BE_SQLITE_OK, dgnDb.AbandonChanges());
+            }
+        }
+    }
+
+TEST_F(IModelCompatibilityTestFixture, TestBisCoreWithMemberPriorityChange)
+    {
+    for (TestFile const& testFile : DgnDbProfile::Get().GetAllVersionsOfTestFile(TESTIMODEL_EMPTY))
+        {
+        for (std::unique_ptr<TestIModel> testDbPtr : TestIModel::GetPermutationsFor(testFile))
+            {
+            auto& testDb = *testDbPtr;
+            const auto openStat = testDb.Open();
+            const auto& params = static_cast<const DgnDb::OpenParams&>(testDb.GetOpenParams());
+
+            if (params.IsReadonly())
+                continue;
+
+            ASSERT_EQ(BE_SQLITE_OK, openStat) << testDb.GetDescription();
+
+            DgnDbR dgnDb = testDb.GetDgnDb();
+
+            // Import the latest BisCore
+            const auto bisCoreSchema = dgnDb.Schemas().GetSchema("BisCore");
+            ASSERT_GE(bisCoreSchema->GetVersionRead(), 1U);
+            ASSERT_GE(bisCoreSchema->GetVersionWrite(), 0U);
+            if (bisCoreSchema->GetVersionMinor() < 17U)
+                {
+                ECSchemaPtr schema = nullptr;
+                auto context = ECSchemaReadContext::CreateContext();
+                context->AddSchemaLocater(dgnDb.GetSchemaLocater());
+                auto bisCoreSchemaPath = T_HOST.GetIKnownLocationsAdmin().GetDgnPlatformAssetsDirectory();
+                bisCoreSchemaPath.AppendToPath(L"ECSchemas\\BisCoreDummy.01.00.17.ecschema.xml");
+                EXPECT_EQ(SchemaReadStatus::Success, ECSchema::ReadFromXmlFile(schema, bisCoreSchemaPath.GetName(), *context));
+
+                if (testDb.GetDb().GetECDbProfileVersion() == BeVersion(4, 0, 0, 1)
+                    && (params.GetProfileUpgradeOptions() == Db::ProfileUpgradeOptions::None || !params.GetSchemaUpgradeOptions().AreDomainUpgradesAllowed()))  // imodel will not be upgraded and will remain 4.0.0.1
+                    {
+                    // ECDb profile version (4.0.0.1) only supports schemas with EC version < 3.2.
+                    // So we expect the import to fail
+                    ASSERT_EQ(SchemaStatus::SchemaImportFailed, dgnDb.ImportSchemas(context->GetCache().GetSchemas(), true));
+                    continue;
+                    }
+                ASSERT_EQ(SchemaStatus::Success, dgnDb.ImportSchemas(context->GetCache().GetSchemas(), true));
+                }
+ 
+            const auto categoryClass = dgnDb.Schemas().GetClass(BIS_ECSCHEMA_NAME, "CategorySelectorRefersToCategories");
+            ASSERT_NE(nullptr, categoryClass);
+            auto relationshipClass = categoryClass->GetRelationshipClassCP();
+            ASSERT_NE(nullptr, relationshipClass);
+
+            CategorySelectorPtr categorySelector = new CategorySelector(dgnDb.GetDictionaryModel(), "TestCategorySelector");
+            ASSERT_TRUE(categorySelector.IsValid());
+            ASSERT_TRUE(categorySelector->Insert().IsValid());
+
+            SpatialCategory category(dgnDb.GetDictionaryModel(), "TestCategory", DgnCategory::Rank::Application);
+            auto spatialCategory = category.Insert(DgnSubCategory::Appearance());
+            ASSERT_TRUE(spatialCategory.IsValid());
+
+            ECInstanceKey relationshipInstanceKeys[5];
+
+            auto relationshipEnabler = StandaloneECRelationshipEnabler::CreateStandaloneRelationshipEnabler(*relationshipClass);
+            ASSERT_NE(nullptr, relationshipEnabler);
+
+            auto index = 0;
+            
+            // Insert relationships which have the same source and target but different MemberPriority values (i.e. duplicates)
+            for (const auto& memberPriorityValue : { 1, 2, 3, 4, 5 })
+                {
+
+                // Check if newer imodels have BisCore.1.0.17
+                // Test for read and write compatability
+                const auto bisCoreSchema = dgnDb.Schemas().GetSchema("BisCore");
+                ASSERT_GE(bisCoreSchema->GetVersionRead(), 1U);
+                ASSERT_GE(bisCoreSchema->GetVersionWrite(), 0U);
+                if (bisCoreSchema->GetVersionMinor() < 17U)
+                    continue;
+
+                IECRelationshipInstancePtr relationshipInstance = relationshipEnabler->CreateRelationshipInstance();
+                ASSERT_NE(nullptr, relationshipInstance);
+
+                ECValue value;
+                value.SetInteger(memberPriorityValue);
+                relationshipInstance->SetValue("MemberPriority", value);
+
+                EXPECT_EQ(BE_SQLITE_OK, dgnDb.InsertLinkTableRelationship(relationshipInstanceKeys[index], *relationshipClass, ECInstanceId(categorySelector->GetElementId().GetValue()), 
+                    ECInstanceId(spatialCategory->GetCategoryId().GetValue()), relationshipInstance.get())) << testDbPtr->GetDescription();
+                index++;
+                }
+          
+            // Check if the all duplicate relationships were inserted correctly
+            ECSqlStatement statement;
+            ASSERT_EQ(ECSqlStatus::Success, statement.Prepare(testDb.GetDb(), "SELECT * FROM " BIS_SCHEMA("CategorySelectorRefersToCategories") " ORDER BY MemberPriority")) << testDbPtr->GetDescription();
+            auto rowCount = 0;
+            while (BE_SQLITE_ROW == statement.Step())
+                {
+                EXPECT_EQ(statement.GetValueId<ECInstanceId>(0), relationshipInstanceKeys[rowCount].GetInstanceId());
+                EXPECT_EQ(statement.GetValueId<ECClassId>(1), relationshipInstanceKeys[rowCount].GetClassId());
+                EXPECT_EQ(statement.GetValueInt(2), ++rowCount);
+                EXPECT_EQ(statement.GetValueId<DgnElementId>(3), categorySelector->GetElementId());
+                EXPECT_EQ(statement.GetValueId<DgnClassId>(4), categorySelector->GetElementClassId());
+                EXPECT_EQ(statement.GetValueId<DgnElementId>(5), spatialCategory->GetCategoryId());
+                EXPECT_EQ(statement.GetValueId<DgnElementId>(6), spatialCategory->GetElementClassId());
+                }
+            EXPECT_EQ(5, rowCount);
+
+            // Try to insert a duplicate member priority value to make sure the new index works
+            IECRelationshipInstancePtr anotherRelationshipInstance = relationshipEnabler->CreateRelationshipInstance();
+            ASSERT_NE(nullptr, anotherRelationshipInstance);
+
+            ECValue anotherValue;
+            anotherValue.SetInteger(5);
+            anotherRelationshipInstance->SetValue("MemberPriority", anotherValue);
+
+            EXPECT_EQ(BE_SQLITE_CONSTRAINT_UNIQUE, dgnDb.InsertLinkTableRelationship(relationshipInstanceKeys[index], *relationshipClass, ECInstanceId(categorySelector->GetElementId().GetValue()), 
+                ECInstanceId(spatialCategory->GetCategoryId().GetValue()), anotherRelationshipInstance.get())) << testDbPtr->GetDescription();
+            }
+        }
+    }