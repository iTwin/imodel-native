--- conflicted
+++ resolved
@@ -1,1116 +1,1112 @@
-/*---------------------------------------------------------------------------------------------
-* Copyright (c) Bentley Systems, Incorporated. All rights reserved.
-* See LICENSE.md in the repository root for full copyright notice.
-*--------------------------------------------------------------------------------------------*/
-#pragma once
-
-#include <cstddef>
-#include "DgnDb.h"
-#include <BeSQLite/BeLzma.h>
-#include <BeSQLite/ChangesetFile.h>
-#include <ECDb/ECInstanceId.h>
-#include <functional>
-
-DGNPLATFORM_TYPEDEFS(TxnMonitor)
-
-#define TXN_TABLE_PREFIX "txn_"
-#define TXN_TABLE(name)  TXN_TABLE_PREFIX name
-#define TXN_TABLE_Elements TXN_TABLE("Elements")
-#define TXN_TABLE_Depend   TXN_TABLE("Depend")
-#define TXN_TABLE_Models   TXN_TABLE("Models")
-#define TXN_TABLE_RelationshipLinkTables TXN_TABLE("RelationshipLinkTables")
-
-BEGIN_BENTLEY_DGN_NAMESPACE
-
-/*=================================================================================**//**
- @addtogroup GROUP_TxnManager Transaction Manager Module
- Types related to the transaction (txn) manager.
- The TxnManager API manages Txns. A Txn is a named, committed, undoable unit of work, stored in the DgnDb as a changeset.
- Txns may be "reversed" via an application Undo command, or "reinstated" via a corresponding Redo command.
-<p>
- Every time the TxnManager is initialized, it creates a GUID for itself called a SessionId.
- Whenever an application calls DgnDb::SaveChanges(), a new Txn is created. Txns are saved in Briefcases in the DGN_TABLE_Txns
- table, along with the current SessionId. Only Txns from the current SessionId are (usually) undoable. After the completion of a
- session, all of the Txns for that SessionId may be merged together to form a "session Txn". Further, all of the session Txns
- since a Briefcase was last committed to a server may be merged together to form a Briefcase Txn. Briefcase Txns are sent between
- users and changed-merged.
-*/
-
-//! Actions that cause events to be sent to TxnTables.
-enum class TxnAction {
-    None = 0,  //!< not currently processing anything
-    Commit,    //!< processing a Commit. Triggered by a call to DgnDb::SaveChanges
-    Abandon,   //!< abandoning the current Txn. Triggered by a call to DgnDb::AbandonChanges
-    Reverse,   //!< reversing a previously committed ChangeSet. Triggered by a call to TxnManager::ReverseActions
-    Reinstate, //!< reinstating a previously reversed ChangeSet. Triggered by a call to TxnManager::ReinstateActions
-    Merge      //!< merging a ChangeSet made by a foreign briefcase.
-};
-
-// The type of data held in a Txn entry.
-// @note This value is stored in the "IsSchemaChange" column of the Txn table, that was previously declared to be of type "Boolean" that meant
-// "is this a ddl string." However, we now hold an integer, so that we can distinguish a changeset that holds changes to the EcSchema tables.
-// Since this is a persistent value, but since SQLite allows column-affinity (i.e. values different than the declared column type) we now allow
-// 0, 1, or 2. The first two match what was previously stored (as a Boolean), and the last one
-enum class TxnType : int32_t {
-    Data = 0, // Txn holds a changeset with only changes to data tables
-    Ddl = 1, // Txn holds a ddl change string. This is *not* a changeset. NOTE: The column type use to be boolean meaning "isDdl", so for backwards compatiblity
-    EcSchema = 2, // Txn holds a changeset with changes to EC tables, plus potentially changes to other data tables
-};
-
-//=======================================================================================
-//! Interface to be implemented to monitor changes to a DgnDb.
-//! Call TxnManager::AddTxnMonitor to register a TxnMonitor.
-// @bsiclass
-//=======================================================================================
-struct TxnMonitor {
-    virtual ~TxnMonitor() { }
-    virtual void _OnPullMergeEnd(TxnManager&) {}
-    virtual void _OnPullMergeBegin(TxnManager&) {}
-    virtual void _OnCommit(TxnManager&) {}
-    virtual void _OnCommitted(TxnManager&) {}
-    virtual void _OnAppliedChanges(TxnManager&) {}
-    virtual void _OnUndoRedo(TxnManager&, TxnAction) {}
-    virtual void _OnGeometricModelChanges(TxnManager&, BeJsConst) {}
-    virtual void _OnGeometryGuidChanges(TxnManager&, bset<DgnModelId> const& modelIds) {}
-};
-
-struct ChangesetFileReader;
-namespace dgn_TxnTable {
-    struct Element;
-    struct ElementDep;
-    struct Model;
-    struct RelationshipLinkTable;
-    struct UniqueRelationshipLinkTable;
-    struct MultiRelationshipLinkTable;
-}
-
-//=======================================================================================
-//! An instance of a TxnTable is created for a single SQLite table of a DgnDb via a DgnDomain::TableHandler.
-//! A TxnTable's sole role is to synchronize in-memory objects with persistent changes to the database through Txns.
-//! That is, the TxnTable "monitors" changes to the rows in a SQLite database table for the purpose of ensuring
-//! that in-memory copies of the data from its table reflect the current state on disk. The TxnTable itself has no
-//! role in making or reversing changes to its table. Instead, the TxnManager orchestrates Txn commits, undo, redo
-//! and change merging operations and informs the TxnTable of what happened.
-// @bsiclass
-//=======================================================================================
-struct TxnTable : RefCountedBase {
-    enum class ChangeType : int { Insert=0, Update=1, Delete=2 };
-    TxnManager& m_txnMgr;
-    TxnTable(TxnManager& mgr) : m_txnMgr(mgr) {}
-
-    // look up the modelId and classId by elementId from the element table.
-    DgnModelId GetModelAndClass(ECN::ECClassId& classId, DgnElementId id);
-
-    //! Return the name of the table handled by this TxnTable.
-    virtual Utf8CP _GetTableName() const = 0;
-
-    //! Create any temp tables that will be used by _OnValidate. The results of this method will be committed before
-    //! any actual changes are validated or txns are created.
-    virtual void _Initialize() {}
-
-    //! @name Validating Direct Changes
-    //@{
-    //! Called before a Txn is committed (or explicitly to propagate changes within a Txn).
-    //! Some TxnTable implementations use temporary tables to hold the full set of changes in a Txn in memory
-    //! for change propagation. This method can be used to create those temporary tables.
-    //! After this method is called one or more _OnValidatexxx methods will be called.
-    virtual void _OnValidate() {}
-
-    //! Called for every newly added row of this table in the Txn being validated.
-    //! @param[in] change The data for the newly added row. All data will be in the "new values" of change.
-    virtual void _OnValidateAdd(BeSQLite::Changes::Change const& change) {}
-
-    //! Called for every deleted row of this table in the Txn being validated.
-    //! @param[in] change The data for the deleted row. The data about the row that was deleted will be in the
-    //! "old values" of change.
-    virtual void _OnValidateDelete(BeSQLite::Changes::Change const& change) {}
-
-    //! Called for every updated row of this table in the Txn being validated.
-    //! @param[in] change The data for the updated row. The pre-changed data about the row will be in the
-    //! "old values" of change, and the post-changed data will be in the "new values". Columns that are unchanged are in
-    //! neither values.
-    virtual void _OnValidateUpdate(BeSQLite::Changes::Change const& change) {}
-
-    //! Called after all added/deleted/updated rows have been sent to the _OnValidatexxx methods to propagate changes to dependents.
-    //! This is the only method on TxnTable that may make changes to the database.
-    virtual void _PropagateChanges() {}
-
-    //! Called after validation is complete. TxnTables that create temporary tables can empty them in this method.
-    virtual void _OnValidated() {}
-    //@}
-
-    //! @name Applying change sets (undo/redo of transactions, applying/reversing/reinstating of revisions)
-    //@{
-    //! Called before a set of changes are applied to the Db. TxnTables that use temporary tables can prepare them in this method.
-    //! After this method is called one or more _OnAppliedxxx methods will be called, followed finally by a call to _OnApplied
-    virtual void _OnApply() {}
-
-    //! Called after a set of change sets are applied to the Db. TxnTables that create temporary tables can empty them in this method.
-    virtual void _OnApplied() {}
-
-    //! Called after applying a delete record from the change set
-    //! @param[in] change The change record for the delete. All data will be in the "old values" of change.
-    //! @note Use m_txnMgr.GetCurrentAction() to determine the action (undo, redo, merge, etc.) that caused this call
-    virtual void _OnAppliedDelete(BeSQLite::Changes::Change const& change) {}
-
-    //! Called after applying an add record from the change set
-    //! @param[in] change The change record for the add. All data will be in the "new values" of change.
-    virtual void _OnAppliedAdd(BeSQLite::Changes::Change const& change) {}
-
-    //! Called after apply an update record from the change set
-    //! @param[in] change The change record for the update. The pre-changed data about the row will be in the "old values" of change,
-    //! and the post-changed data will be in the "new values". Columns that are unchanged are in neither values.
-    virtual void _OnAppliedUpdate(BeSQLite::Changes::Change const& change) {}
-    //@}
-};
-typedef RefCountedPtr<TxnTable> TxnTablePtr;
-
-//=======================================================================================
-//! Manages the temp table that records all link table changes during a transaction.
-//! Includes only relationships for which tracking has been requested.
-//! See TxnManager::BeginTrackingRelationship for how to start tracking an ECRelationship.
-//! <p>To query changes, a TxnMonitor should query the RelationshipLinkTables. Here is an example:
-//! __PUBLISH_INSERT_FILE__ RelationshipLinkTableTrackingTxnMonitor_OnCommit_.sampleCode
-// @bsiclass
-//=======================================================================================
-struct TxnRelationshipLinkTables
-    {
-    friend struct TxnManager;
-    friend struct dgn_TxnTable::RelationshipLinkTable;
-    friend struct dgn_TxnTable::UniqueRelationshipLinkTable;
-    friend struct dgn_TxnTable::MultiRelationshipLinkTable;
-  private:
-    TxnManager& m_txnMgr;
-    BeSQLite::CachedStatementPtr m_stmt;
-    TxnRelationshipLinkTables(TxnManagerR t);
-    BeSQLite::DbResult Insert(BeSQLite::EC::ECInstanceId relid, ECN::ECClassId relclsid, DgnElementId srcelemid, DgnElementId tgtelemid, TxnTable::ChangeType changeType);
-
-  public:
-    constexpr static Utf8CP COLNAME_ECInstanceId = "ECInstanceId"; //!< The name of the column that contains the relationship's own ID. Type = BeSQLite::EC::ECInstanceId
-    constexpr static Utf8CP COLNAME_ECClassId = "ECClassId"; //!< The name of the column that contains the ID of the relationship class. Type = ECN::ECClassId
-    constexpr static Utf8CP COLNAME_SourceECInstanceId = "SourceECInstanceId"; //!< The name of the column that contains the ID of the source element. Type = DgnElementId
-    constexpr static Utf8CP COLNAME_TargetECInstanceId = "TargetECInstanceId"; //!< The name of the column that contains the ID of the target element. Type = DgnElementId
-    constexpr static Utf8CP COLNAME_ChangeType = "ChangeType"; //!< The name of the column that identifies what kind of change this is. Type = TxnTable::ChangeType
-    };
-
-
- enum class CallbackOnCommitStatus { Continue = 0, Abort };
- // Callback for testing purpose only
- typedef std::function<CallbackOnCommitStatus(TxnManager&, bool isCommit, Utf8CP operation, BeSQLite::ChangeSetCR, BeSQLite::DdlChangesCR)> T_OnCommitCallback;
-
-//=======================================================================================
-//! This class implements the DgnDb::Txns() object. It is a BeSQLite::ChangeTracker.
-//! It handles:
-//!    - validating Txns on Db::SaveChanges
-//!    - notifying TxnTables of changes
-//!    - change propagation.
-//!    - Reversing (undo) and Reinstating (redo) Txns
-//!    - combining multi-step Txns into a single reversible "operation". See BeginMultiTxnOperation
-//!    - change merging
-// @bsiclass
-//=======================================================================================
-struct TxnManager : BeSQLite::ChangeTracker {
-    friend struct DgnDb;
-
-    //=======================================================================================
-    //! An identifier stored in the high 4 bytes of a TxnId. All TxnIds for a given session will have the same SessionId.
-    //! Every time the TxnManager is initialized against a DgnDb, the SessionId is incremented to be one greater than the
-    //! previous highest SessionId.
-    // @bsiclass
-    //=======================================================================================
-    struct SessionId
-    {
-    private:
-        uint32_t m_value;
-    public:
-        explicit SessionId(uint32_t val=(uint32_t) -1) : m_value(val) {}
-        uint32_t GetValue() const {return m_value;}
-        bool IsValid() const {return ((uint32_t) -1) != m_value;}
-    };
-
-    //=======================================================================================
-    //! The primary key for the DGN_TABLE_Txns table. The value is comprised of two parts:
-    //! the SessionId stored in the high 4 bytes and a counter in the low 4 bytes. Later Txns stored in the
-    //! table will always have higher TxnIds than earlier ones, though the values of TxnId may not be sequential.
-    //! The methods TxnManager::QueryNextTxnId and TxnManager::QueryPreviousTxnId may be used to iterate forward
-    //! and backwards through committed Txns in the table.
-    // @bsiclass
-    //=======================================================================================
-    struct TxnId
-    {
-        friend struct TxnManager;
-    private:
-        union{uint64_t m_64; uint32_t m_32[2];} m_id;
-        void Increment() {++m_id.m_32[0];}
-
-    public:
-        TxnId(uint64_t val=(uint64_t) -1) {m_id.m_64 = val;}
-        TxnId(SessionId session, uint32_t txn) {m_id.m_32[1]=session.GetValue(); m_id.m_32[0]=txn;}
-        uint64_t GetValue() const {return m_id.m_64;}
-        SessionId GetSession() const {return SessionId(m_id.m_32[1]);}//!< Get the SessionId from this TxnId
-        bool IsValid() const {return GetSession().IsValid();}
-        bool operator==(TxnId const& rhs) const {return m_id.m_64==rhs.m_id.m_64;}
-        bool operator!=(TxnId const& rhs) const {return m_id.m_64 != rhs.m_id.m_64;}
-        bool operator<(TxnId const& rhs) const  {return m_id.m_64<rhs.m_id.m_64;}
-        bool operator<=(TxnId const& rhs) const {return m_id.m_64<=rhs.m_id.m_64;}
-        bool operator>(TxnId const& rhs) const  {return m_id.m_64>rhs.m_id.m_64;}
-        bool operator>=(TxnId const& rhs) const {return m_id.m_64>=rhs.m_id.m_64;}
-    };
-
-private:
-    //=======================================================================================
-    // @bsiclass
-    //=======================================================================================
-    struct TxnRange {
-    private:
-        TxnId m_first;
-        TxnId m_last;
-    public:
-        TxnRange(TxnId first, TxnId last) : m_first(first), m_last(last) {}
-        TxnId GetFirst() const { return m_first; }
-        TxnId GetLast() const { return m_last; }
-    };
-
-    struct UndoChangeSet : BeSQLite::ChangeSet    {
-        ConflictResolution _OnConflict(ConflictCause cause, BeSQLite::Changes::Change iter) override;
-    };
-
-    struct CompareTableNames {bool operator()(Utf8CP a, Utf8CP b) const {return strcmp(a, b) < 0;}};
-    typedef bmap<Utf8CP,TxnTablePtr,CompareTableNames> T_TxnTablesByName;
-    typedef bvector<TxnTable*> T_TxnTables;
-
-    DgnDbR m_dgndb;
-    T_TxnTablesByName m_tablesByName;
-    T_TxnTables m_tables;
-    /** the next available TxnId */
-    TxnId m_curr;
-    TxnAction m_action;
-    bvector<TxnId> m_multiTxnOp;
-
-public:
-    //=======================================================================================
-    // For a single GeometricModel, the sets of geometric elements that were deleted, inserted,
-    // or had their geometric properties modified during a transaction.
-    // @bsistruct
-    //=======================================================================================
-    struct GeometricElementChanges {
-        // Indexed by TxnTable::ChangeType.
-        bset<DgnElementId> m_elements[3];
-
-        void AddElement(DgnElementId id, TxnTable::ChangeType type)
-            {
-            for (auto i = 0; i < 3; i++)
-                {
-                auto& entries = m_elements[i];
-                if (static_cast<TxnTable::ChangeType>(i) == type)
-                    entries.insert(id);
-                else
-                    entries.erase(id);
-                }
-            }
-
-        bset<DgnElementId> const& GetElements(TxnTable::ChangeType type) const { return m_elements[static_cast<int>(type)]; }
-    };
-
-    //=======================================================================================
-    // A set of Ids of entities that were affected by a transaction, along with a flag for
-    // each indicating whether any of the changes to the entity originated from a commit
-    // (vs applying a changeset, e.g. undo/redo).
-    // @bsistruct
-    //=======================================================================================
-    template<typename Id> struct ChangedIds
-    {
-        using Map = bmap<Id, bool>;
-    private:
-        Map m_ids;
-    public:
-        void Insert(Id id, bool fromCommit)
-            {
-            auto iter = m_ids.Insert(id, fromCommit);
-            if (fromCommit && !iter.second)
-                iter.first->second = true;
-            }
-
-        bool empty() const { return m_ids.empty(); }
-        typename Map::const_iterator begin() const { return m_ids.begin(); }
-        typename Map::const_iterator end() const { return m_ids.end(); }
-        void erase(Id id) { m_ids.erase(id); }
-        void clear() { m_ids.clear(); }
-    };
-
-    //=======================================================================================
-    // Keeps track of changes to models, and optionally to geometric elements within those
-    // models. The latter requires a writable DgnDb with BisCore 1.0.11 or newer.
-    // @bsistruct
-    //=======================================================================================
-    struct ModelChanges
-    {
-        // The mode in which we're operating. For writable iModels, this is determined lazily upon first request. We cannot determine it
-        // immediately upon iModel open because schemas may subsequently be updated to a version that supports Full mode
-        enum class Mode : uint8_t {
-          // The iModel is read-only. It can apply changes from other sources, but cannot make direct changes.
-          // When changes are applied, in-memory state like the range index will be updated and events will be generated.
-          Readonly,
-          // The iModel is writable, but the version of its BisCore schema lacks the GeometricModel.GeometryGuid property.
-          // SetTrackingGeometry will fail and we will not attempt to update the GeometryGuid property when model geometry changes.
-          Legacy,
-          // The iModel is writable. When the geometry of a model changes, we will update the model's GeometryGuid property.
-          Full,
-        };
-    private:
-        ChangedIds<DgnModelId> m_models;    // the set of models that have changes for the current transaction
-        ChangedIds<DgnModelId> m_geometricModels; // the set of models that have geometric changes for the current transaction
-        bmap<DgnModelId, GeometricElementChanges> m_geometryChanges; // changes to elements within geometric models
-        bmap<DgnElementId, DgnModelId> m_modelsForDeletedElements; // maps Id of a deleted element to its model Id
-        ChangedIds<DgnElementId> m_deletedGeometricElements; // Ids of deleted geometric elements
-        TxnManager& m_mgr;
-        Mode m_mode = Mode::Legacy;
-        bool m_determinedMode = false;
-        bool m_trackGeometry = false; // true if we are currently tracking changes to geometric elements
-
-        bool IsReadonly() const { return m_determinedMode && m_mode == Mode::Readonly; }
-
-        void Clear(bool preserveGeometryChanges)
-            {
-            m_models.clear();
-            m_geometricModels.clear();
-            m_modelsForDeletedElements.clear();
-            m_deletedGeometricElements.clear();
-
-            if (!preserveGeometryChanges)
-                m_geometryChanges.clear();
-            }
-
-        void InsertGeometryChange(DgnModelId modelId, DgnElementId elementId, TxnTable::ChangeType type);
-    public:
-        explicit ModelChanges(TxnManager& mgr);
-
-        void AddModel(DgnModelId modelId, bool fromCommit) { m_models.Insert(modelId, fromCommit); }
-        void AddGeometricElementChange(DgnModelId modelId, DgnElementId elementId, TxnTable::ChangeType type, bool fromCommit);
-        void AddDeletedElement(DgnElementId elemId, DgnModelId modelId) { m_modelsForDeletedElements.Insert(elemId, modelId); }
-        void AddDeletedGeometricElement(DgnElementId elemId, bool fromCommit) { m_deletedGeometricElements.Insert(elemId, fromCommit); }
-
-        void Process();
-        void Notify();
-        void ClearAll() { Clear(false); }
-
-        // Returns a non-empty map *only* during a call to TxnMonitor::_OnGeometricModelChanges
-        bmap<DgnModelId, GeometricElementChanges> const& GetGeometryChanges() const { return m_geometryChanges; }
-
-        // While tracking geometry changes, TxnManager collects information about which geometric elements have been inserted, deleted, or had their geometric properties modified.
-        // It forwards this information to the affected GeometricModel. The model establishes a baseline state for tile generation.
-        // It also forwards it to TxnMonitors. The iModel.js node addon responds by emitting notifications to the frontend.
-        // When tracking is ended, this information collection ceases and the baseline model states are reset.
-        bool IsTrackingGeometry() const { return m_trackGeometry; }
-
-        // Set whether geometry changes should be tracked. They cannot be tracked if the db is read-only or
-        // BisCore version < 1.0.11 because the GeometryGuid property was introduced in that version of the schema.
-        DGNPLATFORM_EXPORT Mode SetTrackingGeometry(bool track);
-
-        // Return whether model changes can be tracked for the DgnDb, or why they can't.
-        // Don't call this if you intend to upgrade the schemas contained in the DgnDb, until after you do so.
-        DGNPLATFORM_EXPORT Mode DetermineMode();
-    };
-
-    // Set and restore indirect changes mode
-    struct SetandRestoreIndirectChanges {
-        ChangeTracker& m_tracker;
-        SetandRestoreIndirectChanges(ChangeTracker& txn) : m_tracker(txn) { txn.SetMode(BeSQLite::ChangeTracker::Mode::Indirect); }
-        ~SetandRestoreIndirectChanges() { m_tracker.SetMode(BeSQLite::ChangeTracker::Mode::Direct); }
-    };
-
-private:
-    bvector<TxnRange> m_reversedTxn;
-    BeSQLite::StatementCache m_stmts;
-    BeSQLite::SnappyFromBlob m_snappyFrom;
-    BeSQLite::SnappyToBlob   m_snappyTo;
-    TxnRelationshipLinkTables m_rlt;
-    int m_txnErrors = 0;
-    bool m_fatalValidationError;
-    bool m_initTableHandlers;
-    bool m_inProfileUpgrade = false;
-<<<<<<< HEAD
-    bool m_isPropagatingChanges = false;
-=======
-    bool m_indirectChanges = false;
-    bool m_trackChangesetHealthStats = false;
->>>>>>> b28bb7bb
-    bvector<ECN::ECClassId> m_childPropagatesChangesToParentRels;
-    ChangesetPropsPtr m_changesetInProgress;
-    std::map<Utf8String, BeJsDocument> m_changesetHealthStatistics;
-
-public:
-    ModelChanges m_modelChanges;
-
-    void ProcessModelChanges();
-    void NotifyModelChanges();
-    void ClearModelChanges();
-    DGNPLATFORM_EXPORT void Initialize();
-private:
-    OnCommitStatus _OnCommit(bool isCommit, Utf8CP operation) override;
-    void _OnCommitted(bool isCommit, Utf8CP operation) override;
-    TrackChangesForTable _FilterTable(Utf8CP tableName) override;
-    void CallMonitors(std::function<void (TxnMonitor&)>);
-    void OnBeforeUndoRedo(bool isUndo);
-    void OnUndoRedo(TxnAction action);
-    void OnRollback(BeSQLite::ChangeStreamCR);
-
-    void OnValidateChanges(BeSQLite::ChangeStreamCR);
-    BeSQLite::DbResult SaveTxn(BeSQLite::ChangeSetCR changeset, Utf8CP operation, TxnType);
-
-    BeSQLite::ZipErrors ReadChanges(BeSQLite::ChangeSet& changeset, TxnId rowId);
-    BeSQLite::DbResult ReadDataChanges(BeSQLite::ChangeSet&, TxnId rowid, TxnAction);
-
-    void ApplyTxnChanges(TxnId, TxnAction);
-    BeSQLite::DbResult ApplyChanges(BeSQLite::ChangeStreamCR, TxnAction txnAction, bool containsSchemaChanges, bool invert = false, bool fastForward = false);
-    BeSQLite::DbResult ApplyDdlChanges(BeSQLite::DdlChangesCR);
-
-    void OnBeginApplyChanges();
-    void OnEndApplyChanges();
-    void OnChangeSetApplied(BeSQLite::ChangeStreamCR changeset, bool invert);
-    void OnGeometricModelChanges();
-
-    BentleyStatus PropagateChanges() {return DoPropagateChanges(*this);}
-    BentleyStatus DoPropagateChanges(BeSQLite::ChangeTracker& tracker);
-    void ReverseTxnRange(TxnRange const& txnRange);
-    DgnDbStatus ReverseActions(TxnRange const& txnRange);
-    void ReinstateTxn(TxnRange const&);
-    DgnDbStatus ReinstateActions(TxnRange const& revTxn);
-
-    void ClearSavedChangesetValues();
-    void WriteChangesToFile(BeFileNameCR pathname, BeSQLite::DdlChangesCR ddlChanges, BeSQLite::ChangeGroupCR dataChangeGroup);
-    ChangesetStatus MergeDdlChanges(ChangesetPropsCR revision, ChangesetFileReader& revisionReader);
-    ChangesetStatus MergeDataChanges(ChangesetPropsCR revision, ChangesetFileReader& revisionReader, bool containsSchemaChanges, bool fastForward);
-    ChangesetStatus ProcessRevisions(bvector<ChangesetPropsCP> const &revisions, RevisionProcessOption processOptions);
-
-    TxnTable* FindTxnTable(Utf8CP tableName) const;
-    bool IsMultiTxnMember(TxnId rowid) const;
-    TxnType GetTxnType(TxnId rowid) const;
-
-    BentleyStatus PatchSlowDdlChanges(Utf8StringR patchedDDL, Utf8StringCR compoundSQL);
-    void NotifyOnCommit();
-    void ThrowIfChangesetInProgress();
-    BeSQLite::DbResult UpdateTxn(BeSQLite::ChangeSetCR changeSet, TxnId id);
-public:
-    void StartNewSession();
-    void CallJsTxnManager(Utf8CP methodName) { DgnDb::CallJsFunction(m_dgndb.GetJsTxns(), methodName, {}); };
-
-    bool IsChangesetInProgress() const { return m_changesetInProgress.IsValid(); }
-    DGNPLATFORM_EXPORT Utf8String GetParentChangesetId() const;
-    DGNPLATFORM_EXPORT void GetParentChangesetIndex(int32_t& index, Utf8StringR id) const;
-    DGNPLATFORM_EXPORT ChangesetPropsPtr StartCreateChangeset(Utf8CP extension = nullptr);
-    DGNPLATFORM_EXPORT void FinishCreateChangeset(int32_t changesetIndex, bool keepFile = false);
-    DGNPLATFORM_EXPORT void StopCreateChangeset(bool keepFile);
-    DGNPLATFORM_EXPORT ChangesetStatus MergeChangeset(ChangesetPropsCR revision, bool fastforward);
-    DGNPLATFORM_EXPORT void RevertTimelineChanges(std::vector<ChangesetPropsPtr> changesets, bool skipSchemaChanges);
-    DGNPLATFORM_EXPORT void ReverseChangeset(ChangesetPropsCR revision);
-    DGNPLATFORM_EXPORT std::unique_ptr<BeSQLite::ChangeSet> CreateChangesetFromLocalChanges(bool includeInMemoryChanges);
-    DGNPLATFORM_EXPORT void ForEachLocalChange(std::function<void(BeSQLite::EC::ECInstanceKey const&, BeSQLite::DbOpcode)>, bvector<Utf8String> const&, bool includeInMemoryChanges = false);
-    void SaveParentChangeset(Utf8StringCR revisionId, int32_t changesetIndex);
-    ChangesetPropsPtr CreateChangesetProps(BeFileNameCR pathName);
-
-    // Changeset Health Statistics
-    bool TrackChangesetHealthStats() const { return m_trackChangesetHealthStats; }
-    DGNPLATFORM_EXPORT void EnableChangesetHealthStatsTracking() { m_trackChangesetHealthStats = true; }
-    DGNPLATFORM_EXPORT void DisableChangesetHealthStatsTracking() { m_trackChangesetHealthStats = false; }
-
-    DGNPLATFORM_EXPORT BeJsDocument GetAllChangesetHealthStatistics() const;
-    DGNPLATFORM_EXPORT BeJsDocument GetChangesetHealthStatistics(Utf8StringCR changesetId) const;
-    void SetChangesetHealthStatistics(ChangesetPropsCR revision);
-
-    //! PullMerge
-    DGNPLATFORM_EXPORT std::unique_ptr<BeSQLite::ChangeSet> OpenLocalTxn(TxnManager::TxnId id);
-    DGNPLATFORM_EXPORT bool PullMergeInProgress() const;
-    DGNPLATFORM_EXPORT void PullMergeEraseConf();
-    DGNPLATFORM_EXPORT void PullMergeBegin();
-    DGNPLATFORM_EXPORT void PullMergeEnd();
-    DGNPLATFORM_EXPORT void PullMergeResume();
-
-    DGNPLATFORM_EXPORT ChangesetStatus PullMergeApply(ChangesetPropsCR revision);     // for testing
-    //! Add a TxnMonitor. The monitor will be notified of all transaction events until it is dropped.
-    DGNPLATFORM_EXPORT static void AddTxnMonitor(TxnMonitor& monitor);
-    DGNPLATFORM_EXPORT static void DropTxnMonitor(TxnMonitor& monitor);
-    DGNPLATFORM_EXPORT void DeleteAllTxns();
-    void DeleteFromStartTo(TxnId lastId);
-    void DeleteReversedTxns();
-    void OnBeginValidate();
-    void OnEndValidate();
-    void AddTxnTable(DgnDomain::TableHandler*);//!< @private
-    DGNPLATFORM_EXPORT TxnManager(DgnDbR);
-    DGNPLATFORM_EXPORT BeSQLite::DbResult InitializeTableHandlers();
-    TxnRelationshipLinkTables& GetRelationshipLinkTables() { return m_rlt; }
-
-    DGNPLATFORM_EXPORT static void SetOnCommitCallback(T_OnCommitCallback);
-
-    //! A statement cache exclusively for Txn-based statements.
-    BeSQLite::CachedStatementPtr GetTxnStatement(Utf8CP sql) const;
-
-    //! Returns true if the TxnManager is currently processing changes, so any changes made while this is true are considered "indirect" changes.
-    bool IsPropagatingChanges() { return m_isPropagatingChanges; }
-    bool IsIndirectChanges() { return m_isPropagatingChanges || GetMode() == ChangeTracker::Mode::Indirect; }
-    bool HasFatalError() {return m_fatalValidationError;}
-    int NumValidationErrors() {return m_txnErrors;}
-    void LogError(bool fatal) { ++m_txnErrors; m_fatalValidationError |= fatal;}
-    DGNPLATFORM_EXPORT void ReportError(bool fatal, Utf8CP errorType, Utf8CP msg);
-
-    DGNPLATFORM_EXPORT BentleyStatus AddChildPropagatesChangesToParentRelationship(Utf8StringCR schemaName,Utf8StringCR relClassName);
-    bvector<ECN::ECClassId> const& GetChildPropagatesChangesToParentRelationships() const {return m_childPropagatesChangesToParentRels;}
-
-    //! Get the dgn_TxnTable::Element TxnTable for this TxnManager
-    DGNPLATFORM_EXPORT dgn_TxnTable::Element& Elements() const;
-
-    //! Get the dgn_TxnTable::ElementDep TxnTable for this TxnManager
-    DGNPLATFORM_EXPORT dgn_TxnTable::ElementDep& ElementDependencies() const;
-
-    //! Get the dgn_TxnTable::Model TxnTable for this TxnManager
-    DGNPLATFORM_EXPORT dgn_TxnTable::Model& Models() const;
-
-    //! Get the description of a previously committed Txn, given its TxnId.
-    DGNPLATFORM_EXPORT Utf8String GetTxnDescription(TxnId txnId) const;
-
-    //! Get a description of the operation that would be reversed by calling ReverseTxns(1).
-    //! This is useful for showing the operation that would be undone, for example in a pull-down menu.
-    DGNPLATFORM_EXPORT Utf8String GetUndoString();
-
-    //! Get a description of the operation that would be reinstated by calling ReinstateTxn.
-    //! This is useful for showing the operation that would be redone, in a pull-down menu for example.
-    DGNPLATFORM_EXPORT Utf8String GetRedoString();
-
-    //! @name Multi-Txn Operations
-    //@{
-    //! Begin a new multi-Txn operation. This can be used to cause a series of Txns, that would normally
-    //! be considered separate actions for undo, to be grouped into a single undoable operation. This means that when ReverseTxns(1) is called,
-    //! the entire group of changes are undone together. Multi-Txn operations can be nested, and until the outermost operation is closed,
-    //! all changes constitute a single operation.
-    //! @remarks This method must \e always be paired with a call to EndMultiTxnAction.
-    DGNPLATFORM_EXPORT DgnDbStatus BeginMultiTxnOperation();
-
-    //! End a multi-Txn operation
-    DGNPLATFORM_EXPORT DgnDbStatus EndMultiTxnOperation();
-
-    //! Return the depth of the multi-Txn stack. Generally for diagnostic use only.
-    size_t GetMultiTxnOperationDepth() {return m_multiTxnOp.size();}
-
-    //! @return The TxnId of the the innermost multi-Txn operation. If no multi-Txn operation is active, the TxnId will be zero.
-    TxnId GetMultiTxnOperationStart();
-    //@}
-
-    //! @name Reversing and Reinstating Transactions
-    //@{
-    //! Get the current Action being processed by the TxnManager. This can be called from inside TxnTable methods only,
-    //! otherwise it will always return TxnAction::None
-    TxnAction GetCurrentAction() const {return m_action;}
-
-    //! Returns true if the TxnManager is in the process of abandoning txns. This can be called from inside TxnTable methods only,
-    //! otherwise it will always return false
-    bool IsInAbandon() const { return TxnAction::Abandon == m_action; }
-
-    //! Get the TxnId of the current Txn.
-    //! @return the current TxnId. This value can be saved and later used to reverse changes that happen after this time.
-    //! @see   ReverseTo CancelTo
-    TxnId GetCurrentTxnId() const {return m_curr;}
-
-    //! Get the current SessionId.
-    SessionId GetCurrentSessionId() const {return m_curr.GetSession();}
-
-    //! Get the TxnId of the first Txn for this session (though it may not be committed yet.)
-    //! All TxnIds with a value lower than this are from a previous session.
-    TxnId GetSessionStartId() const {return TxnId(m_curr.GetSession(), 0);}
-
-    DGNPLATFORM_EXPORT TxnId GetLastTxnId();
-
-    /** For readonly connections, new Txns may be added from other writeable connections while this session is active.
-     * Since we always hold a SQLite transaction (the DefaultTxn) open, this session will not see any of
-     * those changes unless/until we explicitly close-and-restart the DefaultTxn.
-     *
-     * This method is called when the DefaultTxn is restarted and new Txns are discovered. It "replays" each new Txn in
-     * this session so that notifications for the changed elements/models can be sent for this connection as if the
-     * changes were just made. It calls `ApplyTxnChanges` but relies on the fact that the iModel is open for read and
-     * none of the changes are actually applied (they were applied in the connection where they were made.)
-     * This action is performed for "side effects" only. Of course since the connection is readonly, that's implied.
-     *
-     * The events emitted to TypeScript by this operation (like "onElementsChanged" and "onModelGeometryChanged") are preceded
-     * by an "onReplayExternalTxns" event and followed by an "onReplayedExternalTxns" event.
-     *
-     * Note: this doesn't handle undo/redo. It is not expected that the process modifying the briefcase will use them.
-     */
-    DGNPLATFORM_EXPORT void ReplayExternalTxns(TxnId start);
-
-    //! Given a TxnId, query for TxnId of the immediately previous committed Txn, if any.
-    //! @param[in] currentTxnId The current TxnId.
-    //! @return The previous TxnId. Will be invalid if currentTxnId is the first one.
-    //! @note The TxnId may be from a previous session.
-    //! @note The TxnIds are not necessarily sequential.
-    DGNPLATFORM_EXPORT TxnId QueryPreviousTxnId(TxnId currentTxnId) const;
-
-    //! Given a TxnId, query for TxnId of the next committed Txn, if any.
-    //! @param[in] currentTxnId The current TxnId.
-    //! @return The next TxnId. Will be invalid if currentTxnId is the last one.
-    //! @note The TxnIds are not necessarily sequential.
-    DGNPLATFORM_EXPORT TxnId QueryNextTxnId(TxnId currentTxnId) const;
-
-    //! Query if there are currently any reversible (undoable) changes
-    //! @return true if there are currently any reversible (undoable) changes.
-    bool IsUndoPossible() const {return GetSessionStartId() < GetCurrentTxnId();}
-
-    //! Query if there are currently any reinstateable (redoable) changes
-    //! @return True if there are currently any reinstate-able (redoable) changes
-    bool IsRedoPossible() const {return !m_reversedTxn.empty();}
-
-    // return true if there are any non-reversed txns in the db
-    DGNPLATFORM_EXPORT bool HasPendingTxns() const;
-
-    //! Returns true if there are uncommitted OR committed changes.
-    bool HasLocalChanges() const {return HasChanges() || HasPendingTxns();}
-
-    //! Reverse (undo) the most recent operation(s).
-    //! @param[in] numOperations the number of operations to reverse. If this is greater than 1, the entire set of operations will
-    //! be reinstated together when/if ReinstateTxn is called.
-    //! @note If there are any outstanding uncommitted changes, they are reversed.
-    //! @note The term "operation" is used rather than Txn, since multiple Txns can be grouped together via BeginMultiTxnOperation. So,
-    //! even if numOperations is 1, multiple Txns may be reversed if they were grouped together when they were made.
-    //! @note If numOperations is too large only the operations are reversible are reversed.
-    DGNPLATFORM_EXPORT DgnDbStatus ReverseTxns(int numOperations);
-
-    //! Reverse the most recent operation.
-    DgnDbStatus ReverseSingleTxn() {return ReverseTxns(1);}
-
-    //! Reverse all changes back to the beginning of the session.
-    //! @param[in] prompt display a warning the user, and give an opportunity to cancel.
-    DGNPLATFORM_EXPORT DgnDbStatus ReverseAll();
-
-    //! Reverse all changes back to a previously saved TxnId.
-    //! @param[in] txnId a TxnId obtained from a previous call to GetCurrentTxnId.
-    //! @param[in] allowCrossSessions if No, don't reverse any Txns older than the beginning of the current session.
-    //! @return DgnDbStatus::Success if the transactions were reversed, error status otherwise.
-    //! @see  GetCurrentTxnId CancelTo
-    DGNPLATFORM_EXPORT DgnDbStatus ReverseTo(TxnId txnId);
-
-    //! Reverse and then cancel (make non-reinstatable) all changes back to a previous TxnId.
-    //! @param[in] txnId a TxnId obtained from a previous call to GetCurrentTxnId.
-    //! @param[in] allowCrossSessions if No, don't cancel any Txns older than the beginning of the current session.
-    //! @return DgnDbStatus::Success if the transactions were reversed and cleared, error status otherwise.
-    DGNPLATFORM_EXPORT DgnDbStatus CancelTo(TxnId txnId);
-
-    //! Reinstate the most recently reversed transaction. Since at any time multiple transactions can be reversed, it
-    //! may take multiple calls to this method to reinstate all reversed operations.
-    //! @return DgnDbStatus::Success if a reversed transaction was reinstated, error status otherwise.
-    //! @note If there are any outstanding uncommitted changes, they are reversed before the Txn is reinstated.
-    DGNPLATFORM_EXPORT DgnDbStatus ReinstateTxn();
-    //@}
-
-    //! Get the DgnDb for this TxnManager
-    DgnDbR GetDgnDb() {return m_dgndb;}
-
-    //! Tell the TxnManager to track changes to instances of the specified ECRelationship class.
-    //! Relationship-specific changes will be captured in the Txn summary in different ways, depending on how the relationship was mapped.
-    //! Specifically:
-    //!     * Changes to ECRelationships that are mapped to foreign keys will result in element table changes only. The Txn summary will not have any separate record of a change to the ECRelationship.
-    //!     * Changes to all ECRelationships that are mapped to link tables will be gathered into the TxnRelationshipLinkTables table in the Txn summary.
-    //! @see EndTrackingRelationship
-    //! @see TxnManager::AddTxnMonitor
-    DGNPLATFORM_EXPORT void BeginTrackingRelationship(ECN::ECClassCR relClass);
-
-#ifdef DEBUG_TxnManager_TXNS
-    DGNPLATFORM_EXPORT void DumpTxns(bool verbose);
-#endif
-
-    DGNPLATFORM_EXPORT static uint64_t GetMaxReasonableTxnSize();
-
-    void OnGeometryGuidChanges(bset<DgnModelId> const&);
-};
-
-//=======================================================================================
-//! Can be used to temporarily change the TxnManager mode (Direct or Indirect) for the duration of a scope.
-//! Automatically restores the previous mode when the guard is destroyed (unless the provided options are unset).
-// @bsiclass
-//=======================================================================================
-struct TxnModeGuard {
-    TxnManagerR m_txnMgr;
-    TxnManager::Mode m_prevMode;
-    bool m_restoreOnDestructor = false;
-
-    TxnModeGuard(TxnManagerR txnMgr, std::optional<EditOptions> const& options)
-        : m_txnMgr(txnMgr), m_prevMode(txnMgr.GetMode())
-    {
-        if (options.has_value()) {
-            bool isIndirect = options->IsIndirectChange;
-            if (m_prevMode != TxnManager::Mode::Indirect && isIndirect) {
-                m_txnMgr.SetMode(TxnManager::Mode::Indirect);
-            } else if (m_prevMode != TxnManager::Mode::Direct && !isIndirect) {
-                m_txnMgr.SetMode(TxnManager::Mode::Direct);
-            }
-
-            m_restoreOnDestructor = true;
-        }
-    }
-
-    ~TxnModeGuard() {
-        if (m_restoreOnDestructor)
-            m_txnMgr.SetMode(m_prevMode);
-    }
-};
-
-//=======================================================================================
-//! @namespace BentleyApi::Dgn::dgn_TxnTable TxnTables in the base "Dgn" domain.
-//! @note Only handlers from the base "Dgn" domain belong in this namespace.
-// @bsiclass
-//=======================================================================================
-namespace dgn_TxnTable
-{
-    struct Element : TxnTable
-    {
-        BeSQLite::Statement m_stmt;
-        bool m_changes;
-        bool m_haveIndexOnECClassId;
-        static Utf8CP MyTableName() {return BIS_TABLE(BIS_CLASS_Element);}
-        Utf8CP _GetTableName() const override {return MyTableName();}
-
-        Element(TxnManager& mgr) : TxnTable(mgr), m_changes(false), m_haveIndexOnECClassId(false) {}
-
-        void _Initialize() override;
-        void _OnValidate() override;
-        void _OnValidateAdd(BeSQLite::Changes::Change const& change) override    {AddChange(change, TxnTable::ChangeType::Insert, true);}
-        void _OnValidateDelete(BeSQLite::Changes::Change const& change) override {AddChange(change, TxnTable::ChangeType::Delete, true);}
-        void _OnValidateUpdate(BeSQLite::Changes::Change const& change) override {AddChange(change, TxnTable::ChangeType::Update, true);}
-        void _OnValidated() override;
-        void _OnApply() override;
-        void _OnAppliedAdd(BeSQLite::Changes::Change const&) override;
-        void _OnAppliedDelete(BeSQLite::Changes::Change const&) override;
-        void _OnAppliedUpdate(BeSQLite::Changes::Change const&) override;
-        void _OnApplied() override;
-
-        void AddChange(BeSQLite::Changes::Change const& change, ChangeType changeType, bool fromCommit);
-        void AddElement(DgnElementId, DgnModelId, ChangeType changeType, DgnClassId, bool fromCommit);
-
-        //! iterator for elements that are directly changed. Only valid during _PropagateChanges.
-        struct Iterator : BeSQLite::DbTableIterator
-        {
-        public:
-            Iterator(DgnDbCR db) : DbTableIterator((BeSQLite::DbCR)db) {}
-            struct Entry : DbTableIterator::Entry
-            {
-                using iterator_category=std::input_iterator_tag;
-                using value_type=Entry const;
-                using difference_type=std::ptrdiff_t;
-                using pointer=Entry const*;
-                using reference=Entry const&;
-
-            private:
-                friend struct Iterator;
-                Entry(BeSQLite::StatementP sql, bool isValid) : DbTableIterator::Entry(sql,isValid) {}
-
-            public:
-                DGNPLATFORM_EXPORT DgnModelId GetModelId() const;
-                DGNPLATFORM_EXPORT DgnElementId GetElementId() const;
-                DGNPLATFORM_EXPORT ChangeType GetChangeType() const;
-                DGNPLATFORM_EXPORT DgnClassId GetECClassId() const;
-                Entry const& operator*() const {return *this;}
-            };
-
-            typedef Entry const_iterator;
-            typedef Entry iterator;
-            DGNPLATFORM_EXPORT const_iterator begin() const;
-            const_iterator end() const {return Entry(nullptr, false);}
-        };
-
-    bool HasChanges() const {return m_changes;}
-    Iterator MakeIterator() const {return Iterator(m_txnMgr.GetDgnDb());}
-    //! Make sure that the Elements table is index on the ECClassId column. Call this if you plan to query for changes by ECClassId repeatedly.
-    void CreateIndexOnECClassId();
-    };
-
-    struct Geometric : TxnTable {
-        Geometric(TxnManager& mgr) : TxnTable(mgr) {}
-        int32_t GetFirstCol() {return 2;}
-        // the last columns that hold information that indicates a geometric change
-        virtual int32_t _GetLastCol() = 0;
-
-        bool HasChangeInColumns(BeSQLite::Changes::Change const& change);
-        void AddChange(BeSQLite::Changes::Change const& change, ChangeType changeType, bool fromCommit);
-
-        void _OnValidateAdd(BeSQLite::Changes::Change const& change) override    {AddChange(change, TxnTable::ChangeType::Insert, true);}
-        void _OnValidateUpdate(BeSQLite::Changes::Change const& change) override {AddChange(change, TxnTable::ChangeType::Update, true);}
-        void _OnValidateDelete(BeSQLite::Changes::Change const& change) override {AddChange(change, TxnTable::ChangeType::Delete, true);}
-        void _OnAppliedAdd(BeSQLite::Changes::Change const& change) override    {AddChange(change, TxnTable::ChangeType::Insert, false);}
-        void _OnAppliedUpdate(BeSQLite::Changes::Change const& change) override {AddChange(change, TxnTable::ChangeType::Update, false);}
-        void _OnAppliedDelete(BeSQLite::Changes::Change const& change) override {AddChange(change, TxnTable::ChangeType::Delete, false);}
-    };
-
-    struct Geometric3d : Geometric {
-        virtual int32_t _GetLastCol() override {return 16; };
-        Geometric3d(TxnManager& mgr) : Geometric(mgr) {}
-        static Utf8CP MyTableName() {return BIS_TABLE(BIS_CLASS_GeometricElement3d);}
-        Utf8CP _GetTableName() const override {return MyTableName();}
-    };
-
-    struct Geometric2d : Geometric {
-        virtual int32_t _GetLastCol() override {return 10; };
-        Geometric2d(TxnManager& mgr) : Geometric(mgr) {}
-        static Utf8CP MyTableName() {return BIS_TABLE(BIS_CLASS_GeometricElement2d);}
-        Utf8CP _GetTableName() const override {return MyTableName();}
-    };
-
-    struct Model : TxnTable
-    {
-    private:
-        bset<DgnModelId> m_geometryGuidChanges;
-        BeSQLite::Statement m_isGeometricModelStmt;
-        int m_geometryGuidColumnIndex = -1;
-
-        bool HasGeometryGuid() const { return -1 != m_geometryGuidColumnIndex; }
-        bool IsGeometryGuidChanged(DgnModelId, BeSQLite::Changes::Change const&);
-    public:
-        BeSQLite::Statement m_stmt;
-        bool m_changes;
-
-        Model(TxnManager& mgr) : TxnTable(mgr), m_changes(false) {}
-        static Utf8CP MyTableName() {return BIS_TABLE(BIS_CLASS_Model);}
-        Utf8CP _GetTableName() const override {return MyTableName();}
-
-        void _Initialize() override;
-        void _OnValidate() override;
-        void _OnValidateAdd(BeSQLite::Changes::Change const& change) override    {AddChange(change, TxnTable::ChangeType::Insert);}
-        void _OnValidateUpdate(BeSQLite::Changes::Change const& change) override {AddChange(change, TxnTable::ChangeType::Update);}
-        void _OnValidateDelete(BeSQLite::Changes::Change const& change) override {AddChange(change, TxnTable::ChangeType::Delete);}
-        void _OnValidated() override;
-        void _OnApply() override;
-        void _OnAppliedAdd(BeSQLite::Changes::Change const&) override;
-        void _OnAppliedDelete(BeSQLite::Changes::Change const&) override;
-        void _OnAppliedUpdate(BeSQLite::Changes::Change const&) override;
-        void _OnApplied() override;
-
-        void AddChange(BeSQLite::Changes::Change const& change, ChangeType changeType);
-
-        //! iterator for models that are directly changed. Only valid during _PropagateChanges.
-        struct Iterator : BeSQLite::DbTableIterator
-        {
-            Iterator(DgnDbCR db) : DbTableIterator((BeSQLite::DbCR)db) {}
-            struct Entry : DbTableIterator::Entry
-            {
-                using iterator_category=std::input_iterator_tag;
-                using value_type=Entry const;
-                using difference_type=std::ptrdiff_t;
-                using pointer=Entry const*;
-                using reference=Entry const&;
-
-            private:
-                friend struct Iterator;
-                Entry(BeSQLite::StatementP sql, bool isValid) : DbTableIterator::Entry(sql,isValid) {}
-            public:
-                DGNPLATFORM_EXPORT DgnModelId GetModelId() const;
-                DGNPLATFORM_EXPORT ChangeType GetChangeType() const;
-                DGNPLATFORM_EXPORT DgnClassId GetECClassId() const;
-                Entry const& operator*() const {return *this;}
-            };
-
-            typedef Entry const_iterator;
-            typedef Entry iterator;
-            DGNPLATFORM_EXPORT const_iterator begin() const;
-            const_iterator end() const {return Entry(nullptr, false);}
-        };
-
-        Iterator MakeIterator() const {return Iterator(m_txnMgr.GetDgnDb());}
-        bool HasChanges() const {return m_changes;}
-
-        void NotifyGeometryChanges();
-        void ClearGeometryChanges() { m_geometryGuidChanges.clear(); }
-    };
-
-    struct ElementDep : TxnTable {
-        struct DepRelData {
-            BeSQLite::EC::ECInstanceKey m_relKey;
-            DgnElementId m_source, m_target;
-            bool m_isEDE;
-
-            DepRelData(BeSQLite::EC::ECInstanceKey const& key, DgnElementId s, DgnElementId t, bool isEDE) : m_relKey(key), m_source(s), m_target(t), m_isEDE(isEDE) { ; }
-        };
-
-        BeSQLite::Statement m_stmt;
-        DgnElementIdSet m_failedTargets;
-        bvector<DepRelData> m_deletedRels;
-        bool m_changes;
-        static Utf8CP MyTableName() { return BIS_TABLE(BIS_REL_ElementDrivesElement); }
-        Utf8CP _GetTableName() const override { return MyTableName(); }
-
-        ElementDep(TxnManager& mgr) : TxnTable(mgr), m_changes(false) {}
-        void _Initialize() override;
-        void _OnValidate() override;
-        void _OnValidateAdd(BeSQLite::Changes::Change const& change) override { UpdateSummary(change, TxnTable::ChangeType::Insert); }
-        void _OnValidateDelete(BeSQLite::Changes::Change const& change) override { UpdateSummary(change, TxnTable::ChangeType::Delete); }
-        void _OnValidateUpdate(BeSQLite::Changes::Change const& change) override { UpdateSummary(change, TxnTable::ChangeType::Update); }
-        void _PropagateChanges() override;
-        void _OnValidated() override;
-
-        void UpdateSummary(BeSQLite::Changes::Change change, ChangeType changeType);
-        void AddDependency(BeSQLite::EC::ECInstanceId const&, ChangeType);
-        void AddFailedTarget(DgnElementId id) { m_failedTargets.insert(id); }
-        DgnElementIdSet const& GetFailedTargets() const { return m_failedTargets; }
-        bool HasChanges() const { return m_changes; }
-    };
-
-    //! @private
-    struct RelationshipLinkTable : TxnTable
-    {
-        friend struct Dgn::TxnManager;
-    protected:
-        bool m_changes;
-        BeSQLite::Statement m_stmt;
-        Utf8String m_tableName;
-
-        Utf8CP _GetTableName() const override { return m_tableName.c_str();}
-        RelationshipLinkTable(TxnManager& mgr, Utf8CP tableName): TxnTable(mgr), m_changes(false), m_tableName(tableName) {}
-        virtual void _UpdateSummary(BeSQLite::Changes::Change change, ChangeType changeType) = 0;
-
-        void _OnValidate() override { m_changes = false; }
-        void _OnValidateAdd(BeSQLite::Changes::Change const& change) override {_UpdateSummary(change, TxnTable::ChangeType::Insert);}
-        void _OnValidateDelete(BeSQLite::Changes::Change const& change) override {_UpdateSummary(change, TxnTable::ChangeType::Delete);}
-        void _OnValidateUpdate(BeSQLite::Changes::Change const& change) override {_UpdateSummary(change, TxnTable::ChangeType::Update);}
-        void _PropagateChanges() override {}
-        void _OnValidated() override;
-
-        BeSQLite::DbResult QueryTargets(DgnElementId& srcelemid, DgnElementId& tgtelemid, BeSQLite::EC::ECInstanceId relid);
-
-      public:
-        bool HasChanges() const {return m_changes;}
-    };
-
-    //! @private
-    struct UniqueRelationshipLinkTable : RelationshipLinkTable
-    {
-        friend struct Dgn::TxnManager;
-    protected:
-        UniqueRelationshipLinkTable(TxnManager& mgr, Utf8CP tableName) : RelationshipLinkTable(mgr, tableName) {}
-        void _UpdateSummary(BeSQLite::Changes::Change change, ChangeType changeType) override;
-    };
-};
-
-//=======================================================================================
-//! @ingroup GROUP_TxnManager
-//! @namespace BentleyApi::Dgn::dgn_TableHandler TableHandlers in the base "Dgn" domain.
-//! @note Only handlers from the base "Dgn" domain belong in this namespace.
-// @bsiclass
-//=======================================================================================
-namespace dgn_TableHandler {
-    struct Element : Dgn::DgnDomain::TableHandler {
-        TABLEHANDLER_DECLARE_MEMBERS(Element, DGNPLATFORM_EXPORT)
-        Dgn::TxnTable* _Create(TxnManager& mgr) const override {return new dgn_TxnTable::Element(mgr);}
-    };
-
-    struct Geometric3d : Dgn::DgnDomain::TableHandler {
-        TABLEHANDLER_DECLARE_MEMBERS(Geometric3d, DGNPLATFORM_EXPORT)
-        Dgn::TxnTable* _Create(TxnManager& mgr) const override {return new dgn_TxnTable::Geometric3d(mgr);}
-    };
-
-    struct Geometric2d : Dgn::DgnDomain::TableHandler {
-        TABLEHANDLER_DECLARE_MEMBERS(Geometric2d, DGNPLATFORM_EXPORT)
-        Dgn::TxnTable* _Create(TxnManager& mgr) const override {return new dgn_TxnTable::Geometric2d(mgr);}
-    };
-
-    struct Model : DgnDomain::TableHandler {
-        TABLEHANDLER_DECLARE_MEMBERS(Model, DGNPLATFORM_EXPORT)
-        TxnTable* _Create(TxnManager& mgr) const override {return new dgn_TxnTable::Model(mgr);}
-    };
-
-    struct ElementDep : DgnDomain::TableHandler {
-        TABLEHANDLER_DECLARE_MEMBERS(ElementDep, DGNPLATFORM_EXPORT)
-        TxnTable* _Create(TxnManager& mgr) const override {return new dgn_TxnTable::ElementDep(mgr);}
-    };
-};
-
-//=======================================================================================
-// @bsiclass
-//=======================================================================================
-struct ChangesetProps : RefCountedBase {
-    enum class ChangesetType {
-        Regular  = 0,
-        Schema = 1,
-        SchemaSync = Schema | 64,
-    };
-
-private:
-    size_t uncompressedSize;
-    mutable unsigned int m_sha1ValidationTime;
-
-public:
-    TxnManager::TxnId m_endTxnId;
-    Utf8String m_id;
-    int32_t m_index;
-    Utf8String m_parentId;
-    Utf8String m_dbGuid;
-    BeFileName m_fileName;
-    Utf8String m_userName;
-    DateTime m_dateTime;
-    Utf8String m_summary;
-    ChangesetType m_changesetType;
-    ChangesetProps(Utf8StringCR changesetId, int32_t changesetIndex, Utf8StringCR parentRevisionId, Utf8StringCR dbGuid, BeFileNameCR fileName, ChangesetType changesetType) :
-        m_id(changesetId), m_index(changesetIndex), m_parentId(parentRevisionId), m_dbGuid(dbGuid), m_fileName(fileName), m_changesetType(changesetType), uncompressedSize(0), m_sha1ValidationTime(0) {}
-
-    Utf8StringCR GetChangesetId() const { return m_id; }
-    int32_t GetChangesetIndex() const { return m_index; }
-    void SetChangesetIndex(int32_t index) { m_index = index; }
-    Utf8StringCR GetParentId() const { return m_parentId; }
-    Utf8StringCR GetDbGuid() const { return m_dbGuid; }
-    ChangesetType GetChangesetType() const { return m_changesetType; };
-    BeFileNameCR GetFileName() const { return m_fileName; }
-    void SetUncompressedSize(size_t size) { uncompressedSize = size; }
-    size_t GetUncompressedSize() const { return uncompressedSize; }
-    unsigned int GetSha1ValidationTime() const { return m_sha1ValidationTime; }
-    void SetSha1ValidationTime(unsigned int time) const { m_sha1ValidationTime = time; }
-
-    //! Get or set the user name
-    Utf8StringCR GetUserName() const { return m_userName; }
-    void SetUserName(Utf8CP userName) { m_userName = userName; }
-
-    //! Get or set the time the revision was created (in UTC)
-    DateTime GetDateTime() const { return m_dateTime; }
-    void SetDateTime(DateTimeCR dateTime) { m_dateTime = dateTime; }
-
-    //! Get or set the summary description for the revision
-    Utf8StringCR GetSummary() const { return m_summary; }
-    void SetSummary(Utf8CP summary) { m_summary = summary; }
-
-    bool ContainsEcChanges() const { return ((int)m_changesetType & (int)ChangesetType::Schema) > 0; }
-
-    //! Determines if the revision contains schema changes
-    DGNPLATFORM_EXPORT bool ContainsDdlChanges(DgnDbR dgndb) const;
-    DGNPLATFORM_EXPORT void ValidateContent(DgnDbR dgndb) const;
-    DGNPLATFORM_EXPORT void Dump(DgnDbR dgndb) const;
-    DGNPLATFORM_EXPORT static Utf8String ComputeChangesetId(Utf8StringCR parentRevId, BeFileNameCR changesetFile, Napi::Env env);
-};
-
-//=======================================================================================
-// @bsiclass
-//=======================================================================================
-struct EXPORT_VTABLE_ATTRIBUTE ChangesetFileReader : BeSQLite::ChangesetFileReaderBase {
-private:
-    DGNPLATFORM_EXPORT BeSQLite::ChangeSet::ConflictResolution _OnConflict(BeSQLite::ChangeSet::ConflictCause, BeSQLite::Changes::Change iter) override;
-    DgnDb* m_dgndb;
-    Utf8String m_lastErrorMessage;
-
-public:
-    ChangesetFileReader(BeFileNameCR pathname, DgnDb* dgndb = nullptr) : BeSQLite::ChangesetFileReaderBase({pathname}, dgndb), m_dgndb(dgndb) {}
-    Utf8StringCR GetLastErrorMessage() const { return m_lastErrorMessage; }
-    void ClearLastErrorMessage() { m_lastErrorMessage.clear(); }
-};
-
-//=======================================================================================
-// @bsiclass
-//=======================================================================================
-struct LocalChangeSet : BeSQLite::ChangeSet {
-private:
-    BeSQLite::ChangeSet::ConflictResolution _OnConflict(BeSQLite::ChangeSet::ConflictCause, BeSQLite::Changes::Change iter) override;
-    Utf8String m_lastErrorMessage;
-    DgnDbR m_dgndb;
-    TxnManager::TxnId m_id;
-    TxnType m_type;
-    Utf8String m_descr;
-
-public:
-       LocalChangeSet(DgnDbR db, TxnManager::TxnId id, TxnType type, Utf8StringCR description)
-            :m_dgndb(db), m_id(id), m_type(type), m_descr(description){}
-        Utf8StringCR GetLastErrorMessage() const { return m_lastErrorMessage; }
-    void ClearLastErrorMessage() { m_lastErrorMessage.clear(); }
-};
-
-END_BENTLEY_DGN_NAMESPACE
+/*---------------------------------------------------------------------------------------------
+* Copyright (c) Bentley Systems, Incorporated. All rights reserved.
+* See LICENSE.md in the repository root for full copyright notice.
+*--------------------------------------------------------------------------------------------*/
+#pragma once
+
+#include <cstddef>
+#include "DgnDb.h"
+#include <BeSQLite/BeLzma.h>
+#include <BeSQLite/ChangesetFile.h>
+#include <ECDb/ECInstanceId.h>
+#include <functional>
+
+DGNPLATFORM_TYPEDEFS(TxnMonitor)
+
+#define TXN_TABLE_PREFIX "txn_"
+#define TXN_TABLE(name)  TXN_TABLE_PREFIX name
+#define TXN_TABLE_Elements TXN_TABLE("Elements")
+#define TXN_TABLE_Depend   TXN_TABLE("Depend")
+#define TXN_TABLE_Models   TXN_TABLE("Models")
+#define TXN_TABLE_RelationshipLinkTables TXN_TABLE("RelationshipLinkTables")
+
+BEGIN_BENTLEY_DGN_NAMESPACE
+
+/*=================================================================================**//**
+ @addtogroup GROUP_TxnManager Transaction Manager Module
+ Types related to the transaction (txn) manager.
+ The TxnManager API manages Txns. A Txn is a named, committed, undoable unit of work, stored in the DgnDb as a changeset.
+ Txns may be "reversed" via an application Undo command, or "reinstated" via a corresponding Redo command.
+<p>
+ Every time the TxnManager is initialized, it creates a GUID for itself called a SessionId.
+ Whenever an application calls DgnDb::SaveChanges(), a new Txn is created. Txns are saved in Briefcases in the DGN_TABLE_Txns
+ table, along with the current SessionId. Only Txns from the current SessionId are (usually) undoable. After the completion of a
+ session, all of the Txns for that SessionId may be merged together to form a "session Txn". Further, all of the session Txns
+ since a Briefcase was last committed to a server may be merged together to form a Briefcase Txn. Briefcase Txns are sent between
+ users and changed-merged.
+*/
+
+//! Actions that cause events to be sent to TxnTables.
+enum class TxnAction {
+    None = 0,  //!< not currently processing anything
+    Commit,    //!< processing a Commit. Triggered by a call to DgnDb::SaveChanges
+    Abandon,   //!< abandoning the current Txn. Triggered by a call to DgnDb::AbandonChanges
+    Reverse,   //!< reversing a previously committed ChangeSet. Triggered by a call to TxnManager::ReverseActions
+    Reinstate, //!< reinstating a previously reversed ChangeSet. Triggered by a call to TxnManager::ReinstateActions
+    Merge      //!< merging a ChangeSet made by a foreign briefcase.
+};
+
+// The type of data held in a Txn entry.
+// @note This value is stored in the "IsSchemaChange" column of the Txn table, that was previously declared to be of type "Boolean" that meant
+// "is this a ddl string." However, we now hold an integer, so that we can distinguish a changeset that holds changes to the EcSchema tables.
+// Since this is a persistent value, but since SQLite allows column-affinity (i.e. values different than the declared column type) we now allow
+// 0, 1, or 2. The first two match what was previously stored (as a Boolean), and the last one
+enum class TxnType : int32_t {
+    Data = 0, // Txn holds a changeset with only changes to data tables
+    Ddl = 1, // Txn holds a ddl change string. This is *not* a changeset. NOTE: The column type use to be boolean meaning "isDdl", so for backwards compatiblity
+    EcSchema = 2, // Txn holds a changeset with changes to EC tables, plus potentially changes to other data tables
+};
+
+//=======================================================================================
+//! Interface to be implemented to monitor changes to a DgnDb.
+//! Call TxnManager::AddTxnMonitor to register a TxnMonitor.
+// @bsiclass
+//=======================================================================================
+struct TxnMonitor {
+    virtual ~TxnMonitor() { }
+    virtual void _OnPullMergeEnd(TxnManager&) {}
+    virtual void _OnPullMergeBegin(TxnManager&) {}
+    virtual void _OnCommit(TxnManager&) {}
+    virtual void _OnCommitted(TxnManager&) {}
+    virtual void _OnAppliedChanges(TxnManager&) {}
+    virtual void _OnUndoRedo(TxnManager&, TxnAction) {}
+    virtual void _OnGeometricModelChanges(TxnManager&, BeJsConst) {}
+    virtual void _OnGeometryGuidChanges(TxnManager&, bset<DgnModelId> const& modelIds) {}
+};
+
+struct ChangesetFileReader;
+namespace dgn_TxnTable {
+    struct Element;
+    struct ElementDep;
+    struct Model;
+    struct RelationshipLinkTable;
+    struct UniqueRelationshipLinkTable;
+    struct MultiRelationshipLinkTable;
+}
+
+//=======================================================================================
+//! An instance of a TxnTable is created for a single SQLite table of a DgnDb via a DgnDomain::TableHandler.
+//! A TxnTable's sole role is to synchronize in-memory objects with persistent changes to the database through Txns.
+//! That is, the TxnTable "monitors" changes to the rows in a SQLite database table for the purpose of ensuring
+//! that in-memory copies of the data from its table reflect the current state on disk. The TxnTable itself has no
+//! role in making or reversing changes to its table. Instead, the TxnManager orchestrates Txn commits, undo, redo
+//! and change merging operations and informs the TxnTable of what happened.
+// @bsiclass
+//=======================================================================================
+struct TxnTable : RefCountedBase {
+    enum class ChangeType : int { Insert=0, Update=1, Delete=2 };
+    TxnManager& m_txnMgr;
+    TxnTable(TxnManager& mgr) : m_txnMgr(mgr) {}
+
+    // look up the modelId and classId by elementId from the element table.
+    DgnModelId GetModelAndClass(ECN::ECClassId& classId, DgnElementId id);
+
+    //! Return the name of the table handled by this TxnTable.
+    virtual Utf8CP _GetTableName() const = 0;
+
+    //! Create any temp tables that will be used by _OnValidate. The results of this method will be committed before
+    //! any actual changes are validated or txns are created.
+    virtual void _Initialize() {}
+
+    //! @name Validating Direct Changes
+    //@{
+    //! Called before a Txn is committed (or explicitly to propagate changes within a Txn).
+    //! Some TxnTable implementations use temporary tables to hold the full set of changes in a Txn in memory
+    //! for change propagation. This method can be used to create those temporary tables.
+    //! After this method is called one or more _OnValidatexxx methods will be called.
+    virtual void _OnValidate() {}
+
+    //! Called for every newly added row of this table in the Txn being validated.
+    //! @param[in] change The data for the newly added row. All data will be in the "new values" of change.
+    virtual void _OnValidateAdd(BeSQLite::Changes::Change const& change) {}
+
+    //! Called for every deleted row of this table in the Txn being validated.
+    //! @param[in] change The data for the deleted row. The data about the row that was deleted will be in the
+    //! "old values" of change.
+    virtual void _OnValidateDelete(BeSQLite::Changes::Change const& change) {}
+
+    //! Called for every updated row of this table in the Txn being validated.
+    //! @param[in] change The data for the updated row. The pre-changed data about the row will be in the
+    //! "old values" of change, and the post-changed data will be in the "new values". Columns that are unchanged are in
+    //! neither values.
+    virtual void _OnValidateUpdate(BeSQLite::Changes::Change const& change) {}
+
+    //! Called after all added/deleted/updated rows have been sent to the _OnValidatexxx methods to propagate changes to dependents.
+    //! This is the only method on TxnTable that may make changes to the database.
+    virtual void _PropagateChanges() {}
+
+    //! Called after validation is complete. TxnTables that create temporary tables can empty them in this method.
+    virtual void _OnValidated() {}
+    //@}
+
+    //! @name Applying change sets (undo/redo of transactions, applying/reversing/reinstating of revisions)
+    //@{
+    //! Called before a set of changes are applied to the Db. TxnTables that use temporary tables can prepare them in this method.
+    //! After this method is called one or more _OnAppliedxxx methods will be called, followed finally by a call to _OnApplied
+    virtual void _OnApply() {}
+
+    //! Called after a set of change sets are applied to the Db. TxnTables that create temporary tables can empty them in this method.
+    virtual void _OnApplied() {}
+
+    //! Called after applying a delete record from the change set
+    //! @param[in] change The change record for the delete. All data will be in the "old values" of change.
+    //! @note Use m_txnMgr.GetCurrentAction() to determine the action (undo, redo, merge, etc.) that caused this call
+    virtual void _OnAppliedDelete(BeSQLite::Changes::Change const& change) {}
+
+    //! Called after applying an add record from the change set
+    //! @param[in] change The change record for the add. All data will be in the "new values" of change.
+    virtual void _OnAppliedAdd(BeSQLite::Changes::Change const& change) {}
+
+    //! Called after apply an update record from the change set
+    //! @param[in] change The change record for the update. The pre-changed data about the row will be in the "old values" of change,
+    //! and the post-changed data will be in the "new values". Columns that are unchanged are in neither values.
+    virtual void _OnAppliedUpdate(BeSQLite::Changes::Change const& change) {}
+    //@}
+};
+typedef RefCountedPtr<TxnTable> TxnTablePtr;
+
+//=======================================================================================
+//! Manages the temp table that records all link table changes during a transaction.
+//! Includes only relationships for which tracking has been requested.
+//! See TxnManager::BeginTrackingRelationship for how to start tracking an ECRelationship.
+//! <p>To query changes, a TxnMonitor should query the RelationshipLinkTables. Here is an example:
+//! __PUBLISH_INSERT_FILE__ RelationshipLinkTableTrackingTxnMonitor_OnCommit_.sampleCode
+// @bsiclass
+//=======================================================================================
+struct TxnRelationshipLinkTables
+    {
+    friend struct TxnManager;
+    friend struct dgn_TxnTable::RelationshipLinkTable;
+    friend struct dgn_TxnTable::UniqueRelationshipLinkTable;
+    friend struct dgn_TxnTable::MultiRelationshipLinkTable;
+  private:
+    TxnManager& m_txnMgr;
+    BeSQLite::CachedStatementPtr m_stmt;
+    TxnRelationshipLinkTables(TxnManagerR t);
+    BeSQLite::DbResult Insert(BeSQLite::EC::ECInstanceId relid, ECN::ECClassId relclsid, DgnElementId srcelemid, DgnElementId tgtelemid, TxnTable::ChangeType changeType);
+
+  public:
+    constexpr static Utf8CP COLNAME_ECInstanceId = "ECInstanceId"; //!< The name of the column that contains the relationship's own ID. Type = BeSQLite::EC::ECInstanceId
+    constexpr static Utf8CP COLNAME_ECClassId = "ECClassId"; //!< The name of the column that contains the ID of the relationship class. Type = ECN::ECClassId
+    constexpr static Utf8CP COLNAME_SourceECInstanceId = "SourceECInstanceId"; //!< The name of the column that contains the ID of the source element. Type = DgnElementId
+    constexpr static Utf8CP COLNAME_TargetECInstanceId = "TargetECInstanceId"; //!< The name of the column that contains the ID of the target element. Type = DgnElementId
+    constexpr static Utf8CP COLNAME_ChangeType = "ChangeType"; //!< The name of the column that identifies what kind of change this is. Type = TxnTable::ChangeType
+    };
+
+
+ enum class CallbackOnCommitStatus { Continue = 0, Abort };
+ // Callback for testing purpose only
+ typedef std::function<CallbackOnCommitStatus(TxnManager&, bool isCommit, Utf8CP operation, BeSQLite::ChangeSetCR, BeSQLite::DdlChangesCR)> T_OnCommitCallback;
+
+//=======================================================================================
+//! This class implements the DgnDb::Txns() object. It is a BeSQLite::ChangeTracker.
+//! It handles:
+//!    - validating Txns on Db::SaveChanges
+//!    - notifying TxnTables of changes
+//!    - change propagation.
+//!    - Reversing (undo) and Reinstating (redo) Txns
+//!    - combining multi-step Txns into a single reversible "operation". See BeginMultiTxnOperation
+//!    - change merging
+// @bsiclass
+//=======================================================================================
+struct TxnManager : BeSQLite::ChangeTracker {
+    friend struct DgnDb;
+
+    //=======================================================================================
+    //! An identifier stored in the high 4 bytes of a TxnId. All TxnIds for a given session will have the same SessionId.
+    //! Every time the TxnManager is initialized against a DgnDb, the SessionId is incremented to be one greater than the
+    //! previous highest SessionId.
+    // @bsiclass
+    //=======================================================================================
+    struct SessionId
+    {
+    private:
+        uint32_t m_value;
+    public:
+        explicit SessionId(uint32_t val=(uint32_t) -1) : m_value(val) {}
+        uint32_t GetValue() const {return m_value;}
+        bool IsValid() const {return ((uint32_t) -1) != m_value;}
+    };
+
+    //=======================================================================================
+    //! The primary key for the DGN_TABLE_Txns table. The value is comprised of two parts:
+    //! the SessionId stored in the high 4 bytes and a counter in the low 4 bytes. Later Txns stored in the
+    //! table will always have higher TxnIds than earlier ones, though the values of TxnId may not be sequential.
+    //! The methods TxnManager::QueryNextTxnId and TxnManager::QueryPreviousTxnId may be used to iterate forward
+    //! and backwards through committed Txns in the table.
+    // @bsiclass
+    //=======================================================================================
+    struct TxnId
+    {
+        friend struct TxnManager;
+    private:
+        union{uint64_t m_64; uint32_t m_32[2];} m_id;
+        void Increment() {++m_id.m_32[0];}
+
+    public:
+        TxnId(uint64_t val=(uint64_t) -1) {m_id.m_64 = val;}
+        TxnId(SessionId session, uint32_t txn) {m_id.m_32[1]=session.GetValue(); m_id.m_32[0]=txn;}
+        uint64_t GetValue() const {return m_id.m_64;}
+        SessionId GetSession() const {return SessionId(m_id.m_32[1]);}//!< Get the SessionId from this TxnId
+        bool IsValid() const {return GetSession().IsValid();}
+        bool operator==(TxnId const& rhs) const {return m_id.m_64==rhs.m_id.m_64;}
+        bool operator!=(TxnId const& rhs) const {return m_id.m_64 != rhs.m_id.m_64;}
+        bool operator<(TxnId const& rhs) const  {return m_id.m_64<rhs.m_id.m_64;}
+        bool operator<=(TxnId const& rhs) const {return m_id.m_64<=rhs.m_id.m_64;}
+        bool operator>(TxnId const& rhs) const  {return m_id.m_64>rhs.m_id.m_64;}
+        bool operator>=(TxnId const& rhs) const {return m_id.m_64>=rhs.m_id.m_64;}
+    };
+
+private:
+    //=======================================================================================
+    // @bsiclass
+    //=======================================================================================
+    struct TxnRange {
+    private:
+        TxnId m_first;
+        TxnId m_last;
+    public:
+        TxnRange(TxnId first, TxnId last) : m_first(first), m_last(last) {}
+        TxnId GetFirst() const { return m_first; }
+        TxnId GetLast() const { return m_last; }
+    };
+
+    struct UndoChangeSet : BeSQLite::ChangeSet    {
+        ConflictResolution _OnConflict(ConflictCause cause, BeSQLite::Changes::Change iter) override;
+    };
+
+    struct CompareTableNames {bool operator()(Utf8CP a, Utf8CP b) const {return strcmp(a, b) < 0;}};
+    typedef bmap<Utf8CP,TxnTablePtr,CompareTableNames> T_TxnTablesByName;
+    typedef bvector<TxnTable*> T_TxnTables;
+
+    DgnDbR m_dgndb;
+    T_TxnTablesByName m_tablesByName;
+    T_TxnTables m_tables;
+    /** the next available TxnId */
+    TxnId m_curr;
+    TxnAction m_action;
+    bvector<TxnId> m_multiTxnOp;
+
+public:
+    //=======================================================================================
+    // For a single GeometricModel, the sets of geometric elements that were deleted, inserted,
+    // or had their geometric properties modified during a transaction.
+    // @bsistruct
+    //=======================================================================================
+    struct GeometricElementChanges {
+        // Indexed by TxnTable::ChangeType.
+        bset<DgnElementId> m_elements[3];
+
+        void AddElement(DgnElementId id, TxnTable::ChangeType type)
+            {
+            for (auto i = 0; i < 3; i++)
+                {
+                auto& entries = m_elements[i];
+                if (static_cast<TxnTable::ChangeType>(i) == type)
+                    entries.insert(id);
+                else
+                    entries.erase(id);
+                }
+            }
+
+        bset<DgnElementId> const& GetElements(TxnTable::ChangeType type) const { return m_elements[static_cast<int>(type)]; }
+    };
+
+    //=======================================================================================
+    // A set of Ids of entities that were affected by a transaction, along with a flag for
+    // each indicating whether any of the changes to the entity originated from a commit
+    // (vs applying a changeset, e.g. undo/redo).
+    // @bsistruct
+    //=======================================================================================
+    template<typename Id> struct ChangedIds
+    {
+        using Map = bmap<Id, bool>;
+    private:
+        Map m_ids;
+    public:
+        void Insert(Id id, bool fromCommit)
+            {
+            auto iter = m_ids.Insert(id, fromCommit);
+            if (fromCommit && !iter.second)
+                iter.first->second = true;
+            }
+
+        bool empty() const { return m_ids.empty(); }
+        typename Map::const_iterator begin() const { return m_ids.begin(); }
+        typename Map::const_iterator end() const { return m_ids.end(); }
+        void erase(Id id) { m_ids.erase(id); }
+        void clear() { m_ids.clear(); }
+    };
+
+    //=======================================================================================
+    // Keeps track of changes to models, and optionally to geometric elements within those
+    // models. The latter requires a writable DgnDb with BisCore 1.0.11 or newer.
+    // @bsistruct
+    //=======================================================================================
+    struct ModelChanges
+    {
+        // The mode in which we're operating. For writable iModels, this is determined lazily upon first request. We cannot determine it
+        // immediately upon iModel open because schemas may subsequently be updated to a version that supports Full mode
+        enum class Mode : uint8_t {
+          // The iModel is read-only. It can apply changes from other sources, but cannot make direct changes.
+          // When changes are applied, in-memory state like the range index will be updated and events will be generated.
+          Readonly,
+          // The iModel is writable, but the version of its BisCore schema lacks the GeometricModel.GeometryGuid property.
+          // SetTrackingGeometry will fail and we will not attempt to update the GeometryGuid property when model geometry changes.
+          Legacy,
+          // The iModel is writable. When the geometry of a model changes, we will update the model's GeometryGuid property.
+          Full,
+        };
+    private:
+        ChangedIds<DgnModelId> m_models;    // the set of models that have changes for the current transaction
+        ChangedIds<DgnModelId> m_geometricModels; // the set of models that have geometric changes for the current transaction
+        bmap<DgnModelId, GeometricElementChanges> m_geometryChanges; // changes to elements within geometric models
+        bmap<DgnElementId, DgnModelId> m_modelsForDeletedElements; // maps Id of a deleted element to its model Id
+        ChangedIds<DgnElementId> m_deletedGeometricElements; // Ids of deleted geometric elements
+        TxnManager& m_mgr;
+        Mode m_mode = Mode::Legacy;
+        bool m_determinedMode = false;
+        bool m_trackGeometry = false; // true if we are currently tracking changes to geometric elements
+
+        bool IsReadonly() const { return m_determinedMode && m_mode == Mode::Readonly; }
+
+        void Clear(bool preserveGeometryChanges)
+            {
+            m_models.clear();
+            m_geometricModels.clear();
+            m_modelsForDeletedElements.clear();
+            m_deletedGeometricElements.clear();
+
+            if (!preserveGeometryChanges)
+                m_geometryChanges.clear();
+            }
+
+        void InsertGeometryChange(DgnModelId modelId, DgnElementId elementId, TxnTable::ChangeType type);
+    public:
+        explicit ModelChanges(TxnManager& mgr);
+
+        void AddModel(DgnModelId modelId, bool fromCommit) { m_models.Insert(modelId, fromCommit); }
+        void AddGeometricElementChange(DgnModelId modelId, DgnElementId elementId, TxnTable::ChangeType type, bool fromCommit);
+        void AddDeletedElement(DgnElementId elemId, DgnModelId modelId) { m_modelsForDeletedElements.Insert(elemId, modelId); }
+        void AddDeletedGeometricElement(DgnElementId elemId, bool fromCommit) { m_deletedGeometricElements.Insert(elemId, fromCommit); }
+
+        void Process();
+        void Notify();
+        void ClearAll() { Clear(false); }
+
+        // Returns a non-empty map *only* during a call to TxnMonitor::_OnGeometricModelChanges
+        bmap<DgnModelId, GeometricElementChanges> const& GetGeometryChanges() const { return m_geometryChanges; }
+
+        // While tracking geometry changes, TxnManager collects information about which geometric elements have been inserted, deleted, or had their geometric properties modified.
+        // It forwards this information to the affected GeometricModel. The model establishes a baseline state for tile generation.
+        // It also forwards it to TxnMonitors. The iModel.js node addon responds by emitting notifications to the frontend.
+        // When tracking is ended, this information collection ceases and the baseline model states are reset.
+        bool IsTrackingGeometry() const { return m_trackGeometry; }
+
+        // Set whether geometry changes should be tracked. They cannot be tracked if the db is read-only or
+        // BisCore version < 1.0.11 because the GeometryGuid property was introduced in that version of the schema.
+        DGNPLATFORM_EXPORT Mode SetTrackingGeometry(bool track);
+
+        // Return whether model changes can be tracked for the DgnDb, or why they can't.
+        // Don't call this if you intend to upgrade the schemas contained in the DgnDb, until after you do so.
+        DGNPLATFORM_EXPORT Mode DetermineMode();
+    };
+
+    // Set and restore indirect changes mode
+    struct SetandRestoreIndirectChanges {
+        ChangeTracker& m_tracker;
+        SetandRestoreIndirectChanges(ChangeTracker& txn) : m_tracker(txn) { txn.SetMode(BeSQLite::ChangeTracker::Mode::Indirect); }
+        ~SetandRestoreIndirectChanges() { m_tracker.SetMode(BeSQLite::ChangeTracker::Mode::Direct); }
+    };
+
+private:
+    bvector<TxnRange> m_reversedTxn;
+    BeSQLite::StatementCache m_stmts;
+    BeSQLite::SnappyFromBlob m_snappyFrom;
+    BeSQLite::SnappyToBlob   m_snappyTo;
+    TxnRelationshipLinkTables m_rlt;
+    int m_txnErrors = 0;
+    bool m_fatalValidationError;
+    bool m_initTableHandlers;
+    bool m_inProfileUpgrade = false;
+    bool m_isPropagatingChanges = false;
+    bool m_trackChangesetHealthStats = false;
+    bvector<ECN::ECClassId> m_childPropagatesChangesToParentRels;
+    ChangesetPropsPtr m_changesetInProgress;
+    std::map<Utf8String, BeJsDocument> m_changesetHealthStatistics;
+
+public:
+    ModelChanges m_modelChanges;
+
+    void ProcessModelChanges();
+    void NotifyModelChanges();
+    void ClearModelChanges();
+    DGNPLATFORM_EXPORT void Initialize();
+private:
+    OnCommitStatus _OnCommit(bool isCommit, Utf8CP operation) override;
+    void _OnCommitted(bool isCommit, Utf8CP operation) override;
+    TrackChangesForTable _FilterTable(Utf8CP tableName) override;
+    void CallMonitors(std::function<void (TxnMonitor&)>);
+    void OnBeforeUndoRedo(bool isUndo);
+    void OnUndoRedo(TxnAction action);
+    void OnRollback(BeSQLite::ChangeStreamCR);
+
+    void OnValidateChanges(BeSQLite::ChangeStreamCR);
+    BeSQLite::DbResult SaveTxn(BeSQLite::ChangeSetCR changeset, Utf8CP operation, TxnType);
+
+    BeSQLite::ZipErrors ReadChanges(BeSQLite::ChangeSet& changeset, TxnId rowId);
+    BeSQLite::DbResult ReadDataChanges(BeSQLite::ChangeSet&, TxnId rowid, TxnAction);
+
+    void ApplyTxnChanges(TxnId, TxnAction);
+    BeSQLite::DbResult ApplyChanges(BeSQLite::ChangeStreamCR, TxnAction txnAction, bool containsSchemaChanges, bool invert = false, bool fastForward = false);
+    BeSQLite::DbResult ApplyDdlChanges(BeSQLite::DdlChangesCR);
+
+    void OnBeginApplyChanges();
+    void OnEndApplyChanges();
+    void OnChangeSetApplied(BeSQLite::ChangeStreamCR changeset, bool invert);
+    void OnGeometricModelChanges();
+
+    BentleyStatus PropagateChanges() {return DoPropagateChanges(*this);}
+    BentleyStatus DoPropagateChanges(BeSQLite::ChangeTracker& tracker);
+    void ReverseTxnRange(TxnRange const& txnRange);
+    DgnDbStatus ReverseActions(TxnRange const& txnRange);
+    void ReinstateTxn(TxnRange const&);
+    DgnDbStatus ReinstateActions(TxnRange const& revTxn);
+
+    void ClearSavedChangesetValues();
+    void WriteChangesToFile(BeFileNameCR pathname, BeSQLite::DdlChangesCR ddlChanges, BeSQLite::ChangeGroupCR dataChangeGroup);
+    ChangesetStatus MergeDdlChanges(ChangesetPropsCR revision, ChangesetFileReader& revisionReader);
+    ChangesetStatus MergeDataChanges(ChangesetPropsCR revision, ChangesetFileReader& revisionReader, bool containsSchemaChanges, bool fastForward);
+    ChangesetStatus ProcessRevisions(bvector<ChangesetPropsCP> const &revisions, RevisionProcessOption processOptions);
+
+    TxnTable* FindTxnTable(Utf8CP tableName) const;
+    bool IsMultiTxnMember(TxnId rowid) const;
+    TxnType GetTxnType(TxnId rowid) const;
+
+    BentleyStatus PatchSlowDdlChanges(Utf8StringR patchedDDL, Utf8StringCR compoundSQL);
+    void NotifyOnCommit();
+    void ThrowIfChangesetInProgress();
+    BeSQLite::DbResult UpdateTxn(BeSQLite::ChangeSetCR changeSet, TxnId id);
+public:
+    void StartNewSession();
+    void CallJsTxnManager(Utf8CP methodName) { DgnDb::CallJsFunction(m_dgndb.GetJsTxns(), methodName, {}); };
+
+    bool IsChangesetInProgress() const { return m_changesetInProgress.IsValid(); }
+    DGNPLATFORM_EXPORT Utf8String GetParentChangesetId() const;
+    DGNPLATFORM_EXPORT void GetParentChangesetIndex(int32_t& index, Utf8StringR id) const;
+    DGNPLATFORM_EXPORT ChangesetPropsPtr StartCreateChangeset(Utf8CP extension = nullptr);
+    DGNPLATFORM_EXPORT void FinishCreateChangeset(int32_t changesetIndex, bool keepFile = false);
+    DGNPLATFORM_EXPORT void StopCreateChangeset(bool keepFile);
+    DGNPLATFORM_EXPORT ChangesetStatus MergeChangeset(ChangesetPropsCR revision, bool fastforward);
+    DGNPLATFORM_EXPORT void RevertTimelineChanges(std::vector<ChangesetPropsPtr> changesets, bool skipSchemaChanges);
+    DGNPLATFORM_EXPORT void ReverseChangeset(ChangesetPropsCR revision);
+    DGNPLATFORM_EXPORT std::unique_ptr<BeSQLite::ChangeSet> CreateChangesetFromLocalChanges(bool includeInMemoryChanges);
+    DGNPLATFORM_EXPORT void ForEachLocalChange(std::function<void(BeSQLite::EC::ECInstanceKey const&, BeSQLite::DbOpcode)>, bvector<Utf8String> const&, bool includeInMemoryChanges = false);
+    void SaveParentChangeset(Utf8StringCR revisionId, int32_t changesetIndex);
+    ChangesetPropsPtr CreateChangesetProps(BeFileNameCR pathName);
+
+    // Changeset Health Statistics
+    bool TrackChangesetHealthStats() const { return m_trackChangesetHealthStats; }
+    DGNPLATFORM_EXPORT void EnableChangesetHealthStatsTracking() { m_trackChangesetHealthStats = true; }
+    DGNPLATFORM_EXPORT void DisableChangesetHealthStatsTracking() { m_trackChangesetHealthStats = false; }
+
+    DGNPLATFORM_EXPORT BeJsDocument GetAllChangesetHealthStatistics() const;
+    DGNPLATFORM_EXPORT BeJsDocument GetChangesetHealthStatistics(Utf8StringCR changesetId) const;
+    void SetChangesetHealthStatistics(ChangesetPropsCR revision);
+
+    //! PullMerge
+    DGNPLATFORM_EXPORT std::unique_ptr<BeSQLite::ChangeSet> OpenLocalTxn(TxnManager::TxnId id);
+    DGNPLATFORM_EXPORT bool PullMergeInProgress() const;
+    DGNPLATFORM_EXPORT void PullMergeEraseConf();
+    DGNPLATFORM_EXPORT void PullMergeBegin();
+    DGNPLATFORM_EXPORT void PullMergeEnd();
+    DGNPLATFORM_EXPORT void PullMergeResume();
+
+    DGNPLATFORM_EXPORT ChangesetStatus PullMergeApply(ChangesetPropsCR revision);     // for testing
+    //! Add a TxnMonitor. The monitor will be notified of all transaction events until it is dropped.
+    DGNPLATFORM_EXPORT static void AddTxnMonitor(TxnMonitor& monitor);
+    DGNPLATFORM_EXPORT static void DropTxnMonitor(TxnMonitor& monitor);
+    DGNPLATFORM_EXPORT void DeleteAllTxns();
+    void DeleteFromStartTo(TxnId lastId);
+    void DeleteReversedTxns();
+    void OnBeginValidate();
+    void OnEndValidate();
+    void AddTxnTable(DgnDomain::TableHandler*);//!< @private
+    DGNPLATFORM_EXPORT TxnManager(DgnDbR);
+    DGNPLATFORM_EXPORT BeSQLite::DbResult InitializeTableHandlers();
+    TxnRelationshipLinkTables& GetRelationshipLinkTables() { return m_rlt; }
+
+    DGNPLATFORM_EXPORT static void SetOnCommitCallback(T_OnCommitCallback);
+
+    //! A statement cache exclusively for Txn-based statements.
+    BeSQLite::CachedStatementPtr GetTxnStatement(Utf8CP sql) const;
+
+    //! Returns true if the TxnManager is currently processing changes, so any changes made while this is true are considered "indirect" changes.
+    bool IsPropagatingChanges() { return m_isPropagatingChanges; }
+    bool IsIndirectChanges() { return m_isPropagatingChanges || GetMode() == ChangeTracker::Mode::Indirect; }
+    bool HasFatalError() {return m_fatalValidationError;}
+    int NumValidationErrors() {return m_txnErrors;}
+    void LogError(bool fatal) { ++m_txnErrors; m_fatalValidationError |= fatal;}
+    DGNPLATFORM_EXPORT void ReportError(bool fatal, Utf8CP errorType, Utf8CP msg);
+
+    DGNPLATFORM_EXPORT BentleyStatus AddChildPropagatesChangesToParentRelationship(Utf8StringCR schemaName,Utf8StringCR relClassName);
+    bvector<ECN::ECClassId> const& GetChildPropagatesChangesToParentRelationships() const {return m_childPropagatesChangesToParentRels;}
+
+    //! Get the dgn_TxnTable::Element TxnTable for this TxnManager
+    DGNPLATFORM_EXPORT dgn_TxnTable::Element& Elements() const;
+
+    //! Get the dgn_TxnTable::ElementDep TxnTable for this TxnManager
+    DGNPLATFORM_EXPORT dgn_TxnTable::ElementDep& ElementDependencies() const;
+
+    //! Get the dgn_TxnTable::Model TxnTable for this TxnManager
+    DGNPLATFORM_EXPORT dgn_TxnTable::Model& Models() const;
+
+    //! Get the description of a previously committed Txn, given its TxnId.
+    DGNPLATFORM_EXPORT Utf8String GetTxnDescription(TxnId txnId) const;
+
+    //! Get a description of the operation that would be reversed by calling ReverseTxns(1).
+    //! This is useful for showing the operation that would be undone, for example in a pull-down menu.
+    DGNPLATFORM_EXPORT Utf8String GetUndoString();
+
+    //! Get a description of the operation that would be reinstated by calling ReinstateTxn.
+    //! This is useful for showing the operation that would be redone, in a pull-down menu for example.
+    DGNPLATFORM_EXPORT Utf8String GetRedoString();
+
+    //! @name Multi-Txn Operations
+    //@{
+    //! Begin a new multi-Txn operation. This can be used to cause a series of Txns, that would normally
+    //! be considered separate actions for undo, to be grouped into a single undoable operation. This means that when ReverseTxns(1) is called,
+    //! the entire group of changes are undone together. Multi-Txn operations can be nested, and until the outermost operation is closed,
+    //! all changes constitute a single operation.
+    //! @remarks This method must \e always be paired with a call to EndMultiTxnAction.
+    DGNPLATFORM_EXPORT DgnDbStatus BeginMultiTxnOperation();
+
+    //! End a multi-Txn operation
+    DGNPLATFORM_EXPORT DgnDbStatus EndMultiTxnOperation();
+
+    //! Return the depth of the multi-Txn stack. Generally for diagnostic use only.
+    size_t GetMultiTxnOperationDepth() {return m_multiTxnOp.size();}
+
+    //! @return The TxnId of the the innermost multi-Txn operation. If no multi-Txn operation is active, the TxnId will be zero.
+    TxnId GetMultiTxnOperationStart();
+    //@}
+
+    //! @name Reversing and Reinstating Transactions
+    //@{
+    //! Get the current Action being processed by the TxnManager. This can be called from inside TxnTable methods only,
+    //! otherwise it will always return TxnAction::None
+    TxnAction GetCurrentAction() const {return m_action;}
+
+    //! Returns true if the TxnManager is in the process of abandoning txns. This can be called from inside TxnTable methods only,
+    //! otherwise it will always return false
+    bool IsInAbandon() const { return TxnAction::Abandon == m_action; }
+
+    //! Get the TxnId of the current Txn.
+    //! @return the current TxnId. This value can be saved and later used to reverse changes that happen after this time.
+    //! @see   ReverseTo CancelTo
+    TxnId GetCurrentTxnId() const {return m_curr;}
+
+    //! Get the current SessionId.
+    SessionId GetCurrentSessionId() const {return m_curr.GetSession();}
+
+    //! Get the TxnId of the first Txn for this session (though it may not be committed yet.)
+    //! All TxnIds with a value lower than this are from a previous session.
+    TxnId GetSessionStartId() const {return TxnId(m_curr.GetSession(), 0);}
+
+    DGNPLATFORM_EXPORT TxnId GetLastTxnId();
+
+    /** For readonly connections, new Txns may be added from other writeable connections while this session is active.
+     * Since we always hold a SQLite transaction (the DefaultTxn) open, this session will not see any of
+     * those changes unless/until we explicitly close-and-restart the DefaultTxn.
+     *
+     * This method is called when the DefaultTxn is restarted and new Txns are discovered. It "replays" each new Txn in
+     * this session so that notifications for the changed elements/models can be sent for this connection as if the
+     * changes were just made. It calls `ApplyTxnChanges` but relies on the fact that the iModel is open for read and
+     * none of the changes are actually applied (they were applied in the connection where they were made.)
+     * This action is performed for "side effects" only. Of course since the connection is readonly, that's implied.
+     *
+     * The events emitted to TypeScript by this operation (like "onElementsChanged" and "onModelGeometryChanged") are preceded
+     * by an "onReplayExternalTxns" event and followed by an "onReplayedExternalTxns" event.
+     *
+     * Note: this doesn't handle undo/redo. It is not expected that the process modifying the briefcase will use them.
+     */
+    DGNPLATFORM_EXPORT void ReplayExternalTxns(TxnId start);
+
+    //! Given a TxnId, query for TxnId of the immediately previous committed Txn, if any.
+    //! @param[in] currentTxnId The current TxnId.
+    //! @return The previous TxnId. Will be invalid if currentTxnId is the first one.
+    //! @note The TxnId may be from a previous session.
+    //! @note The TxnIds are not necessarily sequential.
+    DGNPLATFORM_EXPORT TxnId QueryPreviousTxnId(TxnId currentTxnId) const;
+
+    //! Given a TxnId, query for TxnId of the next committed Txn, if any.
+    //! @param[in] currentTxnId The current TxnId.
+    //! @return The next TxnId. Will be invalid if currentTxnId is the last one.
+    //! @note The TxnIds are not necessarily sequential.
+    DGNPLATFORM_EXPORT TxnId QueryNextTxnId(TxnId currentTxnId) const;
+
+    //! Query if there are currently any reversible (undoable) changes
+    //! @return true if there are currently any reversible (undoable) changes.
+    bool IsUndoPossible() const {return GetSessionStartId() < GetCurrentTxnId();}
+
+    //! Query if there are currently any reinstateable (redoable) changes
+    //! @return True if there are currently any reinstate-able (redoable) changes
+    bool IsRedoPossible() const {return !m_reversedTxn.empty();}
+
+    // return true if there are any non-reversed txns in the db
+    DGNPLATFORM_EXPORT bool HasPendingTxns() const;
+
+    //! Returns true if there are uncommitted OR committed changes.
+    bool HasLocalChanges() const {return HasChanges() || HasPendingTxns();}
+
+    //! Reverse (undo) the most recent operation(s).
+    //! @param[in] numOperations the number of operations to reverse. If this is greater than 1, the entire set of operations will
+    //! be reinstated together when/if ReinstateTxn is called.
+    //! @note If there are any outstanding uncommitted changes, they are reversed.
+    //! @note The term "operation" is used rather than Txn, since multiple Txns can be grouped together via BeginMultiTxnOperation. So,
+    //! even if numOperations is 1, multiple Txns may be reversed if they were grouped together when they were made.
+    //! @note If numOperations is too large only the operations are reversible are reversed.
+    DGNPLATFORM_EXPORT DgnDbStatus ReverseTxns(int numOperations);
+
+    //! Reverse the most recent operation.
+    DgnDbStatus ReverseSingleTxn() {return ReverseTxns(1);}
+
+    //! Reverse all changes back to the beginning of the session.
+    //! @param[in] prompt display a warning the user, and give an opportunity to cancel.
+    DGNPLATFORM_EXPORT DgnDbStatus ReverseAll();
+
+    //! Reverse all changes back to a previously saved TxnId.
+    //! @param[in] txnId a TxnId obtained from a previous call to GetCurrentTxnId.
+    //! @param[in] allowCrossSessions if No, don't reverse any Txns older than the beginning of the current session.
+    //! @return DgnDbStatus::Success if the transactions were reversed, error status otherwise.
+    //! @see  GetCurrentTxnId CancelTo
+    DGNPLATFORM_EXPORT DgnDbStatus ReverseTo(TxnId txnId);
+
+    //! Reverse and then cancel (make non-reinstatable) all changes back to a previous TxnId.
+    //! @param[in] txnId a TxnId obtained from a previous call to GetCurrentTxnId.
+    //! @param[in] allowCrossSessions if No, don't cancel any Txns older than the beginning of the current session.
+    //! @return DgnDbStatus::Success if the transactions were reversed and cleared, error status otherwise.
+    DGNPLATFORM_EXPORT DgnDbStatus CancelTo(TxnId txnId);
+
+    //! Reinstate the most recently reversed transaction. Since at any time multiple transactions can be reversed, it
+    //! may take multiple calls to this method to reinstate all reversed operations.
+    //! @return DgnDbStatus::Success if a reversed transaction was reinstated, error status otherwise.
+    //! @note If there are any outstanding uncommitted changes, they are reversed before the Txn is reinstated.
+    DGNPLATFORM_EXPORT DgnDbStatus ReinstateTxn();
+    //@}
+
+    //! Get the DgnDb for this TxnManager
+    DgnDbR GetDgnDb() {return m_dgndb;}
+
+    //! Tell the TxnManager to track changes to instances of the specified ECRelationship class.
+    //! Relationship-specific changes will be captured in the Txn summary in different ways, depending on how the relationship was mapped.
+    //! Specifically:
+    //!     * Changes to ECRelationships that are mapped to foreign keys will result in element table changes only. The Txn summary will not have any separate record of a change to the ECRelationship.
+    //!     * Changes to all ECRelationships that are mapped to link tables will be gathered into the TxnRelationshipLinkTables table in the Txn summary.
+    //! @see EndTrackingRelationship
+    //! @see TxnManager::AddTxnMonitor
+    DGNPLATFORM_EXPORT void BeginTrackingRelationship(ECN::ECClassCR relClass);
+
+#ifdef DEBUG_TxnManager_TXNS
+    DGNPLATFORM_EXPORT void DumpTxns(bool verbose);
+#endif
+
+    DGNPLATFORM_EXPORT static uint64_t GetMaxReasonableTxnSize();
+
+    void OnGeometryGuidChanges(bset<DgnModelId> const&);
+};
+
+//=======================================================================================
+//! Can be used to temporarily change the TxnManager mode (Direct or Indirect) for the duration of a scope.
+//! Automatically restores the previous mode when the guard is destroyed (unless the provided options are unset).
+// @bsiclass
+//=======================================================================================
+struct TxnModeGuard {
+    TxnManagerR m_txnMgr;
+    TxnManager::Mode m_prevMode;
+    bool m_restoreOnDestructor = false;
+
+    TxnModeGuard(TxnManagerR txnMgr, std::optional<EditOptions> const& options)
+        : m_txnMgr(txnMgr), m_prevMode(txnMgr.GetMode())
+    {
+        if (options.has_value()) {
+            bool isIndirect = options->IsIndirectChange;
+            if (m_prevMode != TxnManager::Mode::Indirect && isIndirect) {
+                m_txnMgr.SetMode(TxnManager::Mode::Indirect);
+            } else if (m_prevMode != TxnManager::Mode::Direct && !isIndirect) {
+                m_txnMgr.SetMode(TxnManager::Mode::Direct);
+            }
+
+            m_restoreOnDestructor = true;
+        }
+    }
+
+    ~TxnModeGuard() {
+        if (m_restoreOnDestructor)
+            m_txnMgr.SetMode(m_prevMode);
+    }
+};
+
+//=======================================================================================
+//! @namespace BentleyApi::Dgn::dgn_TxnTable TxnTables in the base "Dgn" domain.
+//! @note Only handlers from the base "Dgn" domain belong in this namespace.
+// @bsiclass
+//=======================================================================================
+namespace dgn_TxnTable
+{
+    struct Element : TxnTable
+    {
+        BeSQLite::Statement m_stmt;
+        bool m_changes;
+        bool m_haveIndexOnECClassId;
+        static Utf8CP MyTableName() {return BIS_TABLE(BIS_CLASS_Element);}
+        Utf8CP _GetTableName() const override {return MyTableName();}
+
+        Element(TxnManager& mgr) : TxnTable(mgr), m_changes(false), m_haveIndexOnECClassId(false) {}
+
+        void _Initialize() override;
+        void _OnValidate() override;
+        void _OnValidateAdd(BeSQLite::Changes::Change const& change) override    {AddChange(change, TxnTable::ChangeType::Insert, true);}
+        void _OnValidateDelete(BeSQLite::Changes::Change const& change) override {AddChange(change, TxnTable::ChangeType::Delete, true);}
+        void _OnValidateUpdate(BeSQLite::Changes::Change const& change) override {AddChange(change, TxnTable::ChangeType::Update, true);}
+        void _OnValidated() override;
+        void _OnApply() override;
+        void _OnAppliedAdd(BeSQLite::Changes::Change const&) override;
+        void _OnAppliedDelete(BeSQLite::Changes::Change const&) override;
+        void _OnAppliedUpdate(BeSQLite::Changes::Change const&) override;
+        void _OnApplied() override;
+
+        void AddChange(BeSQLite::Changes::Change const& change, ChangeType changeType, bool fromCommit);
+        void AddElement(DgnElementId, DgnModelId, ChangeType changeType, DgnClassId, bool fromCommit);
+
+        //! iterator for elements that are directly changed. Only valid during _PropagateChanges.
+        struct Iterator : BeSQLite::DbTableIterator
+        {
+        public:
+            Iterator(DgnDbCR db) : DbTableIterator((BeSQLite::DbCR)db) {}
+            struct Entry : DbTableIterator::Entry
+            {
+                using iterator_category=std::input_iterator_tag;
+                using value_type=Entry const;
+                using difference_type=std::ptrdiff_t;
+                using pointer=Entry const*;
+                using reference=Entry const&;
+
+            private:
+                friend struct Iterator;
+                Entry(BeSQLite::StatementP sql, bool isValid) : DbTableIterator::Entry(sql,isValid) {}
+
+            public:
+                DGNPLATFORM_EXPORT DgnModelId GetModelId() const;
+                DGNPLATFORM_EXPORT DgnElementId GetElementId() const;
+                DGNPLATFORM_EXPORT ChangeType GetChangeType() const;
+                DGNPLATFORM_EXPORT DgnClassId GetECClassId() const;
+                Entry const& operator*() const {return *this;}
+            };
+
+            typedef Entry const_iterator;
+            typedef Entry iterator;
+            DGNPLATFORM_EXPORT const_iterator begin() const;
+            const_iterator end() const {return Entry(nullptr, false);}
+        };
+
+    bool HasChanges() const {return m_changes;}
+    Iterator MakeIterator() const {return Iterator(m_txnMgr.GetDgnDb());}
+    //! Make sure that the Elements table is index on the ECClassId column. Call this if you plan to query for changes by ECClassId repeatedly.
+    void CreateIndexOnECClassId();
+    };
+
+    struct Geometric : TxnTable {
+        Geometric(TxnManager& mgr) : TxnTable(mgr) {}
+        int32_t GetFirstCol() {return 2;}
+        // the last columns that hold information that indicates a geometric change
+        virtual int32_t _GetLastCol() = 0;
+
+        bool HasChangeInColumns(BeSQLite::Changes::Change const& change);
+        void AddChange(BeSQLite::Changes::Change const& change, ChangeType changeType, bool fromCommit);
+
+        void _OnValidateAdd(BeSQLite::Changes::Change const& change) override    {AddChange(change, TxnTable::ChangeType::Insert, true);}
+        void _OnValidateUpdate(BeSQLite::Changes::Change const& change) override {AddChange(change, TxnTable::ChangeType::Update, true);}
+        void _OnValidateDelete(BeSQLite::Changes::Change const& change) override {AddChange(change, TxnTable::ChangeType::Delete, true);}
+        void _OnAppliedAdd(BeSQLite::Changes::Change const& change) override    {AddChange(change, TxnTable::ChangeType::Insert, false);}
+        void _OnAppliedUpdate(BeSQLite::Changes::Change const& change) override {AddChange(change, TxnTable::ChangeType::Update, false);}
+        void _OnAppliedDelete(BeSQLite::Changes::Change const& change) override {AddChange(change, TxnTable::ChangeType::Delete, false);}
+    };
+
+    struct Geometric3d : Geometric {
+        virtual int32_t _GetLastCol() override {return 16; };
+        Geometric3d(TxnManager& mgr) : Geometric(mgr) {}
+        static Utf8CP MyTableName() {return BIS_TABLE(BIS_CLASS_GeometricElement3d);}
+        Utf8CP _GetTableName() const override {return MyTableName();}
+    };
+
+    struct Geometric2d : Geometric {
+        virtual int32_t _GetLastCol() override {return 10; };
+        Geometric2d(TxnManager& mgr) : Geometric(mgr) {}
+        static Utf8CP MyTableName() {return BIS_TABLE(BIS_CLASS_GeometricElement2d);}
+        Utf8CP _GetTableName() const override {return MyTableName();}
+    };
+
+    struct Model : TxnTable
+    {
+    private:
+        bset<DgnModelId> m_geometryGuidChanges;
+        BeSQLite::Statement m_isGeometricModelStmt;
+        int m_geometryGuidColumnIndex = -1;
+
+        bool HasGeometryGuid() const { return -1 != m_geometryGuidColumnIndex; }
+        bool IsGeometryGuidChanged(DgnModelId, BeSQLite::Changes::Change const&);
+    public:
+        BeSQLite::Statement m_stmt;
+        bool m_changes;
+
+        Model(TxnManager& mgr) : TxnTable(mgr), m_changes(false) {}
+        static Utf8CP MyTableName() {return BIS_TABLE(BIS_CLASS_Model);}
+        Utf8CP _GetTableName() const override {return MyTableName();}
+
+        void _Initialize() override;
+        void _OnValidate() override;
+        void _OnValidateAdd(BeSQLite::Changes::Change const& change) override    {AddChange(change, TxnTable::ChangeType::Insert);}
+        void _OnValidateUpdate(BeSQLite::Changes::Change const& change) override {AddChange(change, TxnTable::ChangeType::Update);}
+        void _OnValidateDelete(BeSQLite::Changes::Change const& change) override {AddChange(change, TxnTable::ChangeType::Delete);}
+        void _OnValidated() override;
+        void _OnApply() override;
+        void _OnAppliedAdd(BeSQLite::Changes::Change const&) override;
+        void _OnAppliedDelete(BeSQLite::Changes::Change const&) override;
+        void _OnAppliedUpdate(BeSQLite::Changes::Change const&) override;
+        void _OnApplied() override;
+
+        void AddChange(BeSQLite::Changes::Change const& change, ChangeType changeType);
+
+        //! iterator for models that are directly changed. Only valid during _PropagateChanges.
+        struct Iterator : BeSQLite::DbTableIterator
+        {
+            Iterator(DgnDbCR db) : DbTableIterator((BeSQLite::DbCR)db) {}
+            struct Entry : DbTableIterator::Entry
+            {
+                using iterator_category=std::input_iterator_tag;
+                using value_type=Entry const;
+                using difference_type=std::ptrdiff_t;
+                using pointer=Entry const*;
+                using reference=Entry const&;
+
+            private:
+                friend struct Iterator;
+                Entry(BeSQLite::StatementP sql, bool isValid) : DbTableIterator::Entry(sql,isValid) {}
+            public:
+                DGNPLATFORM_EXPORT DgnModelId GetModelId() const;
+                DGNPLATFORM_EXPORT ChangeType GetChangeType() const;
+                DGNPLATFORM_EXPORT DgnClassId GetECClassId() const;
+                Entry const& operator*() const {return *this;}
+            };
+
+            typedef Entry const_iterator;
+            typedef Entry iterator;
+            DGNPLATFORM_EXPORT const_iterator begin() const;
+            const_iterator end() const {return Entry(nullptr, false);}
+        };
+
+        Iterator MakeIterator() const {return Iterator(m_txnMgr.GetDgnDb());}
+        bool HasChanges() const {return m_changes;}
+
+        void NotifyGeometryChanges();
+        void ClearGeometryChanges() { m_geometryGuidChanges.clear(); }
+    };
+
+    struct ElementDep : TxnTable {
+        struct DepRelData {
+            BeSQLite::EC::ECInstanceKey m_relKey;
+            DgnElementId m_source, m_target;
+            bool m_isEDE;
+
+            DepRelData(BeSQLite::EC::ECInstanceKey const& key, DgnElementId s, DgnElementId t, bool isEDE) : m_relKey(key), m_source(s), m_target(t), m_isEDE(isEDE) { ; }
+        };
+
+        BeSQLite::Statement m_stmt;
+        DgnElementIdSet m_failedTargets;
+        bvector<DepRelData> m_deletedRels;
+        bool m_changes;
+        static Utf8CP MyTableName() { return BIS_TABLE(BIS_REL_ElementDrivesElement); }
+        Utf8CP _GetTableName() const override { return MyTableName(); }
+
+        ElementDep(TxnManager& mgr) : TxnTable(mgr), m_changes(false) {}
+        void _Initialize() override;
+        void _OnValidate() override;
+        void _OnValidateAdd(BeSQLite::Changes::Change const& change) override { UpdateSummary(change, TxnTable::ChangeType::Insert); }
+        void _OnValidateDelete(BeSQLite::Changes::Change const& change) override { UpdateSummary(change, TxnTable::ChangeType::Delete); }
+        void _OnValidateUpdate(BeSQLite::Changes::Change const& change) override { UpdateSummary(change, TxnTable::ChangeType::Update); }
+        void _PropagateChanges() override;
+        void _OnValidated() override;
+
+        void UpdateSummary(BeSQLite::Changes::Change change, ChangeType changeType);
+        void AddDependency(BeSQLite::EC::ECInstanceId const&, ChangeType);
+        void AddFailedTarget(DgnElementId id) { m_failedTargets.insert(id); }
+        DgnElementIdSet const& GetFailedTargets() const { return m_failedTargets; }
+        bool HasChanges() const { return m_changes; }
+    };
+
+    //! @private
+    struct RelationshipLinkTable : TxnTable
+    {
+        friend struct Dgn::TxnManager;
+    protected:
+        bool m_changes;
+        BeSQLite::Statement m_stmt;
+        Utf8String m_tableName;
+
+        Utf8CP _GetTableName() const override { return m_tableName.c_str();}
+        RelationshipLinkTable(TxnManager& mgr, Utf8CP tableName): TxnTable(mgr), m_changes(false), m_tableName(tableName) {}
+        virtual void _UpdateSummary(BeSQLite::Changes::Change change, ChangeType changeType) = 0;
+
+        void _OnValidate() override { m_changes = false; }
+        void _OnValidateAdd(BeSQLite::Changes::Change const& change) override {_UpdateSummary(change, TxnTable::ChangeType::Insert);}
+        void _OnValidateDelete(BeSQLite::Changes::Change const& change) override {_UpdateSummary(change, TxnTable::ChangeType::Delete);}
+        void _OnValidateUpdate(BeSQLite::Changes::Change const& change) override {_UpdateSummary(change, TxnTable::ChangeType::Update);}
+        void _PropagateChanges() override {}
+        void _OnValidated() override;
+
+        BeSQLite::DbResult QueryTargets(DgnElementId& srcelemid, DgnElementId& tgtelemid, BeSQLite::EC::ECInstanceId relid);
+
+      public:
+        bool HasChanges() const {return m_changes;}
+    };
+
+    //! @private
+    struct UniqueRelationshipLinkTable : RelationshipLinkTable
+    {
+        friend struct Dgn::TxnManager;
+    protected:
+        UniqueRelationshipLinkTable(TxnManager& mgr, Utf8CP tableName) : RelationshipLinkTable(mgr, tableName) {}
+        void _UpdateSummary(BeSQLite::Changes::Change change, ChangeType changeType) override;
+    };
+};
+
+//=======================================================================================
+//! @ingroup GROUP_TxnManager
+//! @namespace BentleyApi::Dgn::dgn_TableHandler TableHandlers in the base "Dgn" domain.
+//! @note Only handlers from the base "Dgn" domain belong in this namespace.
+// @bsiclass
+//=======================================================================================
+namespace dgn_TableHandler {
+    struct Element : Dgn::DgnDomain::TableHandler {
+        TABLEHANDLER_DECLARE_MEMBERS(Element, DGNPLATFORM_EXPORT)
+        Dgn::TxnTable* _Create(TxnManager& mgr) const override {return new dgn_TxnTable::Element(mgr);}
+    };
+
+    struct Geometric3d : Dgn::DgnDomain::TableHandler {
+        TABLEHANDLER_DECLARE_MEMBERS(Geometric3d, DGNPLATFORM_EXPORT)
+        Dgn::TxnTable* _Create(TxnManager& mgr) const override {return new dgn_TxnTable::Geometric3d(mgr);}
+    };
+
+    struct Geometric2d : Dgn::DgnDomain::TableHandler {
+        TABLEHANDLER_DECLARE_MEMBERS(Geometric2d, DGNPLATFORM_EXPORT)
+        Dgn::TxnTable* _Create(TxnManager& mgr) const override {return new dgn_TxnTable::Geometric2d(mgr);}
+    };
+
+    struct Model : DgnDomain::TableHandler {
+        TABLEHANDLER_DECLARE_MEMBERS(Model, DGNPLATFORM_EXPORT)
+        TxnTable* _Create(TxnManager& mgr) const override {return new dgn_TxnTable::Model(mgr);}
+    };
+
+    struct ElementDep : DgnDomain::TableHandler {
+        TABLEHANDLER_DECLARE_MEMBERS(ElementDep, DGNPLATFORM_EXPORT)
+        TxnTable* _Create(TxnManager& mgr) const override {return new dgn_TxnTable::ElementDep(mgr);}
+    };
+};
+
+//=======================================================================================
+// @bsiclass
+//=======================================================================================
+struct ChangesetProps : RefCountedBase {
+    enum class ChangesetType {
+        Regular  = 0,
+        Schema = 1,
+        SchemaSync = Schema | 64,
+    };
+
+private:
+    size_t uncompressedSize;
+    mutable unsigned int m_sha1ValidationTime;
+
+public:
+    TxnManager::TxnId m_endTxnId;
+    Utf8String m_id;
+    int32_t m_index;
+    Utf8String m_parentId;
+    Utf8String m_dbGuid;
+    BeFileName m_fileName;
+    Utf8String m_userName;
+    DateTime m_dateTime;
+    Utf8String m_summary;
+    ChangesetType m_changesetType;
+    ChangesetProps(Utf8StringCR changesetId, int32_t changesetIndex, Utf8StringCR parentRevisionId, Utf8StringCR dbGuid, BeFileNameCR fileName, ChangesetType changesetType) :
+        m_id(changesetId), m_index(changesetIndex), m_parentId(parentRevisionId), m_dbGuid(dbGuid), m_fileName(fileName), m_changesetType(changesetType), uncompressedSize(0), m_sha1ValidationTime(0) {}
+
+    Utf8StringCR GetChangesetId() const { return m_id; }
+    int32_t GetChangesetIndex() const { return m_index; }
+    void SetChangesetIndex(int32_t index) { m_index = index; }
+    Utf8StringCR GetParentId() const { return m_parentId; }
+    Utf8StringCR GetDbGuid() const { return m_dbGuid; }
+    ChangesetType GetChangesetType() const { return m_changesetType; };
+    BeFileNameCR GetFileName() const { return m_fileName; }
+    void SetUncompressedSize(size_t size) { uncompressedSize = size; }
+    size_t GetUncompressedSize() const { return uncompressedSize; }
+    unsigned int GetSha1ValidationTime() const { return m_sha1ValidationTime; }
+    void SetSha1ValidationTime(unsigned int time) const { m_sha1ValidationTime = time; }
+
+    //! Get or set the user name
+    Utf8StringCR GetUserName() const { return m_userName; }
+    void SetUserName(Utf8CP userName) { m_userName = userName; }
+
+    //! Get or set the time the revision was created (in UTC)
+    DateTime GetDateTime() const { return m_dateTime; }
+    void SetDateTime(DateTimeCR dateTime) { m_dateTime = dateTime; }
+
+    //! Get or set the summary description for the revision
+    Utf8StringCR GetSummary() const { return m_summary; }
+    void SetSummary(Utf8CP summary) { m_summary = summary; }
+
+    bool ContainsEcChanges() const { return ((int)m_changesetType & (int)ChangesetType::Schema) > 0; }
+
+    //! Determines if the revision contains schema changes
+    DGNPLATFORM_EXPORT bool ContainsDdlChanges(DgnDbR dgndb) const;
+    DGNPLATFORM_EXPORT void ValidateContent(DgnDbR dgndb) const;
+    DGNPLATFORM_EXPORT void Dump(DgnDbR dgndb) const;
+    DGNPLATFORM_EXPORT static Utf8String ComputeChangesetId(Utf8StringCR parentRevId, BeFileNameCR changesetFile, Napi::Env env);
+};
+
+//=======================================================================================
+// @bsiclass
+//=======================================================================================
+struct EXPORT_VTABLE_ATTRIBUTE ChangesetFileReader : BeSQLite::ChangesetFileReaderBase {
+private:
+    DGNPLATFORM_EXPORT BeSQLite::ChangeSet::ConflictResolution _OnConflict(BeSQLite::ChangeSet::ConflictCause, BeSQLite::Changes::Change iter) override;
+    DgnDb* m_dgndb;
+    Utf8String m_lastErrorMessage;
+
+public:
+    ChangesetFileReader(BeFileNameCR pathname, DgnDb* dgndb = nullptr) : BeSQLite::ChangesetFileReaderBase({pathname}, dgndb), m_dgndb(dgndb) {}
+    Utf8StringCR GetLastErrorMessage() const { return m_lastErrorMessage; }
+    void ClearLastErrorMessage() { m_lastErrorMessage.clear(); }
+};
+
+//=======================================================================================
+// @bsiclass
+//=======================================================================================
+struct LocalChangeSet : BeSQLite::ChangeSet {
+private:
+    BeSQLite::ChangeSet::ConflictResolution _OnConflict(BeSQLite::ChangeSet::ConflictCause, BeSQLite::Changes::Change iter) override;
+    Utf8String m_lastErrorMessage;
+    DgnDbR m_dgndb;
+    TxnManager::TxnId m_id;
+    TxnType m_type;
+    Utf8String m_descr;
+
+public:
+       LocalChangeSet(DgnDbR db, TxnManager::TxnId id, TxnType type, Utf8StringCR description)
+            :m_dgndb(db), m_id(id), m_type(type), m_descr(description){}
+        Utf8StringCR GetLastErrorMessage() const { return m_lastErrorMessage; }
+    void ClearLastErrorMessage() { m_lastErrorMessage.clear(); }
+};
+
+END_BENTLEY_DGN_NAMESPACE