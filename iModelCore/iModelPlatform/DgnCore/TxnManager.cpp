--- conflicted
+++ resolved
@@ -1,3329 +1,3323 @@
-/*---------------------------------------------------------------------------------------------
-* Copyright (c) Bentley Systems, Incorporated. All rights reserved.
-* See LICENSE.md in the repository root for full copyright notice.
-*--------------------------------------------------------------------------------------------*/
-#include <DgnPlatformInternal.h>
-#include <BeSQLite/Profiler.h>
-
-BEGIN_UNNAMED_NAMESPACE
-
-
-
-typedef bvector<TxnMonitorP> TxnMonitors;
-static TxnMonitors s_monitors;
-static T_OnCommitCallback s_onCommitCallback = nullptr;
-
-//=======================================================================================
-// @bsiclass
-//=======================================================================================
-struct PullMergeConf final {
-    static constexpr int VER = 0x1;
-    enum class MergeStage {
-        None = 0,
-        MergingRemoteChanges = 1,
-        RebasingLocalChanges = 2,
-    };
-
-private:
-    static constexpr auto JVersion = "version";
-    static constexpr auto JStartTxnId = "start_txn_id";
-    static constexpr auto JEndTxnId = "end_txn_id";
-    static constexpr auto JMergeStage = "merge_stage";
-    static constexpr auto JKey = "pull_merge_conf";
-
-    TxnManager::TxnId _endTxnId;
-    TxnManager::TxnId _startTxnId;
-    TxnManager::PullMergeStage _mergeStage = TxnManager::PullMergeStage::None;
-
-public:
-    TxnManager::TxnId GetEndTxnId() const { return _endTxnId; }
-    TxnManager::TxnId GetStartTxnId() const { return _startTxnId; }
-    TxnManager::PullMergeStage GetMergeStage() const { return _mergeStage; }
-    bool IsMergingRemoteChanges() const { return _mergeStage == TxnManager::PullMergeStage::Merging; }
-    bool IsRebasingLocalChanges() const { return _mergeStage == TxnManager::PullMergeStage::Rebasing; }
-    bool InProgress() const {return _mergeStage != TxnManager::PullMergeStage::None; }
-    DbResult Save(DbR db) {
-        BeJsDocument doc;
-        doc.SetEmptyObject();
-        doc[PullMergeConf::JVersion] = VER;
-        doc[PullMergeConf::JMergeStage] = static_cast<int>(_mergeStage);
-        doc[PullMergeConf::JEndTxnId] = static_cast<int64_t>(_endTxnId.GetValue());
-        return db.SaveBriefcaseLocalValue(PullMergeConf::JKey, doc.Stringify());
-    }
-    PullMergeConf& SetEndTxnId(TxnManager::TxnId id) { _endTxnId = id; return *this; }
-    PullMergeConf& SetStartTxnId(TxnManager::TxnId id) { _startTxnId = id; return *this; }
-    PullMergeConf& SetMergeStage(TxnManager::PullMergeStage stage) { _mergeStage = stage; return *this; }
-
-    static DbResult Remove(DbR db) { return db.DeleteBriefcaseLocalValue(PullMergeConf::JKey); }
-    static PullMergeConf Load(DbCR db) {
-        Utf8String val;
-        if (db.QueryBriefcaseLocalValue(val, PullMergeConf::JKey) != BE_SQLITE_ROW) {
-            return PullMergeConf();
-        }
-
-        BeJsDocument doc(val.c_str());
-        if (doc.hasParseError()){
-            return PullMergeConf();
-        }
-
-        PullMergeConf info;
-        auto ver = doc[PullMergeConf::JVersion].GetInt(PullMergeConf::VER);
-        if (ver >= 0x1) {
-            info._mergeStage = static_cast<TxnManager::PullMergeStage>(doc[PullMergeConf::JMergeStage].GetInt(static_cast<int>(TxnManager::PullMergeStage::None)));
-            info._endTxnId  = TxnManager::TxnId(doc[PullMergeConf::JEndTxnId].GetUInt64(0));
-            info._startTxnId  = TxnManager::TxnId(doc[PullMergeConf::JStartTxnId].GetUInt64(0));
-        }
-        return info;
-    }
-};
-
-//=======================================================================================
-// @bsiclass
-//=======================================================================================
-struct ChangesBlobHeader {
-    enum { DB_Signature06 = 0x0600 };
-    uint32_t m_signature; // write this so we can detect errors on read
-    uint32_t m_size;
-
-    ChangesBlobHeader(uint32_t size) {m_signature = DB_Signature06; m_size = size;}
-    ChangesBlobHeader(SnappyReader& in) {uint32_t actuallyRead; in._Read((Byte*)this, sizeof(*this), actuallyRead);}
-};
-
-enum : uint64_t {
-     K = 1024,
-     MEG = K * K,
-     GIG = K * MEG,
-     MAX_REASONABLE_TXN_SIZE = 200 * MEG,
-     MAX_TXN_SIZE = (3 * GIG) - 100, // uncompressed
-     MAX_TXN_ROW_LENGTH = (2 * GIG) - 1, // compressed max (this is max limit of SQLite)
-};
-
-
-//=======================================================================================
-// Undo/redo, save/abandon changes, and merging revisions all end up calling
-// TxnManager::_OnCommit. From there, if everything goes well we want to notify of
-// changes to geometry guids and geometric elements; we want to clear accumulated changes
-// regardless of the outcome.
-// @bsistruct
-//=======================================================================================
-struct ModelChangesScope {
-    TxnManager& m_mgr;
-    explicit ModelChangesScope(TxnManager& mgr) : m_mgr(mgr) {}
-    ~ModelChangesScope() { m_mgr.ClearModelChanges(); }
-};
-
-END_UNNAMED_NAMESPACE
-
-//---------------------------------------------------------------------------------------
-// @bsimethod
-//---------------+---------------+---------------+---------------+---------------+-------
-uint64_t TxnManager::GetMaxReasonableTxnSize() { return MAX_REASONABLE_TXN_SIZE; }
-
-/*---------------------------------------------------------------------------------**//**
-* @bsimethod
-+---------------+---------------+---------------+---------------+---------------+------*/
-TxnManager::UndoChangeSet::ConflictResolution TxnManager::UndoChangeSet::_OnConflict(ConflictCause cause, BeSQLite::Changes::Change change) {
-    const auto opcode = change.GetOpcode();
-
-    if (cause == ConflictCause::NotFound) {
-        if (opcode == DbOpcode::Delete)      // a delete that is already gone.
-            return ConflictResolution::Skip; // This is caused by propagate delete on a foreign key. It is not a problem.
-        if (opcode == DbOpcode::Update)
-            return ConflictResolution::Skip; // caused by inserting row and then updating it in the same txn and then undoing the txn. It's not a problem.
-    } else if (ConflictCause::Data == cause) {
-        return ConflictResolution::Skip; // caused by inserting row and then updating it in the same txn and then undoing the txn. It's not a problem.
-    }
-
-    BeAssert(false);
-    return ConflictResolution::Skip;
-}
-
-/*---------------------------------------------------------------------------------**//**
-* We keep a statement cache just for TxnManager statements
-* @bsimethod
-+---------------+---------------+---------------+---------------+---------------+------*/
-CachedStatementPtr TxnManager::GetTxnStatement(Utf8CP sql) const {
-    CachedStatementPtr ptr;
-    m_stmts.GetPreparedStatement(ptr, *m_dgndb.GetDbFile(), sql);
-    return ptr;
-}
-
-/*---------------------------------------------------------------------------------**//**
-* Save an array of bytes representing a change for the current Txn into the DGN_TABLE_Txns table
-* in the DgnDb. This also compresses the changes.
-* @bsimethod
-+---------------+---------------+---------------+---------------+---------------+------*/
-DbResult TxnManager::SaveTxn(ChangeSetCR changeSet, Utf8CP operation, TxnType txnType) {
-    if (0 == changeSet.GetSize()) {
-        BeAssert(false);
-        LOG.error("called SaveChangeSet for empty changeset");
-        return BE_SQLITE_ERROR;
-    }
-
-    if (changeSet.GetSize() > MAX_REASONABLE_TXN_SIZE) {
-        //BeAssert(changeSet.GetSize() < MAX_REASONABLE_TXN_SIZE); // if you hit this, something is wrong in your application. You should call commit more frequently.
-        LOG.warningv("changeset size %" PRIu64 " exceeds recommended limit. Please investigate.", changeSet.GetSize());
-    }
-
-    if (changeSet.GetSize() > MAX_TXN_SIZE) {
-        LOG.fatalv("changeset size %" PRIu64 " exceeds maximum. Panic stop to avoid loss! You must now abandon this briefcase.", changeSet.GetSize());
-        // return error so besqlite StopSavepoint() can deal with it cleanly and throw exception.
-        return BE_SQLITE_ERROR;
-    }
-
-    // Note: column in Db is named "IsSchemaChange", but we store TxnType there.
-    enum Column : int {Id=1,Deleted=2,Grouped=3,Operation=4,TxnType=5,Change=6};
-    CachedStatementPtr stmt = GetTxnStatement("INSERT INTO " DGN_TABLE_Txns "(Id,Deleted,Grouped,Operation,IsSchemaChange,Change) VALUES(?,?,?,?,?,?)");
-    stmt->BindInt64(Column::Id, m_curr.GetValue());
-    stmt->BindInt(Column::Deleted,  false);
-    if (nullptr != operation)
-        stmt->BindText(Column::Operation, operation, Statement::MakeCopy::No);
-
-    if (txnType == TxnType::EcSchema)
-        stmt->BindNull(Column::TxnType); // for backwards compatibility, since it used to be a Boolean and we don't want old versions to interpret this as DDL
-    else
-        stmt->BindInt(Column::TxnType, (int) txnType);
-
-    // if we're in a multi-txn operation, and if the current TxnId is greater than the first txn, mark it as "grouped"
-    stmt->BindInt(Column::Grouped, !m_multiTxnOp.empty() && (m_curr > m_multiTxnOp.back()));
-
-    m_snappyTo.Init();
-    uint32_t csetSize = (uint32_t) changeSet.GetSize();
-    ChangesBlobHeader header(csetSize);
-    m_snappyTo.Write((Byte const*) &header, sizeof(header));
-    for (auto const& chunk : changeSet.m_data.m_chunks)
-        m_snappyTo.Write(chunk.data(), (uint32_t) chunk.size());
-
-    uint32_t zipSize = m_snappyTo.GetCompressedSize();
-    DbResult rc;
-    if (0 < zipSize)
-        {
-        if (1 == m_snappyTo.GetCurrChunk())
-            rc = stmt->BindBlob(Column::Change, m_snappyTo.GetChunkData(0), zipSize, Statement::MakeCopy::No);
-        else
-            rc = stmt->BindZeroBlob(Column::Change, zipSize); // more than one chunk
-
-        if (BE_SQLITE_OK != rc)
-            {
-            BeAssert(false);
-            return rc;
-            }
-        }
-
-    if (changeSet.GetSize() > MAX_REASONABLE_TXN_SIZE/2)
-        LOG.infov("Saving large changeset. Size=%" PRIuPTR ", Compressed size=%" PRIu32, changeSet.GetSize(), m_snappyTo.GetCompressedSize());
-
-    rc = stmt->Step();
-    if (BE_SQLITE_DONE != rc)
-        {
-        LOG.errorv("SaveChangeSet failed: %s", BeSQLiteLib::GetErrorName(rc));
-        BeAssert(false);
-        return rc;
-        }
-
-    m_curr.Increment();
-    if (1 == m_snappyTo.GetCurrChunk())
-        return BE_SQLITE_OK;
-
-    rc = m_snappyTo.SaveToRow(m_dgndb, DGN_TABLE_Txns, "Change", m_dgndb.GetLastInsertRowId());
-    if (BE_SQLITE_OK != rc)
-        {
-        LOG.errorv("SaveChangeSet failed to save to row: %s", BeSQLiteLib::GetErrorName(rc));
-        BeAssert(false);
-        return rc;
-        }
-
-    if (txnType != TxnType::Data)
-        Initialize(); // schema changes are never undoable, initialize the TxnManager to start a new session
-
-    return rc;
-    }
-
-/*---------------------------------------------------------------------------------**//**
-* Read the description of a Txn
-* @bsimethod
-+---------------+---------------+---------------+---------------+---------------+------*/
-Utf8String TxnManager::GetTxnDescription(TxnId rowid) const {
-    Statement stmt(m_dgndb, "SELECT Operation FROM " DGN_TABLE_Txns " WHERE Id=?");
-    stmt.BindInt64(1, rowid.GetValue());
-    const auto hasRow = stmt.Step() == BE_SQLITE_ROW;
-    if (!hasRow || stmt.IsColumnNull(0))
-        return "";
-
-    BeJsDocument doc(stmt.GetValueText(0));
-    if (doc.hasParseError() || doc.isNull() || !doc.isObject() || !doc.isStringMember("description") )
-        return stmt.GetValueText(0);
-        
-    return doc["description"].asString();
-}
-
-/*---------------------------------------------------------------------------------**//**
- @bsimethod
-+---------------+---------------+---------------+---------------+---------------+------*/
-TxnType TxnManager::GetTxnType(TxnId rowid) const {
-    Statement stmt(m_dgndb, "SELECT IsSchemaChange FROM " DGN_TABLE_Txns " WHERE Id=?");
-    stmt.BindInt64(1, rowid.GetValue());
-    if (stmt.Step() != BE_SQLITE_ROW)
-        return TxnType::Data;
-    // for backwards compatibility, Null means EcSchema. Otherwise old versions will interpret it as DDL changes.
-    return stmt.IsColumnNull(0) ? TxnType::EcSchema : (TxnType) stmt.GetValueInt(0);
-}
-
-/*---------------------------------------------------------------------------------**//**
-* @bsimethod
-+---------------+---------------+---------------+---------------+---------------+------*/
-bool TxnManager::GetTxnProps(TxnId id, BeJsValue obj) const {
-    Statement stmt(m_dgndb, "SELECT [Id], [Operation], [IsSchemaChange], [Deleted], [Grouped], strftime('%Y-%m-%dT%H:%M:%S', [Time]) FROM " DGN_TABLE_Txns " WHERE Id=?");
-    stmt.BindInt64(1, id.GetValue());
-    if (stmt.Step() != BE_SQLITE_ROW)
-        return false;
-
-    obj.SetEmptyObject();
-    obj["id"] = stmt.GetValueId<BeInt64Id>(0).ToHexStr();
-    auto nextId = QueryNextTxnId(id);
-    if (nextId.IsValid())
-        obj["nextId"] = BeInt64Id(nextId.GetValue()).ToHexStr();
-
-    auto previousId = QueryPreviousTxnId(id);
-    if (previousId.IsValid())
-        obj["prevId"] = BeInt64Id(previousId.GetValue()).ToHexStr();
-
-    auto props = obj["props"];
-    props.SetEmptyObject();        
-    if (!stmt.IsColumnNull(1)){
-        auto jsonOrStr = stmt.GetValueText(1);
-        BeJsDocument doc(jsonOrStr);
-        if (doc.hasParseError() || doc.isNull() || !doc.isObject())
-            props["description"] = jsonOrStr;
-        else
-            doc.SaveTo(props);
-    }
-
-    if (stmt.IsColumnNull(2))
-        obj["type"] = "Schema";
-    else {
-        const auto type = static_cast<TxnType>(stmt.GetValueInt(2));
-        if (type == TxnType::Data)
-            obj["type"] = "Data";
-        else if (type == TxnType::Ddl)
-            obj["type"] = "Ddl";
-        else if (type == TxnType::EcSchema)
-            obj["type"] = "EcSchema";
-    }
-    obj["reversed"] = stmt.GetValueBoolean(3);
-    obj["grouped"] = stmt.GetValueBoolean(4);
-    obj["timestamp"] = stmt.GetValueText(5);
-    return true;
-}
-
-/*---------------------------------------------------------------------------------**//**
-* @bsimethod
-+---------------+---------------+---------------+---------------+---------------+------*/
-bool TxnManager::IsMultiTxnMember(TxnId rowid) const {
-    CachedStatementPtr stmt = GetTxnStatement("SELECT Grouped FROM " DGN_TABLE_Txns " WHERE Id=?");
-    stmt->BindInt64(1, rowid.GetValue());
-    return stmt->Step() != BE_SQLITE_ROW ? false : stmt->GetValueBoolean(0);
-}
-
-/*---------------------------------------------------------------------------------**//**
- return true if there are any (non-reversed) txns in the db
- @bsimethod
-+---------------+---------------+---------------+---------------+---------------+------*/
-bool TxnManager::HasPendingTxns() const {
-    Statement stmt(m_dgndb, "SELECT Id FROM " DGN_TABLE_Txns " WHERE Deleted=0");
-    return stmt.Step() == BE_SQLITE_ROW;
-}
-
-/** Get the highest used (not reversed) TxnId in the Txns table */
-TxnManager::TxnId TxnManager::GetLastTxnId() {
-    Statement stmt(m_dgndb, "SELECT MAX(Id) FROM " DGN_TABLE_Txns " WHERE Deleted=0");
-    DbResult result = stmt.Step();
-    UNUSED_VARIABLE(result);
-    BeAssert(result == BE_SQLITE_ROW);
-
-    return stmt.GetValueInt64(0);
-}
-
-void TxnManager::Initialize() {
-    m_action = TxnAction::None;
-    TxnId last = GetLastTxnId(); // this is where we left off last session
-    m_curr = TxnId(SessionId(last.GetSession().GetValue()+1), 0); // increment the session id, reset to index to 0.
-    m_reversedTxn.clear();
-}
-
-/**
- * Increment the current SessionId by 1, so that all current Txns will no longer be undoable.
- */
-void TxnManager::StartNewSession() {
-    m_curr = TxnId(SessionId(m_curr.GetSession().GetValue()+1), 0);
-}
-
-/*---------------------------------------------------------------------------------**//**
-* @bsimethod
-+---------------+---------------+---------------+---------------+---------------+------*/
-TxnManager::TxnManager(DgnDbR dgndb) : m_dgndb(dgndb), m_stmts(20), m_rlt(*this), m_initTableHandlers(false), m_modelChanges(*this) {
-    m_dgndb.SetChangeTracker(this);
-    Initialize();
-}
-
-/*---------------------------------------------------------------------------------**/ /**
-* @bsimethod
-+---------------+---------------+---------------+---------------+---------------+------*/
-DbResult TxnManager::InitializeTableHandlers() {
-    if (m_initTableHandlers)
-        return BE_SQLITE_OK;
-
-    for (auto table : m_tables)
-        table->_Initialize();
-
-    m_initTableHandlers = true;
-
-    DbResult result = m_dgndb.SaveChanges(); // "Commit" the creation of temp tables, so that a subsequent call to AbandonChanges will not un-create them.
-    if (result != BE_SQLITE_OK) {
-        BeAssert(false);
-        return result;
-    }
-
-    return BE_SQLITE_OK;
-}
-
-/*---------------------------------------------------------------------------------**//**
-* @bsimethod
-+---------------+---------------+---------------+---------------+---------------+------*/
-void TxnManager::BeginTrackingRelationship(ECN::ECClassCR relClass) {
-    if (m_dgndb.IsReadonly() || !relClass.IsRelationshipClass())
-        return;
-
-    Utf8CP tableName;
-    bool isTablePerHierarchy;
-    if (SUCCESS != ChangeSummary::GetMappedPrimaryTable(tableName, isTablePerHierarchy, relClass, m_dgndb))
-        return;
-
-    if (nullptr != FindTxnTable(tableName))
-        return; //  already tracking this table
-
-    auto handler = new dgn_TxnTable::UniqueRelationshipLinkTable(*this, tableName);
-    m_tablesByName.Insert(handler->_GetTableName(), handler); // takes ownership of handler, NOTE: use tableName from Utf8String in handler, not local variable!
-    m_tables.push_back(handler);
-}
-
-/*---------------------------------------------------------------------------------**//**
-* add a new TxnTable to this TxnManager. TxnTables are responsible for reacting to changes to a given SQLite table, by name.
-* @bsimethod
-+---------------+---------------+---------------+---------------+---------------+------*/
-void TxnManager::AddTxnTable(DgnDomain::TableHandler* tableHandler) {
-    // we can get called multiple times with the same tableHandler. Ignore all but the first one.
-    TxnTablePtr table = tableHandler->_Create(*this);
-    if (m_tablesByName.Insert(table->_GetTableName(), table).second)
-        m_tables.push_back(table.get()); // order matters for the calling sequence, so we have to store it both sorted by name and insertion order
-}
-
-/*---------------------------------------------------------------------------------**/ /**
-* Find a TxnTable by name
-* @bsimethod
-+---------------+---------------+---------------+---------------+---------------+------*/
-TxnTable* TxnManager::FindTxnTable(Utf8CP tableName) const {
-    auto it = m_tablesByName.find(tableName);
-    return it != m_tablesByName.end() ? it->second.get() : NULL;
-}
-
-/*---------------------------------------------------------------------------------**/ /**
-* Get the TxnTable that handles changes to the dgn_Element table
-* @bsimethod
-+---------------+---------------+---------------+---------------+---------------+------*/
-dgn_TxnTable::Element& TxnManager::Elements() const {
-    BeAssert(m_initTableHandlers);
-    return *(dgn_TxnTable::Element*)FindTxnTable(dgn_TxnTable::Element::MyTableName());
-}
-
-/*---------------------------------------------------------------------------------**/ /**
-* Get the TxnTable that handles changes to the dgn_ElementDrivesElement table
-* @bsimethod
-+---------------+---------------+---------------+---------------+---------------+------*/
-dgn_TxnTable::ElementDep& TxnManager::ElementDependencies() const {
-    BeAssert(m_initTableHandlers);
-    return *(dgn_TxnTable::ElementDep*)FindTxnTable(dgn_TxnTable::ElementDep::MyTableName());
-}
-
-/*---------------------------------------------------------------------------------**/ /**
-* @bsimethod
-+---------------+---------------+---------------+---------------+---------------+------*/
-dgn_TxnTable::Model& TxnManager::Models() const {
-    BeAssert(m_initTableHandlers);
-    return *(dgn_TxnTable::Model*)FindTxnTable(dgn_TxnTable::Model::MyTableName());
-}
-
-/*---------------------------------------------------------------------------------**/ /**
-* @bsimethod
-+---------------+---------------+---------------+---------------+---------------+------*/
-TxnManager::TxnId TxnManager::QueryPreviousTxnId(TxnId curr) const {
-    CachedStatementPtr stmt = GetTxnStatement("SELECT Id FROM " DGN_TABLE_Txns " WHERE Id<? ORDER BY Id DESC LIMIT 1");
-    stmt->BindInt64(1, curr.GetValue());
-
-    auto rc = stmt->Step();
-    return (rc != BE_SQLITE_ROW) ? TxnId() : TxnId(stmt->GetValueInt64(0));
-}
-
-/*---------------------------------------------------------------------------------**/ /**
-* @bsimethod
-+---------------+---------------+---------------+---------------+---------------+------*/
-TxnManager::TxnId TxnManager::QueryNextTxnId(TxnId curr) const {
-    CachedStatementPtr stmt = GetTxnStatement("SELECT Id FROM " DGN_TABLE_Txns " WHERE Id>? ORDER BY Id LIMIT 1");
-    stmt->BindInt64(1, curr.GetValue());
-
-    auto rc = stmt->Step();
-    return (rc != BE_SQLITE_ROW) ? TxnId() : TxnId(stmt->GetValueInt64(0));
-}
-
-/*---------------------------------------------------------------------------------**//**
-* @bsimethod
-+---------------+---------------+---------------+---------------+---------------+------*/
-DgnDbStatus TxnManager::BeginMultiTxnOperation()
-    {
-    m_multiTxnOp.push_back(GetCurrentTxnId());
-    return DgnDbStatus::Success;
-    }
-
-/*---------------------------------------------------------------------------------**//**
-* @bsimethod
-+---------------+---------------+---------------+---------------+---------------+------*/
-DgnDbStatus TxnManager::EndMultiTxnOperation()
-    {
-    if (m_multiTxnOp.empty())
-        {
-        BeAssert(0);
-        return DgnDbStatus::NoMultiTxnOperation;
-        }
-
-    m_multiTxnOp.pop_back();
-    return DgnDbStatus::Success;
-    }
-
-/*---------------------------------------------------------------------------------**//**
-* @bsimethod
-+---------------+---------------+---------------+---------------+---------------+------*/
-TxnManager::TxnId TxnManager::GetMultiTxnOperationStart()
-    {
-    return m_multiTxnOp.empty() ? GetSessionStartId() : m_multiTxnOp.back();
-    }
-
-/*---------------------------------------------------------------------------------**//**
-* @bsimethod
-+---------------+---------------+---------------+---------------+---------------+------*/
-<<<<<<< HEAD
-BentleyStatus TxnManager::DoPropagateChanges(ChangeTracker& tracker) {
-    BeAssert(false == m_isPropagatingChanges); // should never be recursive
-    AutoRestore<bool> saveIndirect(&m_isPropagatingChanges, true); // so we can tell whether we're propagating changes from JavaScript
-=======
-BentleyStatus TxnManager::DoPropagateChanges(ChangeTracker& tracker) {    
->>>>>>> a22cc89a
-    SetandRestoreIndirectChanges _v(tracker);
-    for (auto table : m_tables) {
-        table->_PropagateChanges();
-        if (HasFatalError()) {
-            LOG.error("fatal propagation error");
-            break;
-        }
-    }
-
-    return HasFatalError() ? BSIERROR : BSISUCCESS;
-}
-
-#define TABLE_NAME_STARTS_WITH(NAME) (0==strncmp(NAME, tableName, sizeof(NAME)-1))
-/*---------------------------------------------------------------------------------**//**
-* When journalling changes, SQLite calls this method to determine whether changes to a specific table are eligible or not.
-* @note tables with no primary key are skipped automatically.
-* @bsimethod
-+---------------+---------------+---------------+---------------+---------------+------*/
-TxnManager::TrackChangesForTable TxnManager::_FilterTable(Utf8CP tableName) {
-    // Skip these tables - they hold redundant data that will be automatically updated when the changeset is applied
-    return (
-               TABLE_NAME_STARTS_WITH(BEDB_TABLE_Local) ||
-               TABLE_NAME_STARTS_WITH(DGN_TABLE_Txns) ||
-               TABLE_NAME_STARTS_WITH(DGN_VTABLE_SpatialIndex) ||
-               TABLE_NAME_STARTS_WITH(DGN_TABLE_Rebase) ||
-               DgnSearchableText::IsUntrackedFts5Table(tableName)
-            ) ? TrackChangesForTable::No : TrackChangesForTable::Yes;
-}
-#undef TABLE_NAME_STARTS_WITH
-
-/*---------------------------------------------------------------------------------**//**
-* Add all changes to the TxnTables. TxnTables store information about the changes in their own state
-* if they need to hold on to them so they can react after the changeset is applied.
-* @bsimethod
-+---------------+---------------+---------------+---------------+---------------+------*/
-void TxnManager::OnValidateChanges(ChangeStreamCR changeStream) {
-    BeAssert(!m_dgndb.IsReadonly());
-
-    Changes changes(changeStream, false);
-    TxnTable* txnTable = 0;
-    Utf8String currTable;
-
-    // Walk through each changed row in the changeset. They are ordered by table, so we know that all changes to one table will be seen
-    // before we see any changes to another table.
-    for (auto change : changes) {
-        Utf8CP tableName;
-        int nCols, indirect;
-        DbOpcode opcode;
-
-        DbResult rc = change.GetOperation(&tableName, &nCols, &opcode, &indirect);
-        if (rc != BE_SQLITE_OK) {
-            LOG.error("invalid change in changeset");
-            BeAssert(false && "invalid change in changeset");
-            continue;
-        }
-
-        if (0 != BeStringUtilities::StricmpAscii(currTable.c_str(), tableName)) { // changes within a changeset are grouped by table
-            currTable = tableName;
-            txnTable = FindTxnTable(tableName);
-        }
-
-        if (nullptr == txnTable)
-            continue; // this table does not have a TxnTable for it, skip it
-
-        switch (opcode) {
-        case DbOpcode::Delete:
-            txnTable->_OnValidateDelete(change);
-            break;
-        case DbOpcode::Insert:
-            txnTable->_OnValidateAdd(change);
-            break;
-        case DbOpcode::Update:
-            txnTable->_OnValidateUpdate(change);
-            break;
-        default:
-            BeAssert(false);
-        }
-    }
-
-    ProcessModelChanges();
-}
-
-/*---------------------------------------------------------------------------------**/ /**
-* The supplied changeset was just applied to the database. That means the the database now potentially reflects a different
-* state than the in-memory objects for the affected tables. Use the changeset to send _OnAppliedxxx events to the TxnTables for each changed row,
-* so they can update in-memory state as necessary.
-* @bsimethod
-+---------------+---------------+---------------+---------------+---------------+------*/
-void TxnManager::OnChangeSetApplied(ChangeStreamCR changeStream, bool invert) {
-    if (!m_initTableHandlers) // won't do anything if we don't have table handlers
-        return;
-
-    Changes changes(changeStream, invert);
-    Utf8String currTable;
-    TxnTable* txnTable = 0;
-
-    // Walk through each changed row in the changeset. They are ordered by table, so we know that all changes to one table will be seen
-    // before we see any changes to another table.
-    for (auto change : changes) {
-        Utf8CP tableName;
-        int nCols, indirect;
-        DbOpcode opcode;
-
-        DbResult rc = change.GetOperation(&tableName, &nCols, &opcode, &indirect);
-        BeAssert(rc == BE_SQLITE_OK);
-        UNUSED_VARIABLE(rc);
-
-        if (0 != BeStringUtilities::StricmpAscii(currTable.c_str(), tableName)) { // changes within a changeset are grouped by table
-            currTable = tableName;
-            txnTable = FindTxnTable(tableName);
-        }
-
-        if (nullptr == txnTable)
-            continue; // this table does not have a TxnTable for it, skip it
-        switch (opcode) {
-            case DbOpcode::Delete:
-                txnTable->_OnAppliedDelete(change); // TODO: Do we want to pass along indirect flag?
-                break;
-            case DbOpcode::Insert:
-                txnTable->_OnAppliedAdd(change);
-                break;
-            case DbOpcode::Update:
-                txnTable->_OnAppliedUpdate(change);
-                break;
-            default:
-                BeAssert(false);
-        }
-    }
-
-    ProcessModelChanges();
-}
-
-/*---------------------------------------------------------------------------------**//**
-* A changeset is about to be committed (or, in the case of "what if" testing, look like it is committed). Let each
-* TxnTable prepare its state
-* @bsimethod
-+---------------+---------------+---------------+---------------+---------------+------*/
-void TxnManager::OnBeginValidate() {
-    if (!m_initTableHandlers) {
-        BeAssert(false); // validation cannot happen without table handlers initialized.
-        return;
-    }
-    m_fatalValidationError = false;
-    m_txnErrors = 0;
-    m_action = TxnAction::Commit;
-    for (auto table : m_tables)
-        table->_OnValidate();
-    CallJsTxnManager("_onBeginValidate");
-}
-
-/*---------------------------------------------------------------------------------**/ /**
-* A changeset was just be committed. Let each TxnTable clean up its state. Also clear the validation errors.
-* @bsimethod
-+---------------+---------------+---------------+---------------+---------------+------*/
-void TxnManager::OnEndValidate() {
-    if (!m_initTableHandlers) {
-        BeAssert(false); // validation cannot happen without table handlers initialized.
-        return;
-    }
-    NotifyModelChanges();
-
-    CallJsTxnManager("_onEndValidate");
-    for (auto table : m_tables)
-        table->_OnValidated();
-
-    m_fatalValidationError = false;
-    m_txnErrors = 0;
-    m_action = TxnAction::None;
-}
-
-/*---------------------------------------------------------------------------------**/ /**
-* @bsimethod
-+---------------+---------------+---------------+---------------+---------------+------*/
-void TxnManager::SetOnCommitCallback(T_OnCommitCallback cb) {
-    LOG.error("setting commit callback - For tests only!");
-    s_onCommitCallback = cb;
-}
-
-/*---------------------------------------------------------------------------------**//**
- @bsimethod
-+---------------+---------------+---------------+---------------+---------------+------*/
-void TxnManager::OnRollback(ChangeStreamCR changeSet) {
-    m_dgndb.Elements().ClearCache(); // we can't rely on the elements in the cache after rollback, just abandon them
-    if (!m_initTableHandlers) {
-        m_dgndb.Models().ClearCache();
-        return;
-    }
-
-    // BeAssert(m_action == TxnAction::None); //its merge in case of applychangeset fails.
-    AutoRestore<TxnAction> _v(&m_action, TxnAction::Abandon);
-    OnChangeSetApplied(changeSet, true);
-    NotifyModelChanges();
-}
-
-/*---------------------------------------------------------------------------------**//**
-* Called from Db::SaveChanges or Db::AbandonChanges when the TxnManager change tracker has changes.
-* This method creates a changeset from the change tracker.
-* If this is a "cancel", it rolls back the current Txn, and calls _OnAppliedxxx methods on all affected TxnTables.
-* If this is a commit, it calls the _OnValidatexxx methods for the TxnTables, and then calls "_PropagateChanges"
-* It saves the resultant changeset (the combination of direct changes plus indirect changes) as a Txn in the database.
-* The Txn may be undone in this session via the "ReverseTxn" method.
-* When this method returns, the entire transaction is committed in BeSQLite. In this manner, it is impossible to make
-* changes to the database that aren't also saved in the dgn_Txn table.
-* @bsimethod
-+---------------+---------------+---------------+---------------+---------------+------*/
-ChangeTracker::OnCommitStatus TxnManager::_OnCommit(bool isCommit, Utf8CP operation) {
-    auto conf = PullMergeConf::Load(m_dgndb);
-
-    // During PullMergeEnd() we donot allow COMMIT but we do let be_Local which is untracked to be saved.
-    if (conf.IsRebasingLocalChanges() && isCommit){
-        if (HasDataChanges()) {
-            LOG.error("Saving changes are not allowed when rebasing local changes");
-            return OnCommitStatus::RebaseInProgress;
-        } else {
-            return OnCommitStatus::NoChanges;
-        }
-    }
-
-    ModelChangesScope v_v_v_(*this);
-    DdlChanges ddlChanges = std::move(m_ddlChanges);
-
-    UndoChangeSet currentChanges;
-    if (HasDataChanges()) {
-        DbResult result = currentChanges.FromChangeTrack(*this);
-
-        Restart();  // Clear the change tracker since we copied any changes to currentChanges
-
-        if (BE_SQLITE_OK != result) {
-            LOG.errorv("failed to create a data Changeset: %s", BeSQLiteLib::GetErrorName(result));
-            BeAssert(false && "currentChanges.FromChangeTrack failed");
-            return OnCommitStatus::Abort;
-        }
-    }
-
-    if (s_onCommitCallback != nullptr) { // allow a test to inject a failure
-        if (CallbackOnCommitStatus::Continue != s_onCommitCallback(*this, isCommit, operation, currentChanges, ddlChanges))
-            return OnCommitStatus::Abort;
-    }
-
-    if (currentChanges._IsEmpty() && ddlChanges._IsEmpty())
-        return OnCommitStatus::NoChanges;
-
-    if (!isCommit) { // this is a call to AbandonChanges, perform the rollback and notify table handlers
-        DbResult rc = m_dgndb.ExecuteSql("ROLLBACK");
-        if (rc != BE_SQLITE_OK)
-            return OnCommitStatus::Abort;
-
-        if (!currentChanges._IsEmpty())
-            OnRollback(currentChanges);
-
-        return OnCommitStatus::Completed; // we've already done the rollback, tell BeSQLite not to try to do it
-    }
-
-    // NOTE: you can't delete reversed Txns before this line, because on rollback and they come back! That's OK,
-    // just leave them reversed and they'll get thrown away on the next commit (or reinstated.)
-    DeleteReversedTxns(); // these Txns are no longer reachable.
-
-    // Following is a function to free memory as soon as possible after we separate changes
-    auto separateDataAndSchemaChanges = [](
-        ChangeSet& in,
-        ChangeStream& outData,
-        ChangeStream& outSchema) {
-
-        ChangeGroup dataChangeGroup;
-        ChangeGroup schemaChangeGroup;
-        auto rc = ChangeGroup::FilterIfElse(in,
-            [&](Changes::Change const& change) {
-            auto const& tbl = change.GetTableName();
-            return tbl.StartsWithIAscii("ec_") || tbl.StartsWithIAscii("be_Props");
-        }, schemaChangeGroup, dataChangeGroup);
-
-        in.Clear();
-        if (rc != BE_SQLITE_OK) {
-            LOG.errorv("failed to filter changeset out into schema & data: %s", BeSQLiteLib::GetErrorName(rc));
-            return rc;
-        }
-
-        rc = outData.FromChangeGroup(dataChangeGroup);
-        if (rc != BE_SQLITE_OK) {
-            LOG.errorv("failed to read changes grom data change group: %s", BeSQLiteLib::GetErrorName(rc));
-            return rc;
-        }
-
-        rc = outSchema.FromChangeGroup(schemaChangeGroup);
-        if (rc != BE_SQLITE_OK) {
-            LOG.errorv("failed to read changes from schema change group: %s", BeSQLiteLib::GetErrorName(rc));
-            return rc;
-        }
-        return rc;
-    };
-
-    //! We need to preciously separate out data and schema changeset as it require by rebase.
-    //! when we reverse changes schema changes are also reversed.
-    ChangeSet dataChanges;
-    ChangeSet schemaChanges;
-    auto rc = separateDataAndSchemaChanges(currentChanges, dataChanges, schemaChanges);
-    if (rc != BE_SQLITE_OK) {
-        return OnCommitStatus::Abort;
-    }
-
-    const auto propagateChanges = !dataChanges._IsEmpty() && m_initTableHandlers;
-    if (propagateChanges) {
-        // we cannot propagate changes without table handlers - happens for schema upgrades
-        OnBeginValidate();
-        OnValidateChanges(dataChanges);
-
-        BentleyStatus status = PropagateChanges();   // Propagate to generate indirect changes
-        if (SUCCESS != status) {
-            LOG.error("propagate changes failed");
-            return OnCommitStatus::Abort;
-        }
-
-        // This loop is due to the fact that when we propagate changes, we can dirty models.
-        // Then, when we call OnValidateChanges below, it creates another change to the last-mod-time and geometry-GUIDs of the changed models.
-        // We need to add that to the changeset too. This loop should never execute more than twice.
-        while (HasDataChanges()) {  // do we have any indirect data changes captured in the tracker?
-            UndoChangeSet propagatedIndirectChanges;
-            DbResult result = propagatedIndirectChanges.FromChangeTrack(*this);
-            if (BE_SQLITE_OK != result)
-                {
-                BeAssert(false && "propagatedIndirectChanges.FromChangeTrack failed");
-                LOG.fatalv("failed to create indirect changeset: %s", BeSQLiteLib::GetErrorName(result));
-                if (BE_SQLITE_NOMEM == result)
-                    throw std::bad_alloc();
-                return OnCommitStatus::Abort;
-                }
-            Restart();
-            OnValidateChanges(propagatedIndirectChanges);
-
-            // combine direct and indirect changes into a single dataChangeSet
-            result = dataChanges.ConcatenateWith(propagatedIndirectChanges);
-            if (BE_SQLITE_OK != result){
-                LOG.errorv("failed to concatenate indirect changes: %s", BeSQLiteLib::GetErrorName(result));
-                return OnCommitStatus::Abort;
-            }
-        }
-    }
-
-    if (!ddlChanges._IsEmpty()) {
-        rc = SaveTxn(ddlChanges, operation, TxnType::Ddl);
-        if (rc != BE_SQLITE_OK) {
-            LOG.errorv("failed to save ddl changes: %s", BeSQLiteLib::GetErrorName(rc));
-            return OnCommitStatus::Abort;
-        }
-    }
-
-    if (!schemaChanges._IsEmpty()) {
-        rc = SaveTxn(schemaChanges, operation, TxnType::EcSchema);
-        if (rc != BE_SQLITE_OK) {
-            LOG.errorv("failed to save schema Txn: %s", BeSQLiteLib::GetErrorName(rc));
-            return OnCommitStatus::Abort;
-        }
-    }
-
-    if (!dataChanges._IsEmpty()) {
-        rc = SaveTxn(dataChanges, operation, TxnType::Data);
-        if (rc != BE_SQLITE_OK) {
-            LOG.errorv("failed to save data Txn: %s", BeSQLiteLib::GetErrorName(rc));
-            return OnCommitStatus::Abort;
-        }
-    }
-
-    // At this point, all of the changes to all tables have been applied. Tell TxnMonitors
-    NotifyOnCommit();
-
-    if (propagateChanges) {
-        OnEndValidate();
-    }
-
-    return OnCommitStatus::Commit;
-}
-
-/*---------------------------------------------------------------------------------**//**
- @bsimethod
-+---------------+---------------+---------------+---------------+---------------+------*/
-void TxnManager::NotifyOnCommit() {
-    // At this point, all of the changes to all tables have been applied. Tell TxnMonitors
-    if (!m_inProfileUpgrade) {
-        CallJsTxnManager("_onCommit");
-        CallMonitors([&](TxnMonitor& monitor) { monitor._OnCommit(*this); });
-    }
-}
-/*---------------------------------------------------------------------------------**//**
-* called after the commit or cancel operation is complete
-* @bsimethod
-+---------------+---------------+---------------+---------------+---------------+------*/
-void TxnManager::_OnCommitted(bool isCommit, Utf8CP) {
-    if (isCommit && !m_inProfileUpgrade) { // only notify on commit, and not for profile upgrades
-        CallJsTxnManager("_onCommitted");
-        CallMonitors([&](TxnMonitor& monitor) { monitor._OnCommitted(*this); });
-    }
-}
-
-/*---------------------------------------------------------------------------------**//**
- * @bsimethod
-+---------------+---------------+---------------+---------------+---------------+------*/
-ChangesetStatus TxnManager::MergeDdlChanges(ChangesetPropsCR revision, ChangesetFileReader& changeStream)  {
-    bool containsSchemaChanges;
-    DdlChanges ddlChanges;
-    DbResult result = changeStream.MakeReader()->GetSchemaChanges(containsSchemaChanges, ddlChanges);
-    if (result != BE_SQLITE_OK)     {
-        BeAssert(false);
-        return ChangesetStatus::ApplyError;
-    }
-
-    if (ddlChanges._IsEmpty())
-        return ChangesetStatus::Success;
-
-    result = ApplyDdlChanges(ddlChanges);
-    if (BE_SQLITE_OK != result)
-        return ChangesetStatus::ApplyError;
-
-    return ChangesetStatus::Success;
-    }
-
-/*---------------------------------------------------------------------------------**//**
- * @bsimethod
-+---------------+---------------+---------------+---------------+---------------+------*/
-ChangesetStatus TxnManager::MergeDataChanges(ChangesetPropsCR revision, ChangesetFileReader& changeStream, bool containsSchemaChanges, bool fastForward) {
-    if (TrackChangesetHealthStats())
-        Profiler::InitScope(*changeStream.GetDb(), "Apply Changeset", revision.GetChangesetId().c_str(), Profiler::Params(false, true));
-
-    DbResult result = ApplyChanges(changeStream, TxnAction::Merge, containsSchemaChanges, false, fastForward);
-    if (result != BE_SQLITE_OK) {
-        if (changeStream.GetLastErrorMessage().empty())
-            m_dgndb.ThrowException("failed to apply changes", result);
-        else
-            m_dgndb.ThrowException(changeStream.GetLastErrorMessage().c_str(), result);
-    }
-    changeStream.ClearLastErrorMessage();
-
-    ChangesetStatus status = ChangesetStatus::Success;
-    UndoChangeSet indirectChanges;
-
-    if (status == ChangesetStatus::Success) {
-        SaveParentChangeset(revision.GetChangesetId(), revision.GetChangesetIndex());
-
-        if (status == ChangesetStatus::Success) {
-            if (PullMergeConf::Load(m_dgndb).InProgress()) {
-                result = m_dgndb.SaveChanges();
-            }
-            // Note: All that the above operation does is to COMMIT the current Txn and BEGIN a new one.
-            // The user should NOT be able to revert the revision id by a call to AbandonChanges() anymore, since
-            // the merged changes are lost after this routine and cannot be used for change propagation anymore.
-            if (BE_SQLITE_OK != result) {
-                LOG.fatalv("MergeDataChanges failed to save: %s", BeSQLiteLib::GetErrorName(result));
-                BeAssert(false);
-                status = ChangesetStatus::SQLiteError;
-            }
-        }
-    }
-    if (status != ChangesetStatus::Success) {
-        // we were unable to merge the changes or save the revisionId, but the revision's changes were successfully applied. Back them out, plus any indirect changes.
-        ChangeGroup changeGroup;
-        changeStream.AddToChangeGroup(changeGroup);
-        if (indirectChanges.IsValid()) {
-            result = indirectChanges.AddToChangeGroup(changeGroup);
-            BeAssert(result == BE_SQLITE_OK);
-        }
-
-        UndoChangeSet allChanges;
-        allChanges.FromChangeGroup(changeGroup);
-        result = ApplyChanges(allChanges, TxnAction::Reverse, containsSchemaChanges, true);
-        BeAssert(result == BE_SQLITE_OK);
-    }
-
-    if (TrackChangesetHealthStats())
-        SetChangesetHealthStatistics(revision);
-    return status;
-}
-
-void TxnManager::SetChangesetHealthStatistics(ChangesetPropsCR revision) {
-    const auto scope = Profiler::GetScope(m_dgndb);
-    if (scope == nullptr) {
-        BeAssert(false && "Profiler scope has not been defined");
-        return;
-    }
-
-    auto stats = scope->GetDetailedSqlStats();
-    stats["changeset_id"] = revision.GetChangesetId();
-    stats["uncompressed_size_bytes"] = static_cast<int64_t>(revision.GetUncompressedSize());
-    stats["sha1_validation_time_ms"] = static_cast<int64_t>(revision.GetSha1ValidationTime());
-    m_changesetHealthStatistics[revision.GetChangesetId()] = stats.Stringify();
-}
-
-BeJsDocument TxnManager::GetAllChangesetHealthStatistics() const {
-    BeJsDocument stats;
-    auto changesets = stats["changesets"];
-    for (const auto& [changesetId, stat] : m_changesetHealthStatistics)
-        changesets.appendObject().From(stat);
-    return stats;
-}
-
-BeJsDocument TxnManager::GetChangesetHealthStatistics(Utf8StringCR changesetId) const {
-    if (const auto it = m_changesetHealthStatistics.find(changesetId); it != m_changesetHealthStatistics.end())
-        return BeJsDocument(it->second.Stringify());
-    
-    LOG.infov("No changeset health statistics found for changeset id: %s", changesetId.c_str());
-    return BeJsDocument();
-}
-
-/** throw an exception we are currently waiting for a changeset to be uploaded. */
-void TxnManager::ThrowIfChangesetInProgress() {
-    if (IsChangesetInProgress())
-        m_dgndb.ThrowException("changeset creation is in progress", (int) ChangesetStatus::IsCreatingChangeset);
-}
-
-/*---------------------------------------------------------------------------------**//**
- * @bsimethod
-+---------------+---------------+---------------+---------------+---------------+------*/
-void TxnManager::ReverseChangeset(ChangesetPropsCR changeset) {
-    ThrowIfChangesetInProgress();
-
-    if (m_dgndb.IsReadonly())
-        m_dgndb.ThrowException("file is readonly", (int) ChangesetStatus::CannotMergeIntoReadonly);
-
-    if (HasLocalChanges())
-        m_dgndb.ThrowException("local changes present", (int) ChangesetStatus::HasLocalChanges);
-
-    if (GetParentChangesetId() != changeset.GetChangesetId())
-        m_dgndb.ThrowException("changeset out of order", (int) ChangesetStatus::ParentMismatch);
-
-    if (changeset.ContainsDdlChanges(m_dgndb))
-        m_dgndb.ThrowException("Cannot reverse a changeset containing schema changes", (int) ChangesetStatus::ReverseOrReinstateSchemaChanges);
-
-    ChangesetFileReader changeStream(changeset.GetFileName(), &m_dgndb);
-
-    // Skip the entire schema change set when reversing or reinstating - DDL and
-    // the meta-data changes. Reversing meta data changes cause conflicts
-    DbResult result = ApplyChanges(changeStream, TxnAction::Reverse, false, true);
-    if (result != BE_SQLITE_OK)
-        m_dgndb.ThrowException("Error applying changeset", (int) ChangesetStatus::ApplyError);
-
-    SaveParentChangeset(changeset.GetParentId(), changeset.GetChangesetIndex() - 1);
-
-    result = m_dgndb.SaveChanges();
-    if (BE_SQLITE_OK != result)
-        m_dgndb.ThrowException("unable to save changes", (int) ChangesetStatus::SQLiteError);
-}
-
-namespace
-    {
-    bool IsCacheTableNameInChangeset(const Changes& changes)
-        {
-        for (const auto& change: changes)
-            {
-            if (change.GetOpcode() == DbOpcode::Insert)  // we only care about update/delete operations
-                continue;
-            
-            if (const auto tableName = change.GetTableName(); !tableName.empty() && 0 == strncmp(tableName.c_str(), "ec_cache_", 9))
-                return true;
-            }
-        return false;
-        }
-    }
-
-/*---------------------------------------------------------------------------------**//**
- * @bsimethod
-+---------------+---------------+---------------+---------------+---------------+------*/
-void TxnManager::RevertTimelineChanges(std::vector<ChangesetPropsPtr> changesetProps, bool skipSchemaChanges) {
-    // If we are readonly, we can't revert changesets
-    if (m_dgndb.IsReadonly())
-        m_dgndb.ThrowException("file is readonly", (int) ChangesetStatus::CannotMergeIntoReadonly);
-
-    // If we have changes in progress, we can't revert changesets
-    if (IsChangesetInProgress())
-        m_dgndb.ThrowException("changeset creation is in progress", (int) ChangesetStatus::IsCreatingChangeset);
-
-    if(!skipSchemaChanges){
-        // If we have changes in progress, we can't revert changesets
-        if (HasPendingTxns())
-            m_dgndb.ThrowException("pending transactions present", (int) ChangesetStatus::HasLocalChanges);
-
-        // If we have changes in progress, we can't revert changesets
-        if (HasChanges())
-            m_dgndb.ThrowException("unsaved changes present", (int) ChangesetStatus::HasUncommittedChanges);
-    }
-
-    constexpr auto invert = true;
-
-    // Revert the changesets in reverse order
-    m_dgndb.AbandonChanges();
-    m_dgndb.Elements().ClearCache();
-    m_dgndb.Models().ClearCache();
-    m_dgndb.ClearECDbCache();
-
-    Utf8String currentChangesetId = GetParentChangesetId();
-    for(auto& changesetProp : changesetProps) {
-        changesetProp->ValidateContent(m_dgndb);
-        ChangesetFileReader changeStream(changesetProp->GetFileName(), &m_dgndb);
-        if (currentChangesetId != changesetProp->GetChangesetId()) {
-            m_dgndb.ThrowException("changeset out of order", (int) ChangesetStatus::ParentMismatch);
-        }
-        currentChangesetId = changesetProp->GetParentId();
-        auto dataApplyArgs = ApplyChangesArgs::Default()
-            .SetInvert(invert)
-            .SetIgnoreNoop(true)
-            .SetFkNoAction(true)
-            .ApplyOnlyDataChanges();
-
-        auto rc = changeStream.ApplyChanges(m_dgndb, dataApplyArgs);
-        if (rc != BE_SQLITE_OK) {
-            m_dgndb.AbandonChanges();
-            if (changeStream.GetLastErrorMessage().empty())
-                m_dgndb.ThrowException("failed to apply changes", rc);
-            else
-                m_dgndb.ThrowException(changeStream.GetLastErrorMessage().c_str(), rc);
-        }
-
-        if (!skipSchemaChanges){
-            auto schemaApplyArgs = ApplyChangesArgs::Default()
-                .SetInvert(invert)
-                .SetIgnoreNoop(true)
-                .SetFkNoAction(IsCacheTableNameInChangeset(changeStream.GetChanges()))
-                .ApplyOnlySchemaChanges();
-
-            m_dgndb.Schemas().OnBeforeSchemaChanges().RaiseEvent(m_dgndb, SchemaChangeType::SchemaChangesetApply);
-            rc = changeStream.ApplyChanges(m_dgndb, schemaApplyArgs);
-            if (rc != BE_SQLITE_OK) {
-                m_dgndb.AbandonChanges();
-                m_dgndb.Schemas().OnAfterSchemaChanges().RaiseEvent(m_dgndb, SchemaChangeType::SchemaChangesetApply);
-                if (changeStream.GetLastErrorMessage().empty())
-                    m_dgndb.ThrowException("failed to apply changes", rc);
-                else
-                    m_dgndb.ThrowException(changeStream.GetLastErrorMessage().c_str(), rc);
-            }
-            m_dgndb.Schemas().OnAfterSchemaChanges().RaiseEvent(m_dgndb, SchemaChangeType::SchemaChangesetApply);
-        }
-    }
-}
-/*---------------------------------------------------------------------------------**/ /**
- * @bsimethod
-+---------------+---------------+---------------+---------------+---------------+------*/
-ChangesetStatus TxnManager::MergeChangeset(ChangesetPropsCR changeset, bool fastForward) {
-    ThrowIfChangesetInProgress();
-
-    if (m_dgndb.IsReadonly())
-        m_dgndb.ThrowException("file is readonly", (int) ChangesetStatus::CannotMergeIntoReadonly);
-
-    auto conf = PullMergeConf::Load(m_dgndb);
-    if (HasChanges() && !(conf.InProgress()))
-        m_dgndb.ThrowException("unsaved changes present", (int) ChangesetStatus::HasUncommittedChanges);
-
-    changeset.ValidateContent(m_dgndb);
-
-    if (GetParentChangesetId() != changeset.GetParentId())
-        m_dgndb.ThrowException("changeset out of order", (int) ChangesetStatus::ParentMismatch);
-
-    ChangesetFileReader changeStream(changeset.GetFileName(), &m_dgndb);
-
-    const bool containsDDLChanges = changeset.ContainsDdlChanges(m_dgndb);
-
-    ChangesetStatus status;
-    if (containsDDLChanges) {
-        // Note: Schema changes may not necessary imply ddl changes. They could just be 'minor' ecschema/mapping changes.
-        status = MergeDdlChanges(changeset, changeStream);
-        if (ChangesetStatus::Success != status)
-            return status;
-    }
-
-    /**
-     * The value of this boolean variable is determined by checking if the changeset
-     * contains DDL changes or if the changeset type includes the Schema change type.
-     */
-    const bool hasEcOrDdlChanges = containsDDLChanges || changeset.ContainsEcChanges();
-    return MergeDataChanges(changeset, changeStream, hasEcOrDdlChanges, fastForward);
-}
-
-/*---------------------------------------------------------------------------------**/ /**
-  * call the javascript `txn.reportError` method
-  @bsimethod
- +---------------+---------------+---------------+---------------+---------------+------*/
-void TxnManager::ReportError(bool fatal, Utf8CP errorType, Utf8CP msg)  {
-    auto jsTxns = m_dgndb.GetJsTxns();
-    if (nullptr == jsTxns) {
-        m_fatalValidationError |= fatal;
-        return;
-    }
-
-    // Note: see IModelDb.ts [[ValidationError]]
-    auto error = Napi::Object::New(jsTxns.Env());
-    error["fatal"] = fatal;
-    error["errorType"] = errorType;
-    error["message"] = msg;
-    DgnDb::CallJsFunction(jsTxns, "reportError", {error});
-}
-
-/*---------------------------------------------------------------------------------**//**
-* @bsimethod
-+---------------+---------------+---------------+---------------+---------------+------*/
-TxnManager::ModelChanges::ModelChanges(TxnManager& mgr) : m_mgr(mgr)
-    {
-    // We require BisCore 1.0.11 or later for the LastMod and GeometryGuid properties.
-    // But we must defer the check, to give the app a chance to upgrade the schema.
-    // If the file's opened in read-only mode though, there can be no changes to track.
-    if (mgr.GetDgnDb().IsReadonly())
-        {
-        m_determinedMode = true;
-        m_mode = Mode::Readonly;
-        }
-    }
-
-/*---------------------------------------------------------------------------------**//**
-* @bsimethod
-+---------------+---------------+---------------+---------------+---------------+------*/
-TxnManager::ModelChanges::Mode TxnManager::ModelChanges::DetermineMode()
-    {
-    if (!m_determinedMode)
-        {
-        m_determinedMode = true;
-        if (m_mgr.GetDgnDb().GetGeometricModelUpdateStatement().IsValid())
-            {
-            m_mode = Mode::Full;
-            }
-        else
-            {
-            m_mode = Mode::Legacy;
-            ClearAll();
-            }
-        }
-
-    return m_mode;
-    }
-
-/*---------------------------------------------------------------------------------**//**
-* @bsimethod
-+---------------+---------------+---------------+---------------+---------------+------*/
-TxnManager::ModelChanges::Mode TxnManager::ModelChanges::SetTrackingGeometry(bool track)
-    {
-    auto mode = DetermineMode();
-    if (Mode::Full != mode || track == m_trackGeometry)
-        return m_mode;
-
-    m_trackGeometry = track;
-
-    // Establish or reset baselines for loaded models
-    m_mgr.GetDgnDb().Models().WithLoadedModels([track](DgnModels::T_DgnModelMap const& models)
-        {
-        for (auto& kvp : models)
-            {
-            auto geom = kvp.second->ToGeometricModelP();
-            if (nullptr != geom)
-                T_HOST.Visualization().SetTrackingGeometry(*geom, track);
-            }
-        });
-
-    return m_mode;
-    }
-
-/*---------------------------------------------------------------------------------**//**
-* @bsimethod
-+---------------+---------------+---------------+---------------+---------------+------*/
-void TxnManager::ModelChanges::InsertGeometryChange(DgnModelId modelId, DgnElementId elementId, TxnTable::ChangeType type) {
-    BeAssert(IsTrackingGeometry());
-    auto iter = m_geometryChanges.find(modelId);
-    if (m_geometryChanges.end() == iter)
-        iter = m_geometryChanges.Insert(modelId, GeometricElementChanges()).first;
-
-    iter->second.AddElement(elementId, type);
-}
-
-/*---------------------------------------------------------------------------------**/ /**
-* @bsimethod
-+---------------+---------------+---------------+---------------+---------------+------*/
-void TxnManager::ModelChanges::AddGeometricElementChange(DgnModelId modelId, DgnElementId elementId, TxnTable::ChangeType type, bool fromCommit) {
-    m_geometricModels.Insert(modelId, fromCommit);
-
-    if (IsTrackingGeometry()) {
-        InsertGeometryChange(modelId, elementId, type);
-        return;
-    }
-
-    auto model = m_mgr.GetDgnDb().Models().Get<GeometricModel>(modelId);
-    if (model.IsNull())
-        return;
-
-    if (TxnTable::ChangeType::Delete == type)
-        model->RemoveFromRangeIndex(elementId);
-    else
-        model->UpdateElementRange(elementId, model->GetElementRange(elementId));
-}
-
-/*---------------------------------------------------------------------------------**/ /**
-* @bsimethod
-+---------------+---------------+---------------+---------------+---------------+------*/
-void TxnManager::ProcessModelChanges() {
-    if (m_initTableHandlers)
-        m_modelChanges.Process();
-}
-
-/*---------------------------------------------------------------------------------**/ /**
-* @bsimethod
-+---------------+---------------+---------------+---------------+---------------+------*/
-void TxnManager::NotifyModelChanges() {
-    if (!m_initTableHandlers)
-        return;
-    m_modelChanges.Notify();
-    Models().NotifyGeometryChanges();
-    ClearModelChanges();
-}
-
-/*---------------------------------------------------------------------------------**/ /**
-* @bsimethod
-+---------------+---------------+---------------+---------------+---------------+------*/
-void TxnManager::ClearModelChanges() {
-    if (m_initTableHandlers) {
-        m_modelChanges.ClearAll();
-        Models().ClearGeometryChanges();
-    }
-}
-
-/*---------------------------------------------------------------------------------**//**
-* @bsimethod
-+---------------+---------------+---------------+---------------+---------------+------*/
-void TxnManager::ModelChanges::Process()
-    {
-    auto mode = DetermineMode();
-
-    // When we get a Change that deletes a geometric element, we don't have access to its model Id at that time - look it up now.
-    for (auto const& deleted : m_deletedGeometricElements)
-        {
-        auto iter = m_modelsForDeletedElements.find(deleted.first);
-        if (m_modelsForDeletedElements.end() != iter)
-            AddGeometricElementChange(iter->second, deleted.first, TxnTable::ChangeType::Delete, deleted.second);
-        }
-
-    m_deletedGeometricElements.clear();
-    m_modelsForDeletedElements.clear();
-
-    if (m_models.empty() && m_geometricModels.empty())
-        return;
-
-    if (Mode::Full != mode)
-        {
-        Clear(true);
-        return;
-        }
-
-    SetandRestoreIndirectChanges _v(m_mgr);
-
-    // if there were any geometric changes, update the "GeometryGuid" and "LastMod" properties in the Model table.
-    if (!m_geometricModels.empty())
-        {
-        auto stmt = m_mgr.GetDgnDb().GetGeometricModelUpdateStatement();
-        BeAssert(stmt.IsValid()); // because DetermineStatus()
-
-        BeGuid guid(true); // create a new GUID to represent this state of the changed geometric models
-        for (auto model : m_geometricModels)
-            {
-            if (!model.second)
-                continue; // change wasn't from commit - don't update GeometryGuid or LastMod
-
-            m_models.erase(model.first); // we don't need to update LastMod below - this statement updates it.
-            stmt->BindGuid(1, guid);
-            stmt->BindId(2, model.first);
-            DbResult rc = stmt->Step();
-            UNUSED_VARIABLE(rc);
-            BeAssert(BE_SQLITE_DONE == rc);
-            stmt->Reset();
-            }
-        }
-
-    if (!m_models.empty())
-        {
-        auto stmt = m_mgr.GetDgnDb().GetModelLastModUpdateStatement();
-        BeAssert(stmt.IsValid()); // because DetermineStatus()
-
-        for (auto model : m_models)
-            {
-            if (!model.second)
-                continue; // change wasn't from commit - don't update LastMod.
-
-            stmt->BindId(1, model.first);
-            DbResult rc = stmt->Step();
-            UNUSED_VARIABLE(rc);
-            BeAssert(BE_SQLITE_DONE == rc);
-            stmt->Reset();
-            }
-        }
-
-    Clear(true);
-    }
-
-/*---------------------------------------------------------------------------------**//**
-* @bsimethod
-+---------------+---------------+---------------+---------------+---------------+------*/
-void TxnManager::ModelChanges::Notify()
-    {
-    if (!m_geometryChanges.empty())
-        m_mgr.OnGeometricModelChanges();
-    }
-
-//=======================================================================================
-// @bsiclass
-//=======================================================================================
-struct DisableTracking {
-    TxnManager& m_txns;
-    bool m_wasTracking;
-    DisableTracking(TxnManager& txns) : m_txns(txns) { m_wasTracking = txns.EnableTracking(false); }
-    ~DisableTracking() { m_txns.EnableTracking(m_wasTracking); }
-};
-
-class ProfilerScope {
-    const Profiler::Scope* m_scope = nullptr;
-    bool m_isTrackingEnabled;
-public:
-    ProfilerScope(TxnManagerR txn) {
-        m_scope = Profiler::GetScope(txn.GetDgnDb());
-        m_isTrackingEnabled = m_scope != nullptr && txn.TrackChangesetHealthStats();
-    }
-
-    void Start() const { if (m_isTrackingEnabled) m_scope->Start(); }
-    void Resume() const { if (m_isTrackingEnabled && m_scope->IsPaused()) m_scope->Resume(); }
-    void Pause() const { if (m_isTrackingEnabled) m_scope->Pause(); }
-    void Stop() const { if (m_isTrackingEnabled) m_scope->Stop(); }
-};
-
-/*---------------------------------------------------------------------------------**//**
-* Apply a changeset to the database. Notify all TxnTables about what was in the Changeset afterwards.
-* @bsimethod
-+---------------+---------------+---------------+---------------+---------------+------*/
-DbResult TxnManager::ApplyChanges(ChangeStreamCR changeset, TxnAction action, bool containsSchemaChanges, bool invert, bool fastForward) {
-    if (invert && fastForward) {
-         LOG.error("ApplyChanges() cannot be called with invert & fastForward flag both been set at same time");
-        BeAssert(false);
-        return BE_SQLITE_ERROR;
-    }
-
-    BeAssert(action != TxnAction::None);
-    AutoRestore<TxnAction> saveAction(&m_action, action);
-    auto pmConf = PullMergeConf::Load(m_dgndb);
-    m_dgndb.Elements().ClearCache(); // we can't rely on the elements in the cache after apply, just clear them all
-
-    // if we're not using table handlers, we won't keep the models up to date, just clear them
-    if (!m_initTableHandlers)
-        m_dgndb.Models().ClearCache();
-
-    if (!IsInAbandon())
-        OnBeginApplyChanges();
-
-
-    if (containsSchemaChanges)  {
-        // notify ECPresentation and ConcurrentQuery to stop/cancel all running task before applying schema changeset.
-        m_dgndb.Schemas().OnBeforeSchemaChanges().RaiseEvent(m_dgndb, SchemaChangeType::SchemaChangesetApply);
-    }
-
-    // we want cascade delete to work during rebase.
-    bool fkNoAction = !pmConf.IsRebasingLocalChanges();
-    const bool ignoreNoop = pmConf.IsRebasingLocalChanges();
-    bool fastForwardEncounteredMergeConflict = false;
-    auto fastForwardConflictHandler = [&fastForwardEncounteredMergeConflict](ChangeStream::ConflictCause _, Changes::Change change) {
-        if(change.IsIndirect())
-            return ChangeStream::ConflictResolution::Replace;
-
-        fastForwardEncounteredMergeConflict = true;
-        return ChangeStream::ConflictResolution::Abort;
-    };
-
-    const auto scope = ProfilerScope(*this);
-    scope.Start();
-    // apply schema part of changeset before data changes if schema changes are present
-    if (containsSchemaChanges)
-        {
-        // If the SQLITE_CHANGESETAPPLY_FKNOACTION flag is set, we need to check if the cache tables have been tracked in the changeset.
-        // If the cache tables are not tracked, we should set the flag to false to allow cascades and avoid any possible FK constraint violations.
-        if (fkNoAction)
-            fkNoAction = IsCacheTableNameInChangeset(Changes(changeset, false));
-
-        m_dgndb.Schemas().OnBeforeSchemaChanges().RaiseEvent(m_dgndb, SchemaChangeType::SchemaChangesetApply);
-        auto schemaApplyArgs = ApplyChangesArgs::Default()
-            .SetInvert(invert)
-            .SetIgnoreNoop(true)
-            .SetFkNoAction(fkNoAction)
-            .ApplyOnlySchemaChanges();
-
-        if (fastForward) {
-            schemaApplyArgs.SetConflictHandler(fastForwardConflictHandler);
-        }
-
-        if(!m_dgndb.IsReadonly()) {
-            const auto result = [&]() {
-                auto _v = pmConf.IsRebasingLocalChanges() ? nullptr : std::make_unique<DisableTracking>(*this);
-                UNUSED_VARIABLE(_v);
-                return changeset.ApplyChanges(m_dgndb, schemaApplyArgs);
-            }();
-            if (result != BE_SQLITE_OK) {
-                if (fastForwardEncounteredMergeConflict)
-                    LOG.error("failed to apply changeset in fastforward mode. Atleast one conflict was detected");
-                else
-                    LOG.errorv("failed to apply changeset: %s", BeSQLiteLib::GetErrorName(result));
-
-                m_dgndb.AbandonChanges();
-                m_dgndb.Schemas().OnAfterSchemaChanges().RaiseEvent(m_dgndb, SchemaChangeType::SchemaChangesetApply);
-                scope.Stop();
-                return result;
-            }
-        }
-
-        scope.Pause();
-        m_dgndb.Schemas().OnAfterSchemaChanges().RaiseEvent(m_dgndb, SchemaChangeType::SchemaChangesetApply);
-            if (action == TxnAction::Merge) {
-                const auto result = m_dgndb.AfterSchemaChangeSetApplied();
-                if (result != BE_SQLITE_OK) {
-                    LOG.errorv("ApplyChanges failed schema changes: %s", BeSQLiteLib::GetErrorName(result));
-                    BeAssert(false);
-                    m_dgndb.AbandonChanges();
-                    scope.Stop();
-                    return result;
-                }
-            }
-    }
-
-    auto dataApplyArgs = ApplyChangesArgs::Default()
-        .SetInvert(invert)
-        .SetIgnoreNoop(ignoreNoop)
-        .SetFkNoAction(fkNoAction);
-
-    if (fastForward) {
-        dataApplyArgs.SetConflictHandler(fastForwardConflictHandler);
-    }
-
-    // If schema changes are present, we need to apply only data changes after schema changes are applied.
-    if (containsSchemaChanges){
-        dataApplyArgs.ApplyOnlyDataChanges();
-    }
-
-    scope.Resume();
-    if (!m_dgndb.IsReadonly()) {
-        const auto result = [&]() {
-            auto _v = pmConf.IsRebasingLocalChanges() ? nullptr : std::make_unique<DisableTracking>(*this);
-            UNUSED_VARIABLE(_v);
-            return changeset.ApplyChanges(m_dgndb, dataApplyArgs);
-        }();
-
-        if (result != BE_SQLITE_OK) {
-            if (fastForwardEncounteredMergeConflict)
-                LOG.error("failed to apply changeset in fastforward mode. Atleast one conflict was detected");
-            else
-                LOG.errorv("failed to apply changeset: %s", BeSQLiteLib::GetErrorName(result));
-
-            m_dgndb.AbandonChanges();
-            if (containsSchemaChanges) {
-                m_dgndb.Schemas().OnAfterSchemaChanges().RaiseEvent(m_dgndb, SchemaChangeType::SchemaChangesetApply);
-            }
-            scope.Stop();
-            return result;
-        }
-    }
-    scope.Stop();
-
-    if (action == TxnAction::Merge) {
-        auto result = m_dgndb.AfterDataChangeSetApplied(containsSchemaChanges);
-        if (result != BE_SQLITE_OK) {
-            LOG.errorv("ApplyChanges failed data changes: %s", BeSQLiteLib::GetErrorName(result));
-            BeAssert(false);
-            m_dgndb.AbandonChanges();
-            if (containsSchemaChanges) {
-                m_dgndb.Schemas().OnAfterSchemaChanges().RaiseEvent(m_dgndb, SchemaChangeType::SchemaChangesetApply);
-            }
-            return result;
-        }
-    }
-
-    ModelChangesScope _v_v_(*this);
-    OnChangeSetApplied(changeset, invert);
-
-    if (!IsInAbandon() && m_initTableHandlers) {
-        CallJsTxnManager("_onChangesApplied");
-        CallMonitors([&](TxnMonitor& monitor) { monitor._OnAppliedChanges(*this); });
-    }
-
-    if (!IsInAbandon())
-        OnEndApplyChanges();
-
-    if (containsSchemaChanges)
-        m_dgndb.Schemas().OnAfterSchemaChanges().RaiseEvent(m_dgndb, SchemaChangeType::SchemaChangesetApply);
-
-    return BE_SQLITE_OK;
-}
-
-/*---------------------------------------------------------------------------------**//**
-* This removes unchanged indexes from DDL. There is already a fix in to remove it from where
-* these unchanged indexes get added on ECDb side. But following fixes issue with existing
-* changesets that is already on imodelhub or old bridges that is not consuming the source fix.
-* In case of any error this function return original unchanged DDL.
-* @bsimethod
-+---------------+---------------+---------------+---------------+---------------+------*/
-BentleyStatus TxnManager::PatchSlowDdlChanges(Utf8StringR patchedDDL, Utf8StringCR compoundSQL)
-    {
-    /** Performance issue due to recreating indexes that have not changed
-     *  DDL in schema changeset are ordered so CREATE TABLE/ ALTER TABLE is followed by DROP INDEX followed by CREATE INDEX
-     *  How to skip indexes that have not changed.
-     *  1. Find all DROP indexes DDL
-     *  2. Find all CREATE indexes DDL
-     *  3. See if create index matches sql in sqlite_master.
-     *      a. If matches then skip the index and also erase DDL for DROP if any.
-     *      b. If does not exist record it and it will be executed after non-index DDLs
-     **/
-    const auto kStmtDelimiter = ";";
-    const auto kIdentDelimiter = " ";
-    const auto kQuotedLiteralStart = '[';
-
-    bmap<Utf8String, Utf8String> dropIndexes;
-    bmap<Utf8String, Utf8String> createIndexes;
-    bmap<Utf8String, Utf8String> currentIndexes;
-    // Split DDL on ; this would give use individual SQL. This is safe as we do not string literal ';' for any other use.
-    bvector<Utf8String> individualSQL;
-    BeStringUtilities::Split(compoundSQL.c_str(), kStmtDelimiter, individualSQL);
-
-    // Read all the index from sqlite_master
-    Statement indexStmt;
-    if (indexStmt.Prepare(m_dgndb, "SELECT name, sql FROM sqlite_master WHERE type='index' AND sql IS NOT NULL") != BE_SQLITE_OK)
-        {
-        BeAssert(false && "Should be able to read current indexes");
-        return ERROR;
-        }
-
-    while (indexStmt.Step() == BE_SQLITE_ROW)
-        {
-        currentIndexes[indexStmt.GetValueText(0)] = indexStmt.GetValueText(1);
-        }
-    indexStmt.Finalize(); // This is required as DDL will fail with DB_LOCK
-
-    for (auto && sql : individualSQL)
-        {
-        if (sql.StartsWith("DROP INDEX IF EXISTS") || sql.StartsWith("CREATE INDEX") || sql.StartsWith("CREATE UNIQUE INDEX"))
-            {
-            bvector<Utf8String> sqlTokens;
-            BeStringUtilities::Split(sql.c_str(), kIdentDelimiter, sqlTokens);
-            int index = -1;
-            bool drop = false;
-            if (sqlTokens[0] == "DROP")
-                {
-                index = 4;
-                drop = true;
-                }
-            else if (sqlTokens[0] == "CREATE")
-                {
-                if (sqlTokens[1] == "INDEX")
-                    index = 2;
-                else
-                    index = 3;
-                }
-            if (index < 0)
-                {
-                BeAssert(false && "Should find index name");
-                return ERROR;
-                }
-            Utf8String& nameToken = sqlTokens[index];
-            Utf8String indexName = nameToken[0] == kQuotedLiteralStart ? nameToken.substr(1, nameToken.size() - 2) : nameToken;
-            if (drop)
-                {
-                // record drop index
-                dropIndexes[indexName] = sql;
-                }
-            else
-                {
-                // check if we have exact match against sqlite_master index definition for given index name.
-                const auto iter = currentIndexes.find(indexName);
-                const bool hasExistingIndex = iter != currentIndexes.end();
-                const bool indexIsUnchanged = hasExistingIndex &&  (*iter).second == sql;
-                if (indexIsUnchanged)
-                    {
-                    // make sure not to drop the index nor create it.
-                    // this safe ton of time for large files.
-                    dropIndexes.erase(indexName);
-                    }
-                else
-                    {
-                    // record sql for create index which may or may not have a DROP index associated with it.
-                    createIndexes[indexName] = sql;
-                    if (hasExistingIndex)
-                        {
-                        // ensure we have drop statement for this index
-                        if (dropIndexes.find(indexName) == dropIndexes.end())
-                            {
-                            dropIndexes[indexName].Sprintf("DROP INDEX IF EXISTS [%s]", indexName.c_str());
-                            }
-                        }
-                    }
-                }
-            }
-        else
-            {
-            // Append all non-index DDL as is.
-            patchedDDL.append(sql).append(kStmtDelimiter);
-            }
-        }
-    // Append all drop index to ddl changes before create index
-    for (auto&& kv : dropIndexes)
-        patchedDDL.append(kv.second).append(kStmtDelimiter);
-
-    // Append create index to dll after drop index
-    for (auto&& kv : createIndexes)
-        patchedDDL.append(kv.second).append(kStmtDelimiter);
-
-    return patchedDDL == compoundSQL ? ERROR : SUCCESS;
-    }
-
-/*---------------------------------------------------------------------------------**//**
-* @bsimethod
-+---------------+---------------+---------------+---------------+---------------+------*/
-DbResult TxnManager::ApplyDdlChanges(DdlChangesCR ddlChanges) {
-    BeAssert(!ddlChanges._IsEmpty() && "DbSchemaChangeSet is empty");
-    const auto info = GetDgnDb().Schemas().GetSchemaSync().GetInfo();
-    const bool wasTracking = EnableTracking(false);
-    Utf8String originalDDL = ddlChanges.ToString();
-
-    DbResult result = BE_SQLITE_OK;
-    if (!info.IsEmpty()) {
-        // In SchemaSync, we still need to apply schema changes to ec_*, dgn_*, and be_* tables.
-        // We cannot determine which DDL is for profile tables, so we try applying all of them.
-        // If it fails, it's fine because SchemaSync::pull() will patch/update all tables as necessary after applying the changeset.
-        // Not applying the DDL can cause the current changeset to fail if a column in the profile table is missing.
-        // This issue is detected when applying a changeset that upgrades the ECDb profile from version 4.0.0.1 to a newer version.
-        // Version 4.0.0.2 adds new tables and columns to ec_* tables. Since SchemaSync::pull() is called, after pull/merge is complete.
-        bvector<Utf8String> individualSQL;
-        BeStringUtilities::Split(originalDDL.c_str(), ";", individualSQL);
-        for (auto& sql : individualSQL) {
-            result = m_dgndb.TryExecuteSql(sql.c_str());
-            if (result != BE_SQLITE_OK) {
-                LOG.warningv("ApplyDdlChanges() with SchemaSync: Failed to apply DDL changes. Error: %s (%s)", BeSQLiteLib::GetErrorName(result), sql.c_str());
-            }
-        }
-        EnableTracking(wasTracking);
-        return BE_SQLITE_OK;
-    }
-
-    Utf8String patchedDDL;
-    BentleyStatus status = PatchSlowDdlChanges(patchedDDL, originalDDL);
-    if (status == SUCCESS) {
-        // Info message so we can look out if this issue has gone due to fix in the place which produce these changeset.
-        LOG.info("[PATCH] Appling DDL patch for #292801 #281557");
-        result = m_dgndb.ExecuteSql(patchedDDL.c_str());
-        if (result != BE_SQLITE_OK) {
-            LOG.info("[PATCH] Failed to apply patch for #292801 #281557. Fallback to original DDL");
-            result = m_dgndb.ExecuteSql(originalDDL.c_str());
-        }
-    } else {
-        result = m_dgndb.ExecuteSql(originalDDL.c_str());
-    }
-
-    EnableTracking(wasTracking);
-    return result;
-}
-
-/*---------------------------------------------------------------------------------**/ /**
-* Changesets are stored as compressed blobs in the DGN_TABLE_Txns table. Read one by rowid.
-* If the TxnDirection is backwards, invert the changeset.
-* @bsimethod
-+---------------+---------------+---------------+---------------+---------------+------*/
-DbResult TxnManager::ReadDataChanges(ChangeSet& dataChangeSet, TxnId rowId, TxnAction action) {
-    if (ReadChanges(dataChangeSet, rowId) != ZIP_SUCCESS)
-        return BE_SQLITE_ERROR;
-
-    return (action == TxnAction::Reverse) ? dataChangeSet.Invert() : BE_SQLITE_OK;
-}
-
-/*---------------------------------------------------------------------------------**/ /**
-@bsimethod
-+---------------+---------------+---------------+---------------+---------------+------*/
-ZipErrors TxnManager::ReadChanges(ChangeSet& changeset, TxnId rowId) {
-    ZipErrors status = m_snappyFrom.Init(m_dgndb, DGN_TABLE_Txns, "Change", rowId.GetValue());
-    if (ZIP_SUCCESS != status)
-        return status;
-
-    ChangesBlobHeader header(m_snappyFrom);
-    if ((ChangesBlobHeader::DB_Signature06 != header.m_signature) || 0 == header.m_size)
-        return ZIP_ERROR_BAD_DATA;
-
-    return m_snappyFrom.ReadToChunkedArray(changeset.m_data, header.m_size);
-}
-
-/*---------------------------------------------------------------------------------**/ /**
-* Read a changeset from the dgn_Txn table, potentially inverting it (depending on whether we're performing undo or redo),
-* and then apply the changeset to the DgnDb.
-* @bsimethod
-+---------------+---------------+---------------+---------------+---------------+------*/
-DbResult TxnManager::ApplyTxnChanges(TxnId rowId, TxnAction action, bool skipSchemaChanges) {
-    auto updateTxnDeletedFlag = [&]() -> DbResult {
-        CachedStatementPtr stmt = GetTxnStatement("UPDATE " DGN_TABLE_Txns " SET Deleted=? WHERE Id=?");
-        stmt->BindInt(1, action == TxnAction::Reverse);
-        stmt->BindInt64(2, rowId.GetValue());
-        auto rc = stmt->Step();
-        return rc != BE_SQLITE_DONE ? rc : BE_SQLITE_OK;
-    };
-
-    if (HasDataChanges()) {
-        LOG.errorv("ApplyTxnChanges called while there are still unsaved changes present. txnId 0x" PRIx64, rowId.m_id.m_64);
-        BeAssert(false);
-        return BE_SQLITE_ERROR;
-    }
-    
-    // if (m_dgndb.IsReadonly()) {
-    //     LOG.errorv("ApplyTxnChanges called on a read-only database. txnId 0x" PRIx64, rowId.m_id.m_64);
-    //     return BE_SQLITE_READONLY;
-    // }
-
-    if(TxnAction::Reverse != action && TxnAction::Reinstate != action){
-        LOG.errorv("ApplyTxnChanges called with an invalid action. txnId 0x" PRIx64, rowId.m_id.m_64);
-        BeAssert(false);
-        return BE_SQLITE_ERROR;
-    }
-
-    if(skipSchemaChanges) {
-        LOG.infov("ApplyTxnChanges called with skipSchemaChanges flag set to true. txnId 0x" PRIx64, rowId.m_id.m_64);
-        return updateTxnDeletedFlag();
-    }
-
-    const auto type = GetTxnType(rowId);
-    if (type == TxnType::Ddl)
-        return updateTxnDeletedFlag();
-
-    UndoChangeSet changeset;
-    auto rc = ReadDataChanges(changeset, rowId, action);
-    if (BE_SQLITE_OK != rc) {
-        LOG.errorv("ApplyTxnChanges failed to read changeset for txnId 0x" PRIx64 ": %s", rowId.m_id.m_64, BeSQLiteLib::GetErrorName(rc));
-        return rc;
-    }
-
-    rc = ApplyChanges(changeset, action, type == TxnType::EcSchema);
-    BeAssert(!HasDataChanges());
-
-    if (BE_SQLITE_OK != rc)
-        return rc;
-
-    return updateTxnDeletedFlag();
-}
-
-/*---------------------------------------------------------------------------------**//**
-* @bsimethod
-+---------------+---------------+---------------+---------------+---------------+------*/
-void TxnManager::OnBeginApplyChanges() {
-    if (m_initTableHandlers) {
-        for (auto table : m_tables)
-            table->_OnApply();
-    }
-}
-
-/*---------------------------------------------------------------------------------**//**
-* @bsimethod
-+---------------+---------------+---------------+---------------+---------------+------*/
-void TxnManager::OnEndApplyChanges() {
-    if (!m_initTableHandlers)
-        return;
-
-    NotifyModelChanges();
-    for (auto table : m_tables)
-        table->_OnApplied();
-}
-
-/*---------------------------------------------------------------------------------**//**
-* @bsimethod
-+---------------+---------------+---------------+---------------+---------------+------*/
-void TxnManager::ReverseTxnRange(TxnRange const& txnRange) {
-    if (PullMergeConf::Load(m_dgndb).InProgress()) {
-        m_dgndb.ThrowException("operation failed: pull merge in progress.", BE_SQLITE_ERROR);
-    }
-
-    if (HasChanges())
-        m_dgndb.AbandonChanges();
-
-    for (TxnId curr = QueryPreviousTxnId(txnRange.GetLast()); curr.IsValid() && curr >= txnRange.GetFirst(); curr = QueryPreviousTxnId(curr))
-        ApplyTxnChanges(curr, TxnAction::Reverse);
-
-    BeAssert(!HasChanges());
-    m_dgndb.SaveChanges(); // make sure we save the updated Txn data to disk.
-
-    m_curr = txnRange.GetFirst(); // we reuse TxnIds
-
-    // save in reversed Txns list
-    m_reversedTxn.push_back(txnRange);
-}
-
-/*---------------------------------------------------------------------------------**//**
-* @bsimethod
-+---------------+---------------+---------------+---------------+---------------+------*/
-DgnDbStatus TxnManager::ReverseTo(TxnId pos) {
-    if (PullMergeConf::Load(m_dgndb).InProgress()) {
-        m_dgndb.ThrowException("operation failed: pull merge in progress.", BE_SQLITE_ERROR);
-    }
-
-    TxnId lastId = GetCurrentTxnId();
-    if (!pos.IsValid() || pos >= lastId)
-        return DgnDbStatus::NothingToUndo;
-
-    TxnId firstUndoable = GetSessionStartId();
-    if (firstUndoable >= lastId || pos < firstUndoable)
-        return DgnDbStatus::CannotUndo;
-
-    OnBeforeUndoRedo(true);
-    return ReverseActions(TxnRange(pos, lastId));
-}
-
-/*---------------------------------------------------------------------------------**/ /**
-* @bsimethod
-+---------------+---------------+---------------+---------------+---------------+------*/
-DgnDbStatus TxnManager::CancelTo(TxnId pos) {
-    if (PullMergeConf::Load(m_dgndb).InProgress()) {
-        m_dgndb.ThrowException("operation failed: pull merge in progress.", BE_SQLITE_ERROR);
-    }
-
-    DgnDbStatus status = ReverseTo(pos);
-    DeleteReversedTxns(); // call this even if we didn't reverse anything - there may have already been reversed changes.
-    return status;
-}
-
-/*---------------------------------------------------------------------------------**/ /**
-* @bsimethod
-+---------------+---------------+---------------+---------------+---------------+------*/
-DgnDbStatus TxnManager::ReverseActions(TxnRange const& txnRange) {
-    if (PullMergeConf::Load(m_dgndb).InProgress()) {
-        m_dgndb.ThrowException("operation failed: pull merge in progress.", BE_SQLITE_ERROR);
-    }
-
-    ReverseTxnRange(txnRange); // do the actual undo now.
-
-    while (GetCurrentTxnId() < GetMultiTxnOperationStart())
-        EndMultiTxnOperation();
-
-    OnUndoRedo(TxnAction::Reverse);
-    return DgnDbStatus::Success;
-}
-
-/*---------------------------------------------------------------------------------**/ /**
-* @bsimethod
-+---------------+---------------+---------------+---------------+---------------+------*/
-DgnDbStatus TxnManager::ReverseTxns(int numActions) {
-    TxnId lastId = GetCurrentTxnId();
-    TxnId firstUndoableId = GetSessionStartId();
-
-    TxnId firstId = lastId;
-    while (numActions > 0 && firstId > firstUndoableId) {
-        TxnId prevId = QueryPreviousTxnId(firstId);
-        if (!prevId.IsValid())
-            break;
-
-        if (!IsMultiTxnMember(prevId))
-            --numActions;
-
-        firstId = prevId;
-    }
-
-    if (firstId == lastId)
-        return DgnDbStatus::NothingToUndo;
-
-    OnBeforeUndoRedo(true);
-    return ReverseActions(TxnRange(firstId, lastId));
-}
-
-/*---------------------------------------------------------------------------------**//**
-* reverse (undo) all previous transactions
-* @bsimethod
-+---------------+---------------+---------------+---------------+---------------+------*/
-DgnDbStatus TxnManager::ReverseAll() {
-    if (PullMergeConf::Load(m_dgndb).InProgress()) {
-        m_dgndb.ThrowException("operation failed: pull merge in progress.", BE_SQLITE_ERROR);
-    }
-
-    TxnId lastId = GetCurrentTxnId();
-    TxnId startId = GetSessionStartId();
-
-    if (startId >= lastId)
-        return DgnDbStatus::NothingToUndo;
-
-    OnBeforeUndoRedo(true);
-    return ReverseActions(TxnRange(startId, GetCurrentTxnId()));
-}
-
-/*---------------------------------------------------------------------------------**//**
-* @bsimethod
-+---------------+---------------+---------------+---------------+---------------+------*/
-void TxnManager::ReplayExternalTxns(TxnId from) {
-    if (!m_initTableHandlers || !m_dgndb.IsReadonly())
-        return; // this method can only be called on a readonly connection with the TxnManager active
-
-    TxnId curr = QueryNextTxnId(from);
-    bool haveTxns = curr.IsValid();
-    if (haveTxns) {
-        CallJsTxnManager("_onReplayExternalTxns");
-        while (curr.IsValid()) {
-            ApplyTxnChanges(curr, TxnAction::Reinstate);
-            curr = QueryNextTxnId(curr);
-        }
-    }
-
-    m_curr = GetLastTxnId(); // this is where the other session ends
-    if (m_curr.GetValue() == 0)
-        m_curr = TxnId(SessionId(1),0);
-    else
-        m_curr.Increment();
-
-    if (haveTxns)
-        CallJsTxnManager("_onReplayedExternalTxns");
-}
-
-/*---------------------------------------------------------------------------------**/ /**
-* Reinstate ("redo") a range of transactions.
-* @bsimethod
-+---------------+---------------+---------------+---------------+---------------+------*/
-void TxnManager::ReinstateTxn(TxnRange const& revTxn) {
-    if (PullMergeConf::Load(m_dgndb).InProgress()) {
-        m_dgndb.ThrowException("operation failed: pull merge in progress.", BE_SQLITE_ERROR);
-    }
-
-    BeAssert(m_curr == revTxn.GetFirst());
-    BeAssert(!m_reversedTxn.empty());
-
-    if (HasChanges())
-        m_dgndb.AbandonChanges();
-
-    TxnId last = QueryPreviousTxnId(revTxn.GetLast());
-    for (TxnId curr = revTxn.GetFirst(); curr.IsValid() && curr <= last; curr = QueryNextTxnId(curr))
-        ApplyTxnChanges(curr, TxnAction::Reinstate);
-
-    m_dgndb.SaveChanges(); // make sure we save the updated Txn data to disk.
-
-    m_curr = revTxn.GetLast();
-    m_reversedTxn.pop_back();
-}
-
-/*---------------------------------------------------------------------------------**/ /**
-* @bsimethod
-+---------------+---------------+---------------+---------------+---------------+------*/
-DgnDbStatus TxnManager::ReinstateActions(TxnRange const& revTxn) {
-    if (PullMergeConf::Load(m_dgndb).InProgress()) {
-        m_dgndb.ThrowException("operation failed: pull merge in progress.", BE_SQLITE_ERROR);
-    }
-
-    ReinstateTxn(revTxn); // do the actual redo now.
-
-    OnUndoRedo(TxnAction::Reinstate);
-    return DgnDbStatus::Success;
-}
-
-/*---------------------------------------------------------------------------------**/ /**
-* @bsimethod
-+---------------+---------------+---------------+---------------+---------------+------*/
-DgnDbStatus TxnManager::ReinstateTxn() {
-    if (PullMergeConf::Load(m_dgndb).InProgress()) {
-        m_dgndb.ThrowException("operation failed: pull merge in progress.", BE_SQLITE_ERROR);
-    }
-
-    if (!IsRedoPossible())
-        return DgnDbStatus::NothingToRedo;
-
-    OnBeforeUndoRedo(false);
-    return ReinstateActions(m_reversedTxn.back());
-}
-
-/*---------------------------------------------------------------------------------**/ /**
-* @bsimethod
-+---------------+---------------+---------------+---------------+---------------+------*/
-Utf8String TxnManager::GetUndoString() {
-    return IsUndoPossible() ? GetTxnDescription(QueryPreviousTxnId(GetCurrentTxnId())) : "";
-}
-
-/*---------------------------------------------------------------------------------**/ /**
-* @bsimethod
-+---------------+---------------+---------------+---------------+---------------+------*/
-Utf8String TxnManager::GetRedoString() {
-    return IsRedoPossible() ? GetTxnDescription(m_reversedTxn.back().GetFirst()) : "";
-}
-
-/*---------------------------------------------------------------------------------**//**
- @bsimethod
-+---------------+---------------+---------------+---------------+---------------+------*/
-void TxnManager::DeleteAllTxns() {
-    if (PullMergeConf::Load(m_dgndb).InProgress()) {
-        m_dgndb.ThrowException("operation failed: pull merge in progress.", BE_SQLITE_ERROR);
-    }
-
-    m_dgndb.SaveChanges(); // in case there are outstanding changes that will create a new Txn
-    m_dgndb.ExecuteSql("DELETE FROM " DGN_TABLE_Txns);
-    m_dgndb.SaveChanges();
-    Initialize();
-}
-
-/*---------------------------------------------------------------------------------**//**
-* Cancel any undone (reversed) transactions.
-* @bsimethod
-+---------------+---------------+---------------+---------------+---------------+------*/
-void TxnManager::DeleteReversedTxns() {
-    m_reversedTxn.clear(); // do this even if this is already empty - there may be reversed txns from a previous session
-    m_dgndb.ExecuteSql("DELETE FROM " DGN_TABLE_Txns " WHERE Deleted=1"); // these transactions are no longer reinstateable. Throw them away.
-}
-
-/*---------------------------------------------------------------------------------**//**
-* Delete transactions from the start of the table to (but not including) the specified transaction.
-* @bsimethod
-+---------------+---------------+---------------+---------------+---------------+------*/
-void TxnManager::DeleteFromStartTo(TxnId lastId) {
-    if (PullMergeConf::Load(m_dgndb).InProgress()) {
-        m_dgndb.ThrowException("operation failed: pull merge in progress.", BE_SQLITE_ERROR);
-    }
-
-    Statement stmt(m_dgndb, "DELETE FROM " DGN_TABLE_Txns " WHERE Id < ?");
-    stmt.BindInt64(1, lastId.GetValue());
-
-    DbResult result = stmt.Step();
-    if (result != BE_SQLITE_DONE)
-        m_dgndb.ThrowException("error deleting from Txn table", result);
-}
-
-/*---------------------------------------------------------------------------------**//**
-* @bsimethod
-+---------------+---------------+---------------+---------------+---------------+------*/
-void dgn_TxnTable::Element::_Initialize() {
-    m_txnMgr.GetDgnDb().CreateTable(TEMP_TABLE(TXN_TABLE_Elements), "ElementId INTEGER NOT NULL PRIMARY KEY,ModelId INTEGER NOT NULL,ChangeType INT,ECClassId INTEGER NOT NULL");
-    m_txnMgr.GetDgnDb().ExecuteSql("CREATE INDEX " TEMP_TABLE(TXN_TABLE_Elements) "_Midx ON " TXN_TABLE_Elements "(ModelId)");
-}
-
-/*---------------------------------------------------------------------------------**/ /**
-* @bsimethod
-+---------------+---------------+---------------+---------------+---------------+------*/
-void dgn_TxnTable::Element::CreateIndexOnECClassId() {
-    if (m_haveIndexOnECClassId)
-        return;
-
-    m_haveIndexOnECClassId = true;
-    m_txnMgr.GetDgnDb().ExecuteSql("CREATE INDEX " TEMP_TABLE(TXN_TABLE_Elements) "_Cidx ON " TXN_TABLE_Elements "(ECClassId)");
-}
-
-/*---------------------------------------------------------------------------------**/ /**
-* @bsimethod
-+---------------+---------------+---------------+---------------+---------------+------*/
-void dgn_TxnTable::Element::_OnValidate() {
-    m_changes = false;
-    if (m_stmt.IsPrepared())
-        return;
-
-    m_stmt.Prepare(m_txnMgr.GetDgnDb(), "INSERT INTO " TEMP_TABLE(TXN_TABLE_Elements) "(ElementId,ModelId,ChangeType,ECClassId) VALUES(?,?,?,?)");
-}
-
-/*---------------------------------------------------------------------------------**/ /**
-* @bsimethod
-+---------------+---------------+---------------+---------------+---------------+------*/
-void dgn_TxnTable::Element::_OnValidated() {
-    // for cancel, the temp table is automatically rolled back, so we don't (can't actually, because there's no Txn active) need to empty it.
-    if (m_changes)
-        m_txnMgr.GetDgnDb().ExecuteSql("DELETE FROM " TEMP_TABLE(TXN_TABLE_Elements));
-}
-
-/*---------------------------------------------------------------------------------**//**
-* @bsimethod
-+---------------+---------------+---------------+---------------+---------------+------*/
-void dgn_TxnTable::Model::_Initialize()
-    {
-    auto& db = m_txnMgr.GetDgnDb();
-    db.CreateTable(TEMP_TABLE(TXN_TABLE_Models), "ModelId INTEGER NOT NULL PRIMARY KEY,ChangeType INT,ECClassId INTEGER NOT NULL");
-
-    // We will want to identify changes to the GeometryGuid column, if present. (Introduced in BisCore 1.0.11).
-    auto ecsql = "SELECT ti.cid SqliteColumnIndex"
-        " FROM   ec_PropertyMap pp"
-               " JOIN ec_Column c ON c.Id = pp.ColumnId"
-               " JOIN ec_Table t ON t.Id = c.TableId"
-               " JOIN ec_Class cl ON cl.Id = pp.ClassId"
-               " JOIN ec_PropertyPath p ON p.Id = pp.PropertyPathId"
-               " JOIN ec_Schema s ON cl.SchemaId = s.Id"
-               " JOIN pragma_table_info(t.Name) ti ON ti.name = c.Name"
-        " WHERE  s.Name = 'BisCore'"
-                 " AND cl.Name = 'GeometricModel'"
-                 " AND p.AccessString = 'GeometryGuid'";
-
-    auto stmt = db.GetCachedStatement(ecsql);
-    BeAssert(stmt.IsValid());
-    if (!stmt.IsValid() || BE_SQLITE_ROW != stmt->Step())
-        {
-        // No GeometryGuid column.
-        return;
-        }
-
-    m_geometryGuidColumnIndex = stmt->GetValueInt(0);
-    BeAssert(m_geometryGuidColumnIndex > 0);
-
-    // We will want to identify changes to subclasses of GeometricModel.
-    auto classId = db.Schemas().GetClassId("BisCore", "GeometricModel");
-    BeAssert(classId.IsValid());
-
-    Utf8String sql("SELECT NULL FROM ec_cache_ClassHierarchy WHERE ClassId=? AND BaseClassId=");
-    sql.append(classId.ToHexStr());
-    m_isGeometricModelStmt.Prepare(db, sql.c_str());
-    BeAssert(m_isGeometricModelStmt.IsPrepared());
-    }
-
-/*---------------------------------------------------------------------------------**//**
-* @bsimethod
-+---------------+---------------+---------------+---------------+---------------+------*/
-bool dgn_TxnTable::Model::IsGeometryGuidChanged(DgnModelId modelId, BeSQLite::Changes::Change const& change)
-    {
-    if (!HasGeometryGuid())
-        return false;
-
-    if (!change.GetNewValue(m_geometryGuidColumnIndex).IsValid())
-        return false;
-
-    // GeometryGuid is in a shared column - confirm this is a GeometricModel.
-    auto select = m_txnMgr.GetDgnDb().GetCachedStatement("SELECT ECClassId FROM " BIS_TABLE(BIS_CLASS_Model) " WHERE Id=?");
-    select->BindId(1, modelId);
-    if (BE_SQLITE_ROW != select->Step())
-        return false;
-
-    auto classId = select->GetValueId<ECClassId>(0);
-    auto& stmt = m_isGeometricModelStmt;
-    BeAssert(stmt.IsPrepared() && HasGeometryGuid());
-
-    stmt.BindId(1, classId);
-    auto isGeometricModel = false;
-    if (BE_SQLITE_ROW == stmt.Step())
-        {
-        isGeometricModel = true;
-        // ###TODO fix in progress BeAssert(change.IsIndirect());
-        }
-
-    stmt.Reset();
-    stmt.ClearBindings();
-
-    return isGeometricModel;
-    }
-
-/*---------------------------------------------------------------------------------**//**
-* @bsimethod
-+---------------+---------------+---------------+---------------+---------------+------*/
-void dgn_TxnTable::Model::NotifyGeometryChanges()
-    {
-    if (!m_geometryGuidChanges.empty())
-        m_txnMgr.OnGeometryGuidChanges(m_geometryGuidChanges);
-    }
-
-/*---------------------------------------------------------------------------------**//**
-* @bsimethod
-+---------------+---------------+---------------+---------------+---------------+------*/
-void dgn_TxnTable::Model::_OnValidate()
-    {
-    m_changes = false;
-    if (m_stmt.IsPrepared())
-        return;
-
-    m_stmt.Prepare(m_txnMgr.GetDgnDb(), "INSERT INTO " TEMP_TABLE(TXN_TABLE_Models) "(ModelId,ChangeType,ECClassId) VALUES(?,?,?)");
-    }
-
-/*---------------------------------------------------------------------------------**//**
-* @bsimethod
-+---------------+---------------+---------------+---------------+---------------+------*/
-void dgn_TxnTable::Model::_OnValidated()
-    {
-    // for cancel, the temp table is automatically rolled back, so we don't (can't actually, because there's no Txn active) need to empty it.
-    if (m_changes)
-        m_txnMgr.GetDgnDb().ExecuteSql("DELETE FROM " TEMP_TABLE(TXN_TABLE_Models));
-    }
-
-//---------------------------------------------------------------------------------------
-// @bsimethod
-//---------------------------------------------------------------------------------------
-void dgn_TxnTable::Model::AddChange(Changes::Change const& change, ChangeType changeType) {
-    Changes::Change::Stage stage;
-    switch (changeType) {
-    case ChangeType::Insert:
-        stage = Changes::Change::Stage::New;
-        break;
-
-    case ChangeType::Update:
-    case ChangeType::Delete:
-        stage = Changes::Change::Stage::Old;
-        break;
-
-    default:
-        BeAssert(false);
-        return;
-    }
-
-    DgnModelId modelId = DgnModelId(change.GetValue(0, stage).GetValueUInt64());
-    BeAssert(modelId.IsValid());
-
-    if (ChangeType::Update == changeType) {
-        // For updates, we're only interested in detecting changes to the GeometricModel.GeometryGuid column.
-        if (IsGeometryGuidChanged(modelId, change))
-            m_geometryGuidChanges.insert(modelId);
-
-        return;
-    }
-
-    auto classId = DgnClassId(change.GetValue((int)DgnModel::ColumnNumbers::ECClassId, stage).GetValueUInt64());
-    enum Column : int { ModelId = 1,
-                        ChangeType = 2,
-                        ECClassId = 3 };
-
-    m_changes = true;
-    m_stmt.BindId(Column::ModelId, modelId);
-    m_stmt.BindInt(Column::ChangeType, (int)changeType);
-    m_stmt.BindId(Column::ECClassId, classId);
-
-    auto rc = m_stmt.Step();
-    BeAssert(rc == BE_SQLITE_DONE);
-    UNUSED_VARIABLE(rc);
-
-    m_stmt.Reset();
-    m_stmt.ClearBindings();
-}
-
-/*---------------------------------------------------------------------------------**//**
- * @bsimethod
-+---------------+---------------+---------------+---------------+---------------+------*/
-void dgn_TxnTable::Model::_OnApply() {
-    if (!m_txnMgr.IsInAbandon())
-        _OnValidate();
-}
-
-/*---------------------------------------------------------------------------------**/ /**
- * @bsimethod
-+---------------+---------------+---------------+---------------+---------------+------*/
-void dgn_TxnTable::Model::_OnApplied() {
-    if (!m_txnMgr.IsInAbandon())
-        _OnValidated();
-}
-
-/*---------------------------------------------------------------------------------**//**
-* @bsimethod
-+---------------+---------------+---------------+---------------+---------------+------*/
-void dgn_TxnTable::Model::_OnAppliedDelete(BeSQLite::Changes::Change const& change) {
-    if (!m_txnMgr.IsInAbandon())
-        AddChange(change, ChangeType::Delete);
-
-    DgnModelId modelId = change.GetOldValue(0).GetValueId<DgnModelId>();
-    DgnModelPtr model = m_txnMgr.GetDgnDb().Models().FindModel(modelId);
-    if (!model.IsValid())
-        return;
-
-    m_txnMgr.GetDgnDb().Models().DropLoadedModel(*model);
-}
-
-/*---------------------------------------------------------------------------------**//**
-* @bsimethod
-+---------------+---------------+---------------+---------------+---------------+------*/
-void dgn_TxnTable::Model::_OnAppliedUpdate(BeSQLite::Changes::Change const& change) {
-    if (!m_txnMgr.IsInAbandon())
-        AddChange(change, ChangeType::Update);
-
-    DgnModelId modelId = change.GetOldValue(0).GetValueId<DgnModelId>();
-    DgnModelPtr model = m_txnMgr.GetDgnDb().Models().FindModel(modelId);
-    if (!model.IsValid())
-        return;
-
-    model->Read(modelId);
-    EditOptions options(change.IsIndirect());
-    model->_OnUpdated(options);
-}
-
-/*---------------------------------------------------------------------------------**/ /**
-* @bsimethod
-+---------------+---------------+---------------+---------------+---------------+------*/
-void dgn_TxnTable::Model::_OnAppliedAdd(BeSQLite::Changes::Change const& change) {
-    if (!m_txnMgr.IsInAbandon())
-        AddChange(change, ChangeType::Insert);
-}
-
-/*---------------------------------------------------------------------------------**/ /**
-* @bsimethod
-+---------------+---------------+---------------+---------------+---------------+------*/
-void dgn_TxnTable::ElementDep::_Initialize()
-    {
-    m_txnMgr.GetDgnDb().CreateTable(TEMP_TABLE(TXN_TABLE_Depend), "ECInstanceId INTEGER NOT NULL PRIMARY KEY,ModelId INTEGER NOT NULL,ChangeType INT");
-    m_txnMgr.GetDgnDb().ExecuteSql("CREATE INDEX " TEMP_TABLE(TXN_TABLE_Depend) "_Midx ON " TXN_TABLE_Depend "(ModelId)");
-    }
-
-/*---------------------------------------------------------------------------------**//**
-* @bsimethod
-+---------------+---------------+---------------+---------------+---------------+------*/
-void dgn_TxnTable::ElementDep::_OnValidate()
-    {
-    m_changes = false;
-    if (m_stmt.IsPrepared())
-        return;
-
-    m_stmt.Prepare(m_txnMgr.GetDgnDb(), "INSERT INTO " TEMP_TABLE(TXN_TABLE_Depend) " (ECInstanceId,ModelId,ChangeType) VALUES(?,?,?)");
-    }
-
-/*---------------------------------------------------------------------------------**//**
-* @bsimethod
-+---------------+---------------+---------------+---------------+---------------+------*/
-void dgn_TxnTable::ElementDep::_OnValidated()
-    {
-    // for cancel, the temp table is automatically rolled back, so we don't (can't actually, because there's no Txn active) need to empty it.
-    if (m_changes && TxnAction::Abandon != m_txnMgr.GetCurrentAction())
-        m_txnMgr.GetDgnDb().ExecuteSql("DELETE FROM " TEMP_TABLE(TXN_TABLE_Depend));
-    }
-
-/*---------------------------------------------------------------------------------**//**
-* @bsimethod
-+---------------+---------------+---------------+---------------+---------------+------*/
-void dgn_TxnTable::ElementDep::UpdateSummary(Changes::Change change, ChangeType changeType)
-    {
-    m_changes = true;
-
-    if (ChangeType::Delete == changeType)
-        {
-        ECInstanceId relid = change.GetOldValue(0).GetValueId<ECInstanceId>();
-        ECClassId relclsid = change.GetOldValue(1).GetValueId<ECClassId>();
-        int64_t srcelemid = change.GetOldValue(2).GetValueInt64();
-        int64_t tgtelemid = change.GetOldValue(3).GetValueInt64();
-        BeSQLite::EC::ECInstanceKey relkey(relclsid, relid);
-        m_deletedRels.push_back(DepRelData(relkey, DgnElementId((uint64_t)srcelemid), DgnElementId((uint64_t)tgtelemid), true));
-        }
-    else
-        {
-        Changes::Change::Stage stage = (ChangeType::Insert == changeType) ? Changes::Change::Stage::New : Changes::Change::Stage::Old;
-        ECInstanceId instanceId = change.GetValue(0, stage).GetValueId<ECInstanceId>(); // primary key is column 0
-        AddDependency(instanceId, changeType);
-        }
-    }
-
-/*---------------------------------------------------------------------------------**//**
-* @bsimethod
-+---------------+---------------+---------------+---------------+---------------+------*/
-void dgn_TxnTable::Element::AddElement(DgnElementId elementId, DgnModelId modelId, ChangeType changeType, DgnClassId elementClassId, bool fromCommit)
-    {
-    enum Column : int {ElementId=1,ModelId=2,ChangeType=3,ECClass=4};
-
-    BeAssert(modelId.IsValid());
-    BeAssert(elementId.IsValid());
-
-    m_changes = true;
-    m_stmt.BindId(Column::ElementId, elementId);
-    m_stmt.BindId(Column::ModelId, modelId);
-    m_stmt.BindInt(Column::ChangeType, (int) changeType);
-    m_stmt.BindId(Column::ECClass, elementClassId);
-
-    m_stmt.Step(); // This may fail if element was inserted before a call to PropagateChanges and updated after that.
-
-    m_stmt.Reset();
-    m_stmt.ClearBindings();
-    m_txnMgr.m_modelChanges.AddModel(modelId, fromCommit); // add to set of changed models.
-    if (ChangeType::Delete == changeType)
-        m_txnMgr.m_modelChanges.AddDeletedElement(elementId, modelId); // Record model Id in case it's a geometric element.
-    }
-
-/*---------------------------------------------------------------------------------**//**
- @bsimethod
-+---------------+---------------+---------------+---------------+---------------+------*/
-DgnModelId TxnTable::GetModelAndClass(ECClassId& classId, DgnElementId elementId) {
-    CachedStatementPtr stmt = m_txnMgr.GetDgnDb().Elements().GetStatement("SELECT ModelId,ECClassId FROM " BIS_TABLE(BIS_CLASS_Element) " WHERE Id=?");
-    stmt->BindId(1, elementId);
-    if (BE_SQLITE_ROW != stmt->Step())
-        return DgnModelId(); // This happens because we deleted the element locally and rejected an incoming update
-
-    classId = stmt->GetValueId<DgnClassId>(1);
-    return stmt->GetValueId<DgnModelId>(0);
-}
-
-//---------------------------------------------------------------------------------------
-// @bsimethod
-//---------------------------------------------------------------------------------------
-void dgn_TxnTable::Element::AddChange(Changes::Change const& change, ChangeType changeType, bool fromCommit) {
-    Changes::Change::Stage stage;
-    switch (changeType) {
-    case ChangeType::Insert:
-        stage = Changes::Change::Stage::New;
-        break;
-
-    case ChangeType::Update:
-    case ChangeType::Delete:
-        stage = Changes::Change::Stage::Old;
-        break;
-    default:
-        BeAssert(false);
-        return;
-    }
-
-    DgnElementId elementId = change.GetValue((int)DgnElement::ColumnNumbers::ElementId, stage).GetValueId<DgnElementId>();
-    DgnModelId modelId;
-    DgnClassId classId;
-
-    if (ChangeType::Update == changeType) {
-        // for updates, the element table must be queried for ModelId since the change set will only contain changed columns
-        modelId = GetModelAndClass(classId, elementId);
-        if (!modelId.IsValid())
-            return; // This happens because we deleted the element locally and rejected an incoming update
-    } else {
-        modelId = change.GetValue((int)DgnElement::ColumnNumbers::ModelId, stage).GetValueId<DgnModelId>();
-        classId = change.GetValue((int)DgnElement::ColumnNumbers::ECClassId, stage).GetValueId<DgnClassId>();
-    }
-
-    AddElement(elementId, modelId, changeType, classId, fromCommit);
-}
-
-/*---------------------------------------------------------------------------------**//**
- @bsimethod
-+---------------+---------------+---------------+---------------+---------------+------*/
-bool dgn_TxnTable::Geometric::HasChangeInColumns(BeSQLite::Changes::Change const& change) {
-    // if any column between first and last has a new value, there were geometric changes.
-    for (int i=GetFirstCol(); i<=_GetLastCol(); ++i) {
-        if (change.GetNewValue(i).IsValid())
-            return true;
-    }
-    // there were no geometric changes
-    return false;
-}
-
-/*---------------------------------------------------------------------------------**//**
- @bsimethod
-+---------------+---------------+---------------+---------------+---------------+------*/
-void dgn_TxnTable::Geometric::AddChange(BeSQLite::Changes::Change const& change, ChangeType changeType, bool fromCommit) {
-    if (ChangeType::Update == changeType && !HasChangeInColumns(change))
-        return; // no geometric changes
-
-    auto stage = ChangeType::Insert == changeType ? Changes::Change::Stage::New : Changes::Change::Stage::Old;
-    DgnElementId elementId = change.GetValue(0, stage).GetValueId<DgnElementId>();
-
-    if (ChangeType::Delete == changeType) {
-        // We don't have access to the model Id here. Rely on the Element txn table to record it for later use.
-        m_txnMgr.m_modelChanges.AddDeletedGeometricElement(elementId, fromCommit);
-        return;
-    }
-
-    DgnClassId classId;
-    auto modelId = GetModelAndClass(classId, elementId);
-    m_txnMgr.m_modelChanges.AddGeometricElementChange(modelId, elementId, changeType, fromCommit); // mark this model as having geometric changes.
-}
-
-/*---------------------------------------------------------------------------------**/ /**
-* @bsimethod
-+---------------+---------------+---------------+---------------+---------------+------*/
-dgn_TxnTable::Element::Iterator::Entry dgn_TxnTable::Element::Iterator::begin() const
-    {
-    if (!m_stmt.IsValid())
-        m_db->GetCachedStatement(m_stmt, "SELECT ElementId,ModelId,ChangeType,ECClassId FROM " TEMP_TABLE(TXN_TABLE_Elements));
-    else
-        m_stmt->Reset();
-
-    return Entry(m_stmt.get(), BE_SQLITE_ROW == m_stmt->Step());
-    }
-
-DgnElementId dgn_TxnTable::Element::Iterator::Entry::GetElementId() const { return m_sql->GetValueId<DgnElementId>(0); }
-DgnModelId dgn_TxnTable::Element::Iterator::Entry::GetModelId() const { return m_sql->GetValueId<DgnModelId>(1); }
-TxnTable::ChangeType dgn_TxnTable::Element::Iterator::Entry::GetChangeType() const { return (TxnTable::ChangeType)m_sql->GetValueInt(2); }
-DgnClassId dgn_TxnTable::Element::Iterator::Entry::GetECClassId() const { return m_sql->GetValueId<DgnClassId>(3); }
-
-/*---------------------------------------------------------------------------------**/ /**
-* @bsimethod
-+---------------+---------------+---------------+---------------+---------------+------*/
-void dgn_TxnTable::ElementDep::AddDependency(EC::ECInstanceId const& relid, ChangeType changeType) {
-    CachedECSqlStatementPtr stmt = m_txnMgr.GetDgnDb().GetPreparedECSqlStatement(
-        "SELECT element.Model.Id FROM " BIS_SCHEMA(BIS_CLASS_Element) " AS element, " BIS_SCHEMA(BIS_REL_ElementDrivesElement) " AS DEP"
-        " WHERE (DEP.ECInstanceId=?) AND (element.ECInstanceId=DEP.SourceECInstanceId)");
-    stmt->BindId(1, relid);
-    auto stat = stmt->Step();
-    UNUSED_VARIABLE(stat);
-    BeAssert(stat == BE_SQLITE_ROW);
-    DgnModelId mid = stmt->GetValueId<DgnModelId>(0);
-
-    m_stmt.BindId(1, relid);
-    m_stmt.BindId(2, mid);
-    m_stmt.BindInt(3, (int)changeType);
-    auto rc = m_stmt.Step();
-    UNUSED_VARIABLE(rc);
-
-    m_stmt.Reset();
-    m_stmt.ClearBindings();
-}
-
-/*---------------------------------------------------------------------------------**//**
-* @bsimethod
-+---------------+---------------+---------------+---------------+---------------+------*/
-TxnRelationshipLinkTables::TxnRelationshipLinkTables(TxnManagerR t) : m_txnMgr(t)
-    {
-    if (m_txnMgr.GetDgnDb().TableExists(TEMP_TABLE(TXN_TABLE_RelationshipLinkTables)))
-        return;
-
-    Utf8String ddl;
-    ddl.append(COLNAME_ECInstanceId).append(" INTEGER NOT NULL PRIMARY KEY,");
-    ddl.append(COLNAME_ECClassId).append(" INTEGER NOT NULL,");
-    ddl.append(COLNAME_SourceECInstanceId).append(" INTEGER NOT NULL,");
-    ddl.append(COLNAME_TargetECInstanceId).append(" INTEGER NOT NULL,");
-    ddl.append(COLNAME_ChangeType).append(" INT");
-    m_txnMgr.GetDgnDb().CreateTable(TEMP_TABLE(TXN_TABLE_RelationshipLinkTables), ddl.c_str());
-    m_txnMgr.GetDgnDb().ExecuteSql(Utf8PrintfString("CREATE INDEX " TEMP_TABLE(TXN_TABLE_RelationshipLinkTables) "_ClassIdx ON " TXN_TABLE_RelationshipLinkTables "(%s)", COLNAME_ECClassId).c_str());
-    m_txnMgr.GetDgnDb().ExecuteSql(Utf8PrintfString("CREATE INDEX " TEMP_TABLE(TXN_TABLE_RelationshipLinkTables) "_SourceIdx ON " TXN_TABLE_RelationshipLinkTables "(%s)", COLNAME_SourceECInstanceId).c_str());
-    m_txnMgr.GetDgnDb().ExecuteSql(Utf8PrintfString("CREATE INDEX " TEMP_TABLE(TXN_TABLE_RelationshipLinkTables) "_TargetIdx ON " TXN_TABLE_RelationshipLinkTables "(%s)", COLNAME_TargetECInstanceId).c_str());
-    }
-
-/*---------------------------------------------------------------------------------**//**
-* @bsimethod
-+---------------+---------------+---------------+---------------+---------------+------*/
-BeSQLite::DbResult TxnRelationshipLinkTables::Insert(BeSQLite::EC::ECInstanceId relid, ECN::ECClassId relclsid, DgnElementId srcelemid, DgnElementId tgtelemid, TxnTable::ChangeType changeType)
-    {
-    if (!m_stmt.IsValid() || !m_stmt->IsPrepared())
-        {
-        Utf8String sql("INSERT INTO " TEMP_TABLE(TXN_TABLE_RelationshipLinkTables) " (");
-        sql.append(COLNAME_ECInstanceId).append(",");          // 1
-        sql.append(COLNAME_ECClassId).append(",");             // 2
-        sql.append(COLNAME_SourceECInstanceId).append(",");    // 3
-        sql.append(COLNAME_TargetECInstanceId).append(",");    // 4
-        sql.append(COLNAME_ChangeType);                        // 5
-        sql.append(") VALUES(?,?,?,?,?)");
-        m_stmt = m_txnMgr.GetTxnStatement(sql.c_str());
-        }
-
-    m_stmt->BindId(1, relid);
-    m_stmt->BindId(2, relclsid);
-    m_stmt->BindId(3, srcelemid);
-    m_stmt->BindId(4, tgtelemid);
-    m_stmt->BindInt(5, (int)changeType);
-
-    auto rc = m_stmt->Step();
-    BeAssert(rc == BE_SQLITE_DONE);
-
-    m_stmt->Reset();
-    m_stmt->ClearBindings();
-
-    return rc;
-    }
-
-/*---------------------------------------------------------------------------------**//**
-* @bsimethod
-+---------------+---------------+---------------+---------------+---------------+------*/
-BeSQLite::DbResult dgn_TxnTable::RelationshipLinkTable::QueryTargets(DgnElementId& srcelemid, DgnElementId& tgtelemid, BeSQLite::EC::ECInstanceId relid)
-    {
-    //  SourceId and TargetId never change.
-    auto selectOrig = m_txnMgr.GetDgnDb().GetCachedStatement(Utf8PrintfString("SELECT SourceId,TargetId FROM %s WHERE Id=?", m_tableName.c_str()).c_str());
-    selectOrig->BindId(1, relid);
-    auto rc = selectOrig->Step();
-    if (BE_SQLITE_ROW != rc)
-        return rc;
-
-    srcelemid = selectOrig->GetValueId<DgnElementId>(0);
-    tgtelemid = selectOrig->GetValueId<DgnElementId>(1);
-    return rc;
-    }
-
-/*---------------------------------------------------------------------------------**//**
-* @bsimethod
-+---------------+---------------+---------------+---------------+---------------+------*/
-void dgn_TxnTable::UniqueRelationshipLinkTable::_UpdateSummary(Changes::Change change, ChangeType changeType)
-    {
-    m_changes = true;
-
-    Changes::Change::Stage stage = (ChangeType::Insert == changeType) ? Changes::Change::Stage::New : Changes::Change::Stage::Old;
-
-    //  Every table-per-class relationship link table is laid out like this:
-    //      [0] Relationship instance ID
-    //      [1] Relationship class ID
-    //      [2] Source instance ID
-    //      [3] Target instance ID
-    //      [4...] relationship instance properties ...     which we DO NOT TRACK
-    int const ECInstanceId_LTColId = 0;
-    int const ECClassId_LTColId = 1;
-    int const SourceECInstanceId_LTColId = 2;
-    int const TargetECInstanceId_LTColId = 3;
-
-    ECInstanceId relid = change.GetValue(ECInstanceId_LTColId, stage).GetValueId<ECInstanceId>();
-    BeAssert(relid.IsValid());
-
-    ECClassId relclsid = change.GetValue(ECClassId_LTColId, stage).GetValueId<ECClassId>();
-    BeAssert(relclsid.IsValid());
-
-    DgnElementId srcelemid, tgtelemid;
-    if (ChangeType::Insert == changeType || ChangeType::Delete == changeType)
-        {
-        srcelemid = change.GetValue(SourceECInstanceId_LTColId, stage).GetValueId<DgnElementId>();
-        tgtelemid = change.GetValue(TargetECInstanceId_LTColId, stage).GetValueId<DgnElementId>();
-        }
-    else
-        {
-        QueryTargets(srcelemid, tgtelemid, relid); //  SourceId and TargetId never change.
-        }
-
-    m_txnMgr.GetRelationshipLinkTables().Insert(relid, relclsid, srcelemid, tgtelemid, changeType);
-    }
-
-/*---------------------------------------------------------------------------------**//**
-* @bsimethod
-+---------------+---------------+---------------+---------------+---------------+------*/
-void dgn_TxnTable::RelationshipLinkTable::_OnValidated()
-    {
-    // for cancel, the temp table is automatically rolled back, so we don't (can't actually, because there's no Txn active) need to empty it.
-    if (m_changes && TxnAction::Abandon != m_txnMgr.GetCurrentAction())
-        {
-        m_txnMgr.GetDgnDb().ExecuteSql("DELETE FROM " TEMP_TABLE(TXN_TABLE_RelationshipLinkTables));
-        m_changes = false;
-        }
-    }
-
-/*---------------------------------------------------------------------------------**//**
-* @bsimethod
-+---------------+---------------+---------------+---------------+---------------+------*/
-void TxnManager::AddTxnMonitor(TxnMonitor& monitor) {
-    s_monitors.push_back(&monitor);
-}
-
-/*---------------------------------------------------------------------------------**/ /**
-* @bsimethod
-+---------------+---------------+---------------+---------------+---------------+------*/
-void TxnManager::DropTxnMonitor(TxnMonitor& monitor) {
-    auto it = std::find(s_monitors.begin(), s_monitors.end(), &monitor);
-    if (it != s_monitors.end())
-        *it = nullptr; // removed from list by CallMonitors
-}
-
-/*---------------------------------------------------------------------------------**/ /**
-* @bsimethod
-+---------------+---------------+---------------+---------------+---------------+------*/
-void TxnManager::CallMonitors(std::function<void(TxnMonitor&)> caller) {
-    for (auto curr = s_monitors.begin(); curr != s_monitors.end();) {
-        if (*curr == nullptr)
-            curr = s_monitors.erase(curr);
-        else {
-            try {
-                caller(**curr);
-            } catch (...) {
-                BeAssert(false && "TxnMonitor threw an exception");
-            }
-
-            ++curr;
-        }
-    }
-}
-
-/*---------------------------------------------------------------------------------**//**
- @bsimethod
-+---------------+---------------+---------------+---------------+---------------+------*/
-void TxnManager::OnBeforeUndoRedo(bool isUndo) {
-    auto jsTxns = m_dgndb.GetJsTxns();
-    if (nullptr != jsTxns)
-        m_dgndb.CallJsFunction(jsTxns, "_onBeforeUndoRedo", {Napi::Boolean::New(jsTxns.Env(), isUndo)});
-}
-
-BE_JSON_NAME(inserted);
-BE_JSON_NAME(updated);
-BE_JSON_NAME(deleted);
-BE_JSON_NAME(range);
-BE_JSON_NAME(ranges);
-BE_JSON_NAME(id);
-BE_JSON_NAME(ids);
-BE_JSON_NAME(guid);
-
-/**---------------------------------------------------------------------------------**//**
-* A call to this method may happen for one of these circumstances:
-*  1. _OnCommit - to save a set of changes as a Txn
-*  2. ApplyChanges from undo/redo of a previously saved Txn
-*  3. ApplyChanges from merging an externally generated changeset
-* Then, it is only called when there are changes to GeometricModels, with `m_initTableHandlers`
-* enabled. It uses the `m_modelChanges` member, set up from either the new changeset for
-* case 1 above, or the applied changeset for cases 2 and 3.
-* It keeps the model-based in-memory rangeIndex and tile trees up to date.
-* It also emits the JavaScript `txns._onGeometryChanged` event that supplies:
-*  - the list of changed models and their new GeometryGuid
-*  - the list of inserted, updated and deleted elements for each model
-*  - the new range for each element that was inserted or updated.
-* It also calls the _OnGeometricModelChanges event, for tests.
-* @note for non-interactive use cases (e.g. applying a changeset for connectors),
-* it is assumed that there are no loaded models and therefore no in-memory constructs
-* to keep current. Also, no events are generated. It may be that for applying very large
-* changesets in interactive sessions, it may be preferable to unload all models and caches,
-* apply the changes, and then re-start the session.
-* @note for case 1 above, the range index is updated by element handlers in the OnInserted,
-* OnUpdated, and OnDeleted methods, to ensure the rangeIndex is correct during the course of the transaction.
-* Then, onCommit this method is called and they are re-updated, doing nothing. That's ok.
-* @bsimethod
-+---------------+---------------+---------------+---------------+---------------+------*/
-void TxnManager::OnGeometricModelChanges()   {
-    auto& db = GetDgnDb();
-    auto jsTxns = db.GetJsTxns();
-    napi_value jsObj = jsTxns ? (napi_value)Napi::Array::New(jsTxns.Env()) : (napi_value)nullptr;
-    BeJsDocument rapidDoc; // must be automatic variable. Do not combine with next line.
-    BeJsValue json(jsObj ? BeJsValue(Napi::Value(jsTxns.Env(), jsObj)) : rapidDoc);
-
-    auto const& changes = m_modelChanges.GetGeometryChanges();
-    for (auto const& change : changes) {
-        auto model = db.Models().Get<GeometricModel>(change.first);
-        auto const& inserts = change.second.GetElements(TxnTable::ChangeType::Insert);
-        auto const& updates = change.second.GetElements(TxnTable::ChangeType::Update);
-        auto const& deletes = change.second.GetElements(TxnTable::ChangeType::Delete);
-
-        if (model.IsValid() && (!inserts.empty() || !updates.empty() || !deletes.empty()))
-            T_HOST.Visualization().AddChanges(*model, inserts, updates, deletes);
-
-        auto entry = json.appendObject();
-        entry[json_id()] = change.first;
-
-        BeJsGeomUtils::DRange3dToJson(entry[json_range()], model.IsValid() ? model->QueryElementsRange() : DRange3d::NullRange());
-
-        auto guid = model.IsValid() ? model->QueryGeometryGuid() : BeGuid(false);
-        entry[json_guid()] = guid.ToString();
-
-        if (!model.IsValid())
-            continue;
-
-        // both inserts and updates can use the same logic
-        auto insertOrUpdate = [&](auto const& changed, auto name) {
-            if (changed.empty())
-                return;
-            auto elems = entry[name];
-            elems[json_ids()] = BeIdSet::ToCompactString(changed);
-            auto ranges = elems[json_ranges()];
-            for (auto const& elemId : changed) {
-                auto range =  model->GetElementRange(elemId);
-                model->UpdateElementRange(elemId, range); // update entry in range index (removes first, if present). For direct modifications this has already happened, but that's ok.
-                BeJsGeomUtils::DRange3dToJson(ranges.appendValue(), range); // and save range for JavaScript event
-            }
-        };
-
-        insertOrUpdate(inserts, json_inserted());
-        insertOrUpdate(updates, json_updated());
-
-        if (!deletes.empty()) {
-            entry[json_deleted()] = BeIdSet::ToCompactString(deletes);
-            for (auto const& elemId : deletes)
-                model->RemoveFromRangeIndex(elemId); // make sure it is not in RangeIndex. For direct modifications this has already happened, but that's ok.
-        }
-    }
-    CallMonitors([&](TxnMonitor& monitor) { monitor._OnGeometricModelChanges(*this, json); }); // this is really only for tests
-    m_dgndb.CallJsFunction(jsTxns, "_onGeometryChanged", {jsObj});
-}
-
-/*---------------------------------------------------------------------------------**//**
-* this method is called after a Txn is created, a Txn is undone/redone, or an incoming changeset is applied,
-* and there were changes to the GeometryGuid of one or more models. It calls the JavaScript `txns.__onGeometryGuidsChanged`
-* method with an array of [modelId,GeometryGuid] pairs.
-* @bsimethod
-+---------------+---------------+---------------+---------------+---------------+------*/
-void TxnManager::OnGeometryGuidChanges(bset<DgnModelId> const& modelIds) {
-    CallMonitors([&](TxnMonitor& monitor) {
-        // This is really only for tests.
-        monitor._OnGeometryGuidChanges(*this, modelIds);
-    });
-
-    auto& db = GetDgnDb();
-    Napi::Object jsTxns = db.GetJsTxns();
-    if (jsTxns == nullptr)
-        return;
-
-    auto jsObj = Napi::Array::New(jsTxns.Env());
-    auto json = BeJsValue(jsObj);
-    for (auto modelId : modelIds) {
-        auto model = db.Models().Get<GeometricModel>(modelId);
-        if (model.IsNull())
-            continue;
-
-        auto guid = model->QueryGeometryGuid();
-        auto entry = json.appendObject();
-        entry[json_id()] = modelId;
-        entry[json_guid()] = guid.ToString();
-    }
-
-    db.CallJsFunction(jsTxns, "_onGeometryGuidsChanged", {jsObj});
-}
-
-/*---------------------------------------------------------------------------------**//**
-* @bsimethod
-+---------------+---------------+---------------+---------------+---------------+------*/
-void TxnManager::OnUndoRedo(TxnAction action) {
-    auto jsTxns = m_dgndb.GetJsTxns();
-    auto config = PullMergeConf::Load(m_dgndb);
-
-    if (!config.InProgress()) {
-        m_dgndb.SaveChanges();
-    }
-
-    if (nullptr != jsTxns) {
-        BeAssert(TxnAction::Reverse == action || TxnAction::Reinstate == action);
-        bool isUndo = TxnAction::Reverse == action;
-        m_dgndb.CallJsFunction(jsTxns, "_onAfterUndoRedo", {Napi::Boolean::New(jsTxns.Env(), isUndo)});
-    }
-
-    CallMonitors([&, action](TxnMonitor& monitor) { monitor._OnUndoRedo(*this, action); });
-}
-
-/*---------------------------------------------------------------------------------**//**
-* @bsimethod
-+---------------+---------------+---------------+---------------+---------------+------*/
-dgn_TxnTable::Model::Iterator::Entry dgn_TxnTable::Model::Iterator::begin() const
-    {
-    if (!m_stmt.IsValid())
-        m_db->GetCachedStatement(m_stmt, "SELECT ModelId,ChangeType,ECClassId FROM " TEMP_TABLE(TXN_TABLE_Models));
-    else
-        m_stmt->Reset();
-
-    return Entry(m_stmt.get(), BE_SQLITE_ROW == m_stmt->Step());
-    }
-
-/*---------------------------------------------------------------------------------**//**
-* @bsimethod
-+---------------+---------------+---------------+---------------+---------------+------*/
-DgnModelId dgn_TxnTable::Model::Iterator::Entry::GetModelId() const {return m_sql->GetValueId<DgnModelId>(0);}
-TxnTable::ChangeType dgn_TxnTable::Model::Iterator::Entry::GetChangeType() const {return (TxnTable::ChangeType) m_sql->GetValueInt(1);}
-DgnClassId dgn_TxnTable::Model::Iterator::Entry::GetECClassId() const {return m_sql->GetValueId<DgnClassId>(2);}
-
-#ifdef DEBUG_TxnManager_TXNS
-//---------------------------------------------------------------------------------------
-// @bsimethod
-//---------------------------------------------------------------------------------------
-void TxnManager::DumpTxns(bool verbose) {
-    TxnId endTxnId = GetCurrentTxnId();
-    TxnId startTxnId = QueryNextTxnId(TxnId(0));
-    if (!startTxnId.IsValid() || startTxnId >= endTxnId)
-        return;
-
-    DgnDbR db = (DgnDbR)m_dgndb;
-    for (TxnId currTxnId = startTxnId; currTxnId < endTxnId; currTxnId = QueryNextTxnId(currTxnId)) {
-        Utf8PrintfString title("\n\n---------- Txn#%lld ---------------", currTxnId.GetValue());
-        if (IsSchemaChangeTxn(currTxnId)) {
-            DbSchemaChangeSet dbSchemaChangeSet;
-            ReadDbSchemaChanges(dbSchemaChangeSet, currTxnId);
-            dbSchemaChangeSet.Dump(Utf8PrintfString("%s - schemaChanges", title.c_str()).c_str());
-        } else {
-            ChangeSet sqlChangeSet;
-            ReadDataChanges(sqlChangeSet, currTxnId, TxnAction::None);
-
-            if (verbose)
-                sqlChangeSet.Dump(title.c_str(), db, false, 2);
-            else {
-                printf("%s\n\n", title.c_str());
-                ChangeSummary changeSummary(db);
-                changeSummary.FromChangeSet(sqlChangeSet);
-                changeSummary.Dump();
-            }
-        }
-    }
-}
-#endif
-
-/*---------------------------------------------------------------------------------**//**
-* @bsimethod
-+---------------+---------------+---------------+---------------+---------------+------*/
-DbResult TxnManager::PullMergeUpdateTxn(ChangeSetCR changeSet, TxnId id) {
-    if (0 == changeSet.GetSize()) {
-        BeAssert(false);
-        LOG.error("called UpdateTxn for empty changeset");
-        return BE_SQLITE_ERROR;
-    }
-
-    if (changeSet.GetSize() > MAX_REASONABLE_TXN_SIZE) {
-        LOG.warningv("changeset size %" PRIu64 " exceeds recommended limit. Please investigate.", changeSet.GetSize());
-    }
-
-    if (changeSet.GetSize() > MAX_TXN_SIZE) {
-        LOG.fatalv("changeset size %" PRIu64 " exceeds maximum. Panic stop to avoid loss! You must now abandon this briefcase.", changeSet.GetSize());
-        return BE_SQLITE_ERROR;
-    }
-
-    CachedStatementPtr stmt = GetTxnStatement("UPDATE " DGN_TABLE_Txns " SET [Change]=?, [Deleted]=? WHERE [Id]=?");
-    enum Column : int { Id=3, Deleted=2, Change=1 };
-    stmt->BindInt64(Column::Id, id.GetValue());
-    stmt->BindInt(Column::Deleted, false);
-
-    m_snappyTo.Init();
-    uint32_t csetSize = (uint32_t) changeSet.GetSize();
-    ChangesBlobHeader header(csetSize);
-    m_snappyTo.Write((Byte const*) &header, sizeof(header));
-    for (auto const& chunk : changeSet.m_data.m_chunks) {
-        m_snappyTo.Write(chunk.data(), (uint32_t) chunk.size());
-    }
-
-    DbResult rc = BE_SQLITE_OK;
-    const uint32_t zipSize = m_snappyTo.GetCompressedSize();
-    if (0 < zipSize ) {
-        if (1 == m_snappyTo.GetCurrChunk())
-            rc = stmt->BindBlob(Column::Change, m_snappyTo.GetChunkData(0), zipSize, Statement::MakeCopy::No);
-        else
-            rc = stmt->BindZeroBlob(Column::Change, zipSize); // more than one chunk
-
-        if (BE_SQLITE_OK != rc) {
-            BeAssert(false);
-            return rc;
-        }
-    }
-
-    if (changeSet.GetSize() > MAX_REASONABLE_TXN_SIZE/2) {
-        LOG.infov("Updating large changeset. Size=%" PRIuPTR ", Compressed size=%" PRIu32, changeSet.GetSize(), m_snappyTo.GetCompressedSize());
-    }
-
-    rc = stmt->Step();
-    if (BE_SQLITE_DONE != rc) {
-        LOG.errorv("SaveChangeSet failed: %s", BeSQLiteLib::GetErrorName(rc));
-        BeAssert(false);
-        return rc;
-    }
-
-    if (1 == m_snappyTo.GetCurrChunk()) {
-        return BE_SQLITE_OK;
-    }
-
-    rc = m_snappyTo.SaveToRow(m_dgndb, DGN_TABLE_Txns, "Change", id.GetValue());
-    if (BE_SQLITE_OK != rc) {
-        LOG.errorv("UpdateTxn failed to save to row: %s", BeSQLiteLib::GetErrorName(rc));
-        BeAssert(false);
-        return rc;
-    }
-
-    return rc;
-}
-/*---------------------------------------------------------------------------------**//**
-* @bsimethod
-+---------------+---------------+---------------+---------------+---------------+------*/
-void TxnManager::PullMergeResume() {
-    auto conf = PullMergeConf::Load(m_dgndb);
-    if (!conf.IsRebasingLocalChanges()) {
-        return;
-    }
-    PullMergeEnd();
-}
-
-/*---------------------------------------------------------------------------------**//**
-* @bsimethod
-+---------------+---------------+---------------+---------------+---------------+------*/
-void TxnManager::PullMergeBegin() {
-  PullMergeReverseLocalChanges();
-}
-
-struct MakeQueryOnly {
-    DbCR m_db;
-    MakeQueryOnly(DbCR db) : m_db(db)   {
-        m_db.ExecuteSql("PRAGMA query_only = 1");
-    }
-    ~MakeQueryOnly() {
-        m_db.ExecuteSql("PRAGMA query_only = 0");
-    }
-};
-/*---------------------------------------------------------------------------------**//**
-* @bsimethod
-+---------------+---------------+---------------+---------------+---------------+------*/
-std::vector<TxnManager::TxnId> TxnManager::PullMergeReverseLocalChanges() {
-  auto conf = PullMergeConf::Load(m_dgndb);
-    if (conf.InProgress()) {
-        m_dgndb.ThrowException("operation failed: pull merge in progress.", BE_SQLITE_ERROR);
-    }
-
-    if (HasChanges()) {
-        m_dgndb.ThrowException("cannot processed due to unsaved changes.", BE_SQLITE_ERROR);
-    }
-
-    if (m_dgndb.IsReadonly() && !HasPendingTxns()) {
-        m_dgndb.ThrowException("file is readonly", (int) ChangesetStatus::CannotMergeIntoReadonly);
-    }
-
-    DeleteReversedTxns();
-    TxnId startTxnId = QueryNextTxnId(TxnId(0));
-    TxnId endTxnId = GetCurrentTxnId();
-    std::vector<TxnId> reversedTxns;
-    if (startTxnId < endTxnId) {
-        OnBeforeUndoRedo(true);
-        for (TxnId curr = QueryPreviousTxnId(endTxnId); curr.IsValid() && curr >= startTxnId; curr = QueryPreviousTxnId(curr)) {
-            LOG.infov("Reversing TxnId: %s, Descr: %s", BeInt64Id(curr.GetValue()).ToHexStr().c_str(),GetTxnDescription(curr).c_str());
-            auto rc = ApplyTxnChanges(curr, TxnAction::Reverse);
-            if (BE_SQLITE_OK != rc) {
-                m_dgndb.AbandonChanges();
-                Utf8String err = SqlPrintfString("PullMergeBegin(): unable to reverse local changes for txn %s", BeInt64Id(curr.GetValue()).ToHexStr().c_str()).GetUtf8CP();
-                m_dgndb.ThrowException(err.c_str(), rc);
-            }
-            reversedTxns.insert(reversedTxns.begin(), curr);
-        }
-    }
- 
-
-    BeAssert(HasPendingTxns() == false);
-    BeAssert(HasDataChanges() == false);
-
-    const auto st = conf.SetMergeStage(PullMergeStage::Merging)
-                .SetEndTxnId(endTxnId)
-                .SetStartTxnId(startTxnId)
-                .Save(m_dgndb);
-
-    if (st != BE_SQLITE_DONE) {
-        m_dgndb.ThrowException("PullMergeBegin(): fail to save pull-merge conf ", (int)st);
-    }
-    CallMonitors([&](TxnMonitor& monitor) { monitor._OnPullMergeBegin(*this); });
-    return reversedTxns;
-}
-
-/*---------------------------------------------------------------------------------**//**
- @bsimethod
-+---------------+---------------+---------------+---------------+---------------+------*/
-bool TxnManager::PullMergeEraseTxn(TxnId txnId) {    
-    LOG.infov("Erasing Txn with id: %" PRIX64, txnId.GetValue());
-    if (txnId.IsValid()) {
-        LOG.error("cannot delete a null Txn");
-        return false;
-    }
-
-    auto stmt = GetTxnStatement("DELETE FROM " DGN_TABLE_Txns " WHERE Id=?");
-    if (stmt == nullptr) {
-        LOG.error("failed to prepare statement to delete Txn");
-        return false;
-    }
-
-    stmt->BindUInt64(1, txnId.GetValue());
-    auto rc = stmt->Step();
-    if (rc != BE_SQLITE_DONE) {
-        LOG.errorv("failed to delete Txn: %s", BeSQLiteLib::GetErrorName(rc));
-        return false;
-    }
-    BeAssert(m_dgndb.GetModifiedRowCount() == 1); // we should have deleted exactly one row
-    return true;
-}
-
-/*---------------------------------------------------------------------------------**//**
-* @bsimethod
-+---------------+---------------+---------------+---------------+---------------+------*/
-void TxnManager::PullMergeAbortRebase(TxnId id, Utf8String err, DbResult rc){
-    auto conf = PullMergeConf::Load(m_dgndb);
-    if (!conf.InProgress()) {
-        return;
-    }
-    Restart();
-    m_dgndb.AbandonChanges();
-    conf.SetStartTxnId(QueryNextTxnId(TxnId(0)));
-    m_dgndb.SaveChanges();
-    LOG.error(err.c_str());
-    m_dgndb.ThrowException(err.c_str(), static_cast<int>(rc));
-}
-
-/*---------------------------------------------------------------------------------**//**
-* @bsimethod
-+---------------+---------------+---------------+---------------+---------------+------*/
-void TxnManager::PullMergeSetTxnActive(TxnId txnId) {
-    const auto idStr = BeInt64Id(txnId.GetValue()).ToHexStr();
-    CachedStatementPtr stmt = GetTxnStatement("UPDATE " DGN_TABLE_Txns " SET Deleted=? WHERE Id=?");
-    stmt->BindInt(1, false);
-    stmt->BindInt64(2, txnId.GetValue());
-    auto rc = stmt->Step();
-    if (rc != BE_SQLITE_DONE) {
-        PullMergeAbortRebase(txnId, SqlPrintfString("unable to save rebased local txn (id: %s)", idStr.c_str()).GetUtf8CP(), rc);
-    }
-    m_curr = txnId;
-}
-
-/*---------------------------------------------------------------------------------**//**
-* @bsimethod
-+---------------+---------------+---------------+---------------+---------------+------*/
-void TxnManager::PullMergeReinstateTxn(TxnId txnId) {
-    const auto type = GetTxnType(txnId);
-    const auto desc = GetTxnDescription(txnId);
-    const auto currTxnIdStr = BeInt64Id(txnId.GetValue()).ToHexStr();
-    if (type == TxnType::Ddl){
-        return;
-    }
-
-    const auto isSchemaTxn = type == TxnType::EcSchema;
-    LocalChangeSet changeset(GetDgnDb(), txnId, type, desc);
-    auto rc = ReadDataChanges(changeset, txnId, TxnAction::None);
-    if (rc != BE_SQLITE_OK) {
-        PullMergeAbortRebase(txnId, "failed to read data changes", rc);
-    }
-
-    rc = ApplyChanges(changeset, TxnAction::Merge, isSchemaTxn, false);
-    if (rc != BE_SQLITE_OK) {
-        if (changeset.GetLastErrorMessage().empty())
-            PullMergeAbortRebase(txnId, "failed to apply changes", rc);
-        else
-            PullMergeAbortRebase(txnId, changeset.GetLastErrorMessage(), rc);
-    }
-}
-
-/*---------------------------------------------------------------------------------**//**
-* @bsimethod
-+---------------+---------------+---------------+---------------+---------------+------*/
-void TxnManager::PullMergeSaveRebasedTxn(TxnId txnId) {
-    const auto type = GetTxnType(txnId);
-    if(type == TxnType::Ddl) {
-        PullMergeSetTxnActive(txnId);
-        return;
-    }
-
-    const auto idStr = BeInt64Id(txnId.GetValue()).ToHexStr();
-    ChangeSet rebasedChangeset;
-    auto rc = rebasedChangeset.FromChangeTrack(*this);
-    if (rc != BE_SQLITE_OK) {
-        PullMergeAbortRebase(txnId, SqlPrintfString("failed to create update changeset (id: %s)", idStr.c_str()).GetUtf8CP(), rc);
-    }
-
-    Restart();
-    const auto mergeNeeded = HasPendingTxns() && m_initTableHandlers;
-    ChangeSet indirectChanges;
-    if (!mergeNeeded) {
-        OnBeginValidate();
-        OnValidateChanges(rebasedChangeset);
-        if (SUCCESS != PropagateChanges()) {
-            PullMergeAbortRebase(txnId, SqlPrintfString("failed to propagate changes (id: %s)", idStr.c_str()).GetUtf8CP(), rc);
-        }
-
-        if (HasDataChanges()) {
-            rc = indirectChanges.FromChangeTrack(*this);
-            if (BE_SQLITE_OK != rc) {
-                BeAssert(false);
-                LOG.fatalv("EndPullApplyChanges failed at indirectDataChangeSet.FromChangeTrack(): %s", BeSQLiteLib::GetErrorName(rc));
-                if (BE_SQLITE_NOMEM == rc)
-                    throw std::bad_alloc();
-
-                PullMergeAbortRebase(txnId, SqlPrintfString("failed to propagate changes (id: %s)", idStr.c_str()).GetUtf8CP(), rc);
-            }
-            Restart();
-            rc = rebasedChangeset.ConcatenateWith(indirectChanges);
-            if(rc != BE_SQLITE_OK) {
-                PullMergeAbortRebase(txnId, SqlPrintfString("failed to combine rebased changeset with propagated changes (id: %s)", idStr.c_str()).GetUtf8CP(), rc);
-            }
-        }
-        OnEndValidate();
-    }
-
-    if(rebasedChangeset._IsEmpty()){
-        if (!PullMergeEraseTxn(txnId)) {
-            PullMergeAbortRebase(txnId, SqlPrintfString("unable to erase empty txn (id: %s)", idStr.c_str()).GetUtf8CP(), BE_SQLITE_ERROR);
-        }
-    } else {
-        rc = PullMergeUpdateTxn(rebasedChangeset, txnId);
-        if (rc != BE_SQLITE_OK) {
-            PullMergeAbortRebase(txnId, SqlPrintfString("unable to save rebased local txn (id: %s)", idStr.c_str()).GetUtf8CP(), rc);
-        }
-    }
-    Restart();
-    rc = m_dgndb.SaveChanges(); // save dgn_txn/be_Local
-        if (rc != BE_SQLITE_OK) {
-            PullMergeAbortRebase(txnId, SqlPrintfString("unable to save rebased txn (id: %s)", idStr.c_str()).GetUtf8CP(), rc);
-        }
-    m_curr = txnId;
-}
-
-/*---------------------------------------------------------------------------------**//**
-* @bsimethod
-+---------------+---------------+---------------+---------------+---------------+------*/
-std::vector<TxnManager::TxnId> TxnManager::PullMergeRebaseBegin() {
-    auto conf = PullMergeConf::Load(m_dgndb);
-    if (!conf.InProgress()) {
-        m_dgndb.ThrowException("PullMergeRebaseBegin(): pull merge not in progress.", BE_SQLITE_ERROR);
-        return {};
-    }
-
-    if (!conf.IsRebasingLocalChanges()) {
-        conf.SetMergeStage(PullMergeStage::Rebasing).Save(m_dgndb);
-        m_dgndb.SaveChanges();
-    }
-
-    TxnId startTxnId = QueryNextTxnId(TxnId(0));
-    TxnId endTxnId = conf.GetEndTxnId();
-
-    std::vector<TxnId> txnsToBeRebased;
-    for (TxnId currTxnId = startTxnId; currTxnId < endTxnId; currTxnId = QueryNextTxnId(currTxnId)) {
-        txnsToBeRebased.push_back(currTxnId);
-    }
-    return txnsToBeRebased;
-}
-
-/*---------------------------------------------------------------------------------**//**
-* @bsimethod
-+---------------+---------------+---------------+---------------+---------------+------*/
-void TxnManager::PullMergeRebaseEnd() {
-    auto conf = PullMergeConf::Load(m_dgndb);
-    if (!conf.IsRebasingLocalChanges()){
-        m_dgndb.ThrowException("PullMergeRebaseEnd(): not rebasing local changes", BE_SQLITE_ERROR);
-    }
-
-    m_curr = conf.GetEndTxnId();
-    m_reversedTxn.clear();
-    conf.SetMergeStage(PullMergeStage::None)
-        .SetEndTxnId(TxnId(0))
-        .SetStartTxnId(TxnId(0))
-        .Save(m_dgndb);
-
-    const auto rc = m_dgndb.SaveChanges();
-    if (rc != BE_SQLITE_OK ){
-        m_dgndb.ThrowException("Unable to save merge state", static_cast<int>(rc));
-    }
-    Restart();
-    CallMonitors([&](TxnMonitor& monitor) { monitor._OnPullMergeEnd(*this); });
-}
-
-/*---------------------------------------------------------------------------------**//**
-* @bsimethod
-+---------------+---------------+---------------+---------------+---------------+------*/
-void TxnManager::PullMergeEnd() {
-   auto txnsToBeRebased = PullMergeRebaseBegin();
-   for(auto txnId : txnsToBeRebased) {
-       PullMergeReinstateTxn(txnId);
-       PullMergeSaveRebasedTxn(txnId);
-   }
-   PullMergeRebaseEnd();
-}
-
-/*---------------------------------------------------------------------------------**//**
-* @bsimethod
-+---------------+---------------+---------------+---------------+---------------+------*/
-void TxnManager::PullMergeEraseConf() {
-    if (!HasPendingTxns()){
-        PullMergeConf::Remove(m_dgndb);
-    }
-}
-
-/*---------------------------------------------------------------------------------**//**
-* @bsimethod
-+---------------+---------------+---------------+---------------+---------------+------*/
-TxnManager::PullMergeStage TxnManager::PullMergeGetStage() const {
-    return PullMergeConf::Load(m_dgndb).GetMergeStage();
-}
-
-/*---------------------------------------------------------------------------------**//**
-* @bsimethod
-+---------------+---------------+---------------+---------------+---------------+------*/
-bool TxnManager::PullMergeInProgress() const {
-    return PullMergeConf::Load(m_dgndb).InProgress();
-}
-
-/*---------------------------------------------------------------------------------**//**
-* @bsimethod
-+---------------+---------------+---------------+---------------+---------------+------*/
-ChangesetStatus TxnManager::PullMergeApply(ChangesetPropsCR revision){
-    PullMergeBegin();
-    auto rc = MergeChangeset(revision, false);
-    PullMergeEnd();
-    return rc;
-}
+/*---------------------------------------------------------------------------------------------
+* Copyright (c) Bentley Systems, Incorporated. All rights reserved.
+* See LICENSE.md in the repository root for full copyright notice.
+*--------------------------------------------------------------------------------------------*/
+#include <DgnPlatformInternal.h>
+#include <BeSQLite/Profiler.h>
+
+BEGIN_UNNAMED_NAMESPACE
+
+
+
+typedef bvector<TxnMonitorP> TxnMonitors;
+static TxnMonitors s_monitors;
+static T_OnCommitCallback s_onCommitCallback = nullptr;
+
+//=======================================================================================
+// @bsiclass
+//=======================================================================================
+struct PullMergeConf final {
+    static constexpr int VER = 0x1;
+    enum class MergeStage {
+        None = 0,
+        MergingRemoteChanges = 1,
+        RebasingLocalChanges = 2,
+    };
+
+private:
+    static constexpr auto JVersion = "version";
+    static constexpr auto JStartTxnId = "start_txn_id";
+    static constexpr auto JEndTxnId = "end_txn_id";
+    static constexpr auto JMergeStage = "merge_stage";
+    static constexpr auto JKey = "pull_merge_conf";
+
+    TxnManager::TxnId _endTxnId;
+    TxnManager::TxnId _startTxnId;
+    TxnManager::PullMergeStage _mergeStage = TxnManager::PullMergeStage::None;
+
+public:
+    TxnManager::TxnId GetEndTxnId() const { return _endTxnId; }
+    TxnManager::TxnId GetStartTxnId() const { return _startTxnId; }
+    TxnManager::PullMergeStage GetMergeStage() const { return _mergeStage; }
+    bool IsMergingRemoteChanges() const { return _mergeStage == TxnManager::PullMergeStage::Merging; }
+    bool IsRebasingLocalChanges() const { return _mergeStage == TxnManager::PullMergeStage::Rebasing; }
+    bool InProgress() const {return _mergeStage != TxnManager::PullMergeStage::None; }
+    DbResult Save(DbR db) {
+        BeJsDocument doc;
+        doc.SetEmptyObject();
+        doc[PullMergeConf::JVersion] = VER;
+        doc[PullMergeConf::JMergeStage] = static_cast<int>(_mergeStage);
+        doc[PullMergeConf::JEndTxnId] = static_cast<int64_t>(_endTxnId.GetValue());
+        return db.SaveBriefcaseLocalValue(PullMergeConf::JKey, doc.Stringify());
+    }
+    PullMergeConf& SetEndTxnId(TxnManager::TxnId id) { _endTxnId = id; return *this; }
+    PullMergeConf& SetStartTxnId(TxnManager::TxnId id) { _startTxnId = id; return *this; }
+    PullMergeConf& SetMergeStage(TxnManager::PullMergeStage stage) { _mergeStage = stage; return *this; }
+
+    static DbResult Remove(DbR db) { return db.DeleteBriefcaseLocalValue(PullMergeConf::JKey); }
+    static PullMergeConf Load(DbCR db) {
+        Utf8String val;
+        if (db.QueryBriefcaseLocalValue(val, PullMergeConf::JKey) != BE_SQLITE_ROW) {
+            return PullMergeConf();
+        }
+
+        BeJsDocument doc(val.c_str());
+        if (doc.hasParseError()){
+            return PullMergeConf();
+        }
+
+        PullMergeConf info;
+        auto ver = doc[PullMergeConf::JVersion].GetInt(PullMergeConf::VER);
+        if (ver >= 0x1) {
+            info._mergeStage = static_cast<TxnManager::PullMergeStage>(doc[PullMergeConf::JMergeStage].GetInt(static_cast<int>(TxnManager::PullMergeStage::None)));
+            info._endTxnId  = TxnManager::TxnId(doc[PullMergeConf::JEndTxnId].GetUInt64(0));
+            info._startTxnId  = TxnManager::TxnId(doc[PullMergeConf::JStartTxnId].GetUInt64(0));
+        }
+        return info;
+    }
+};
+
+//=======================================================================================
+// @bsiclass
+//=======================================================================================
+struct ChangesBlobHeader {
+    enum { DB_Signature06 = 0x0600 };
+    uint32_t m_signature; // write this so we can detect errors on read
+    uint32_t m_size;
+
+    ChangesBlobHeader(uint32_t size) {m_signature = DB_Signature06; m_size = size;}
+    ChangesBlobHeader(SnappyReader& in) {uint32_t actuallyRead; in._Read((Byte*)this, sizeof(*this), actuallyRead);}
+};
+
+enum : uint64_t {
+     K = 1024,
+     MEG = K * K,
+     GIG = K * MEG,
+     MAX_REASONABLE_TXN_SIZE = 200 * MEG,
+     MAX_TXN_SIZE = (3 * GIG) - 100, // uncompressed
+     MAX_TXN_ROW_LENGTH = (2 * GIG) - 1, // compressed max (this is max limit of SQLite)
+};
+
+
+//=======================================================================================
+// Undo/redo, save/abandon changes, and merging revisions all end up calling
+// TxnManager::_OnCommit. From there, if everything goes well we want to notify of
+// changes to geometry guids and geometric elements; we want to clear accumulated changes
+// regardless of the outcome.
+// @bsistruct
+//=======================================================================================
+struct ModelChangesScope {
+    TxnManager& m_mgr;
+    explicit ModelChangesScope(TxnManager& mgr) : m_mgr(mgr) {}
+    ~ModelChangesScope() { m_mgr.ClearModelChanges(); }
+};
+
+END_UNNAMED_NAMESPACE
+
+//---------------------------------------------------------------------------------------
+// @bsimethod
+//---------------+---------------+---------------+---------------+---------------+-------
+uint64_t TxnManager::GetMaxReasonableTxnSize() { return MAX_REASONABLE_TXN_SIZE; }
+
+/*---------------------------------------------------------------------------------**//**
+* @bsimethod
++---------------+---------------+---------------+---------------+---------------+------*/
+TxnManager::UndoChangeSet::ConflictResolution TxnManager::UndoChangeSet::_OnConflict(ConflictCause cause, BeSQLite::Changes::Change change) {
+    const auto opcode = change.GetOpcode();
+
+    if (cause == ConflictCause::NotFound) {
+        if (opcode == DbOpcode::Delete)      // a delete that is already gone.
+            return ConflictResolution::Skip; // This is caused by propagate delete on a foreign key. It is not a problem.
+        if (opcode == DbOpcode::Update)
+            return ConflictResolution::Skip; // caused by inserting row and then updating it in the same txn and then undoing the txn. It's not a problem.
+    } else if (ConflictCause::Data == cause) {
+        return ConflictResolution::Skip; // caused by inserting row and then updating it in the same txn and then undoing the txn. It's not a problem.
+    }
+
+    BeAssert(false);
+    return ConflictResolution::Skip;
+}
+
+/*---------------------------------------------------------------------------------**//**
+* We keep a statement cache just for TxnManager statements
+* @bsimethod
++---------------+---------------+---------------+---------------+---------------+------*/
+CachedStatementPtr TxnManager::GetTxnStatement(Utf8CP sql) const {
+    CachedStatementPtr ptr;
+    m_stmts.GetPreparedStatement(ptr, *m_dgndb.GetDbFile(), sql);
+    return ptr;
+}
+
+/*---------------------------------------------------------------------------------**//**
+* Save an array of bytes representing a change for the current Txn into the DGN_TABLE_Txns table
+* in the DgnDb. This also compresses the changes.
+* @bsimethod
++---------------+---------------+---------------+---------------+---------------+------*/
+DbResult TxnManager::SaveTxn(ChangeSetCR changeSet, Utf8CP operation, TxnType txnType) {
+    if (0 == changeSet.GetSize()) {
+        BeAssert(false);
+        LOG.error("called SaveChangeSet for empty changeset");
+        return BE_SQLITE_ERROR;
+    }
+
+    if (changeSet.GetSize() > MAX_REASONABLE_TXN_SIZE) {
+        //BeAssert(changeSet.GetSize() < MAX_REASONABLE_TXN_SIZE); // if you hit this, something is wrong in your application. You should call commit more frequently.
+        LOG.warningv("changeset size %" PRIu64 " exceeds recommended limit. Please investigate.", changeSet.GetSize());
+    }
+
+    if (changeSet.GetSize() > MAX_TXN_SIZE) {
+        LOG.fatalv("changeset size %" PRIu64 " exceeds maximum. Panic stop to avoid loss! You must now abandon this briefcase.", changeSet.GetSize());
+        // return error so besqlite StopSavepoint() can deal with it cleanly and throw exception.
+        return BE_SQLITE_ERROR;
+    }
+
+    // Note: column in Db is named "IsSchemaChange", but we store TxnType there.
+    enum Column : int {Id=1,Deleted=2,Grouped=3,Operation=4,TxnType=5,Change=6};
+    CachedStatementPtr stmt = GetTxnStatement("INSERT INTO " DGN_TABLE_Txns "(Id,Deleted,Grouped,Operation,IsSchemaChange,Change) VALUES(?,?,?,?,?,?)");
+    stmt->BindInt64(Column::Id, m_curr.GetValue());
+    stmt->BindInt(Column::Deleted,  false);
+    if (nullptr != operation)
+        stmt->BindText(Column::Operation, operation, Statement::MakeCopy::No);
+
+    if (txnType == TxnType::EcSchema)
+        stmt->BindNull(Column::TxnType); // for backwards compatibility, since it used to be a Boolean and we don't want old versions to interpret this as DDL
+    else
+        stmt->BindInt(Column::TxnType, (int) txnType);
+
+    // if we're in a multi-txn operation, and if the current TxnId is greater than the first txn, mark it as "grouped"
+    stmt->BindInt(Column::Grouped, !m_multiTxnOp.empty() && (m_curr > m_multiTxnOp.back()));
+
+    m_snappyTo.Init();
+    uint32_t csetSize = (uint32_t) changeSet.GetSize();
+    ChangesBlobHeader header(csetSize);
+    m_snappyTo.Write((Byte const*) &header, sizeof(header));
+    for (auto const& chunk : changeSet.m_data.m_chunks)
+        m_snappyTo.Write(chunk.data(), (uint32_t) chunk.size());
+
+    uint32_t zipSize = m_snappyTo.GetCompressedSize();
+    DbResult rc;
+    if (0 < zipSize)
+        {
+        if (1 == m_snappyTo.GetCurrChunk())
+            rc = stmt->BindBlob(Column::Change, m_snappyTo.GetChunkData(0), zipSize, Statement::MakeCopy::No);
+        else
+            rc = stmt->BindZeroBlob(Column::Change, zipSize); // more than one chunk
+
+        if (BE_SQLITE_OK != rc)
+            {
+            BeAssert(false);
+            return rc;
+            }
+        }
+
+    if (changeSet.GetSize() > MAX_REASONABLE_TXN_SIZE/2)
+        LOG.infov("Saving large changeset. Size=%" PRIuPTR ", Compressed size=%" PRIu32, changeSet.GetSize(), m_snappyTo.GetCompressedSize());
+
+    rc = stmt->Step();
+    if (BE_SQLITE_DONE != rc)
+        {
+        LOG.errorv("SaveChangeSet failed: %s", BeSQLiteLib::GetErrorName(rc));
+        BeAssert(false);
+        return rc;
+        }
+
+    m_curr.Increment();
+    if (1 == m_snappyTo.GetCurrChunk())
+        return BE_SQLITE_OK;
+
+    rc = m_snappyTo.SaveToRow(m_dgndb, DGN_TABLE_Txns, "Change", m_dgndb.GetLastInsertRowId());
+    if (BE_SQLITE_OK != rc)
+        {
+        LOG.errorv("SaveChangeSet failed to save to row: %s", BeSQLiteLib::GetErrorName(rc));
+        BeAssert(false);
+        return rc;
+        }
+
+    if (txnType != TxnType::Data)
+        Initialize(); // schema changes are never undoable, initialize the TxnManager to start a new session
+
+    return rc;
+    }
+
+/*---------------------------------------------------------------------------------**//**
+* Read the description of a Txn
+* @bsimethod
++---------------+---------------+---------------+---------------+---------------+------*/
+Utf8String TxnManager::GetTxnDescription(TxnId rowid) const {
+    Statement stmt(m_dgndb, "SELECT Operation FROM " DGN_TABLE_Txns " WHERE Id=?");
+    stmt.BindInt64(1, rowid.GetValue());
+    const auto hasRow = stmt.Step() == BE_SQLITE_ROW;
+    if (!hasRow || stmt.IsColumnNull(0))
+        return "";
+
+    BeJsDocument doc(stmt.GetValueText(0));
+    if (doc.hasParseError() || doc.isNull() || !doc.isObject() || !doc.isStringMember("description") )
+        return stmt.GetValueText(0);
+        
+    return doc["description"].asString();
+}
+
+/*---------------------------------------------------------------------------------**//**
+ @bsimethod
++---------------+---------------+---------------+---------------+---------------+------*/
+TxnType TxnManager::GetTxnType(TxnId rowid) const {
+    Statement stmt(m_dgndb, "SELECT IsSchemaChange FROM " DGN_TABLE_Txns " WHERE Id=?");
+    stmt.BindInt64(1, rowid.GetValue());
+    if (stmt.Step() != BE_SQLITE_ROW)
+        return TxnType::Data;
+    // for backwards compatibility, Null means EcSchema. Otherwise old versions will interpret it as DDL changes.
+    return stmt.IsColumnNull(0) ? TxnType::EcSchema : (TxnType) stmt.GetValueInt(0);
+}
+
+/*---------------------------------------------------------------------------------**//**
+* @bsimethod
++---------------+---------------+---------------+---------------+---------------+------*/
+bool TxnManager::GetTxnProps(TxnId id, BeJsValue obj) const {
+    Statement stmt(m_dgndb, "SELECT [Id], [Operation], [IsSchemaChange], [Deleted], [Grouped], strftime('%Y-%m-%dT%H:%M:%S', [Time]) FROM " DGN_TABLE_Txns " WHERE Id=?");
+    stmt.BindInt64(1, id.GetValue());
+    if (stmt.Step() != BE_SQLITE_ROW)
+        return false;
+
+    obj.SetEmptyObject();
+    obj["id"] = stmt.GetValueId<BeInt64Id>(0).ToHexStr();
+    auto nextId = QueryNextTxnId(id);
+    if (nextId.IsValid())
+        obj["nextId"] = BeInt64Id(nextId.GetValue()).ToHexStr();
+
+    auto previousId = QueryPreviousTxnId(id);
+    if (previousId.IsValid())
+        obj["prevId"] = BeInt64Id(previousId.GetValue()).ToHexStr();
+
+    auto props = obj["props"];
+    props.SetEmptyObject();        
+    if (!stmt.IsColumnNull(1)){
+        auto jsonOrStr = stmt.GetValueText(1);
+        BeJsDocument doc(jsonOrStr);
+        if (doc.hasParseError() || doc.isNull() || !doc.isObject())
+            props["description"] = jsonOrStr;
+        else
+            doc.SaveTo(props);
+    }
+
+    if (stmt.IsColumnNull(2))
+        obj["type"] = "Schema";
+    else {
+        const auto type = static_cast<TxnType>(stmt.GetValueInt(2));
+        if (type == TxnType::Data)
+            obj["type"] = "Data";
+        else if (type == TxnType::Ddl)
+            obj["type"] = "Ddl";
+        else if (type == TxnType::EcSchema)
+            obj["type"] = "EcSchema";
+    }
+    obj["reversed"] = stmt.GetValueBoolean(3);
+    obj["grouped"] = stmt.GetValueBoolean(4);
+    obj["timestamp"] = stmt.GetValueText(5);
+    return true;
+}
+
+/*---------------------------------------------------------------------------------**//**
+* @bsimethod
++---------------+---------------+---------------+---------------+---------------+------*/
+bool TxnManager::IsMultiTxnMember(TxnId rowid) const {
+    CachedStatementPtr stmt = GetTxnStatement("SELECT Grouped FROM " DGN_TABLE_Txns " WHERE Id=?");
+    stmt->BindInt64(1, rowid.GetValue());
+    return stmt->Step() != BE_SQLITE_ROW ? false : stmt->GetValueBoolean(0);
+}
+
+/*---------------------------------------------------------------------------------**//**
+ return true if there are any (non-reversed) txns in the db
+ @bsimethod
++---------------+---------------+---------------+---------------+---------------+------*/
+bool TxnManager::HasPendingTxns() const {
+    Statement stmt(m_dgndb, "SELECT Id FROM " DGN_TABLE_Txns " WHERE Deleted=0");
+    return stmt.Step() == BE_SQLITE_ROW;
+}
+
+/** Get the highest used (not reversed) TxnId in the Txns table */
+TxnManager::TxnId TxnManager::GetLastTxnId() {
+    Statement stmt(m_dgndb, "SELECT MAX(Id) FROM " DGN_TABLE_Txns " WHERE Deleted=0");
+    DbResult result = stmt.Step();
+    UNUSED_VARIABLE(result);
+    BeAssert(result == BE_SQLITE_ROW);
+
+    return stmt.GetValueInt64(0);
+}
+
+void TxnManager::Initialize() {
+    m_action = TxnAction::None;
+    TxnId last = GetLastTxnId(); // this is where we left off last session
+    m_curr = TxnId(SessionId(last.GetSession().GetValue()+1), 0); // increment the session id, reset to index to 0.
+    m_reversedTxn.clear();
+}
+
+/**
+ * Increment the current SessionId by 1, so that all current Txns will no longer be undoable.
+ */
+void TxnManager::StartNewSession() {
+    m_curr = TxnId(SessionId(m_curr.GetSession().GetValue()+1), 0);
+}
+
+/*---------------------------------------------------------------------------------**//**
+* @bsimethod
++---------------+---------------+---------------+---------------+---------------+------*/
+TxnManager::TxnManager(DgnDbR dgndb) : m_dgndb(dgndb), m_stmts(20), m_rlt(*this), m_initTableHandlers(false), m_modelChanges(*this) {
+    m_dgndb.SetChangeTracker(this);
+    Initialize();
+}
+
+/*---------------------------------------------------------------------------------**/ /**
+* @bsimethod
++---------------+---------------+---------------+---------------+---------------+------*/
+DbResult TxnManager::InitializeTableHandlers() {
+    if (m_initTableHandlers)
+        return BE_SQLITE_OK;
+
+    for (auto table : m_tables)
+        table->_Initialize();
+
+    m_initTableHandlers = true;
+
+    DbResult result = m_dgndb.SaveChanges(); // "Commit" the creation of temp tables, so that a subsequent call to AbandonChanges will not un-create them.
+    if (result != BE_SQLITE_OK) {
+        BeAssert(false);
+        return result;
+    }
+
+    return BE_SQLITE_OK;
+}
+
+/*---------------------------------------------------------------------------------**//**
+* @bsimethod
++---------------+---------------+---------------+---------------+---------------+------*/
+void TxnManager::BeginTrackingRelationship(ECN::ECClassCR relClass) {
+    if (m_dgndb.IsReadonly() || !relClass.IsRelationshipClass())
+        return;
+
+    Utf8CP tableName;
+    bool isTablePerHierarchy;
+    if (SUCCESS != ChangeSummary::GetMappedPrimaryTable(tableName, isTablePerHierarchy, relClass, m_dgndb))
+        return;
+
+    if (nullptr != FindTxnTable(tableName))
+        return; //  already tracking this table
+
+    auto handler = new dgn_TxnTable::UniqueRelationshipLinkTable(*this, tableName);
+    m_tablesByName.Insert(handler->_GetTableName(), handler); // takes ownership of handler, NOTE: use tableName from Utf8String in handler, not local variable!
+    m_tables.push_back(handler);
+}
+
+/*---------------------------------------------------------------------------------**//**
+* add a new TxnTable to this TxnManager. TxnTables are responsible for reacting to changes to a given SQLite table, by name.
+* @bsimethod
++---------------+---------------+---------------+---------------+---------------+------*/
+void TxnManager::AddTxnTable(DgnDomain::TableHandler* tableHandler) {
+    // we can get called multiple times with the same tableHandler. Ignore all but the first one.
+    TxnTablePtr table = tableHandler->_Create(*this);
+    if (m_tablesByName.Insert(table->_GetTableName(), table).second)
+        m_tables.push_back(table.get()); // order matters for the calling sequence, so we have to store it both sorted by name and insertion order
+}
+
+/*---------------------------------------------------------------------------------**/ /**
+* Find a TxnTable by name
+* @bsimethod
++---------------+---------------+---------------+---------------+---------------+------*/
+TxnTable* TxnManager::FindTxnTable(Utf8CP tableName) const {
+    auto it = m_tablesByName.find(tableName);
+    return it != m_tablesByName.end() ? it->second.get() : NULL;
+}
+
+/*---------------------------------------------------------------------------------**/ /**
+* Get the TxnTable that handles changes to the dgn_Element table
+* @bsimethod
++---------------+---------------+---------------+---------------+---------------+------*/
+dgn_TxnTable::Element& TxnManager::Elements() const {
+    BeAssert(m_initTableHandlers);
+    return *(dgn_TxnTable::Element*)FindTxnTable(dgn_TxnTable::Element::MyTableName());
+}
+
+/*---------------------------------------------------------------------------------**/ /**
+* Get the TxnTable that handles changes to the dgn_ElementDrivesElement table
+* @bsimethod
++---------------+---------------+---------------+---------------+---------------+------*/
+dgn_TxnTable::ElementDep& TxnManager::ElementDependencies() const {
+    BeAssert(m_initTableHandlers);
+    return *(dgn_TxnTable::ElementDep*)FindTxnTable(dgn_TxnTable::ElementDep::MyTableName());
+}
+
+/*---------------------------------------------------------------------------------**/ /**
+* @bsimethod
++---------------+---------------+---------------+---------------+---------------+------*/
+dgn_TxnTable::Model& TxnManager::Models() const {
+    BeAssert(m_initTableHandlers);
+    return *(dgn_TxnTable::Model*)FindTxnTable(dgn_TxnTable::Model::MyTableName());
+}
+
+/*---------------------------------------------------------------------------------**/ /**
+* @bsimethod
++---------------+---------------+---------------+---------------+---------------+------*/
+TxnManager::TxnId TxnManager::QueryPreviousTxnId(TxnId curr) const {
+    CachedStatementPtr stmt = GetTxnStatement("SELECT Id FROM " DGN_TABLE_Txns " WHERE Id<? ORDER BY Id DESC LIMIT 1");
+    stmt->BindInt64(1, curr.GetValue());
+
+    auto rc = stmt->Step();
+    return (rc != BE_SQLITE_ROW) ? TxnId() : TxnId(stmt->GetValueInt64(0));
+}
+
+/*---------------------------------------------------------------------------------**/ /**
+* @bsimethod
++---------------+---------------+---------------+---------------+---------------+------*/
+TxnManager::TxnId TxnManager::QueryNextTxnId(TxnId curr) const {
+    CachedStatementPtr stmt = GetTxnStatement("SELECT Id FROM " DGN_TABLE_Txns " WHERE Id>? ORDER BY Id LIMIT 1");
+    stmt->BindInt64(1, curr.GetValue());
+
+    auto rc = stmt->Step();
+    return (rc != BE_SQLITE_ROW) ? TxnId() : TxnId(stmt->GetValueInt64(0));
+}
+
+/*---------------------------------------------------------------------------------**//**
+* @bsimethod
++---------------+---------------+---------------+---------------+---------------+------*/
+DgnDbStatus TxnManager::BeginMultiTxnOperation()
+    {
+    m_multiTxnOp.push_back(GetCurrentTxnId());
+    return DgnDbStatus::Success;
+    }
+
+/*---------------------------------------------------------------------------------**//**
+* @bsimethod
++---------------+---------------+---------------+---------------+---------------+------*/
+DgnDbStatus TxnManager::EndMultiTxnOperation()
+    {
+    if (m_multiTxnOp.empty())
+        {
+        BeAssert(0);
+        return DgnDbStatus::NoMultiTxnOperation;
+        }
+
+    m_multiTxnOp.pop_back();
+    return DgnDbStatus::Success;
+    }
+
+/*---------------------------------------------------------------------------------**//**
+* @bsimethod
++---------------+---------------+---------------+---------------+---------------+------*/
+TxnManager::TxnId TxnManager::GetMultiTxnOperationStart()
+    {
+    return m_multiTxnOp.empty() ? GetSessionStartId() : m_multiTxnOp.back();
+    }
+
+/*---------------------------------------------------------------------------------**//**
+* @bsimethod
++---------------+---------------+---------------+---------------+---------------+------*/
+BentleyStatus TxnManager::DoPropagateChanges(ChangeTracker& tracker) {    
+    SetandRestoreIndirectChanges _v(tracker);
+    for (auto table : m_tables) {
+        table->_PropagateChanges();
+        if (HasFatalError()) {
+            LOG.error("fatal propagation error");
+            break;
+        }
+    }
+
+    return HasFatalError() ? BSIERROR : BSISUCCESS;
+}
+
+#define TABLE_NAME_STARTS_WITH(NAME) (0==strncmp(NAME, tableName, sizeof(NAME)-1))
+/*---------------------------------------------------------------------------------**//**
+* When journalling changes, SQLite calls this method to determine whether changes to a specific table are eligible or not.
+* @note tables with no primary key are skipped automatically.
+* @bsimethod
++---------------+---------------+---------------+---------------+---------------+------*/
+TxnManager::TrackChangesForTable TxnManager::_FilterTable(Utf8CP tableName) {
+    // Skip these tables - they hold redundant data that will be automatically updated when the changeset is applied
+    return (
+               TABLE_NAME_STARTS_WITH(BEDB_TABLE_Local) ||
+               TABLE_NAME_STARTS_WITH(DGN_TABLE_Txns) ||
+               TABLE_NAME_STARTS_WITH(DGN_VTABLE_SpatialIndex) ||
+               TABLE_NAME_STARTS_WITH(DGN_TABLE_Rebase) ||
+               DgnSearchableText::IsUntrackedFts5Table(tableName)
+            ) ? TrackChangesForTable::No : TrackChangesForTable::Yes;
+}
+#undef TABLE_NAME_STARTS_WITH
+
+/*---------------------------------------------------------------------------------**//**
+* Add all changes to the TxnTables. TxnTables store information about the changes in their own state
+* if they need to hold on to them so they can react after the changeset is applied.
+* @bsimethod
++---------------+---------------+---------------+---------------+---------------+------*/
+void TxnManager::OnValidateChanges(ChangeStreamCR changeStream) {
+    BeAssert(!m_dgndb.IsReadonly());
+
+    Changes changes(changeStream, false);
+    TxnTable* txnTable = 0;
+    Utf8String currTable;
+
+    // Walk through each changed row in the changeset. They are ordered by table, so we know that all changes to one table will be seen
+    // before we see any changes to another table.
+    for (auto change : changes) {
+        Utf8CP tableName;
+        int nCols, indirect;
+        DbOpcode opcode;
+
+        DbResult rc = change.GetOperation(&tableName, &nCols, &opcode, &indirect);
+        if (rc != BE_SQLITE_OK) {
+            LOG.error("invalid change in changeset");
+            BeAssert(false && "invalid change in changeset");
+            continue;
+        }
+
+        if (0 != BeStringUtilities::StricmpAscii(currTable.c_str(), tableName)) { // changes within a changeset are grouped by table
+            currTable = tableName;
+            txnTable = FindTxnTable(tableName);
+        }
+
+        if (nullptr == txnTable)
+            continue; // this table does not have a TxnTable for it, skip it
+
+        switch (opcode) {
+        case DbOpcode::Delete:
+            txnTable->_OnValidateDelete(change);
+            break;
+        case DbOpcode::Insert:
+            txnTable->_OnValidateAdd(change);
+            break;
+        case DbOpcode::Update:
+            txnTable->_OnValidateUpdate(change);
+            break;
+        default:
+            BeAssert(false);
+        }
+    }
+
+    ProcessModelChanges();
+}
+
+/*---------------------------------------------------------------------------------**/ /**
+* The supplied changeset was just applied to the database. That means the the database now potentially reflects a different
+* state than the in-memory objects for the affected tables. Use the changeset to send _OnAppliedxxx events to the TxnTables for each changed row,
+* so they can update in-memory state as necessary.
+* @bsimethod
++---------------+---------------+---------------+---------------+---------------+------*/
+void TxnManager::OnChangeSetApplied(ChangeStreamCR changeStream, bool invert) {
+    if (!m_initTableHandlers) // won't do anything if we don't have table handlers
+        return;
+
+    Changes changes(changeStream, invert);
+    Utf8String currTable;
+    TxnTable* txnTable = 0;
+
+    // Walk through each changed row in the changeset. They are ordered by table, so we know that all changes to one table will be seen
+    // before we see any changes to another table.
+    for (auto change : changes) {
+        Utf8CP tableName;
+        int nCols, indirect;
+        DbOpcode opcode;
+
+        DbResult rc = change.GetOperation(&tableName, &nCols, &opcode, &indirect);
+        BeAssert(rc == BE_SQLITE_OK);
+        UNUSED_VARIABLE(rc);
+
+        if (0 != BeStringUtilities::StricmpAscii(currTable.c_str(), tableName)) { // changes within a changeset are grouped by table
+            currTable = tableName;
+            txnTable = FindTxnTable(tableName);
+        }
+
+        if (nullptr == txnTable)
+            continue; // this table does not have a TxnTable for it, skip it
+        switch (opcode) {
+            case DbOpcode::Delete:
+                txnTable->_OnAppliedDelete(change); // TODO: Do we want to pass along indirect flag?
+                break;
+            case DbOpcode::Insert:
+                txnTable->_OnAppliedAdd(change);
+                break;
+            case DbOpcode::Update:
+                txnTable->_OnAppliedUpdate(change);
+                break;
+            default:
+                BeAssert(false);
+        }
+    }
+
+    ProcessModelChanges();
+}
+
+/*---------------------------------------------------------------------------------**//**
+* A changeset is about to be committed (or, in the case of "what if" testing, look like it is committed). Let each
+* TxnTable prepare its state
+* @bsimethod
++---------------+---------------+---------------+---------------+---------------+------*/
+void TxnManager::OnBeginValidate() {
+    if (!m_initTableHandlers) {
+        BeAssert(false); // validation cannot happen without table handlers initialized.
+        return;
+    }
+    m_fatalValidationError = false;
+    m_txnErrors = 0;
+    m_action = TxnAction::Commit;
+    for (auto table : m_tables)
+        table->_OnValidate();
+    CallJsTxnManager("_onBeginValidate");
+}
+
+/*---------------------------------------------------------------------------------**/ /**
+* A changeset was just be committed. Let each TxnTable clean up its state. Also clear the validation errors.
+* @bsimethod
++---------------+---------------+---------------+---------------+---------------+------*/
+void TxnManager::OnEndValidate() {
+    if (!m_initTableHandlers) {
+        BeAssert(false); // validation cannot happen without table handlers initialized.
+        return;
+    }
+    NotifyModelChanges();
+
+    CallJsTxnManager("_onEndValidate");
+    for (auto table : m_tables)
+        table->_OnValidated();
+
+    m_fatalValidationError = false;
+    m_txnErrors = 0;
+    m_action = TxnAction::None;
+}
+
+/*---------------------------------------------------------------------------------**/ /**
+* @bsimethod
++---------------+---------------+---------------+---------------+---------------+------*/
+void TxnManager::SetOnCommitCallback(T_OnCommitCallback cb) {
+    LOG.error("setting commit callback - For tests only!");
+    s_onCommitCallback = cb;
+}
+
+/*---------------------------------------------------------------------------------**//**
+ @bsimethod
++---------------+---------------+---------------+---------------+---------------+------*/
+void TxnManager::OnRollback(ChangeStreamCR changeSet) {
+    m_dgndb.Elements().ClearCache(); // we can't rely on the elements in the cache after rollback, just abandon them
+    if (!m_initTableHandlers) {
+        m_dgndb.Models().ClearCache();
+        return;
+    }
+
+    // BeAssert(m_action == TxnAction::None); //its merge in case of applychangeset fails.
+    AutoRestore<TxnAction> _v(&m_action, TxnAction::Abandon);
+    OnChangeSetApplied(changeSet, true);
+    NotifyModelChanges();
+}
+
+/*---------------------------------------------------------------------------------**//**
+* Called from Db::SaveChanges or Db::AbandonChanges when the TxnManager change tracker has changes.
+* This method creates a changeset from the change tracker.
+* If this is a "cancel", it rolls back the current Txn, and calls _OnAppliedxxx methods on all affected TxnTables.
+* If this is a commit, it calls the _OnValidatexxx methods for the TxnTables, and then calls "_PropagateChanges"
+* It saves the resultant changeset (the combination of direct changes plus indirect changes) as a Txn in the database.
+* The Txn may be undone in this session via the "ReverseTxn" method.
+* When this method returns, the entire transaction is committed in BeSQLite. In this manner, it is impossible to make
+* changes to the database that aren't also saved in the dgn_Txn table.
+* @bsimethod
++---------------+---------------+---------------+---------------+---------------+------*/
+ChangeTracker::OnCommitStatus TxnManager::_OnCommit(bool isCommit, Utf8CP operation) {
+    auto conf = PullMergeConf::Load(m_dgndb);
+
+    // During PullMergeEnd() we donot allow COMMIT but we do let be_Local which is untracked to be saved.
+    if (conf.IsRebasingLocalChanges() && isCommit){
+        if (HasDataChanges()) {
+            LOG.error("Saving changes are not allowed when rebasing local changes");
+            return OnCommitStatus::RebaseInProgress;
+        } else {
+            return OnCommitStatus::NoChanges;
+        }
+    }
+
+    ModelChangesScope v_v_v_(*this);
+    DdlChanges ddlChanges = std::move(m_ddlChanges);
+
+    UndoChangeSet currentChanges;
+    if (HasDataChanges()) {
+        DbResult result = currentChanges.FromChangeTrack(*this);
+
+        Restart();  // Clear the change tracker since we copied any changes to currentChanges
+
+        if (BE_SQLITE_OK != result) {
+            LOG.errorv("failed to create a data Changeset: %s", BeSQLiteLib::GetErrorName(result));
+            BeAssert(false && "currentChanges.FromChangeTrack failed");
+            return OnCommitStatus::Abort;
+        }
+    }
+
+    if (s_onCommitCallback != nullptr) { // allow a test to inject a failure
+        if (CallbackOnCommitStatus::Continue != s_onCommitCallback(*this, isCommit, operation, currentChanges, ddlChanges))
+            return OnCommitStatus::Abort;
+    }
+
+    if (currentChanges._IsEmpty() && ddlChanges._IsEmpty())
+        return OnCommitStatus::NoChanges;
+
+    if (!isCommit) { // this is a call to AbandonChanges, perform the rollback and notify table handlers
+        DbResult rc = m_dgndb.ExecuteSql("ROLLBACK");
+        if (rc != BE_SQLITE_OK)
+            return OnCommitStatus::Abort;
+
+        if (!currentChanges._IsEmpty())
+            OnRollback(currentChanges);
+
+        return OnCommitStatus::Completed; // we've already done the rollback, tell BeSQLite not to try to do it
+    }
+
+    // NOTE: you can't delete reversed Txns before this line, because on rollback and they come back! That's OK,
+    // just leave them reversed and they'll get thrown away on the next commit (or reinstated.)
+    DeleteReversedTxns(); // these Txns are no longer reachable.
+
+    // Following is a function to free memory as soon as possible after we separate changes
+    auto separateDataAndSchemaChanges = [](
+        ChangeSet& in,
+        ChangeStream& outData,
+        ChangeStream& outSchema) {
+
+        ChangeGroup dataChangeGroup;
+        ChangeGroup schemaChangeGroup;
+        auto rc = ChangeGroup::FilterIfElse(in,
+            [&](Changes::Change const& change) {
+            auto const& tbl = change.GetTableName();
+            return tbl.StartsWithIAscii("ec_") || tbl.StartsWithIAscii("be_Props");
+        }, schemaChangeGroup, dataChangeGroup);
+
+        in.Clear();
+        if (rc != BE_SQLITE_OK) {
+            LOG.errorv("failed to filter changeset out into schema & data: %s", BeSQLiteLib::GetErrorName(rc));
+            return rc;
+        }
+
+        rc = outData.FromChangeGroup(dataChangeGroup);
+        if (rc != BE_SQLITE_OK) {
+            LOG.errorv("failed to read changes grom data change group: %s", BeSQLiteLib::GetErrorName(rc));
+            return rc;
+        }
+
+        rc = outSchema.FromChangeGroup(schemaChangeGroup);
+        if (rc != BE_SQLITE_OK) {
+            LOG.errorv("failed to read changes from schema change group: %s", BeSQLiteLib::GetErrorName(rc));
+            return rc;
+        }
+        return rc;
+    };
+
+    //! We need to preciously separate out data and schema changeset as it require by rebase.
+    //! when we reverse changes schema changes are also reversed.
+    ChangeSet dataChanges;
+    ChangeSet schemaChanges;
+    auto rc = separateDataAndSchemaChanges(currentChanges, dataChanges, schemaChanges);
+    if (rc != BE_SQLITE_OK) {
+        return OnCommitStatus::Abort;
+    }
+
+    const auto propagateChanges = !dataChanges._IsEmpty() && m_initTableHandlers;
+    if (propagateChanges) {
+        // we cannot propagate changes without table handlers - happens for schema upgrades
+        OnBeginValidate();
+        OnValidateChanges(dataChanges);
+
+        BentleyStatus status = PropagateChanges();   // Propagate to generate indirect changes
+        if (SUCCESS != status) {
+            LOG.error("propagate changes failed");
+            return OnCommitStatus::Abort;
+        }
+
+        // This loop is due to the fact that when we propagate changes, we can dirty models.
+        // Then, when we call OnValidateChanges below, it creates another change to the last-mod-time and geometry-GUIDs of the changed models.
+        // We need to add that to the changeset too. This loop should never execute more than twice.
+        while (HasDataChanges()) {  // do we have any indirect data changes captured in the tracker?
+            UndoChangeSet propagatedIndirectChanges;
+            DbResult result = propagatedIndirectChanges.FromChangeTrack(*this);
+            if (BE_SQLITE_OK != result)
+                {
+                BeAssert(false && "propagatedIndirectChanges.FromChangeTrack failed");
+                LOG.fatalv("failed to create indirect changeset: %s", BeSQLiteLib::GetErrorName(result));
+                if (BE_SQLITE_NOMEM == result)
+                    throw std::bad_alloc();
+                return OnCommitStatus::Abort;
+                }
+            Restart();
+            OnValidateChanges(propagatedIndirectChanges);
+
+            // combine direct and indirect changes into a single dataChangeSet
+            result = dataChanges.ConcatenateWith(propagatedIndirectChanges);
+            if (BE_SQLITE_OK != result){
+                LOG.errorv("failed to concatenate indirect changes: %s", BeSQLiteLib::GetErrorName(result));
+                return OnCommitStatus::Abort;
+            }
+        }
+    }
+
+    if (!ddlChanges._IsEmpty()) {
+        rc = SaveTxn(ddlChanges, operation, TxnType::Ddl);
+        if (rc != BE_SQLITE_OK) {
+            LOG.errorv("failed to save ddl changes: %s", BeSQLiteLib::GetErrorName(rc));
+            return OnCommitStatus::Abort;
+        }
+    }
+
+    if (!schemaChanges._IsEmpty()) {
+        rc = SaveTxn(schemaChanges, operation, TxnType::EcSchema);
+        if (rc != BE_SQLITE_OK) {
+            LOG.errorv("failed to save schema Txn: %s", BeSQLiteLib::GetErrorName(rc));
+            return OnCommitStatus::Abort;
+        }
+    }
+
+    if (!dataChanges._IsEmpty()) {
+        rc = SaveTxn(dataChanges, operation, TxnType::Data);
+        if (rc != BE_SQLITE_OK) {
+            LOG.errorv("failed to save data Txn: %s", BeSQLiteLib::GetErrorName(rc));
+            return OnCommitStatus::Abort;
+        }
+    }
+
+    // At this point, all of the changes to all tables have been applied. Tell TxnMonitors
+    NotifyOnCommit();
+
+    if (propagateChanges) {
+        OnEndValidate();
+    }
+
+    return OnCommitStatus::Commit;
+}
+
+/*---------------------------------------------------------------------------------**//**
+ @bsimethod
++---------------+---------------+---------------+---------------+---------------+------*/
+void TxnManager::NotifyOnCommit() {
+    // At this point, all of the changes to all tables have been applied. Tell TxnMonitors
+    if (!m_inProfileUpgrade) {
+        CallJsTxnManager("_onCommit");
+        CallMonitors([&](TxnMonitor& monitor) { monitor._OnCommit(*this); });
+    }
+}
+/*---------------------------------------------------------------------------------**//**
+* called after the commit or cancel operation is complete
+* @bsimethod
++---------------+---------------+---------------+---------------+---------------+------*/
+void TxnManager::_OnCommitted(bool isCommit, Utf8CP) {
+    if (isCommit && !m_inProfileUpgrade) { // only notify on commit, and not for profile upgrades
+        CallJsTxnManager("_onCommitted");
+        CallMonitors([&](TxnMonitor& monitor) { monitor._OnCommitted(*this); });
+    }
+}
+
+/*---------------------------------------------------------------------------------**//**
+ * @bsimethod
++---------------+---------------+---------------+---------------+---------------+------*/
+ChangesetStatus TxnManager::MergeDdlChanges(ChangesetPropsCR revision, ChangesetFileReader& changeStream)  {
+    bool containsSchemaChanges;
+    DdlChanges ddlChanges;
+    DbResult result = changeStream.MakeReader()->GetSchemaChanges(containsSchemaChanges, ddlChanges);
+    if (result != BE_SQLITE_OK)     {
+        BeAssert(false);
+        return ChangesetStatus::ApplyError;
+    }
+
+    if (ddlChanges._IsEmpty())
+        return ChangesetStatus::Success;
+
+    result = ApplyDdlChanges(ddlChanges);
+    if (BE_SQLITE_OK != result)
+        return ChangesetStatus::ApplyError;
+
+    return ChangesetStatus::Success;
+    }
+
+/*---------------------------------------------------------------------------------**//**
+ * @bsimethod
++---------------+---------------+---------------+---------------+---------------+------*/
+ChangesetStatus TxnManager::MergeDataChanges(ChangesetPropsCR revision, ChangesetFileReader& changeStream, bool containsSchemaChanges, bool fastForward) {
+    if (TrackChangesetHealthStats())
+        Profiler::InitScope(*changeStream.GetDb(), "Apply Changeset", revision.GetChangesetId().c_str(), Profiler::Params(false, true));
+
+    DbResult result = ApplyChanges(changeStream, TxnAction::Merge, containsSchemaChanges, false, fastForward);
+    if (result != BE_SQLITE_OK) {
+        if (changeStream.GetLastErrorMessage().empty())
+            m_dgndb.ThrowException("failed to apply changes", result);
+        else
+            m_dgndb.ThrowException(changeStream.GetLastErrorMessage().c_str(), result);
+    }
+    changeStream.ClearLastErrorMessage();
+
+    ChangesetStatus status = ChangesetStatus::Success;
+    UndoChangeSet indirectChanges;
+
+    if (status == ChangesetStatus::Success) {
+        SaveParentChangeset(revision.GetChangesetId(), revision.GetChangesetIndex());
+
+        if (status == ChangesetStatus::Success) {
+            if (PullMergeConf::Load(m_dgndb).InProgress()) {
+                result = m_dgndb.SaveChanges();
+            }
+            // Note: All that the above operation does is to COMMIT the current Txn and BEGIN a new one.
+            // The user should NOT be able to revert the revision id by a call to AbandonChanges() anymore, since
+            // the merged changes are lost after this routine and cannot be used for change propagation anymore.
+            if (BE_SQLITE_OK != result) {
+                LOG.fatalv("MergeDataChanges failed to save: %s", BeSQLiteLib::GetErrorName(result));
+                BeAssert(false);
+                status = ChangesetStatus::SQLiteError;
+            }
+        }
+    }
+    if (status != ChangesetStatus::Success) {
+        // we were unable to merge the changes or save the revisionId, but the revision's changes were successfully applied. Back them out, plus any indirect changes.
+        ChangeGroup changeGroup;
+        changeStream.AddToChangeGroup(changeGroup);
+        if (indirectChanges.IsValid()) {
+            result = indirectChanges.AddToChangeGroup(changeGroup);
+            BeAssert(result == BE_SQLITE_OK);
+        }
+
+        UndoChangeSet allChanges;
+        allChanges.FromChangeGroup(changeGroup);
+        result = ApplyChanges(allChanges, TxnAction::Reverse, containsSchemaChanges, true);
+        BeAssert(result == BE_SQLITE_OK);
+    }
+
+    if (TrackChangesetHealthStats())
+        SetChangesetHealthStatistics(revision);
+    return status;
+}
+
+void TxnManager::SetChangesetHealthStatistics(ChangesetPropsCR revision) {
+    const auto scope = Profiler::GetScope(m_dgndb);
+    if (scope == nullptr) {
+        BeAssert(false && "Profiler scope has not been defined");
+        return;
+    }
+
+    auto stats = scope->GetDetailedSqlStats();
+    stats["changeset_id"] = revision.GetChangesetId();
+    stats["uncompressed_size_bytes"] = static_cast<int64_t>(revision.GetUncompressedSize());
+    stats["sha1_validation_time_ms"] = static_cast<int64_t>(revision.GetSha1ValidationTime());
+    m_changesetHealthStatistics[revision.GetChangesetId()] = stats.Stringify();
+}
+
+BeJsDocument TxnManager::GetAllChangesetHealthStatistics() const {
+    BeJsDocument stats;
+    auto changesets = stats["changesets"];
+    for (const auto& [changesetId, stat] : m_changesetHealthStatistics)
+        changesets.appendObject().From(stat);
+    return stats;
+}
+
+BeJsDocument TxnManager::GetChangesetHealthStatistics(Utf8StringCR changesetId) const {
+    if (const auto it = m_changesetHealthStatistics.find(changesetId); it != m_changesetHealthStatistics.end())
+        return BeJsDocument(it->second.Stringify());
+    
+    LOG.infov("No changeset health statistics found for changeset id: %s", changesetId.c_str());
+    return BeJsDocument();
+}
+
+/** throw an exception we are currently waiting for a changeset to be uploaded. */
+void TxnManager::ThrowIfChangesetInProgress() {
+    if (IsChangesetInProgress())
+        m_dgndb.ThrowException("changeset creation is in progress", (int) ChangesetStatus::IsCreatingChangeset);
+}
+
+/*---------------------------------------------------------------------------------**//**
+ * @bsimethod
++---------------+---------------+---------------+---------------+---------------+------*/
+void TxnManager::ReverseChangeset(ChangesetPropsCR changeset) {
+    ThrowIfChangesetInProgress();
+
+    if (m_dgndb.IsReadonly())
+        m_dgndb.ThrowException("file is readonly", (int) ChangesetStatus::CannotMergeIntoReadonly);
+
+    if (HasLocalChanges())
+        m_dgndb.ThrowException("local changes present", (int) ChangesetStatus::HasLocalChanges);
+
+    if (GetParentChangesetId() != changeset.GetChangesetId())
+        m_dgndb.ThrowException("changeset out of order", (int) ChangesetStatus::ParentMismatch);
+
+    if (changeset.ContainsDdlChanges(m_dgndb))
+        m_dgndb.ThrowException("Cannot reverse a changeset containing schema changes", (int) ChangesetStatus::ReverseOrReinstateSchemaChanges);
+
+    ChangesetFileReader changeStream(changeset.GetFileName(), &m_dgndb);
+
+    // Skip the entire schema change set when reversing or reinstating - DDL and
+    // the meta-data changes. Reversing meta data changes cause conflicts
+    DbResult result = ApplyChanges(changeStream, TxnAction::Reverse, false, true);
+    if (result != BE_SQLITE_OK)
+        m_dgndb.ThrowException("Error applying changeset", (int) ChangesetStatus::ApplyError);
+
+    SaveParentChangeset(changeset.GetParentId(), changeset.GetChangesetIndex() - 1);
+
+    result = m_dgndb.SaveChanges();
+    if (BE_SQLITE_OK != result)
+        m_dgndb.ThrowException("unable to save changes", (int) ChangesetStatus::SQLiteError);
+}
+
+namespace
+    {
+    bool IsCacheTableNameInChangeset(const Changes& changes)
+        {
+        for (const auto& change: changes)
+            {
+            if (change.GetOpcode() == DbOpcode::Insert)  // we only care about update/delete operations
+                continue;
+            
+            if (const auto tableName = change.GetTableName(); !tableName.empty() && 0 == strncmp(tableName.c_str(), "ec_cache_", 9))
+                return true;
+            }
+        return false;
+        }
+    }
+
+/*---------------------------------------------------------------------------------**//**
+ * @bsimethod
++---------------+---------------+---------------+---------------+---------------+------*/
+void TxnManager::RevertTimelineChanges(std::vector<ChangesetPropsPtr> changesetProps, bool skipSchemaChanges) {
+    // If we are readonly, we can't revert changesets
+    if (m_dgndb.IsReadonly())
+        m_dgndb.ThrowException("file is readonly", (int) ChangesetStatus::CannotMergeIntoReadonly);
+
+    // If we have changes in progress, we can't revert changesets
+    if (IsChangesetInProgress())
+        m_dgndb.ThrowException("changeset creation is in progress", (int) ChangesetStatus::IsCreatingChangeset);
+
+    if(!skipSchemaChanges){
+        // If we have changes in progress, we can't revert changesets
+        if (HasPendingTxns())
+            m_dgndb.ThrowException("pending transactions present", (int) ChangesetStatus::HasLocalChanges);
+
+        // If we have changes in progress, we can't revert changesets
+        if (HasChanges())
+            m_dgndb.ThrowException("unsaved changes present", (int) ChangesetStatus::HasUncommittedChanges);
+    }
+
+    constexpr auto invert = true;
+
+    // Revert the changesets in reverse order
+    m_dgndb.AbandonChanges();
+    m_dgndb.Elements().ClearCache();
+    m_dgndb.Models().ClearCache();
+    m_dgndb.ClearECDbCache();
+
+    Utf8String currentChangesetId = GetParentChangesetId();
+    for(auto& changesetProp : changesetProps) {
+        changesetProp->ValidateContent(m_dgndb);
+        ChangesetFileReader changeStream(changesetProp->GetFileName(), &m_dgndb);
+        if (currentChangesetId != changesetProp->GetChangesetId()) {
+            m_dgndb.ThrowException("changeset out of order", (int) ChangesetStatus::ParentMismatch);
+        }
+        currentChangesetId = changesetProp->GetParentId();
+        auto dataApplyArgs = ApplyChangesArgs::Default()
+            .SetInvert(invert)
+            .SetIgnoreNoop(true)
+            .SetFkNoAction(true)
+            .ApplyOnlyDataChanges();
+
+        auto rc = changeStream.ApplyChanges(m_dgndb, dataApplyArgs);
+        if (rc != BE_SQLITE_OK) {
+            m_dgndb.AbandonChanges();
+            if (changeStream.GetLastErrorMessage().empty())
+                m_dgndb.ThrowException("failed to apply changes", rc);
+            else
+                m_dgndb.ThrowException(changeStream.GetLastErrorMessage().c_str(), rc);
+        }
+
+        if (!skipSchemaChanges){
+            auto schemaApplyArgs = ApplyChangesArgs::Default()
+                .SetInvert(invert)
+                .SetIgnoreNoop(true)
+                .SetFkNoAction(IsCacheTableNameInChangeset(changeStream.GetChanges()))
+                .ApplyOnlySchemaChanges();
+
+            m_dgndb.Schemas().OnBeforeSchemaChanges().RaiseEvent(m_dgndb, SchemaChangeType::SchemaChangesetApply);
+            rc = changeStream.ApplyChanges(m_dgndb, schemaApplyArgs);
+            if (rc != BE_SQLITE_OK) {
+                m_dgndb.AbandonChanges();
+                m_dgndb.Schemas().OnAfterSchemaChanges().RaiseEvent(m_dgndb, SchemaChangeType::SchemaChangesetApply);
+                if (changeStream.GetLastErrorMessage().empty())
+                    m_dgndb.ThrowException("failed to apply changes", rc);
+                else
+                    m_dgndb.ThrowException(changeStream.GetLastErrorMessage().c_str(), rc);
+            }
+            m_dgndb.Schemas().OnAfterSchemaChanges().RaiseEvent(m_dgndb, SchemaChangeType::SchemaChangesetApply);
+        }
+    }
+}
+/*---------------------------------------------------------------------------------**/ /**
+ * @bsimethod
++---------------+---------------+---------------+---------------+---------------+------*/
+ChangesetStatus TxnManager::MergeChangeset(ChangesetPropsCR changeset, bool fastForward) {
+    ThrowIfChangesetInProgress();
+
+    if (m_dgndb.IsReadonly())
+        m_dgndb.ThrowException("file is readonly", (int) ChangesetStatus::CannotMergeIntoReadonly);
+
+    auto conf = PullMergeConf::Load(m_dgndb);
+    if (HasChanges() && !(conf.InProgress()))
+        m_dgndb.ThrowException("unsaved changes present", (int) ChangesetStatus::HasUncommittedChanges);
+
+    changeset.ValidateContent(m_dgndb);
+
+    if (GetParentChangesetId() != changeset.GetParentId())
+        m_dgndb.ThrowException("changeset out of order", (int) ChangesetStatus::ParentMismatch);
+
+    ChangesetFileReader changeStream(changeset.GetFileName(), &m_dgndb);
+
+    const bool containsDDLChanges = changeset.ContainsDdlChanges(m_dgndb);
+
+    ChangesetStatus status;
+    if (containsDDLChanges) {
+        // Note: Schema changes may not necessary imply ddl changes. They could just be 'minor' ecschema/mapping changes.
+        status = MergeDdlChanges(changeset, changeStream);
+        if (ChangesetStatus::Success != status)
+            return status;
+    }
+
+    /**
+     * The value of this boolean variable is determined by checking if the changeset
+     * contains DDL changes or if the changeset type includes the Schema change type.
+     */
+    const bool hasEcOrDdlChanges = containsDDLChanges || changeset.ContainsEcChanges();
+    return MergeDataChanges(changeset, changeStream, hasEcOrDdlChanges, fastForward);
+}
+
+/*---------------------------------------------------------------------------------**/ /**
+  * call the javascript `txn.reportError` method
+  @bsimethod
+ +---------------+---------------+---------------+---------------+---------------+------*/
+void TxnManager::ReportError(bool fatal, Utf8CP errorType, Utf8CP msg)  {
+    auto jsTxns = m_dgndb.GetJsTxns();
+    if (nullptr == jsTxns) {
+        m_fatalValidationError |= fatal;
+        return;
+    }
+
+    // Note: see IModelDb.ts [[ValidationError]]
+    auto error = Napi::Object::New(jsTxns.Env());
+    error["fatal"] = fatal;
+    error["errorType"] = errorType;
+    error["message"] = msg;
+    DgnDb::CallJsFunction(jsTxns, "reportError", {error});
+}
+
+/*---------------------------------------------------------------------------------**//**
+* @bsimethod
++---------------+---------------+---------------+---------------+---------------+------*/
+TxnManager::ModelChanges::ModelChanges(TxnManager& mgr) : m_mgr(mgr)
+    {
+    // We require BisCore 1.0.11 or later for the LastMod and GeometryGuid properties.
+    // But we must defer the check, to give the app a chance to upgrade the schema.
+    // If the file's opened in read-only mode though, there can be no changes to track.
+    if (mgr.GetDgnDb().IsReadonly())
+        {
+        m_determinedMode = true;
+        m_mode = Mode::Readonly;
+        }
+    }
+
+/*---------------------------------------------------------------------------------**//**
+* @bsimethod
++---------------+---------------+---------------+---------------+---------------+------*/
+TxnManager::ModelChanges::Mode TxnManager::ModelChanges::DetermineMode()
+    {
+    if (!m_determinedMode)
+        {
+        m_determinedMode = true;
+        if (m_mgr.GetDgnDb().GetGeometricModelUpdateStatement().IsValid())
+            {
+            m_mode = Mode::Full;
+            }
+        else
+            {
+            m_mode = Mode::Legacy;
+            ClearAll();
+            }
+        }
+
+    return m_mode;
+    }
+
+/*---------------------------------------------------------------------------------**//**
+* @bsimethod
++---------------+---------------+---------------+---------------+---------------+------*/
+TxnManager::ModelChanges::Mode TxnManager::ModelChanges::SetTrackingGeometry(bool track)
+    {
+    auto mode = DetermineMode();
+    if (Mode::Full != mode || track == m_trackGeometry)
+        return m_mode;
+
+    m_trackGeometry = track;
+
+    // Establish or reset baselines for loaded models
+    m_mgr.GetDgnDb().Models().WithLoadedModels([track](DgnModels::T_DgnModelMap const& models)
+        {
+        for (auto& kvp : models)
+            {
+            auto geom = kvp.second->ToGeometricModelP();
+            if (nullptr != geom)
+                T_HOST.Visualization().SetTrackingGeometry(*geom, track);
+            }
+        });
+
+    return m_mode;
+    }
+
+/*---------------------------------------------------------------------------------**//**
+* @bsimethod
++---------------+---------------+---------------+---------------+---------------+------*/
+void TxnManager::ModelChanges::InsertGeometryChange(DgnModelId modelId, DgnElementId elementId, TxnTable::ChangeType type) {
+    BeAssert(IsTrackingGeometry());
+    auto iter = m_geometryChanges.find(modelId);
+    if (m_geometryChanges.end() == iter)
+        iter = m_geometryChanges.Insert(modelId, GeometricElementChanges()).first;
+
+    iter->second.AddElement(elementId, type);
+}
+
+/*---------------------------------------------------------------------------------**/ /**
+* @bsimethod
++---------------+---------------+---------------+---------------+---------------+------*/
+void TxnManager::ModelChanges::AddGeometricElementChange(DgnModelId modelId, DgnElementId elementId, TxnTable::ChangeType type, bool fromCommit) {
+    m_geometricModels.Insert(modelId, fromCommit);
+
+    if (IsTrackingGeometry()) {
+        InsertGeometryChange(modelId, elementId, type);
+        return;
+    }
+
+    auto model = m_mgr.GetDgnDb().Models().Get<GeometricModel>(modelId);
+    if (model.IsNull())
+        return;
+
+    if (TxnTable::ChangeType::Delete == type)
+        model->RemoveFromRangeIndex(elementId);
+    else
+        model->UpdateElementRange(elementId, model->GetElementRange(elementId));
+}
+
+/*---------------------------------------------------------------------------------**/ /**
+* @bsimethod
++---------------+---------------+---------------+---------------+---------------+------*/
+void TxnManager::ProcessModelChanges() {
+    if (m_initTableHandlers)
+        m_modelChanges.Process();
+}
+
+/*---------------------------------------------------------------------------------**/ /**
+* @bsimethod
++---------------+---------------+---------------+---------------+---------------+------*/
+void TxnManager::NotifyModelChanges() {
+    if (!m_initTableHandlers)
+        return;
+    m_modelChanges.Notify();
+    Models().NotifyGeometryChanges();
+    ClearModelChanges();
+}
+
+/*---------------------------------------------------------------------------------**/ /**
+* @bsimethod
++---------------+---------------+---------------+---------------+---------------+------*/
+void TxnManager::ClearModelChanges() {
+    if (m_initTableHandlers) {
+        m_modelChanges.ClearAll();
+        Models().ClearGeometryChanges();
+    }
+}
+
+/*---------------------------------------------------------------------------------**//**
+* @bsimethod
++---------------+---------------+---------------+---------------+---------------+------*/
+void TxnManager::ModelChanges::Process()
+    {
+    auto mode = DetermineMode();
+
+    // When we get a Change that deletes a geometric element, we don't have access to its model Id at that time - look it up now.
+    for (auto const& deleted : m_deletedGeometricElements)
+        {
+        auto iter = m_modelsForDeletedElements.find(deleted.first);
+        if (m_modelsForDeletedElements.end() != iter)
+            AddGeometricElementChange(iter->second, deleted.first, TxnTable::ChangeType::Delete, deleted.second);
+        }
+
+    m_deletedGeometricElements.clear();
+    m_modelsForDeletedElements.clear();
+
+    if (m_models.empty() && m_geometricModels.empty())
+        return;
+
+    if (Mode::Full != mode)
+        {
+        Clear(true);
+        return;
+        }
+
+    SetandRestoreIndirectChanges _v(m_mgr);
+
+    // if there were any geometric changes, update the "GeometryGuid" and "LastMod" properties in the Model table.
+    if (!m_geometricModels.empty())
+        {
+        auto stmt = m_mgr.GetDgnDb().GetGeometricModelUpdateStatement();
+        BeAssert(stmt.IsValid()); // because DetermineStatus()
+
+        BeGuid guid(true); // create a new GUID to represent this state of the changed geometric models
+        for (auto model : m_geometricModels)
+            {
+            if (!model.second)
+                continue; // change wasn't from commit - don't update GeometryGuid or LastMod
+
+            m_models.erase(model.first); // we don't need to update LastMod below - this statement updates it.
+            stmt->BindGuid(1, guid);
+            stmt->BindId(2, model.first);
+            DbResult rc = stmt->Step();
+            UNUSED_VARIABLE(rc);
+            BeAssert(BE_SQLITE_DONE == rc);
+            stmt->Reset();
+            }
+        }
+
+    if (!m_models.empty())
+        {
+        auto stmt = m_mgr.GetDgnDb().GetModelLastModUpdateStatement();
+        BeAssert(stmt.IsValid()); // because DetermineStatus()
+
+        for (auto model : m_models)
+            {
+            if (!model.second)
+                continue; // change wasn't from commit - don't update LastMod.
+
+            stmt->BindId(1, model.first);
+            DbResult rc = stmt->Step();
+            UNUSED_VARIABLE(rc);
+            BeAssert(BE_SQLITE_DONE == rc);
+            stmt->Reset();
+            }
+        }
+
+    Clear(true);
+    }
+
+/*---------------------------------------------------------------------------------**//**
+* @bsimethod
++---------------+---------------+---------------+---------------+---------------+------*/
+void TxnManager::ModelChanges::Notify()
+    {
+    if (!m_geometryChanges.empty())
+        m_mgr.OnGeometricModelChanges();
+    }
+
+//=======================================================================================
+// @bsiclass
+//=======================================================================================
+struct DisableTracking {
+    TxnManager& m_txns;
+    bool m_wasTracking;
+    DisableTracking(TxnManager& txns) : m_txns(txns) { m_wasTracking = txns.EnableTracking(false); }
+    ~DisableTracking() { m_txns.EnableTracking(m_wasTracking); }
+};
+
+class ProfilerScope {
+    const Profiler::Scope* m_scope = nullptr;
+    bool m_isTrackingEnabled;
+public:
+    ProfilerScope(TxnManagerR txn) {
+        m_scope = Profiler::GetScope(txn.GetDgnDb());
+        m_isTrackingEnabled = m_scope != nullptr && txn.TrackChangesetHealthStats();
+    }
+
+    void Start() const { if (m_isTrackingEnabled) m_scope->Start(); }
+    void Resume() const { if (m_isTrackingEnabled && m_scope->IsPaused()) m_scope->Resume(); }
+    void Pause() const { if (m_isTrackingEnabled) m_scope->Pause(); }
+    void Stop() const { if (m_isTrackingEnabled) m_scope->Stop(); }
+};
+
+/*---------------------------------------------------------------------------------**//**
+* Apply a changeset to the database. Notify all TxnTables about what was in the Changeset afterwards.
+* @bsimethod
++---------------+---------------+---------------+---------------+---------------+------*/
+DbResult TxnManager::ApplyChanges(ChangeStreamCR changeset, TxnAction action, bool containsSchemaChanges, bool invert, bool fastForward) {
+    if (invert && fastForward) {
+         LOG.error("ApplyChanges() cannot be called with invert & fastForward flag both been set at same time");
+        BeAssert(false);
+        return BE_SQLITE_ERROR;
+    }
+
+    BeAssert(action != TxnAction::None);
+    AutoRestore<TxnAction> saveAction(&m_action, action);
+    auto pmConf = PullMergeConf::Load(m_dgndb);
+    m_dgndb.Elements().ClearCache(); // we can't rely on the elements in the cache after apply, just clear them all
+
+    // if we're not using table handlers, we won't keep the models up to date, just clear them
+    if (!m_initTableHandlers)
+        m_dgndb.Models().ClearCache();
+
+    if (!IsInAbandon())
+        OnBeginApplyChanges();
+
+
+    if (containsSchemaChanges)  {
+        // notify ECPresentation and ConcurrentQuery to stop/cancel all running task before applying schema changeset.
+        m_dgndb.Schemas().OnBeforeSchemaChanges().RaiseEvent(m_dgndb, SchemaChangeType::SchemaChangesetApply);
+    }
+
+    // we want cascade delete to work during rebase.
+    bool fkNoAction = !pmConf.IsRebasingLocalChanges();
+    const bool ignoreNoop = pmConf.IsRebasingLocalChanges();
+    bool fastForwardEncounteredMergeConflict = false;
+    auto fastForwardConflictHandler = [&fastForwardEncounteredMergeConflict](ChangeStream::ConflictCause _, Changes::Change change) {
+        if(change.IsIndirect())
+            return ChangeStream::ConflictResolution::Replace;
+
+        fastForwardEncounteredMergeConflict = true;
+        return ChangeStream::ConflictResolution::Abort;
+    };
+
+    const auto scope = ProfilerScope(*this);
+    scope.Start();
+    // apply schema part of changeset before data changes if schema changes are present
+    if (containsSchemaChanges)
+        {
+        // If the SQLITE_CHANGESETAPPLY_FKNOACTION flag is set, we need to check if the cache tables have been tracked in the changeset.
+        // If the cache tables are not tracked, we should set the flag to false to allow cascades and avoid any possible FK constraint violations.
+        if (fkNoAction)
+            fkNoAction = IsCacheTableNameInChangeset(Changes(changeset, false));
+
+        m_dgndb.Schemas().OnBeforeSchemaChanges().RaiseEvent(m_dgndb, SchemaChangeType::SchemaChangesetApply);
+        auto schemaApplyArgs = ApplyChangesArgs::Default()
+            .SetInvert(invert)
+            .SetIgnoreNoop(true)
+            .SetFkNoAction(fkNoAction)
+            .ApplyOnlySchemaChanges();
+
+        if (fastForward) {
+            schemaApplyArgs.SetConflictHandler(fastForwardConflictHandler);
+        }
+
+        if(!m_dgndb.IsReadonly()) {
+            const auto result = [&]() {
+                auto _v = pmConf.IsRebasingLocalChanges() ? nullptr : std::make_unique<DisableTracking>(*this);
+                UNUSED_VARIABLE(_v);
+                return changeset.ApplyChanges(m_dgndb, schemaApplyArgs);
+            }();
+            if (result != BE_SQLITE_OK) {
+                if (fastForwardEncounteredMergeConflict)
+                    LOG.error("failed to apply changeset in fastforward mode. Atleast one conflict was detected");
+                else
+                    LOG.errorv("failed to apply changeset: %s", BeSQLiteLib::GetErrorName(result));
+
+                m_dgndb.AbandonChanges();
+                m_dgndb.Schemas().OnAfterSchemaChanges().RaiseEvent(m_dgndb, SchemaChangeType::SchemaChangesetApply);
+                scope.Stop();
+                return result;
+            }
+        }
+
+        scope.Pause();
+        m_dgndb.Schemas().OnAfterSchemaChanges().RaiseEvent(m_dgndb, SchemaChangeType::SchemaChangesetApply);
+            if (action == TxnAction::Merge) {
+                const auto result = m_dgndb.AfterSchemaChangeSetApplied();
+                if (result != BE_SQLITE_OK) {
+                    LOG.errorv("ApplyChanges failed schema changes: %s", BeSQLiteLib::GetErrorName(result));
+                    BeAssert(false);
+                    m_dgndb.AbandonChanges();
+                    scope.Stop();
+                    return result;
+                }
+            }
+    }
+
+    auto dataApplyArgs = ApplyChangesArgs::Default()
+        .SetInvert(invert)
+        .SetIgnoreNoop(ignoreNoop)
+        .SetFkNoAction(fkNoAction);
+
+    if (fastForward) {
+        dataApplyArgs.SetConflictHandler(fastForwardConflictHandler);
+    }
+
+    // If schema changes are present, we need to apply only data changes after schema changes are applied.
+    if (containsSchemaChanges){
+        dataApplyArgs.ApplyOnlyDataChanges();
+    }
+
+    scope.Resume();
+    if (!m_dgndb.IsReadonly()) {
+        const auto result = [&]() {
+            auto _v = pmConf.IsRebasingLocalChanges() ? nullptr : std::make_unique<DisableTracking>(*this);
+            UNUSED_VARIABLE(_v);
+            return changeset.ApplyChanges(m_dgndb, dataApplyArgs);
+        }();
+
+        if (result != BE_SQLITE_OK) {
+            if (fastForwardEncounteredMergeConflict)
+                LOG.error("failed to apply changeset in fastforward mode. Atleast one conflict was detected");
+            else
+                LOG.errorv("failed to apply changeset: %s", BeSQLiteLib::GetErrorName(result));
+
+            m_dgndb.AbandonChanges();
+            if (containsSchemaChanges) {
+                m_dgndb.Schemas().OnAfterSchemaChanges().RaiseEvent(m_dgndb, SchemaChangeType::SchemaChangesetApply);
+            }
+            scope.Stop();
+            return result;
+        }
+    }
+    scope.Stop();
+
+    if (action == TxnAction::Merge) {
+        auto result = m_dgndb.AfterDataChangeSetApplied(containsSchemaChanges);
+        if (result != BE_SQLITE_OK) {
+            LOG.errorv("ApplyChanges failed data changes: %s", BeSQLiteLib::GetErrorName(result));
+            BeAssert(false);
+            m_dgndb.AbandonChanges();
+            if (containsSchemaChanges) {
+                m_dgndb.Schemas().OnAfterSchemaChanges().RaiseEvent(m_dgndb, SchemaChangeType::SchemaChangesetApply);
+            }
+            return result;
+        }
+    }
+
+    ModelChangesScope _v_v_(*this);
+    OnChangeSetApplied(changeset, invert);
+
+    if (!IsInAbandon() && m_initTableHandlers) {
+        CallJsTxnManager("_onChangesApplied");
+        CallMonitors([&](TxnMonitor& monitor) { monitor._OnAppliedChanges(*this); });
+    }
+
+    if (!IsInAbandon())
+        OnEndApplyChanges();
+
+    if (containsSchemaChanges)
+        m_dgndb.Schemas().OnAfterSchemaChanges().RaiseEvent(m_dgndb, SchemaChangeType::SchemaChangesetApply);
+
+    return BE_SQLITE_OK;
+}
+
+/*---------------------------------------------------------------------------------**//**
+* This removes unchanged indexes from DDL. There is already a fix in to remove it from where
+* these unchanged indexes get added on ECDb side. But following fixes issue with existing
+* changesets that is already on imodelhub or old bridges that is not consuming the source fix.
+* In case of any error this function return original unchanged DDL.
+* @bsimethod
++---------------+---------------+---------------+---------------+---------------+------*/
+BentleyStatus TxnManager::PatchSlowDdlChanges(Utf8StringR patchedDDL, Utf8StringCR compoundSQL)
+    {
+    /** Performance issue due to recreating indexes that have not changed
+     *  DDL in schema changeset are ordered so CREATE TABLE/ ALTER TABLE is followed by DROP INDEX followed by CREATE INDEX
+     *  How to skip indexes that have not changed.
+     *  1. Find all DROP indexes DDL
+     *  2. Find all CREATE indexes DDL
+     *  3. See if create index matches sql in sqlite_master.
+     *      a. If matches then skip the index and also erase DDL for DROP if any.
+     *      b. If does not exist record it and it will be executed after non-index DDLs
+     **/
+    const auto kStmtDelimiter = ";";
+    const auto kIdentDelimiter = " ";
+    const auto kQuotedLiteralStart = '[';
+
+    bmap<Utf8String, Utf8String> dropIndexes;
+    bmap<Utf8String, Utf8String> createIndexes;
+    bmap<Utf8String, Utf8String> currentIndexes;
+    // Split DDL on ; this would give use individual SQL. This is safe as we do not string literal ';' for any other use.
+    bvector<Utf8String> individualSQL;
+    BeStringUtilities::Split(compoundSQL.c_str(), kStmtDelimiter, individualSQL);
+
+    // Read all the index from sqlite_master
+    Statement indexStmt;
+    if (indexStmt.Prepare(m_dgndb, "SELECT name, sql FROM sqlite_master WHERE type='index' AND sql IS NOT NULL") != BE_SQLITE_OK)
+        {
+        BeAssert(false && "Should be able to read current indexes");
+        return ERROR;
+        }
+
+    while (indexStmt.Step() == BE_SQLITE_ROW)
+        {
+        currentIndexes[indexStmt.GetValueText(0)] = indexStmt.GetValueText(1);
+        }
+    indexStmt.Finalize(); // This is required as DDL will fail with DB_LOCK
+
+    for (auto && sql : individualSQL)
+        {
+        if (sql.StartsWith("DROP INDEX IF EXISTS") || sql.StartsWith("CREATE INDEX") || sql.StartsWith("CREATE UNIQUE INDEX"))
+            {
+            bvector<Utf8String> sqlTokens;
+            BeStringUtilities::Split(sql.c_str(), kIdentDelimiter, sqlTokens);
+            int index = -1;
+            bool drop = false;
+            if (sqlTokens[0] == "DROP")
+                {
+                index = 4;
+                drop = true;
+                }
+            else if (sqlTokens[0] == "CREATE")
+                {
+                if (sqlTokens[1] == "INDEX")
+                    index = 2;
+                else
+                    index = 3;
+                }
+            if (index < 0)
+                {
+                BeAssert(false && "Should find index name");
+                return ERROR;
+                }
+            Utf8String& nameToken = sqlTokens[index];
+            Utf8String indexName = nameToken[0] == kQuotedLiteralStart ? nameToken.substr(1, nameToken.size() - 2) : nameToken;
+            if (drop)
+                {
+                // record drop index
+                dropIndexes[indexName] = sql;
+                }
+            else
+                {
+                // check if we have exact match against sqlite_master index definition for given index name.
+                const auto iter = currentIndexes.find(indexName);
+                const bool hasExistingIndex = iter != currentIndexes.end();
+                const bool indexIsUnchanged = hasExistingIndex &&  (*iter).second == sql;
+                if (indexIsUnchanged)
+                    {
+                    // make sure not to drop the index nor create it.
+                    // this safe ton of time for large files.
+                    dropIndexes.erase(indexName);
+                    }
+                else
+                    {
+                    // record sql for create index which may or may not have a DROP index associated with it.
+                    createIndexes[indexName] = sql;
+                    if (hasExistingIndex)
+                        {
+                        // ensure we have drop statement for this index
+                        if (dropIndexes.find(indexName) == dropIndexes.end())
+                            {
+                            dropIndexes[indexName].Sprintf("DROP INDEX IF EXISTS [%s]", indexName.c_str());
+                            }
+                        }
+                    }
+                }
+            }
+        else
+            {
+            // Append all non-index DDL as is.
+            patchedDDL.append(sql).append(kStmtDelimiter);
+            }
+        }
+    // Append all drop index to ddl changes before create index
+    for (auto&& kv : dropIndexes)
+        patchedDDL.append(kv.second).append(kStmtDelimiter);
+
+    // Append create index to dll after drop index
+    for (auto&& kv : createIndexes)
+        patchedDDL.append(kv.second).append(kStmtDelimiter);
+
+    return patchedDDL == compoundSQL ? ERROR : SUCCESS;
+    }
+
+/*---------------------------------------------------------------------------------**//**
+* @bsimethod
++---------------+---------------+---------------+---------------+---------------+------*/
+DbResult TxnManager::ApplyDdlChanges(DdlChangesCR ddlChanges) {
+    BeAssert(!ddlChanges._IsEmpty() && "DbSchemaChangeSet is empty");
+    const auto info = GetDgnDb().Schemas().GetSchemaSync().GetInfo();
+    const bool wasTracking = EnableTracking(false);
+    Utf8String originalDDL = ddlChanges.ToString();
+
+    DbResult result = BE_SQLITE_OK;
+    if (!info.IsEmpty()) {
+        // In SchemaSync, we still need to apply schema changes to ec_*, dgn_*, and be_* tables.
+        // We cannot determine which DDL is for profile tables, so we try applying all of them.
+        // If it fails, it's fine because SchemaSync::pull() will patch/update all tables as necessary after applying the changeset.
+        // Not applying the DDL can cause the current changeset to fail if a column in the profile table is missing.
+        // This issue is detected when applying a changeset that upgrades the ECDb profile from version 4.0.0.1 to a newer version.
+        // Version 4.0.0.2 adds new tables and columns to ec_* tables. Since SchemaSync::pull() is called, after pull/merge is complete.
+        bvector<Utf8String> individualSQL;
+        BeStringUtilities::Split(originalDDL.c_str(), ";", individualSQL);
+        for (auto& sql : individualSQL) {
+            result = m_dgndb.TryExecuteSql(sql.c_str());
+            if (result != BE_SQLITE_OK) {
+                LOG.warningv("ApplyDdlChanges() with SchemaSync: Failed to apply DDL changes. Error: %s (%s)", BeSQLiteLib::GetErrorName(result), sql.c_str());
+            }
+        }
+        EnableTracking(wasTracking);
+        return BE_SQLITE_OK;
+    }
+
+    Utf8String patchedDDL;
+    BentleyStatus status = PatchSlowDdlChanges(patchedDDL, originalDDL);
+    if (status == SUCCESS) {
+        // Info message so we can look out if this issue has gone due to fix in the place which produce these changeset.
+        LOG.info("[PATCH] Appling DDL patch for #292801 #281557");
+        result = m_dgndb.ExecuteSql(patchedDDL.c_str());
+        if (result != BE_SQLITE_OK) {
+            LOG.info("[PATCH] Failed to apply patch for #292801 #281557. Fallback to original DDL");
+            result = m_dgndb.ExecuteSql(originalDDL.c_str());
+        }
+    } else {
+        result = m_dgndb.ExecuteSql(originalDDL.c_str());
+    }
+
+    EnableTracking(wasTracking);
+    return result;
+}
+
+/*---------------------------------------------------------------------------------**/ /**
+* Changesets are stored as compressed blobs in the DGN_TABLE_Txns table. Read one by rowid.
+* If the TxnDirection is backwards, invert the changeset.
+* @bsimethod
++---------------+---------------+---------------+---------------+---------------+------*/
+DbResult TxnManager::ReadDataChanges(ChangeSet& dataChangeSet, TxnId rowId, TxnAction action) {
+    if (ReadChanges(dataChangeSet, rowId) != ZIP_SUCCESS)
+        return BE_SQLITE_ERROR;
+
+    return (action == TxnAction::Reverse) ? dataChangeSet.Invert() : BE_SQLITE_OK;
+}
+
+/*---------------------------------------------------------------------------------**/ /**
+@bsimethod
++---------------+---------------+---------------+---------------+---------------+------*/
+ZipErrors TxnManager::ReadChanges(ChangeSet& changeset, TxnId rowId) {
+    ZipErrors status = m_snappyFrom.Init(m_dgndb, DGN_TABLE_Txns, "Change", rowId.GetValue());
+    if (ZIP_SUCCESS != status)
+        return status;
+
+    ChangesBlobHeader header(m_snappyFrom);
+    if ((ChangesBlobHeader::DB_Signature06 != header.m_signature) || 0 == header.m_size)
+        return ZIP_ERROR_BAD_DATA;
+
+    return m_snappyFrom.ReadToChunkedArray(changeset.m_data, header.m_size);
+}
+
+/*---------------------------------------------------------------------------------**/ /**
+* Read a changeset from the dgn_Txn table, potentially inverting it (depending on whether we're performing undo or redo),
+* and then apply the changeset to the DgnDb.
+* @bsimethod
++---------------+---------------+---------------+---------------+---------------+------*/
+DbResult TxnManager::ApplyTxnChanges(TxnId rowId, TxnAction action, bool skipSchemaChanges) {
+    auto updateTxnDeletedFlag = [&]() -> DbResult {
+        CachedStatementPtr stmt = GetTxnStatement("UPDATE " DGN_TABLE_Txns " SET Deleted=? WHERE Id=?");
+        stmt->BindInt(1, action == TxnAction::Reverse);
+        stmt->BindInt64(2, rowId.GetValue());
+        auto rc = stmt->Step();
+        return rc != BE_SQLITE_DONE ? rc : BE_SQLITE_OK;
+    };
+
+    if (HasDataChanges()) {
+        LOG.errorv("ApplyTxnChanges called while there are still unsaved changes present. txnId 0x" PRIx64, rowId.m_id.m_64);
+        BeAssert(false);
+        return BE_SQLITE_ERROR;
+    }
+    
+    // if (m_dgndb.IsReadonly()) {
+    //     LOG.errorv("ApplyTxnChanges called on a read-only database. txnId 0x" PRIx64, rowId.m_id.m_64);
+    //     return BE_SQLITE_READONLY;
+    // }
+
+    if(TxnAction::Reverse != action && TxnAction::Reinstate != action){
+        LOG.errorv("ApplyTxnChanges called with an invalid action. txnId 0x" PRIx64, rowId.m_id.m_64);
+        BeAssert(false);
+        return BE_SQLITE_ERROR;
+    }
+
+    if(skipSchemaChanges) {
+        LOG.infov("ApplyTxnChanges called with skipSchemaChanges flag set to true. txnId 0x" PRIx64, rowId.m_id.m_64);
+        return updateTxnDeletedFlag();
+    }
+
+    const auto type = GetTxnType(rowId);
+    if (type == TxnType::Ddl)
+        return updateTxnDeletedFlag();
+
+    UndoChangeSet changeset;
+    auto rc = ReadDataChanges(changeset, rowId, action);
+    if (BE_SQLITE_OK != rc) {
+        LOG.errorv("ApplyTxnChanges failed to read changeset for txnId 0x" PRIx64 ": %s", rowId.m_id.m_64, BeSQLiteLib::GetErrorName(rc));
+        return rc;
+    }
+
+    rc = ApplyChanges(changeset, action, type == TxnType::EcSchema);
+    BeAssert(!HasDataChanges());
+
+    if (BE_SQLITE_OK != rc)
+        return rc;
+
+    return updateTxnDeletedFlag();
+}
+
+/*---------------------------------------------------------------------------------**//**
+* @bsimethod
++---------------+---------------+---------------+---------------+---------------+------*/
+void TxnManager::OnBeginApplyChanges() {
+    if (m_initTableHandlers) {
+        for (auto table : m_tables)
+            table->_OnApply();
+    }
+}
+
+/*---------------------------------------------------------------------------------**//**
+* @bsimethod
++---------------+---------------+---------------+---------------+---------------+------*/
+void TxnManager::OnEndApplyChanges() {
+    if (!m_initTableHandlers)
+        return;
+
+    NotifyModelChanges();
+    for (auto table : m_tables)
+        table->_OnApplied();
+}
+
+/*---------------------------------------------------------------------------------**//**
+* @bsimethod
++---------------+---------------+---------------+---------------+---------------+------*/
+void TxnManager::ReverseTxnRange(TxnRange const& txnRange) {
+    if (PullMergeConf::Load(m_dgndb).InProgress()) {
+        m_dgndb.ThrowException("operation failed: pull merge in progress.", BE_SQLITE_ERROR);
+    }
+
+    if (HasChanges())
+        m_dgndb.AbandonChanges();
+
+    for (TxnId curr = QueryPreviousTxnId(txnRange.GetLast()); curr.IsValid() && curr >= txnRange.GetFirst(); curr = QueryPreviousTxnId(curr))
+        ApplyTxnChanges(curr, TxnAction::Reverse);
+
+    BeAssert(!HasChanges());
+    m_dgndb.SaveChanges(); // make sure we save the updated Txn data to disk.
+
+    m_curr = txnRange.GetFirst(); // we reuse TxnIds
+
+    // save in reversed Txns list
+    m_reversedTxn.push_back(txnRange);
+}
+
+/*---------------------------------------------------------------------------------**//**
+* @bsimethod
++---------------+---------------+---------------+---------------+---------------+------*/
+DgnDbStatus TxnManager::ReverseTo(TxnId pos) {
+    if (PullMergeConf::Load(m_dgndb).InProgress()) {
+        m_dgndb.ThrowException("operation failed: pull merge in progress.", BE_SQLITE_ERROR);
+    }
+
+    TxnId lastId = GetCurrentTxnId();
+    if (!pos.IsValid() || pos >= lastId)
+        return DgnDbStatus::NothingToUndo;
+
+    TxnId firstUndoable = GetSessionStartId();
+    if (firstUndoable >= lastId || pos < firstUndoable)
+        return DgnDbStatus::CannotUndo;
+
+    OnBeforeUndoRedo(true);
+    return ReverseActions(TxnRange(pos, lastId));
+}
+
+/*---------------------------------------------------------------------------------**/ /**
+* @bsimethod
++---------------+---------------+---------------+---------------+---------------+------*/
+DgnDbStatus TxnManager::CancelTo(TxnId pos) {
+    if (PullMergeConf::Load(m_dgndb).InProgress()) {
+        m_dgndb.ThrowException("operation failed: pull merge in progress.", BE_SQLITE_ERROR);
+    }
+
+    DgnDbStatus status = ReverseTo(pos);
+    DeleteReversedTxns(); // call this even if we didn't reverse anything - there may have already been reversed changes.
+    return status;
+}
+
+/*---------------------------------------------------------------------------------**/ /**
+* @bsimethod
++---------------+---------------+---------------+---------------+---------------+------*/
+DgnDbStatus TxnManager::ReverseActions(TxnRange const& txnRange) {
+    if (PullMergeConf::Load(m_dgndb).InProgress()) {
+        m_dgndb.ThrowException("operation failed: pull merge in progress.", BE_SQLITE_ERROR);
+    }
+
+    ReverseTxnRange(txnRange); // do the actual undo now.
+
+    while (GetCurrentTxnId() < GetMultiTxnOperationStart())
+        EndMultiTxnOperation();
+
+    OnUndoRedo(TxnAction::Reverse);
+    return DgnDbStatus::Success;
+}
+
+/*---------------------------------------------------------------------------------**/ /**
+* @bsimethod
++---------------+---------------+---------------+---------------+---------------+------*/
+DgnDbStatus TxnManager::ReverseTxns(int numActions) {
+    TxnId lastId = GetCurrentTxnId();
+    TxnId firstUndoableId = GetSessionStartId();
+
+    TxnId firstId = lastId;
+    while (numActions > 0 && firstId > firstUndoableId) {
+        TxnId prevId = QueryPreviousTxnId(firstId);
+        if (!prevId.IsValid())
+            break;
+
+        if (!IsMultiTxnMember(prevId))
+            --numActions;
+
+        firstId = prevId;
+    }
+
+    if (firstId == lastId)
+        return DgnDbStatus::NothingToUndo;
+
+    OnBeforeUndoRedo(true);
+    return ReverseActions(TxnRange(firstId, lastId));
+}
+
+/*---------------------------------------------------------------------------------**//**
+* reverse (undo) all previous transactions
+* @bsimethod
++---------------+---------------+---------------+---------------+---------------+------*/
+DgnDbStatus TxnManager::ReverseAll() {
+    if (PullMergeConf::Load(m_dgndb).InProgress()) {
+        m_dgndb.ThrowException("operation failed: pull merge in progress.", BE_SQLITE_ERROR);
+    }
+
+    TxnId lastId = GetCurrentTxnId();
+    TxnId startId = GetSessionStartId();
+
+    if (startId >= lastId)
+        return DgnDbStatus::NothingToUndo;
+
+    OnBeforeUndoRedo(true);
+    return ReverseActions(TxnRange(startId, GetCurrentTxnId()));
+}
+
+/*---------------------------------------------------------------------------------**//**
+* @bsimethod
++---------------+---------------+---------------+---------------+---------------+------*/
+void TxnManager::ReplayExternalTxns(TxnId from) {
+    if (!m_initTableHandlers || !m_dgndb.IsReadonly())
+        return; // this method can only be called on a readonly connection with the TxnManager active
+
+    TxnId curr = QueryNextTxnId(from);
+    bool haveTxns = curr.IsValid();
+    if (haveTxns) {
+        CallJsTxnManager("_onReplayExternalTxns");
+        while (curr.IsValid()) {
+            ApplyTxnChanges(curr, TxnAction::Reinstate);
+            curr = QueryNextTxnId(curr);
+        }
+    }
+
+    m_curr = GetLastTxnId(); // this is where the other session ends
+    if (m_curr.GetValue() == 0)
+        m_curr = TxnId(SessionId(1),0);
+    else
+        m_curr.Increment();
+
+    if (haveTxns)
+        CallJsTxnManager("_onReplayedExternalTxns");
+}
+
+/*---------------------------------------------------------------------------------**/ /**
+* Reinstate ("redo") a range of transactions.
+* @bsimethod
++---------------+---------------+---------------+---------------+---------------+------*/
+void TxnManager::ReinstateTxn(TxnRange const& revTxn) {
+    if (PullMergeConf::Load(m_dgndb).InProgress()) {
+        m_dgndb.ThrowException("operation failed: pull merge in progress.", BE_SQLITE_ERROR);
+    }
+
+    BeAssert(m_curr == revTxn.GetFirst());
+    BeAssert(!m_reversedTxn.empty());
+
+    if (HasChanges())
+        m_dgndb.AbandonChanges();
+
+    TxnId last = QueryPreviousTxnId(revTxn.GetLast());
+    for (TxnId curr = revTxn.GetFirst(); curr.IsValid() && curr <= last; curr = QueryNextTxnId(curr))
+        ApplyTxnChanges(curr, TxnAction::Reinstate);
+
+    m_dgndb.SaveChanges(); // make sure we save the updated Txn data to disk.
+
+    m_curr = revTxn.GetLast();
+    m_reversedTxn.pop_back();
+}
+
+/*---------------------------------------------------------------------------------**/ /**
+* @bsimethod
++---------------+---------------+---------------+---------------+---------------+------*/
+DgnDbStatus TxnManager::ReinstateActions(TxnRange const& revTxn) {
+    if (PullMergeConf::Load(m_dgndb).InProgress()) {
+        m_dgndb.ThrowException("operation failed: pull merge in progress.", BE_SQLITE_ERROR);
+    }
+
+    ReinstateTxn(revTxn); // do the actual redo now.
+
+    OnUndoRedo(TxnAction::Reinstate);
+    return DgnDbStatus::Success;
+}
+
+/*---------------------------------------------------------------------------------**/ /**
+* @bsimethod
++---------------+---------------+---------------+---------------+---------------+------*/
+DgnDbStatus TxnManager::ReinstateTxn() {
+    if (PullMergeConf::Load(m_dgndb).InProgress()) {
+        m_dgndb.ThrowException("operation failed: pull merge in progress.", BE_SQLITE_ERROR);
+    }
+
+    if (!IsRedoPossible())
+        return DgnDbStatus::NothingToRedo;
+
+    OnBeforeUndoRedo(false);
+    return ReinstateActions(m_reversedTxn.back());
+}
+
+/*---------------------------------------------------------------------------------**/ /**
+* @bsimethod
++---------------+---------------+---------------+---------------+---------------+------*/
+Utf8String TxnManager::GetUndoString() {
+    return IsUndoPossible() ? GetTxnDescription(QueryPreviousTxnId(GetCurrentTxnId())) : "";
+}
+
+/*---------------------------------------------------------------------------------**/ /**
+* @bsimethod
++---------------+---------------+---------------+---------------+---------------+------*/
+Utf8String TxnManager::GetRedoString() {
+    return IsRedoPossible() ? GetTxnDescription(m_reversedTxn.back().GetFirst()) : "";
+}
+
+/*---------------------------------------------------------------------------------**//**
+ @bsimethod
++---------------+---------------+---------------+---------------+---------------+------*/
+void TxnManager::DeleteAllTxns() {
+    if (PullMergeConf::Load(m_dgndb).InProgress()) {
+        m_dgndb.ThrowException("operation failed: pull merge in progress.", BE_SQLITE_ERROR);
+    }
+
+    m_dgndb.SaveChanges(); // in case there are outstanding changes that will create a new Txn
+    m_dgndb.ExecuteSql("DELETE FROM " DGN_TABLE_Txns);
+    m_dgndb.SaveChanges();
+    Initialize();
+}
+
+/*---------------------------------------------------------------------------------**//**
+* Cancel any undone (reversed) transactions.
+* @bsimethod
++---------------+---------------+---------------+---------------+---------------+------*/
+void TxnManager::DeleteReversedTxns() {
+    m_reversedTxn.clear(); // do this even if this is already empty - there may be reversed txns from a previous session
+    m_dgndb.ExecuteSql("DELETE FROM " DGN_TABLE_Txns " WHERE Deleted=1"); // these transactions are no longer reinstateable. Throw them away.
+}
+
+/*---------------------------------------------------------------------------------**//**
+* Delete transactions from the start of the table to (but not including) the specified transaction.
+* @bsimethod
++---------------+---------------+---------------+---------------+---------------+------*/
+void TxnManager::DeleteFromStartTo(TxnId lastId) {
+    if (PullMergeConf::Load(m_dgndb).InProgress()) {
+        m_dgndb.ThrowException("operation failed: pull merge in progress.", BE_SQLITE_ERROR);
+    }
+
+    Statement stmt(m_dgndb, "DELETE FROM " DGN_TABLE_Txns " WHERE Id < ?");
+    stmt.BindInt64(1, lastId.GetValue());
+
+    DbResult result = stmt.Step();
+    if (result != BE_SQLITE_DONE)
+        m_dgndb.ThrowException("error deleting from Txn table", result);
+}
+
+/*---------------------------------------------------------------------------------**//**
+* @bsimethod
++---------------+---------------+---------------+---------------+---------------+------*/
+void dgn_TxnTable::Element::_Initialize() {
+    m_txnMgr.GetDgnDb().CreateTable(TEMP_TABLE(TXN_TABLE_Elements), "ElementId INTEGER NOT NULL PRIMARY KEY,ModelId INTEGER NOT NULL,ChangeType INT,ECClassId INTEGER NOT NULL");
+    m_txnMgr.GetDgnDb().ExecuteSql("CREATE INDEX " TEMP_TABLE(TXN_TABLE_Elements) "_Midx ON " TXN_TABLE_Elements "(ModelId)");
+}
+
+/*---------------------------------------------------------------------------------**/ /**
+* @bsimethod
++---------------+---------------+---------------+---------------+---------------+------*/
+void dgn_TxnTable::Element::CreateIndexOnECClassId() {
+    if (m_haveIndexOnECClassId)
+        return;
+
+    m_haveIndexOnECClassId = true;
+    m_txnMgr.GetDgnDb().ExecuteSql("CREATE INDEX " TEMP_TABLE(TXN_TABLE_Elements) "_Cidx ON " TXN_TABLE_Elements "(ECClassId)");
+}
+
+/*---------------------------------------------------------------------------------**/ /**
+* @bsimethod
++---------------+---------------+---------------+---------------+---------------+------*/
+void dgn_TxnTable::Element::_OnValidate() {
+    m_changes = false;
+    if (m_stmt.IsPrepared())
+        return;
+
+    m_stmt.Prepare(m_txnMgr.GetDgnDb(), "INSERT INTO " TEMP_TABLE(TXN_TABLE_Elements) "(ElementId,ModelId,ChangeType,ECClassId) VALUES(?,?,?,?)");
+}
+
+/*---------------------------------------------------------------------------------**/ /**
+* @bsimethod
++---------------+---------------+---------------+---------------+---------------+------*/
+void dgn_TxnTable::Element::_OnValidated() {
+    // for cancel, the temp table is automatically rolled back, so we don't (can't actually, because there's no Txn active) need to empty it.
+    if (m_changes)
+        m_txnMgr.GetDgnDb().ExecuteSql("DELETE FROM " TEMP_TABLE(TXN_TABLE_Elements));
+}
+
+/*---------------------------------------------------------------------------------**//**
+* @bsimethod
++---------------+---------------+---------------+---------------+---------------+------*/
+void dgn_TxnTable::Model::_Initialize()
+    {
+    auto& db = m_txnMgr.GetDgnDb();
+    db.CreateTable(TEMP_TABLE(TXN_TABLE_Models), "ModelId INTEGER NOT NULL PRIMARY KEY,ChangeType INT,ECClassId INTEGER NOT NULL");
+
+    // We will want to identify changes to the GeometryGuid column, if present. (Introduced in BisCore 1.0.11).
+    auto ecsql = "SELECT ti.cid SqliteColumnIndex"
+        " FROM   ec_PropertyMap pp"
+               " JOIN ec_Column c ON c.Id = pp.ColumnId"
+               " JOIN ec_Table t ON t.Id = c.TableId"
+               " JOIN ec_Class cl ON cl.Id = pp.ClassId"
+               " JOIN ec_PropertyPath p ON p.Id = pp.PropertyPathId"
+               " JOIN ec_Schema s ON cl.SchemaId = s.Id"
+               " JOIN pragma_table_info(t.Name) ti ON ti.name = c.Name"
+        " WHERE  s.Name = 'BisCore'"
+                 " AND cl.Name = 'GeometricModel'"
+                 " AND p.AccessString = 'GeometryGuid'";
+
+    auto stmt = db.GetCachedStatement(ecsql);
+    BeAssert(stmt.IsValid());
+    if (!stmt.IsValid() || BE_SQLITE_ROW != stmt->Step())
+        {
+        // No GeometryGuid column.
+        return;
+        }
+
+    m_geometryGuidColumnIndex = stmt->GetValueInt(0);
+    BeAssert(m_geometryGuidColumnIndex > 0);
+
+    // We will want to identify changes to subclasses of GeometricModel.
+    auto classId = db.Schemas().GetClassId("BisCore", "GeometricModel");
+    BeAssert(classId.IsValid());
+
+    Utf8String sql("SELECT NULL FROM ec_cache_ClassHierarchy WHERE ClassId=? AND BaseClassId=");
+    sql.append(classId.ToHexStr());
+    m_isGeometricModelStmt.Prepare(db, sql.c_str());
+    BeAssert(m_isGeometricModelStmt.IsPrepared());
+    }
+
+/*---------------------------------------------------------------------------------**//**
+* @bsimethod
++---------------+---------------+---------------+---------------+---------------+------*/
+bool dgn_TxnTable::Model::IsGeometryGuidChanged(DgnModelId modelId, BeSQLite::Changes::Change const& change)
+    {
+    if (!HasGeometryGuid())
+        return false;
+
+    if (!change.GetNewValue(m_geometryGuidColumnIndex).IsValid())
+        return false;
+
+    // GeometryGuid is in a shared column - confirm this is a GeometricModel.
+    auto select = m_txnMgr.GetDgnDb().GetCachedStatement("SELECT ECClassId FROM " BIS_TABLE(BIS_CLASS_Model) " WHERE Id=?");
+    select->BindId(1, modelId);
+    if (BE_SQLITE_ROW != select->Step())
+        return false;
+
+    auto classId = select->GetValueId<ECClassId>(0);
+    auto& stmt = m_isGeometricModelStmt;
+    BeAssert(stmt.IsPrepared() && HasGeometryGuid());
+
+    stmt.BindId(1, classId);
+    auto isGeometricModel = false;
+    if (BE_SQLITE_ROW == stmt.Step())
+        {
+        isGeometricModel = true;
+        // ###TODO fix in progress BeAssert(change.IsIndirect());
+        }
+
+    stmt.Reset();
+    stmt.ClearBindings();
+
+    return isGeometricModel;
+    }
+
+/*---------------------------------------------------------------------------------**//**
+* @bsimethod
++---------------+---------------+---------------+---------------+---------------+------*/
+void dgn_TxnTable::Model::NotifyGeometryChanges()
+    {
+    if (!m_geometryGuidChanges.empty())
+        m_txnMgr.OnGeometryGuidChanges(m_geometryGuidChanges);
+    }
+
+/*---------------------------------------------------------------------------------**//**
+* @bsimethod
++---------------+---------------+---------------+---------------+---------------+------*/
+void dgn_TxnTable::Model::_OnValidate()
+    {
+    m_changes = false;
+    if (m_stmt.IsPrepared())
+        return;
+
+    m_stmt.Prepare(m_txnMgr.GetDgnDb(), "INSERT INTO " TEMP_TABLE(TXN_TABLE_Models) "(ModelId,ChangeType,ECClassId) VALUES(?,?,?)");
+    }
+
+/*---------------------------------------------------------------------------------**//**
+* @bsimethod
++---------------+---------------+---------------+---------------+---------------+------*/
+void dgn_TxnTable::Model::_OnValidated()
+    {
+    // for cancel, the temp table is automatically rolled back, so we don't (can't actually, because there's no Txn active) need to empty it.
+    if (m_changes)
+        m_txnMgr.GetDgnDb().ExecuteSql("DELETE FROM " TEMP_TABLE(TXN_TABLE_Models));
+    }
+
+//---------------------------------------------------------------------------------------
+// @bsimethod
+//---------------------------------------------------------------------------------------
+void dgn_TxnTable::Model::AddChange(Changes::Change const& change, ChangeType changeType) {
+    Changes::Change::Stage stage;
+    switch (changeType) {
+    case ChangeType::Insert:
+        stage = Changes::Change::Stage::New;
+        break;
+
+    case ChangeType::Update:
+    case ChangeType::Delete:
+        stage = Changes::Change::Stage::Old;
+        break;
+
+    default:
+        BeAssert(false);
+        return;
+    }
+
+    DgnModelId modelId = DgnModelId(change.GetValue(0, stage).GetValueUInt64());
+    BeAssert(modelId.IsValid());
+
+    if (ChangeType::Update == changeType) {
+        // For updates, we're only interested in detecting changes to the GeometricModel.GeometryGuid column.
+        if (IsGeometryGuidChanged(modelId, change))
+            m_geometryGuidChanges.insert(modelId);
+
+        return;
+    }
+
+    auto classId = DgnClassId(change.GetValue((int)DgnModel::ColumnNumbers::ECClassId, stage).GetValueUInt64());
+    enum Column : int { ModelId = 1,
+                        ChangeType = 2,
+                        ECClassId = 3 };
+
+    m_changes = true;
+    m_stmt.BindId(Column::ModelId, modelId);
+    m_stmt.BindInt(Column::ChangeType, (int)changeType);
+    m_stmt.BindId(Column::ECClassId, classId);
+
+    auto rc = m_stmt.Step();
+    BeAssert(rc == BE_SQLITE_DONE);
+    UNUSED_VARIABLE(rc);
+
+    m_stmt.Reset();
+    m_stmt.ClearBindings();
+}
+
+/*---------------------------------------------------------------------------------**//**
+ * @bsimethod
++---------------+---------------+---------------+---------------+---------------+------*/
+void dgn_TxnTable::Model::_OnApply() {
+    if (!m_txnMgr.IsInAbandon())
+        _OnValidate();
+}
+
+/*---------------------------------------------------------------------------------**/ /**
+ * @bsimethod
++---------------+---------------+---------------+---------------+---------------+------*/
+void dgn_TxnTable::Model::_OnApplied() {
+    if (!m_txnMgr.IsInAbandon())
+        _OnValidated();
+}
+
+/*---------------------------------------------------------------------------------**//**
+* @bsimethod
++---------------+---------------+---------------+---------------+---------------+------*/
+void dgn_TxnTable::Model::_OnAppliedDelete(BeSQLite::Changes::Change const& change) {
+    if (!m_txnMgr.IsInAbandon())
+        AddChange(change, ChangeType::Delete);
+
+    DgnModelId modelId = change.GetOldValue(0).GetValueId<DgnModelId>();
+    DgnModelPtr model = m_txnMgr.GetDgnDb().Models().FindModel(modelId);
+    if (!model.IsValid())
+        return;
+
+    m_txnMgr.GetDgnDb().Models().DropLoadedModel(*model);
+}
+
+/*---------------------------------------------------------------------------------**//**
+* @bsimethod
++---------------+---------------+---------------+---------------+---------------+------*/
+void dgn_TxnTable::Model::_OnAppliedUpdate(BeSQLite::Changes::Change const& change) {
+    if (!m_txnMgr.IsInAbandon())
+        AddChange(change, ChangeType::Update);
+
+    DgnModelId modelId = change.GetOldValue(0).GetValueId<DgnModelId>();
+    DgnModelPtr model = m_txnMgr.GetDgnDb().Models().FindModel(modelId);
+    if (!model.IsValid())
+        return;
+
+    model->Read(modelId);
+    EditOptions options(change.IsIndirect());
+    model->_OnUpdated(options);
+}
+
+/*---------------------------------------------------------------------------------**/ /**
+* @bsimethod
++---------------+---------------+---------------+---------------+---------------+------*/
+void dgn_TxnTable::Model::_OnAppliedAdd(BeSQLite::Changes::Change const& change) {
+    if (!m_txnMgr.IsInAbandon())
+        AddChange(change, ChangeType::Insert);
+}
+
+/*---------------------------------------------------------------------------------**/ /**
+* @bsimethod
++---------------+---------------+---------------+---------------+---------------+------*/
+void dgn_TxnTable::ElementDep::_Initialize()
+    {
+    m_txnMgr.GetDgnDb().CreateTable(TEMP_TABLE(TXN_TABLE_Depend), "ECInstanceId INTEGER NOT NULL PRIMARY KEY,ModelId INTEGER NOT NULL,ChangeType INT");
+    m_txnMgr.GetDgnDb().ExecuteSql("CREATE INDEX " TEMP_TABLE(TXN_TABLE_Depend) "_Midx ON " TXN_TABLE_Depend "(ModelId)");
+    }
+
+/*---------------------------------------------------------------------------------**//**
+* @bsimethod
++---------------+---------------+---------------+---------------+---------------+------*/
+void dgn_TxnTable::ElementDep::_OnValidate()
+    {
+    m_changes = false;
+    if (m_stmt.IsPrepared())
+        return;
+
+    m_stmt.Prepare(m_txnMgr.GetDgnDb(), "INSERT INTO " TEMP_TABLE(TXN_TABLE_Depend) " (ECInstanceId,ModelId,ChangeType) VALUES(?,?,?)");
+    }
+
+/*---------------------------------------------------------------------------------**//**
+* @bsimethod
++---------------+---------------+---------------+---------------+---------------+------*/
+void dgn_TxnTable::ElementDep::_OnValidated()
+    {
+    // for cancel, the temp table is automatically rolled back, so we don't (can't actually, because there's no Txn active) need to empty it.
+    if (m_changes && TxnAction::Abandon != m_txnMgr.GetCurrentAction())
+        m_txnMgr.GetDgnDb().ExecuteSql("DELETE FROM " TEMP_TABLE(TXN_TABLE_Depend));
+    }
+
+/*---------------------------------------------------------------------------------**//**
+* @bsimethod
++---------------+---------------+---------------+---------------+---------------+------*/
+void dgn_TxnTable::ElementDep::UpdateSummary(Changes::Change change, ChangeType changeType)
+    {
+    m_changes = true;
+
+    if (ChangeType::Delete == changeType)
+        {
+        ECInstanceId relid = change.GetOldValue(0).GetValueId<ECInstanceId>();
+        ECClassId relclsid = change.GetOldValue(1).GetValueId<ECClassId>();
+        int64_t srcelemid = change.GetOldValue(2).GetValueInt64();
+        int64_t tgtelemid = change.GetOldValue(3).GetValueInt64();
+        BeSQLite::EC::ECInstanceKey relkey(relclsid, relid);
+        m_deletedRels.push_back(DepRelData(relkey, DgnElementId((uint64_t)srcelemid), DgnElementId((uint64_t)tgtelemid), true));
+        }
+    else
+        {
+        Changes::Change::Stage stage = (ChangeType::Insert == changeType) ? Changes::Change::Stage::New : Changes::Change::Stage::Old;
+        ECInstanceId instanceId = change.GetValue(0, stage).GetValueId<ECInstanceId>(); // primary key is column 0
+        AddDependency(instanceId, changeType);
+        }
+    }
+
+/*---------------------------------------------------------------------------------**//**
+* @bsimethod
++---------------+---------------+---------------+---------------+---------------+------*/
+void dgn_TxnTable::Element::AddElement(DgnElementId elementId, DgnModelId modelId, ChangeType changeType, DgnClassId elementClassId, bool fromCommit)
+    {
+    enum Column : int {ElementId=1,ModelId=2,ChangeType=3,ECClass=4};
+
+    BeAssert(modelId.IsValid());
+    BeAssert(elementId.IsValid());
+
+    m_changes = true;
+    m_stmt.BindId(Column::ElementId, elementId);
+    m_stmt.BindId(Column::ModelId, modelId);
+    m_stmt.BindInt(Column::ChangeType, (int) changeType);
+    m_stmt.BindId(Column::ECClass, elementClassId);
+
+    m_stmt.Step(); // This may fail if element was inserted before a call to PropagateChanges and updated after that.
+
+    m_stmt.Reset();
+    m_stmt.ClearBindings();
+    m_txnMgr.m_modelChanges.AddModel(modelId, fromCommit); // add to set of changed models.
+    if (ChangeType::Delete == changeType)
+        m_txnMgr.m_modelChanges.AddDeletedElement(elementId, modelId); // Record model Id in case it's a geometric element.
+    }
+
+/*---------------------------------------------------------------------------------**//**
+ @bsimethod
++---------------+---------------+---------------+---------------+---------------+------*/
+DgnModelId TxnTable::GetModelAndClass(ECClassId& classId, DgnElementId elementId) {
+    CachedStatementPtr stmt = m_txnMgr.GetDgnDb().Elements().GetStatement("SELECT ModelId,ECClassId FROM " BIS_TABLE(BIS_CLASS_Element) " WHERE Id=?");
+    stmt->BindId(1, elementId);
+    if (BE_SQLITE_ROW != stmt->Step())
+        return DgnModelId(); // This happens because we deleted the element locally and rejected an incoming update
+
+    classId = stmt->GetValueId<DgnClassId>(1);
+    return stmt->GetValueId<DgnModelId>(0);
+}
+
+//---------------------------------------------------------------------------------------
+// @bsimethod
+//---------------------------------------------------------------------------------------
+void dgn_TxnTable::Element::AddChange(Changes::Change const& change, ChangeType changeType, bool fromCommit) {
+    Changes::Change::Stage stage;
+    switch (changeType) {
+    case ChangeType::Insert:
+        stage = Changes::Change::Stage::New;
+        break;
+
+    case ChangeType::Update:
+    case ChangeType::Delete:
+        stage = Changes::Change::Stage::Old;
+        break;
+    default:
+        BeAssert(false);
+        return;
+    }
+
+    DgnElementId elementId = change.GetValue((int)DgnElement::ColumnNumbers::ElementId, stage).GetValueId<DgnElementId>();
+    DgnModelId modelId;
+    DgnClassId classId;
+
+    if (ChangeType::Update == changeType) {
+        // for updates, the element table must be queried for ModelId since the change set will only contain changed columns
+        modelId = GetModelAndClass(classId, elementId);
+        if (!modelId.IsValid())
+            return; // This happens because we deleted the element locally and rejected an incoming update
+    } else {
+        modelId = change.GetValue((int)DgnElement::ColumnNumbers::ModelId, stage).GetValueId<DgnModelId>();
+        classId = change.GetValue((int)DgnElement::ColumnNumbers::ECClassId, stage).GetValueId<DgnClassId>();
+    }
+
+    AddElement(elementId, modelId, changeType, classId, fromCommit);
+}
+
+/*---------------------------------------------------------------------------------**//**
+ @bsimethod
++---------------+---------------+---------------+---------------+---------------+------*/
+bool dgn_TxnTable::Geometric::HasChangeInColumns(BeSQLite::Changes::Change const& change) {
+    // if any column between first and last has a new value, there were geometric changes.
+    for (int i=GetFirstCol(); i<=_GetLastCol(); ++i) {
+        if (change.GetNewValue(i).IsValid())
+            return true;
+    }
+    // there were no geometric changes
+    return false;
+}
+
+/*---------------------------------------------------------------------------------**//**
+ @bsimethod
++---------------+---------------+---------------+---------------+---------------+------*/
+void dgn_TxnTable::Geometric::AddChange(BeSQLite::Changes::Change const& change, ChangeType changeType, bool fromCommit) {
+    if (ChangeType::Update == changeType && !HasChangeInColumns(change))
+        return; // no geometric changes
+
+    auto stage = ChangeType::Insert == changeType ? Changes::Change::Stage::New : Changes::Change::Stage::Old;
+    DgnElementId elementId = change.GetValue(0, stage).GetValueId<DgnElementId>();
+
+    if (ChangeType::Delete == changeType) {
+        // We don't have access to the model Id here. Rely on the Element txn table to record it for later use.
+        m_txnMgr.m_modelChanges.AddDeletedGeometricElement(elementId, fromCommit);
+        return;
+    }
+
+    DgnClassId classId;
+    auto modelId = GetModelAndClass(classId, elementId);
+    m_txnMgr.m_modelChanges.AddGeometricElementChange(modelId, elementId, changeType, fromCommit); // mark this model as having geometric changes.
+}
+
+/*---------------------------------------------------------------------------------**/ /**
+* @bsimethod
++---------------+---------------+---------------+---------------+---------------+------*/
+dgn_TxnTable::Element::Iterator::Entry dgn_TxnTable::Element::Iterator::begin() const
+    {
+    if (!m_stmt.IsValid())
+        m_db->GetCachedStatement(m_stmt, "SELECT ElementId,ModelId,ChangeType,ECClassId FROM " TEMP_TABLE(TXN_TABLE_Elements));
+    else
+        m_stmt->Reset();
+
+    return Entry(m_stmt.get(), BE_SQLITE_ROW == m_stmt->Step());
+    }
+
+DgnElementId dgn_TxnTable::Element::Iterator::Entry::GetElementId() const { return m_sql->GetValueId<DgnElementId>(0); }
+DgnModelId dgn_TxnTable::Element::Iterator::Entry::GetModelId() const { return m_sql->GetValueId<DgnModelId>(1); }
+TxnTable::ChangeType dgn_TxnTable::Element::Iterator::Entry::GetChangeType() const { return (TxnTable::ChangeType)m_sql->GetValueInt(2); }
+DgnClassId dgn_TxnTable::Element::Iterator::Entry::GetECClassId() const { return m_sql->GetValueId<DgnClassId>(3); }
+
+/*---------------------------------------------------------------------------------**/ /**
+* @bsimethod
++---------------+---------------+---------------+---------------+---------------+------*/
+void dgn_TxnTable::ElementDep::AddDependency(EC::ECInstanceId const& relid, ChangeType changeType) {
+    CachedECSqlStatementPtr stmt = m_txnMgr.GetDgnDb().GetPreparedECSqlStatement(
+        "SELECT element.Model.Id FROM " BIS_SCHEMA(BIS_CLASS_Element) " AS element, " BIS_SCHEMA(BIS_REL_ElementDrivesElement) " AS DEP"
+        " WHERE (DEP.ECInstanceId=?) AND (element.ECInstanceId=DEP.SourceECInstanceId)");
+    stmt->BindId(1, relid);
+    auto stat = stmt->Step();
+    UNUSED_VARIABLE(stat);
+    BeAssert(stat == BE_SQLITE_ROW);
+    DgnModelId mid = stmt->GetValueId<DgnModelId>(0);
+
+    m_stmt.BindId(1, relid);
+    m_stmt.BindId(2, mid);
+    m_stmt.BindInt(3, (int)changeType);
+    auto rc = m_stmt.Step();
+    UNUSED_VARIABLE(rc);
+
+    m_stmt.Reset();
+    m_stmt.ClearBindings();
+}
+
+/*---------------------------------------------------------------------------------**//**
+* @bsimethod
++---------------+---------------+---------------+---------------+---------------+------*/
+TxnRelationshipLinkTables::TxnRelationshipLinkTables(TxnManagerR t) : m_txnMgr(t)
+    {
+    if (m_txnMgr.GetDgnDb().TableExists(TEMP_TABLE(TXN_TABLE_RelationshipLinkTables)))
+        return;
+
+    Utf8String ddl;
+    ddl.append(COLNAME_ECInstanceId).append(" INTEGER NOT NULL PRIMARY KEY,");
+    ddl.append(COLNAME_ECClassId).append(" INTEGER NOT NULL,");
+    ddl.append(COLNAME_SourceECInstanceId).append(" INTEGER NOT NULL,");
+    ddl.append(COLNAME_TargetECInstanceId).append(" INTEGER NOT NULL,");
+    ddl.append(COLNAME_ChangeType).append(" INT");
+    m_txnMgr.GetDgnDb().CreateTable(TEMP_TABLE(TXN_TABLE_RelationshipLinkTables), ddl.c_str());
+    m_txnMgr.GetDgnDb().ExecuteSql(Utf8PrintfString("CREATE INDEX " TEMP_TABLE(TXN_TABLE_RelationshipLinkTables) "_ClassIdx ON " TXN_TABLE_RelationshipLinkTables "(%s)", COLNAME_ECClassId).c_str());
+    m_txnMgr.GetDgnDb().ExecuteSql(Utf8PrintfString("CREATE INDEX " TEMP_TABLE(TXN_TABLE_RelationshipLinkTables) "_SourceIdx ON " TXN_TABLE_RelationshipLinkTables "(%s)", COLNAME_SourceECInstanceId).c_str());
+    m_txnMgr.GetDgnDb().ExecuteSql(Utf8PrintfString("CREATE INDEX " TEMP_TABLE(TXN_TABLE_RelationshipLinkTables) "_TargetIdx ON " TXN_TABLE_RelationshipLinkTables "(%s)", COLNAME_TargetECInstanceId).c_str());
+    }
+
+/*---------------------------------------------------------------------------------**//**
+* @bsimethod
++---------------+---------------+---------------+---------------+---------------+------*/
+BeSQLite::DbResult TxnRelationshipLinkTables::Insert(BeSQLite::EC::ECInstanceId relid, ECN::ECClassId relclsid, DgnElementId srcelemid, DgnElementId tgtelemid, TxnTable::ChangeType changeType)
+    {
+    if (!m_stmt.IsValid() || !m_stmt->IsPrepared())
+        {
+        Utf8String sql("INSERT INTO " TEMP_TABLE(TXN_TABLE_RelationshipLinkTables) " (");
+        sql.append(COLNAME_ECInstanceId).append(",");          // 1
+        sql.append(COLNAME_ECClassId).append(",");             // 2
+        sql.append(COLNAME_SourceECInstanceId).append(",");    // 3
+        sql.append(COLNAME_TargetECInstanceId).append(",");    // 4
+        sql.append(COLNAME_ChangeType);                        // 5
+        sql.append(") VALUES(?,?,?,?,?)");
+        m_stmt = m_txnMgr.GetTxnStatement(sql.c_str());
+        }
+
+    m_stmt->BindId(1, relid);
+    m_stmt->BindId(2, relclsid);
+    m_stmt->BindId(3, srcelemid);
+    m_stmt->BindId(4, tgtelemid);
+    m_stmt->BindInt(5, (int)changeType);
+
+    auto rc = m_stmt->Step();
+    BeAssert(rc == BE_SQLITE_DONE);
+
+    m_stmt->Reset();
+    m_stmt->ClearBindings();
+
+    return rc;
+    }
+
+/*---------------------------------------------------------------------------------**//**
+* @bsimethod
++---------------+---------------+---------------+---------------+---------------+------*/
+BeSQLite::DbResult dgn_TxnTable::RelationshipLinkTable::QueryTargets(DgnElementId& srcelemid, DgnElementId& tgtelemid, BeSQLite::EC::ECInstanceId relid)
+    {
+    //  SourceId and TargetId never change.
+    auto selectOrig = m_txnMgr.GetDgnDb().GetCachedStatement(Utf8PrintfString("SELECT SourceId,TargetId FROM %s WHERE Id=?", m_tableName.c_str()).c_str());
+    selectOrig->BindId(1, relid);
+    auto rc = selectOrig->Step();
+    if (BE_SQLITE_ROW != rc)
+        return rc;
+
+    srcelemid = selectOrig->GetValueId<DgnElementId>(0);
+    tgtelemid = selectOrig->GetValueId<DgnElementId>(1);
+    return rc;
+    }
+
+/*---------------------------------------------------------------------------------**//**
+* @bsimethod
++---------------+---------------+---------------+---------------+---------------+------*/
+void dgn_TxnTable::UniqueRelationshipLinkTable::_UpdateSummary(Changes::Change change, ChangeType changeType)
+    {
+    m_changes = true;
+
+    Changes::Change::Stage stage = (ChangeType::Insert == changeType) ? Changes::Change::Stage::New : Changes::Change::Stage::Old;
+
+    //  Every table-per-class relationship link table is laid out like this:
+    //      [0] Relationship instance ID
+    //      [1] Relationship class ID
+    //      [2] Source instance ID
+    //      [3] Target instance ID
+    //      [4...] relationship instance properties ...     which we DO NOT TRACK
+    int const ECInstanceId_LTColId = 0;
+    int const ECClassId_LTColId = 1;
+    int const SourceECInstanceId_LTColId = 2;
+    int const TargetECInstanceId_LTColId = 3;
+
+    ECInstanceId relid = change.GetValue(ECInstanceId_LTColId, stage).GetValueId<ECInstanceId>();
+    BeAssert(relid.IsValid());
+
+    ECClassId relclsid = change.GetValue(ECClassId_LTColId, stage).GetValueId<ECClassId>();
+    BeAssert(relclsid.IsValid());
+
+    DgnElementId srcelemid, tgtelemid;
+    if (ChangeType::Insert == changeType || ChangeType::Delete == changeType)
+        {
+        srcelemid = change.GetValue(SourceECInstanceId_LTColId, stage).GetValueId<DgnElementId>();
+        tgtelemid = change.GetValue(TargetECInstanceId_LTColId, stage).GetValueId<DgnElementId>();
+        }
+    else
+        {
+        QueryTargets(srcelemid, tgtelemid, relid); //  SourceId and TargetId never change.
+        }
+
+    m_txnMgr.GetRelationshipLinkTables().Insert(relid, relclsid, srcelemid, tgtelemid, changeType);
+    }
+
+/*---------------------------------------------------------------------------------**//**
+* @bsimethod
++---------------+---------------+---------------+---------------+---------------+------*/
+void dgn_TxnTable::RelationshipLinkTable::_OnValidated()
+    {
+    // for cancel, the temp table is automatically rolled back, so we don't (can't actually, because there's no Txn active) need to empty it.
+    if (m_changes && TxnAction::Abandon != m_txnMgr.GetCurrentAction())
+        {
+        m_txnMgr.GetDgnDb().ExecuteSql("DELETE FROM " TEMP_TABLE(TXN_TABLE_RelationshipLinkTables));
+        m_changes = false;
+        }
+    }
+
+/*---------------------------------------------------------------------------------**//**
+* @bsimethod
++---------------+---------------+---------------+---------------+---------------+------*/
+void TxnManager::AddTxnMonitor(TxnMonitor& monitor) {
+    s_monitors.push_back(&monitor);
+}
+
+/*---------------------------------------------------------------------------------**/ /**
+* @bsimethod
++---------------+---------------+---------------+---------------+---------------+------*/
+void TxnManager::DropTxnMonitor(TxnMonitor& monitor) {
+    auto it = std::find(s_monitors.begin(), s_monitors.end(), &monitor);
+    if (it != s_monitors.end())
+        *it = nullptr; // removed from list by CallMonitors
+}
+
+/*---------------------------------------------------------------------------------**/ /**
+* @bsimethod
++---------------+---------------+---------------+---------------+---------------+------*/
+void TxnManager::CallMonitors(std::function<void(TxnMonitor&)> caller) {
+    for (auto curr = s_monitors.begin(); curr != s_monitors.end();) {
+        if (*curr == nullptr)
+            curr = s_monitors.erase(curr);
+        else {
+            try {
+                caller(**curr);
+            } catch (...) {
+                BeAssert(false && "TxnMonitor threw an exception");
+            }
+
+            ++curr;
+        }
+    }
+}
+
+/*---------------------------------------------------------------------------------**//**
+ @bsimethod
++---------------+---------------+---------------+---------------+---------------+------*/
+void TxnManager::OnBeforeUndoRedo(bool isUndo) {
+    auto jsTxns = m_dgndb.GetJsTxns();
+    if (nullptr != jsTxns)
+        m_dgndb.CallJsFunction(jsTxns, "_onBeforeUndoRedo", {Napi::Boolean::New(jsTxns.Env(), isUndo)});
+}
+
+BE_JSON_NAME(inserted);
+BE_JSON_NAME(updated);
+BE_JSON_NAME(deleted);
+BE_JSON_NAME(range);
+BE_JSON_NAME(ranges);
+BE_JSON_NAME(id);
+BE_JSON_NAME(ids);
+BE_JSON_NAME(guid);
+
+/**---------------------------------------------------------------------------------**//**
+* A call to this method may happen for one of these circumstances:
+*  1. _OnCommit - to save a set of changes as a Txn
+*  2. ApplyChanges from undo/redo of a previously saved Txn
+*  3. ApplyChanges from merging an externally generated changeset
+* Then, it is only called when there are changes to GeometricModels, with `m_initTableHandlers`
+* enabled. It uses the `m_modelChanges` member, set up from either the new changeset for
+* case 1 above, or the applied changeset for cases 2 and 3.
+* It keeps the model-based in-memory rangeIndex and tile trees up to date.
+* It also emits the JavaScript `txns._onGeometryChanged` event that supplies:
+*  - the list of changed models and their new GeometryGuid
+*  - the list of inserted, updated and deleted elements for each model
+*  - the new range for each element that was inserted or updated.
+* It also calls the _OnGeometricModelChanges event, for tests.
+* @note for non-interactive use cases (e.g. applying a changeset for connectors),
+* it is assumed that there are no loaded models and therefore no in-memory constructs
+* to keep current. Also, no events are generated. It may be that for applying very large
+* changesets in interactive sessions, it may be preferable to unload all models and caches,
+* apply the changes, and then re-start the session.
+* @note for case 1 above, the range index is updated by element handlers in the OnInserted,
+* OnUpdated, and OnDeleted methods, to ensure the rangeIndex is correct during the course of the transaction.
+* Then, onCommit this method is called and they are re-updated, doing nothing. That's ok.
+* @bsimethod
++---------------+---------------+---------------+---------------+---------------+------*/
+void TxnManager::OnGeometricModelChanges()   {
+    auto& db = GetDgnDb();
+    auto jsTxns = db.GetJsTxns();
+    napi_value jsObj = jsTxns ? (napi_value)Napi::Array::New(jsTxns.Env()) : (napi_value)nullptr;
+    BeJsDocument rapidDoc; // must be automatic variable. Do not combine with next line.
+    BeJsValue json(jsObj ? BeJsValue(Napi::Value(jsTxns.Env(), jsObj)) : rapidDoc);
+
+    auto const& changes = m_modelChanges.GetGeometryChanges();
+    for (auto const& change : changes) {
+        auto model = db.Models().Get<GeometricModel>(change.first);
+        auto const& inserts = change.second.GetElements(TxnTable::ChangeType::Insert);
+        auto const& updates = change.second.GetElements(TxnTable::ChangeType::Update);
+        auto const& deletes = change.second.GetElements(TxnTable::ChangeType::Delete);
+
+        if (model.IsValid() && (!inserts.empty() || !updates.empty() || !deletes.empty()))
+            T_HOST.Visualization().AddChanges(*model, inserts, updates, deletes);
+
+        auto entry = json.appendObject();
+        entry[json_id()] = change.first;
+
+        BeJsGeomUtils::DRange3dToJson(entry[json_range()], model.IsValid() ? model->QueryElementsRange() : DRange3d::NullRange());
+
+        auto guid = model.IsValid() ? model->QueryGeometryGuid() : BeGuid(false);
+        entry[json_guid()] = guid.ToString();
+
+        if (!model.IsValid())
+            continue;
+
+        // both inserts and updates can use the same logic
+        auto insertOrUpdate = [&](auto const& changed, auto name) {
+            if (changed.empty())
+                return;
+            auto elems = entry[name];
+            elems[json_ids()] = BeIdSet::ToCompactString(changed);
+            auto ranges = elems[json_ranges()];
+            for (auto const& elemId : changed) {
+                auto range =  model->GetElementRange(elemId);
+                model->UpdateElementRange(elemId, range); // update entry in range index (removes first, if present). For direct modifications this has already happened, but that's ok.
+                BeJsGeomUtils::DRange3dToJson(ranges.appendValue(), range); // and save range for JavaScript event
+            }
+        };
+
+        insertOrUpdate(inserts, json_inserted());
+        insertOrUpdate(updates, json_updated());
+
+        if (!deletes.empty()) {
+            entry[json_deleted()] = BeIdSet::ToCompactString(deletes);
+            for (auto const& elemId : deletes)
+                model->RemoveFromRangeIndex(elemId); // make sure it is not in RangeIndex. For direct modifications this has already happened, but that's ok.
+        }
+    }
+    CallMonitors([&](TxnMonitor& monitor) { monitor._OnGeometricModelChanges(*this, json); }); // this is really only for tests
+    m_dgndb.CallJsFunction(jsTxns, "_onGeometryChanged", {jsObj});
+}
+
+/*---------------------------------------------------------------------------------**//**
+* this method is called after a Txn is created, a Txn is undone/redone, or an incoming changeset is applied,
+* and there were changes to the GeometryGuid of one or more models. It calls the JavaScript `txns.__onGeometryGuidsChanged`
+* method with an array of [modelId,GeometryGuid] pairs.
+* @bsimethod
++---------------+---------------+---------------+---------------+---------------+------*/
+void TxnManager::OnGeometryGuidChanges(bset<DgnModelId> const& modelIds) {
+    CallMonitors([&](TxnMonitor& monitor) {
+        // This is really only for tests.
+        monitor._OnGeometryGuidChanges(*this, modelIds);
+    });
+
+    auto& db = GetDgnDb();
+    Napi::Object jsTxns = db.GetJsTxns();
+    if (jsTxns == nullptr)
+        return;
+
+    auto jsObj = Napi::Array::New(jsTxns.Env());
+    auto json = BeJsValue(jsObj);
+    for (auto modelId : modelIds) {
+        auto model = db.Models().Get<GeometricModel>(modelId);
+        if (model.IsNull())
+            continue;
+
+        auto guid = model->QueryGeometryGuid();
+        auto entry = json.appendObject();
+        entry[json_id()] = modelId;
+        entry[json_guid()] = guid.ToString();
+    }
+
+    db.CallJsFunction(jsTxns, "_onGeometryGuidsChanged", {jsObj});
+}
+
+/*---------------------------------------------------------------------------------**//**
+* @bsimethod
++---------------+---------------+---------------+---------------+---------------+------*/
+void TxnManager::OnUndoRedo(TxnAction action) {
+    auto jsTxns = m_dgndb.GetJsTxns();
+    auto config = PullMergeConf::Load(m_dgndb);
+
+    if (!config.InProgress()) {
+        m_dgndb.SaveChanges();
+    }
+
+    if (nullptr != jsTxns) {
+        BeAssert(TxnAction::Reverse == action || TxnAction::Reinstate == action);
+        bool isUndo = TxnAction::Reverse == action;
+        m_dgndb.CallJsFunction(jsTxns, "_onAfterUndoRedo", {Napi::Boolean::New(jsTxns.Env(), isUndo)});
+    }
+
+    CallMonitors([&, action](TxnMonitor& monitor) { monitor._OnUndoRedo(*this, action); });
+}
+
+/*---------------------------------------------------------------------------------**//**
+* @bsimethod
++---------------+---------------+---------------+---------------+---------------+------*/
+dgn_TxnTable::Model::Iterator::Entry dgn_TxnTable::Model::Iterator::begin() const
+    {
+    if (!m_stmt.IsValid())
+        m_db->GetCachedStatement(m_stmt, "SELECT ModelId,ChangeType,ECClassId FROM " TEMP_TABLE(TXN_TABLE_Models));
+    else
+        m_stmt->Reset();
+
+    return Entry(m_stmt.get(), BE_SQLITE_ROW == m_stmt->Step());
+    }
+
+/*---------------------------------------------------------------------------------**//**
+* @bsimethod
++---------------+---------------+---------------+---------------+---------------+------*/
+DgnModelId dgn_TxnTable::Model::Iterator::Entry::GetModelId() const {return m_sql->GetValueId<DgnModelId>(0);}
+TxnTable::ChangeType dgn_TxnTable::Model::Iterator::Entry::GetChangeType() const {return (TxnTable::ChangeType) m_sql->GetValueInt(1);}
+DgnClassId dgn_TxnTable::Model::Iterator::Entry::GetECClassId() const {return m_sql->GetValueId<DgnClassId>(2);}
+
+#ifdef DEBUG_TxnManager_TXNS
+//---------------------------------------------------------------------------------------
+// @bsimethod
+//---------------------------------------------------------------------------------------
+void TxnManager::DumpTxns(bool verbose) {
+    TxnId endTxnId = GetCurrentTxnId();
+    TxnId startTxnId = QueryNextTxnId(TxnId(0));
+    if (!startTxnId.IsValid() || startTxnId >= endTxnId)
+        return;
+
+    DgnDbR db = (DgnDbR)m_dgndb;
+    for (TxnId currTxnId = startTxnId; currTxnId < endTxnId; currTxnId = QueryNextTxnId(currTxnId)) {
+        Utf8PrintfString title("\n\n---------- Txn#%lld ---------------", currTxnId.GetValue());
+        if (IsSchemaChangeTxn(currTxnId)) {
+            DbSchemaChangeSet dbSchemaChangeSet;
+            ReadDbSchemaChanges(dbSchemaChangeSet, currTxnId);
+            dbSchemaChangeSet.Dump(Utf8PrintfString("%s - schemaChanges", title.c_str()).c_str());
+        } else {
+            ChangeSet sqlChangeSet;
+            ReadDataChanges(sqlChangeSet, currTxnId, TxnAction::None);
+
+            if (verbose)
+                sqlChangeSet.Dump(title.c_str(), db, false, 2);
+            else {
+                printf("%s\n\n", title.c_str());
+                ChangeSummary changeSummary(db);
+                changeSummary.FromChangeSet(sqlChangeSet);
+                changeSummary.Dump();
+            }
+        }
+    }
+}
+#endif
+
+/*---------------------------------------------------------------------------------**//**
+* @bsimethod
++---------------+---------------+---------------+---------------+---------------+------*/
+DbResult TxnManager::PullMergeUpdateTxn(ChangeSetCR changeSet, TxnId id) {
+    if (0 == changeSet.GetSize()) {
+        BeAssert(false);
+        LOG.error("called UpdateTxn for empty changeset");
+        return BE_SQLITE_ERROR;
+    }
+
+    if (changeSet.GetSize() > MAX_REASONABLE_TXN_SIZE) {
+        LOG.warningv("changeset size %" PRIu64 " exceeds recommended limit. Please investigate.", changeSet.GetSize());
+    }
+
+    if (changeSet.GetSize() > MAX_TXN_SIZE) {
+        LOG.fatalv("changeset size %" PRIu64 " exceeds maximum. Panic stop to avoid loss! You must now abandon this briefcase.", changeSet.GetSize());
+        return BE_SQLITE_ERROR;
+    }
+
+    CachedStatementPtr stmt = GetTxnStatement("UPDATE " DGN_TABLE_Txns " SET [Change]=?, [Deleted]=? WHERE [Id]=?");
+    enum Column : int { Id=3, Deleted=2, Change=1 };
+    stmt->BindInt64(Column::Id, id.GetValue());
+    stmt->BindInt(Column::Deleted, false);
+
+    m_snappyTo.Init();
+    uint32_t csetSize = (uint32_t) changeSet.GetSize();
+    ChangesBlobHeader header(csetSize);
+    m_snappyTo.Write((Byte const*) &header, sizeof(header));
+    for (auto const& chunk : changeSet.m_data.m_chunks) {
+        m_snappyTo.Write(chunk.data(), (uint32_t) chunk.size());
+    }
+
+    DbResult rc = BE_SQLITE_OK;
+    const uint32_t zipSize = m_snappyTo.GetCompressedSize();
+    if (0 < zipSize ) {
+        if (1 == m_snappyTo.GetCurrChunk())
+            rc = stmt->BindBlob(Column::Change, m_snappyTo.GetChunkData(0), zipSize, Statement::MakeCopy::No);
+        else
+            rc = stmt->BindZeroBlob(Column::Change, zipSize); // more than one chunk
+
+        if (BE_SQLITE_OK != rc) {
+            BeAssert(false);
+            return rc;
+        }
+    }
+
+    if (changeSet.GetSize() > MAX_REASONABLE_TXN_SIZE/2) {
+        LOG.infov("Updating large changeset. Size=%" PRIuPTR ", Compressed size=%" PRIu32, changeSet.GetSize(), m_snappyTo.GetCompressedSize());
+    }
+
+    rc = stmt->Step();
+    if (BE_SQLITE_DONE != rc) {
+        LOG.errorv("SaveChangeSet failed: %s", BeSQLiteLib::GetErrorName(rc));
+        BeAssert(false);
+        return rc;
+    }
+
+    if (1 == m_snappyTo.GetCurrChunk()) {
+        return BE_SQLITE_OK;
+    }
+
+    rc = m_snappyTo.SaveToRow(m_dgndb, DGN_TABLE_Txns, "Change", id.GetValue());
+    if (BE_SQLITE_OK != rc) {
+        LOG.errorv("UpdateTxn failed to save to row: %s", BeSQLiteLib::GetErrorName(rc));
+        BeAssert(false);
+        return rc;
+    }
+
+    return rc;
+}
+/*---------------------------------------------------------------------------------**//**
+* @bsimethod
++---------------+---------------+---------------+---------------+---------------+------*/
+void TxnManager::PullMergeResume() {
+    auto conf = PullMergeConf::Load(m_dgndb);
+    if (!conf.IsRebasingLocalChanges()) {
+        return;
+    }
+    PullMergeEnd();
+}
+
+/*---------------------------------------------------------------------------------**//**
+* @bsimethod
++---------------+---------------+---------------+---------------+---------------+------*/
+void TxnManager::PullMergeBegin() {
+  PullMergeReverseLocalChanges();
+}
+
+struct MakeQueryOnly {
+    DbCR m_db;
+    MakeQueryOnly(DbCR db) : m_db(db)   {
+        m_db.ExecuteSql("PRAGMA query_only = 1");
+    }
+    ~MakeQueryOnly() {
+        m_db.ExecuteSql("PRAGMA query_only = 0");
+    }
+};
+/*---------------------------------------------------------------------------------**//**
+* @bsimethod
++---------------+---------------+---------------+---------------+---------------+------*/
+std::vector<TxnManager::TxnId> TxnManager::PullMergeReverseLocalChanges() {
+  auto conf = PullMergeConf::Load(m_dgndb);
+    if (conf.InProgress()) {
+        m_dgndb.ThrowException("operation failed: pull merge in progress.", BE_SQLITE_ERROR);
+    }
+
+    if (HasChanges()) {
+        m_dgndb.ThrowException("cannot processed due to unsaved changes.", BE_SQLITE_ERROR);
+    }
+
+    if (m_dgndb.IsReadonly() && !HasPendingTxns()) {
+        m_dgndb.ThrowException("file is readonly", (int) ChangesetStatus::CannotMergeIntoReadonly);
+    }
+
+    DeleteReversedTxns();
+    TxnId startTxnId = QueryNextTxnId(TxnId(0));
+    TxnId endTxnId = GetCurrentTxnId();
+    std::vector<TxnId> reversedTxns;
+    if (startTxnId < endTxnId) {
+        OnBeforeUndoRedo(true);
+        for (TxnId curr = QueryPreviousTxnId(endTxnId); curr.IsValid() && curr >= startTxnId; curr = QueryPreviousTxnId(curr)) {
+            LOG.infov("Reversing TxnId: %s, Descr: %s", BeInt64Id(curr.GetValue()).ToHexStr().c_str(),GetTxnDescription(curr).c_str());
+            auto rc = ApplyTxnChanges(curr, TxnAction::Reverse);
+            if (BE_SQLITE_OK != rc) {
+                m_dgndb.AbandonChanges();
+                Utf8String err = SqlPrintfString("PullMergeBegin(): unable to reverse local changes for txn %s", BeInt64Id(curr.GetValue()).ToHexStr().c_str()).GetUtf8CP();
+                m_dgndb.ThrowException(err.c_str(), rc);
+            }
+            reversedTxns.insert(reversedTxns.begin(), curr);
+        }
+    }
+ 
+
+    BeAssert(HasPendingTxns() == false);
+    BeAssert(HasDataChanges() == false);
+
+    const auto st = conf.SetMergeStage(PullMergeStage::Merging)
+                .SetEndTxnId(endTxnId)
+                .SetStartTxnId(startTxnId)
+                .Save(m_dgndb);
+
+    if (st != BE_SQLITE_DONE) {
+        m_dgndb.ThrowException("PullMergeBegin(): fail to save pull-merge conf ", (int)st);
+    }
+    CallMonitors([&](TxnMonitor& monitor) { monitor._OnPullMergeBegin(*this); });
+    return reversedTxns;
+}
+
+/*---------------------------------------------------------------------------------**//**
+ @bsimethod
++---------------+---------------+---------------+---------------+---------------+------*/
+bool TxnManager::PullMergeEraseTxn(TxnId txnId) {    
+    LOG.infov("Erasing Txn with id: %" PRIX64, txnId.GetValue());
+    if (txnId.IsValid()) {
+        LOG.error("cannot delete a null Txn");
+        return false;
+    }
+
+    auto stmt = GetTxnStatement("DELETE FROM " DGN_TABLE_Txns " WHERE Id=?");
+    if (stmt == nullptr) {
+        LOG.error("failed to prepare statement to delete Txn");
+        return false;
+    }
+
+    stmt->BindUInt64(1, txnId.GetValue());
+    auto rc = stmt->Step();
+    if (rc != BE_SQLITE_DONE) {
+        LOG.errorv("failed to delete Txn: %s", BeSQLiteLib::GetErrorName(rc));
+        return false;
+    }
+    BeAssert(m_dgndb.GetModifiedRowCount() == 1); // we should have deleted exactly one row
+    return true;
+}
+
+/*---------------------------------------------------------------------------------**//**
+* @bsimethod
++---------------+---------------+---------------+---------------+---------------+------*/
+void TxnManager::PullMergeAbortRebase(TxnId id, Utf8String err, DbResult rc){
+    auto conf = PullMergeConf::Load(m_dgndb);
+    if (!conf.InProgress()) {
+        return;
+    }
+    Restart();
+    m_dgndb.AbandonChanges();
+    conf.SetStartTxnId(QueryNextTxnId(TxnId(0)));
+    m_dgndb.SaveChanges();
+    LOG.error(err.c_str());
+    m_dgndb.ThrowException(err.c_str(), static_cast<int>(rc));
+}
+
+/*---------------------------------------------------------------------------------**//**
+* @bsimethod
++---------------+---------------+---------------+---------------+---------------+------*/
+void TxnManager::PullMergeSetTxnActive(TxnId txnId) {
+    const auto idStr = BeInt64Id(txnId.GetValue()).ToHexStr();
+    CachedStatementPtr stmt = GetTxnStatement("UPDATE " DGN_TABLE_Txns " SET Deleted=? WHERE Id=?");
+    stmt->BindInt(1, false);
+    stmt->BindInt64(2, txnId.GetValue());
+    auto rc = stmt->Step();
+    if (rc != BE_SQLITE_DONE) {
+        PullMergeAbortRebase(txnId, SqlPrintfString("unable to save rebased local txn (id: %s)", idStr.c_str()).GetUtf8CP(), rc);
+    }
+    m_curr = txnId;
+}
+
+/*---------------------------------------------------------------------------------**//**
+* @bsimethod
++---------------+---------------+---------------+---------------+---------------+------*/
+void TxnManager::PullMergeReinstateTxn(TxnId txnId) {
+    const auto type = GetTxnType(txnId);
+    const auto desc = GetTxnDescription(txnId);
+    const auto currTxnIdStr = BeInt64Id(txnId.GetValue()).ToHexStr();
+    if (type == TxnType::Ddl){
+        return;
+    }
+
+    const auto isSchemaTxn = type == TxnType::EcSchema;
+    LocalChangeSet changeset(GetDgnDb(), txnId, type, desc);
+    auto rc = ReadDataChanges(changeset, txnId, TxnAction::None);
+    if (rc != BE_SQLITE_OK) {
+        PullMergeAbortRebase(txnId, "failed to read data changes", rc);
+    }
+
+    rc = ApplyChanges(changeset, TxnAction::Merge, isSchemaTxn, false);
+    if (rc != BE_SQLITE_OK) {
+        if (changeset.GetLastErrorMessage().empty())
+            PullMergeAbortRebase(txnId, "failed to apply changes", rc);
+        else
+            PullMergeAbortRebase(txnId, changeset.GetLastErrorMessage(), rc);
+    }
+}
+
+/*---------------------------------------------------------------------------------**//**
+* @bsimethod
++---------------+---------------+---------------+---------------+---------------+------*/
+void TxnManager::PullMergeSaveRebasedTxn(TxnId txnId) {
+    const auto type = GetTxnType(txnId);
+    if(type == TxnType::Ddl) {
+        PullMergeSetTxnActive(txnId);
+        return;
+    }
+
+    const auto idStr = BeInt64Id(txnId.GetValue()).ToHexStr();
+    ChangeSet rebasedChangeset;
+    auto rc = rebasedChangeset.FromChangeTrack(*this);
+    if (rc != BE_SQLITE_OK) {
+        PullMergeAbortRebase(txnId, SqlPrintfString("failed to create update changeset (id: %s)", idStr.c_str()).GetUtf8CP(), rc);
+    }
+
+    Restart();
+    const auto mergeNeeded = HasPendingTxns() && m_initTableHandlers;
+    ChangeSet indirectChanges;
+    if (!mergeNeeded) {
+        OnBeginValidate();
+        OnValidateChanges(rebasedChangeset);
+        if (SUCCESS != PropagateChanges()) {
+            PullMergeAbortRebase(txnId, SqlPrintfString("failed to propagate changes (id: %s)", idStr.c_str()).GetUtf8CP(), rc);
+        }
+
+        if (HasDataChanges()) {
+            rc = indirectChanges.FromChangeTrack(*this);
+            if (BE_SQLITE_OK != rc) {
+                BeAssert(false);
+                LOG.fatalv("EndPullApplyChanges failed at indirectDataChangeSet.FromChangeTrack(): %s", BeSQLiteLib::GetErrorName(rc));
+                if (BE_SQLITE_NOMEM == rc)
+                    throw std::bad_alloc();
+
+                PullMergeAbortRebase(txnId, SqlPrintfString("failed to propagate changes (id: %s)", idStr.c_str()).GetUtf8CP(), rc);
+            }
+            Restart();
+            rc = rebasedChangeset.ConcatenateWith(indirectChanges);
+            if(rc != BE_SQLITE_OK) {
+                PullMergeAbortRebase(txnId, SqlPrintfString("failed to combine rebased changeset with propagated changes (id: %s)", idStr.c_str()).GetUtf8CP(), rc);
+            }
+        }
+        OnEndValidate();
+    }
+
+    if(rebasedChangeset._IsEmpty()){
+        if (!PullMergeEraseTxn(txnId)) {
+            PullMergeAbortRebase(txnId, SqlPrintfString("unable to erase empty txn (id: %s)", idStr.c_str()).GetUtf8CP(), BE_SQLITE_ERROR);
+        }
+    } else {
+        rc = PullMergeUpdateTxn(rebasedChangeset, txnId);
+        if (rc != BE_SQLITE_OK) {
+            PullMergeAbortRebase(txnId, SqlPrintfString("unable to save rebased local txn (id: %s)", idStr.c_str()).GetUtf8CP(), rc);
+        }
+    }
+    Restart();
+    rc = m_dgndb.SaveChanges(); // save dgn_txn/be_Local
+        if (rc != BE_SQLITE_OK) {
+            PullMergeAbortRebase(txnId, SqlPrintfString("unable to save rebased txn (id: %s)", idStr.c_str()).GetUtf8CP(), rc);
+        }
+    m_curr = txnId;
+}
+
+/*---------------------------------------------------------------------------------**//**
+* @bsimethod
++---------------+---------------+---------------+---------------+---------------+------*/
+std::vector<TxnManager::TxnId> TxnManager::PullMergeRebaseBegin() {
+    auto conf = PullMergeConf::Load(m_dgndb);
+    if (!conf.InProgress()) {
+        m_dgndb.ThrowException("PullMergeRebaseBegin(): pull merge not in progress.", BE_SQLITE_ERROR);
+        return {};
+    }
+
+    if (!conf.IsRebasingLocalChanges()) {
+        conf.SetMergeStage(PullMergeStage::Rebasing).Save(m_dgndb);
+        m_dgndb.SaveChanges();
+    }
+
+    TxnId startTxnId = QueryNextTxnId(TxnId(0));
+    TxnId endTxnId = conf.GetEndTxnId();
+
+    std::vector<TxnId> txnsToBeRebased;
+    for (TxnId currTxnId = startTxnId; currTxnId < endTxnId; currTxnId = QueryNextTxnId(currTxnId)) {
+        txnsToBeRebased.push_back(currTxnId);
+    }
+    return txnsToBeRebased;
+}
+
+/*---------------------------------------------------------------------------------**//**
+* @bsimethod
++---------------+---------------+---------------+---------------+---------------+------*/
+void TxnManager::PullMergeRebaseEnd() {
+    auto conf = PullMergeConf::Load(m_dgndb);
+    if (!conf.IsRebasingLocalChanges()){
+        m_dgndb.ThrowException("PullMergeRebaseEnd(): not rebasing local changes", BE_SQLITE_ERROR);
+    }
+
+    m_curr = conf.GetEndTxnId();
+    m_reversedTxn.clear();
+    conf.SetMergeStage(PullMergeStage::None)
+        .SetEndTxnId(TxnId(0))
+        .SetStartTxnId(TxnId(0))
+        .Save(m_dgndb);
+
+    const auto rc = m_dgndb.SaveChanges();
+    if (rc != BE_SQLITE_OK ){
+        m_dgndb.ThrowException("Unable to save merge state", static_cast<int>(rc));
+    }
+    Restart();
+    CallMonitors([&](TxnMonitor& monitor) { monitor._OnPullMergeEnd(*this); });
+}
+
+/*---------------------------------------------------------------------------------**//**
+* @bsimethod
++---------------+---------------+---------------+---------------+---------------+------*/
+void TxnManager::PullMergeEnd() {
+   auto txnsToBeRebased = PullMergeRebaseBegin();
+   for(auto txnId : txnsToBeRebased) {
+       PullMergeReinstateTxn(txnId);
+       PullMergeSaveRebasedTxn(txnId);
+   }
+   PullMergeRebaseEnd();
+}
+
+/*---------------------------------------------------------------------------------**//**
+* @bsimethod
++---------------+---------------+---------------+---------------+---------------+------*/
+void TxnManager::PullMergeEraseConf() {
+    if (!HasPendingTxns()){
+        PullMergeConf::Remove(m_dgndb);
+    }
+}
+
+/*---------------------------------------------------------------------------------**//**
+* @bsimethod
++---------------+---------------+---------------+---------------+---------------+------*/
+TxnManager::PullMergeStage TxnManager::PullMergeGetStage() const {
+    return PullMergeConf::Load(m_dgndb).GetMergeStage();
+}
+
+/*---------------------------------------------------------------------------------**//**
+* @bsimethod
++---------------+---------------+---------------+---------------+---------------+------*/
+bool TxnManager::PullMergeInProgress() const {
+    return PullMergeConf::Load(m_dgndb).InProgress();
+}
+
+/*---------------------------------------------------------------------------------**//**
+* @bsimethod
++---------------+---------------+---------------+---------------+---------------+------*/
+ChangesetStatus TxnManager::PullMergeApply(ChangesetPropsCR revision){
+    PullMergeBegin();
+    auto rc = MergeChangeset(revision, false);
+    PullMergeEnd();
+    return rc;
+}