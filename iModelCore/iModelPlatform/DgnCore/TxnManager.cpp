/*---------------------------------------------------------------------------------------------
* Copyright (c) Bentley Systems, Incorporated. All rights reserved.
* See LICENSE.md in the repository root for full copyright notice.
*--------------------------------------------------------------------------------------------*/
#include <DgnPlatformInternal.h>

BEGIN_UNNAMED_NAMESPACE

typedef bvector<TxnMonitorP> TxnMonitors;
static TxnMonitors s_monitors;
static T_OnCommitCallback s_onCommitCallback = nullptr;

//=======================================================================================
// @bsiclass
//=======================================================================================
struct ChangesBlobHeader {
    enum { DB_Signature06 = 0x0600 };
    uint32_t m_signature; // write this so we can detect errors on read
    uint32_t m_size;

    ChangesBlobHeader(uint32_t size) {m_signature = DB_Signature06; m_size = size;}
    ChangesBlobHeader(SnappyReader& in) {uint32_t actuallyRead; in._Read((Byte*)this, sizeof(*this), actuallyRead);}
};

enum : uint64_t {
     K = 1024,
     MEG = K * K,
     GIG = K * MEG,
     MAX_REASONABLE_TXN_SIZE = 200 * MEG,
     MAX_TXN_SIZE = (3 * GIG) - 100, // uncompressed
     MAX_TXN_ROW_LENGTH = (2 * GIG) - 1, // compressed max (this is max limit of SQLite)
};


//=======================================================================================
// Undo/redo, save/abandon changes, and merging revisions all end up calling
// TxnManager::_OnCommit. From there, if everything goes well we want to notify of
// changes to geometry guids and geometric elements; we want to clear accumulated changes
// regardless of the outcome.
// @bsistruct
//=======================================================================================
struct ModelChangesScope {
    TxnManager& m_mgr;
    explicit ModelChangesScope(TxnManager& mgr) : m_mgr(mgr) {}
    ~ModelChangesScope() { m_mgr.ClearModelChanges(); }
};

END_UNNAMED_NAMESPACE

//---------------------------------------------------------------------------------------
// @bsimethod
//---------------+---------------+---------------+---------------+---------------+-------
uint64_t TxnManager::GetMaxReasonableTxnSize() { return MAX_REASONABLE_TXN_SIZE; }

/*---------------------------------------------------------------------------------**//**
* @bsimethod
+---------------+---------------+---------------+---------------+---------------+------*/
TxnManager::UndoChangeSet::ConflictResolution TxnManager::UndoChangeSet::_OnConflict(ConflictCause cause, BeSQLite::Changes::Change change) {
    Utf8CP tableName;
    int nCols, indirect;
    DbOpcode opcode;
    change.GetOperation(&tableName, &nCols, &opcode, &indirect);

    if (cause == ConflictCause::NotFound) {
        if (opcode == DbOpcode::Delete)      // a delete that is already gone.
            return ConflictResolution::Skip; // This is caused by propagate delete on a foreign key. It is not a problem.
        if (opcode == DbOpcode::Update)
            return ConflictResolution::Skip; // caused by inserting row and then updating it in the same txn and then undoing the txn. It's not a problem.
    } else if (ConflictCause::Data == cause) {
        if (DbOpcode::Delete == opcode)
            return ConflictResolution::Skip; // caused by inserting row and then updating it in the same txn and then undoing the txn. It's not a problem.
    }

    BeAssert(false);
    return ConflictResolution::Skip;
}

/*---------------------------------------------------------------------------------**//**
* We keep a statement cache just for TxnManager statements
* @bsimethod
+---------------+---------------+---------------+---------------+---------------+------*/
CachedStatementPtr TxnManager::GetTxnStatement(Utf8CP sql) const {
    CachedStatementPtr ptr;
    m_stmts.GetPreparedStatement(ptr, *m_dgndb.GetDbFile(), sql);
    return ptr;
}

/*---------------------------------------------------------------------------------**//**
* Save an array of bytes representing a change for the current Txn into the DGN_TABLE_Txns table
* in the DgnDb. This also compresses the changes.
* @bsimethod
+---------------+---------------+---------------+---------------+---------------+------*/
DbResult TxnManager::SaveTxn(ChangeSetCR changeSet, Utf8CP operation, TxnType txnType) {
    if (0 == changeSet.GetSize()) {
        BeAssert(false);
        LOG.error("called SaveChangeSet for empty changeset");
        return BE_SQLITE_ERROR;
    }

    if (changeSet.GetSize() > MAX_REASONABLE_TXN_SIZE) {
        //BeAssert(changeSet.GetSize() < MAX_REASONABLE_TXN_SIZE); // if you hit this, something is wrong in your application. You should call commit more frequently.
        LOG.warningv("changeset size %" PRIu64 " exceeds recommended limit. Please investigate.", changeSet.GetSize());
    }

    if (changeSet.GetSize() > MAX_TXN_SIZE) {
        LOG.fatalv("changeset size %" PRIu64 " exceeds maximum. Panic stop to avoid loss! You must now abandon this briefcase.", changeSet.GetSize());
        // return error so besqlite StopSavepoint() can deal with it cleanly and throw exception.
        return BE_SQLITE_ERROR;
    }

    // Note: column in Db is named "IsSchemaChange", but we store TxnType there.
    enum Column : int {Id=1,Deleted=2,Grouped=3,Operation=4,TxnType=5,Change=6};
    CachedStatementPtr stmt = GetTxnStatement("INSERT INTO " DGN_TABLE_Txns "(Id,Deleted,Grouped,Operation,IsSchemaChange,Change) VALUES(?,?,?,?,?,?)");
    stmt->BindInt64(Column::Id, m_curr.GetValue());
    stmt->BindInt(Column::Deleted,  false);
    if (nullptr != operation)
        stmt->BindText(Column::Operation, operation, Statement::MakeCopy::No);

    if (txnType == TxnType::EcSchema)
        stmt->BindNull(Column::TxnType); // for backwards compatibility, since it used to be a Boolean and we don't want old versions to interpret this as DDL
    else
        stmt->BindInt(Column::TxnType, (int) txnType);

    // if we're in a multi-txn operation, and if the current TxnId is greater than the first txn, mark it as "grouped"
    stmt->BindInt(Column::Grouped, !m_multiTxnOp.empty() && (m_curr > m_multiTxnOp.back()));

    m_snappyTo.Init();
    uint32_t csetSize = (uint32_t) changeSet.GetSize();
    ChangesBlobHeader header(csetSize);
    m_snappyTo.Write((Byte const*) &header, sizeof(header));
    for (auto const& chunk : changeSet.m_data.m_chunks)
        m_snappyTo.Write(chunk.data(), (uint32_t) chunk.size());

    uint32_t zipSize = m_snappyTo.GetCompressedSize();
    DbResult rc;
    if (0 < zipSize)
        {
        if (1 == m_snappyTo.GetCurrChunk())
            rc = stmt->BindBlob(Column::Change, m_snappyTo.GetChunkData(0), zipSize, Statement::MakeCopy::No);
        else
            rc = stmt->BindZeroBlob(Column::Change, zipSize); // more than one chunk

        if (BE_SQLITE_OK != rc)
            {
            BeAssert(false);
            return rc;
            }
        }

    if (changeSet.GetSize() > MAX_REASONABLE_TXN_SIZE/2)
        LOG.infov("Saving large changeset. Size=%" PRIuPTR ", Compressed size=%" PRIu32, changeSet.GetSize(), m_snappyTo.GetCompressedSize());

    rc = stmt->Step();
    if (BE_SQLITE_DONE != rc)
        {
        LOG.errorv("SaveChangeSet failed: %s", BeSQLiteLib::GetErrorName(rc));
        BeAssert(false);
        return rc;
        }

    m_curr.Increment();
    if (1 == m_snappyTo.GetCurrChunk())
        return BE_SQLITE_OK;

    rc = m_snappyTo.SaveToRow(m_dgndb, DGN_TABLE_Txns, "Change", m_dgndb.GetLastInsertRowId());
    if (BE_SQLITE_OK != rc)
        {
        LOG.errorv("SaveChangeSet failed to save to row: %s", BeSQLiteLib::GetErrorName(rc));
        BeAssert(false);
        return rc;
        }

    if (txnType != TxnType::Data)
        Initialize(); // schema changes are never undoable, initialize the TxnManager to start a new session

    return rc;
    }

/*---------------------------------------------------------------------------------**//**
* @bsimethod
+---------------+---------------+---------------+---------------+---------------+------*/
DbResult TxnManager::SaveRebase(int64_t& id, Rebase const& rebase)
    {
    if (!m_enableRebasers)
        return BE_SQLITE_DONE;

    BeAssert(0 != rebase.GetSize());

    Statement stmt(m_dgndb, "INSERT INTO " DGN_TABLE_Rebase "(Rebase) VALUES(?)");
    stmt.BindBlob(1, rebase.GetData(), rebase.GetSize(), Statement::MakeCopy::No);

    auto rc = stmt.Step();
    if (BE_SQLITE_DONE == rc)
        id = m_dgndb.GetLastInsertRowId();
    else
        {
        BeAssert(false);
        }
    return rc;
    }

/*---------------------------------------------------------------------------------**//**
* @bsimethod
+---------------+---------------+---------------+---------------+---------------+------*/
DbResult TxnManager::LoadRebases(Rebaser& rebaser, int64_t thruId)
    {
    if (!m_enableRebasers) {
        BeAssert(false && "rebasers are not enabled for the DgnDb");
        return BE_SQLITE_OK;
    }

    Statement stmt(m_dgndb, "SELECT Rebase FROM " DGN_TABLE_Rebase " WHERE (Id <= ?)");
    stmt.BindInt64(1, thruId);

    DbResult rc;
    while (BE_SQLITE_ROW == (rc = stmt.Step())) {
        rc = rebaser.AddRebase(stmt.GetValueBlob(0), stmt.GetColumnBytes(0));
        if (rc != BE_SQLITE_OK)
            return rc;
    }

    return BE_SQLITE_DONE == rc ? BE_SQLITE_OK : rc;
    }

/*---------------------------------------------------------------------------------**//**
* @bsimethod
+---------------+---------------+---------------+---------------+---------------+------*/
void TxnManager::DeleteRebases(int64_t id) {
    if (!m_enableRebasers || id==0)
        return;

    Statement stmt(m_dgndb, "DELETE FROM " DGN_TABLE_Rebase " WHERE (Id <= ?)");
    stmt.BindInt64(1, id);
    auto result = stmt.Step();
    UNUSED_VARIABLE(result);
    BeAssert(BE_SQLITE_DONE == result);
}

/*---------------------------------------------------------------------------------**//**
* @bsimethod
+---------------+---------------+---------------+---------------+---------------+------*/
int64_t TxnManager::QueryLastRebaseId() {
    if (!m_enableRebasers || !m_dgndb.TableExists(DGN_TABLE_Rebase))
        return 0;

    Statement stmt(m_dgndb, "SELECT MAX(Id) FROM " DGN_TABLE_Rebase);
    return BE_SQLITE_ROW == stmt.Step() ? stmt.GetValueInt64(0) : 0;
}

/*---------------------------------------------------------------------------------**//**
* Read the description of a Txn
* @bsimethod
+---------------+---------------+---------------+---------------+---------------+------*/
Utf8String TxnManager::GetTxnDescription(TxnId rowid) const {
    Statement stmt(m_dgndb, "SELECT Operation FROM " DGN_TABLE_Txns " WHERE Id=?");
    stmt.BindInt64(1, rowid.GetValue());
    return stmt.Step() == BE_SQLITE_ROW ? stmt.GetValueText(0) : "";
}

/*---------------------------------------------------------------------------------**//**
 @bsimethod
+---------------+---------------+---------------+---------------+---------------+------*/
TxnType TxnManager::GetTxnType(TxnId rowid) const {
    Statement stmt(m_dgndb, "SELECT IsSchemaChange FROM " DGN_TABLE_Txns " WHERE Id=?");
    stmt.BindInt64(1, rowid.GetValue());
    if (stmt.Step() != BE_SQLITE_ROW)
        return TxnType::Data;
    // for backwards compatibility, Null means EcSchema. Otherwise old versions will interpret it as DDL changes.
    return stmt.IsColumnNull(0) ? TxnType::EcSchema : (TxnType) stmt.GetValueInt(0);
}

/*---------------------------------------------------------------------------------**//**
* @bsimethod
+---------------+---------------+---------------+---------------+---------------+------*/
bool TxnManager::IsMultiTxnMember(TxnId rowid) const {
    CachedStatementPtr stmt = GetTxnStatement("SELECT Grouped FROM " DGN_TABLE_Txns " WHERE Id=?");
    stmt->BindInt64(1, rowid.GetValue());
    return stmt->Step() != BE_SQLITE_ROW ? false : stmt->GetValueBoolean(0);
}

/*---------------------------------------------------------------------------------**//**
 return true if there are any (non-reversed) txns in the db
 @bsimethod
+---------------+---------------+---------------+---------------+---------------+------*/
bool TxnManager::HasPendingTxns() const {
    Statement stmt(m_dgndb, "SELECT Id FROM " DGN_TABLE_Txns " WHERE Deleted=0");
    return stmt.Step() == BE_SQLITE_ROW;
}

/*---------------------------------------------------------------------------------**//**
 @bsimethod
+---------------+---------------+---------------+---------------+---------------+------*/
void TxnManager::Initialize() {
    m_action = TxnAction::None;
    Statement stmt(m_dgndb, "SELECT MAX(Id) FROM " DGN_TABLE_Txns " WHERE Deleted=0");
    DbResult result = stmt.Step();
    UNUSED_VARIABLE(result);
    BeAssert(result == BE_SQLITE_ROW);

    TxnId last = stmt.GetValueInt64(0); // this is where we left off last session
    m_curr = TxnId(SessionId(last.GetSession().GetValue()+1), 0); // increment the session id, reset to index to 0.
    m_reversedTxn.clear();
}

/**
 * Increment the current SessionId by 1, so that all current Txns will no longer be undoable.
 */
void TxnManager::StartNewSession() {
    m_curr = TxnId(SessionId(m_curr.GetSession().GetValue()+1), 0);
}

/*---------------------------------------------------------------------------------**//**
* @bsimethod
+---------------+---------------+---------------+---------------+---------------+------*/
TxnManager::TxnManager(DgnDbR dgndb) : m_dgndb(dgndb), m_stmts(20), m_rlt(*this), m_initTableHandlers(false), m_modelChanges(*this) {
    m_dgndb.SetChangeTracker(this);
    m_enableRebasers = m_dgndb.TableExists(DGN_TABLE_Rebase);
    Initialize();
}

/*---------------------------------------------------------------------------------**/ /**
* @bsimethod
+---------------+---------------+---------------+---------------+---------------+------*/
DbResult TxnManager::InitializeTableHandlers() {
    if (!m_isTracking) {
        BeAssert(false && "Tracking must be enabled before initializing table handlers");
        return BE_SQLITE_ERROR;
    }

    if (m_initTableHandlers || m_dgndb.IsReadonly())
        return BE_SQLITE_OK;

    for (auto table : m_tables)
        table->_Initialize();

    m_initTableHandlers = true;

    DbResult result = m_dgndb.SaveChanges(); // "Commit" the creation of temp tables, so that a subsequent call to AbandonChanges will not un-create them.
    if (result != BE_SQLITE_OK) {
        BeAssert(false);
        return result;
    }

    return BE_SQLITE_OK;
}

/*---------------------------------------------------------------------------------**//**
* @bsimethod
+---------------+---------------+---------------+---------------+---------------+------*/
void TxnManager::BeginTrackingRelationship(ECN::ECClassCR relClass) {
    if (m_dgndb.IsReadonly() || !relClass.IsRelationshipClass())
        return;

    Utf8CP tableName;
    bool isTablePerHierarchy;
    if (SUCCESS != ChangeSummary::GetMappedPrimaryTable(tableName, isTablePerHierarchy, relClass, m_dgndb))
        return;

    if (nullptr != FindTxnTable(tableName))
        return; //  already tracking this table

    auto handler = new dgn_TxnTable::UniqueRelationshipLinkTable(*this, tableName);
    m_tablesByName.Insert(handler->_GetTableName(), handler); // takes ownership of handler, NOTE: use tableName from Utf8String in handler, not local variable!
    m_tables.push_back(handler);
}

/*---------------------------------------------------------------------------------**//**
* add a new TxnTable to this TxnManager. TxnTables are responsible for reacting to changes to a given SQLite table, by name.
* @bsimethod
+---------------+---------------+---------------+---------------+---------------+------*/
void TxnManager::AddTxnTable(DgnDomain::TableHandler* tableHandler) {
    if (m_dgndb.IsReadonly())
        return;

    // we can get called multiple times with the same tablehandler. Ignore all but the first one.
    TxnTablePtr table = tableHandler->_Create(*this);
    if (m_tablesByName.Insert(table->_GetTableName(), table).second)
        m_tables.push_back(table.get()); // order matters for the calling sequence, so we have to store it both sorted by name and insertion order
}

/*---------------------------------------------------------------------------------**/ /**
* Find a TxnTable by name
* @bsimethod
+---------------+---------------+---------------+---------------+---------------+------*/
TxnTable* TxnManager::FindTxnTable(Utf8CP tableName) const {
    auto it = m_tablesByName.find(tableName);
    return it != m_tablesByName.end() ? it->second.get() : NULL;
}

/*---------------------------------------------------------------------------------**/ /**
* Get the TxnTable that handles changes to the dgn_Element table
* @bsimethod
+---------------+---------------+---------------+---------------+---------------+------*/
dgn_TxnTable::Element& TxnManager::Elements() const {
    BeAssert(m_initTableHandlers);
    return *(dgn_TxnTable::Element*)FindTxnTable(dgn_TxnTable::Element::MyTableName());
}

/*---------------------------------------------------------------------------------**/ /**
* Get the TxnTable that handles changes to the dgn_ElementDrivesElement table
* @bsimethod
+---------------+---------------+---------------+---------------+---------------+------*/
dgn_TxnTable::ElementDep& TxnManager::ElementDependencies() const {
    BeAssert(m_initTableHandlers);
    return *(dgn_TxnTable::ElementDep*)FindTxnTable(dgn_TxnTable::ElementDep::MyTableName());
}

/*---------------------------------------------------------------------------------**/ /**
* @bsimethod
+---------------+---------------+---------------+---------------+---------------+------*/
dgn_TxnTable::Model& TxnManager::Models() const {
    BeAssert(m_initTableHandlers);
    return *(dgn_TxnTable::Model*)FindTxnTable(dgn_TxnTable::Model::MyTableName());
}

/*---------------------------------------------------------------------------------**/ /**
* @bsimethod
+---------------+---------------+---------------+---------------+---------------+------*/
TxnManager::TxnId TxnManager::QueryPreviousTxnId(TxnId curr) const {
    CachedStatementPtr stmt = GetTxnStatement("SELECT Id FROM " DGN_TABLE_Txns " WHERE Id<? ORDER BY Id DESC LIMIT 1");
    stmt->BindInt64(1, curr.GetValue());

    auto rc = stmt->Step();
    return (rc != BE_SQLITE_ROW) ? TxnId() : TxnId(stmt->GetValueInt64(0));
}

/*---------------------------------------------------------------------------------**/ /**
* @bsimethod
+---------------+---------------+---------------+---------------+---------------+------*/
TxnManager::TxnId TxnManager::QueryNextTxnId(TxnId curr) const {
    CachedStatementPtr stmt = GetTxnStatement("SELECT Id FROM " DGN_TABLE_Txns " WHERE Id>? ORDER BY Id LIMIT 1");
    stmt->BindInt64(1, curr.GetValue());

    auto rc = stmt->Step();
    return (rc != BE_SQLITE_ROW) ? TxnId() : TxnId(stmt->GetValueInt64(0));
}

/*---------------------------------------------------------------------------------**//**
* @bsimethod
+---------------+---------------+---------------+---------------+---------------+------*/
DgnDbStatus TxnManager::BeginMultiTxnOperation()
    {
    m_multiTxnOp.push_back(GetCurrentTxnId());
    return DgnDbStatus::Success;
    }

/*---------------------------------------------------------------------------------**//**
* @bsimethod
+---------------+---------------+---------------+---------------+---------------+------*/
DgnDbStatus TxnManager::EndMultiTxnOperation()
    {
    if (m_multiTxnOp.empty())
        {
        BeAssert(0);
        return DgnDbStatus::NoMultiTxnOperation;
        }

    m_multiTxnOp.pop_back();
    return DgnDbStatus::Success;
    }

/*---------------------------------------------------------------------------------**//**
* @bsimethod
+---------------+---------------+---------------+---------------+---------------+------*/
TxnManager::TxnId TxnManager::GetMultiTxnOperationStart()
    {
    return m_multiTxnOp.empty() ? GetSessionStartId() : m_multiTxnOp.back();
    }

/*---------------------------------------------------------------------------------**//**
* @bsimethod
+---------------+---------------+---------------+---------------+---------------+------*/
BentleyStatus TxnManager::DoPropagateChanges(ChangeTracker& tracker) {
    BeAssert(false == m_indirectChanges); // should never be recursive
    AutoRestore<bool> saveIndirect(&m_indirectChanges, true); // so we can tell whether we're propagating changes from JavaScript
    SetandRestoreIndirectChanges _v(tracker);
    for (auto table : m_tables) {
        table->_PropagateChanges();
        if (HasFatalError()) {
            LOG.error("fatal propagation error");
            break;
        }
    }

    return HasFatalError() ? BSIERROR : BSISUCCESS;
}

#define TABLE_NAME_STARTS_WITH(NAME) (0==strncmp(NAME, tableName, sizeof(NAME)-1))
/*---------------------------------------------------------------------------------**//**
* When journalling changes, SQLite calls this method to determine whether changes to a specific table are eligible or not.
* @note tables with no primary key are skipped automatically.
* @bsimethod
+---------------+---------------+---------------+---------------+---------------+------*/
TxnManager::TrackChangesForTable TxnManager::_FilterTable(Utf8CP tableName) {
    // Skip these tables - they hold redundant data that will be automatically updated when the changeset is applied
    return (
               TABLE_NAME_STARTS_WITH(DGN_TABLE_Txns) ||
               TABLE_NAME_STARTS_WITH(DGN_VTABLE_SpatialIndex) ||
               TABLE_NAME_STARTS_WITH(DGN_TABLE_Rebase) ||
               TABLE_NAME_STARTS_WITH("ec_cache_") ||
               DgnSearchableText::IsUntrackedFts5Table(tableName)
            ) ? TrackChangesForTable::No : TrackChangesForTable::Yes;
}
#undef TABLE_NAME_STARTS_WITH

/*---------------------------------------------------------------------------------**//**
* Add all changes to the TxnTables. TxnTables store information about the changes in their own state
* if they need to hold on to them so they can react after the changeset is applied.
* @bsimethod
+---------------+---------------+---------------+---------------+---------------+------*/
void TxnManager::OnValidateChanges(ChangeStreamCR changeStream) {
    BeAssert(!m_dgndb.IsReadonly());

    Changes changes(changeStream, false);
    TxnTable* txnTable = 0;
    Utf8String currTable;

    // Walk through each changed row in the changeset. They are ordered by table, so we know that all changes to one table will be seen
    // before we see any changes to another table.
    for (auto change : changes) {
        Utf8CP tableName;
        int nCols, indirect;
        DbOpcode opcode;

        DbResult rc = change.GetOperation(&tableName, &nCols, &opcode, &indirect);
        if (rc != BE_SQLITE_OK) {
            LOG.error("invalid change in changset");
            BeAssert(false && "invalid change in changeset");
            continue;
        }

        if (0 != strcmp(currTable.c_str(), tableName)) { // changes within a changeset are grouped by table
            currTable = tableName;
            txnTable = FindTxnTable(tableName);
        }

        if (nullptr == txnTable)
            continue; // this table does not have a TxnTable for it, skip it

        switch (opcode) {
        case DbOpcode::Delete:
            txnTable->_OnValidateDelete(change);
            break;
        case DbOpcode::Insert:
            txnTable->_OnValidateAdd(change);
            break;
        case DbOpcode::Update:
            txnTable->_OnValidateUpdate(change);
            break;
        default:
            BeAssert(false);
        }
    }

    ProcessModelChanges();
}

/*---------------------------------------------------------------------------------**/ /**
* The supplied changeset was just applied to the database. That means the the database now potentially reflects a different
* state than the in-memory objects for the affected tables. Use the changeset to send _OnAppliedxxx events to the TxnTables for each changed row,
* so they can update in-memory state as necessary.
* @bsimethod
+---------------+---------------+---------------+---------------+---------------+------*/
void TxnManager::OnChangeSetApplied(ChangeStreamCR changeStream, bool invert) {
    if (!m_initTableHandlers) // won't do anything if we don't have table handlers
        return;

    Changes changes(changeStream, invert);
    Utf8String currTable;
    TxnTable* txnTable = 0;

    // Walk through each changed row in the changeset. They are ordered by table, so we know that all changes to one table will be seen
    // before we see any changes to another table.
    for (auto change : changes) {
        Utf8CP tableName;
        int nCols, indirect;
        DbOpcode opcode;

        DbResult rc = change.GetOperation(&tableName, &nCols, &opcode, &indirect);
        BeAssert(rc == BE_SQLITE_OK);
        UNUSED_VARIABLE(rc);

        if (0 != strcmp(currTable.c_str(), tableName)) { // changes within a changeset are grouped by table
            currTable = tableName;
            txnTable = FindTxnTable(tableName);
        }

        if (nullptr == txnTable)
            continue; // this table does not have a TxnTable for it, skip it

        switch (opcode) {
            case DbOpcode::Delete:
                txnTable->_OnAppliedDelete(change);
                break;
            case DbOpcode::Insert:
                txnTable->_OnAppliedAdd(change);
                break;
            case DbOpcode::Update:
                txnTable->_OnAppliedUpdate(change);
                break;
            default:
                BeAssert(false);
        }
    }

    ProcessModelChanges();
}

/*---------------------------------------------------------------------------------**//**
* A changeset is about to be committed (or, in the case of "what if" testing, look like it is committed). Let each
* TxnTable prepare its state
* @bsimethod
+---------------+---------------+---------------+---------------+---------------+------*/
void TxnManager::OnBeginValidate() {
    if (!m_initTableHandlers) {
        BeAssert(false); // validation cannot happen without table handlers initialized.
        return;
    }
    m_fatalValidationError = false;
    m_txnErrors = 0;
    m_action = TxnAction::Commit;
    for (auto table : m_tables)
        table->_OnValidate();
    CallJsTxnManager("_onBeginValidate");
}

/*---------------------------------------------------------------------------------**/ /**
* A changeset was just be committed. Let each TxnTable clean up its state. Also clear the validation errors.
* @bsimethod
+---------------+---------------+---------------+---------------+---------------+------*/
void TxnManager::OnEndValidate() {
    if (!m_initTableHandlers) {
        BeAssert(false); // validation cannot happen without table handlers initialized.
        return;
    }
    NotifyModelChanges();

    CallJsTxnManager("_onEndValidate");
    for (auto table : m_tables)
        table->_OnValidated();

    m_fatalValidationError = false;
    m_txnErrors = 0;
    m_action = TxnAction::None;
}

/*---------------------------------------------------------------------------------**/ /**
* @bsimethod
+---------------+---------------+---------------+---------------+---------------+------*/
void TxnManager::SetOnCommitCallback(T_OnCommitCallback cb) {
    LOG.error("setting commit callback - For tests only!");
    s_onCommitCallback = cb;
}

/*---------------------------------------------------------------------------------**//**
 @bsimethod
+---------------+---------------+---------------+---------------+---------------+------*/
void TxnManager::OnRollback(ChangeStreamCR changeSet) {
    m_dgndb.Elements().ClearCache(); // we can't rely on the elements in the cache after rollback, just abandon them
    if (!m_initTableHandlers) {
        m_dgndb.Models().ClearCache();
        return;
    }

    BeAssert(m_action == TxnAction::None);
    AutoRestore<TxnAction> _v(&m_action, TxnAction::Abandon);
    OnChangeSetApplied(changeSet, true);
    NotifyModelChanges();
}

/*---------------------------------------------------------------------------------**//**
* Called from Db::SaveChanges or Db::AbandonChanges when the TxnManager change tracker has changes.
* This method creates a changeset from the change tracker.
* If this is a "cancel", it rolls back the current Txn, and calls _OnAppliedxxx methods on all affected TxnTables.
* If this is a commit, it calls the _OnValidatexxx methods for the TxnTables, and then calls "_PropagateChanges"
* It saves the resultant changeset (the combination of direct changes plus indirect changes) as a Txn in the database.
* The Txn may be undone in this session via the "ReverseTxn" method.
* When this method returns, the entire transaction is committed in BeSQLite. In this manner, it is impossible to make
* changes to the database that aren't also saved in the dgn_Txn table.
* @bsimethod
+---------------+---------------+---------------+---------------+---------------+------*/
ChangeTracker::OnCommitStatus TxnManager::_OnCommit(bool isCommit, Utf8CP operation) {
    ModelChangesScope v_v_v_(*this);

    bool hasEcSchemaChanges = m_hasEcSchemaChanges;
    m_hasEcSchemaChanges = false;

    DdlChanges ddlChanges = std::move(m_ddlChanges);

    UndoChangeSet dataChangeSet;
    if (HasDataChanges()) {
        DbResult result = dataChangeSet.FromChangeTrack(*this);

        Restart();  // Clear the change tracker since we copied any changes to dataChangeSet

        if (BE_SQLITE_OK != result) {
            LOG.errorv("failed to create a data Changeset: %s", BeSQLiteLib::GetErrorName(result));
            BeAssert(false && "dataChangeSet.FromChangeTrack failed");
            return OnCommitStatus::Abort;
        }
    }

    if (s_onCommitCallback != nullptr) { // allow a test to inject a failure
        if (CallbackOnCommitStatus::Continue != s_onCommitCallback(*this, isCommit, operation, dataChangeSet, ddlChanges))
            return OnCommitStatus::Abort;
    }

    if (dataChangeSet._IsEmpty() && ddlChanges._IsEmpty())
        return OnCommitStatus::NoChanges;

    if (!isCommit) { // this is a call to AbandonChanges, perform the rollback and notify table handlers
        DbResult rc = m_dgndb.ExecuteSql("ROLLBACK");
        if (rc != BE_SQLITE_OK)
            return OnCommitStatus::Abort;

        if (!dataChangeSet._IsEmpty())
            OnRollback(dataChangeSet);

        return OnCommitStatus::Completed; // we've already done the rollback, tell BeSQLite not to try to do it
    }

    // NOTE: you can't delete reversed Txns before this line, because on rollback and they come back! That's OK,
    // just leave them reversed and they'll get thrown away on the next commit (or reinstated.)
    DeleteReversedTxns(); // these Txns are no longer reachable.

    if (!dataChangeSet._IsEmpty() && m_initTableHandlers) { // we cannot propagate changes without table handlers - happens for schema upgrades
        OnBeginValidate();

        OnValidateChanges(dataChangeSet);

        BentleyStatus status = PropagateChanges();   // Propagate to generate indirect changes
        if (SUCCESS != status) {
            LOG.error("propagate changes failed");
            return OnCommitStatus::Abort;
        }

        // This loop is due to the fact that when we propagate changes, we can dirty models.
        // Then, when we call OnValidateChanges below, it creates another change to the last-mod-time and geometry-GUIDs of the changed models.
        // We need to add that to the changeset too. This loop should never execute more than twice.
        while (HasDataChanges()) {  // do we have any indirect data changes captured in the tracker?
            UndoChangeSet indirectDataChangeSet;
            DbResult result = indirectDataChangeSet.FromChangeTrack(*this);
            if (BE_SQLITE_OK != result)
                {
                BeAssert(false && "indirectDataChangeSet.FromChangeTrack failed");
                LOG.fatalv("failed to create indirect changeset: %s", BeSQLiteLib::GetErrorName(result));
                if (BE_SQLITE_NOMEM == result)
                    throw std::bad_alloc();
                return OnCommitStatus::Abort;
                }
            Restart();
            OnValidateChanges(indirectDataChangeSet);

            // combine direct and indirect changes into a single dataChangeSet
            result = dataChangeSet.ConcatenateWith(indirectDataChangeSet);
            if (BE_SQLITE_OK != result){
                LOG.errorv("failed to concatenate indirect changes: %s", BeSQLiteLib::GetErrorName(result));
                return OnCommitStatus::Abort;
            }
        }
    }

    if (!ddlChanges._IsEmpty()) {
        DbResult result = SaveTxn(ddlChanges, operation, TxnType::Ddl);
        if (result != BE_SQLITE_OK) {
            LOG.errorv("failed to save ddl changes: %s", BeSQLiteLib::GetErrorName(result));
            return OnCommitStatus::Abort;
        }
    }

    if (!dataChangeSet._IsEmpty()) {
        DbResult result = SaveTxn(dataChangeSet, operation, hasEcSchemaChanges ? TxnType::EcSchema : TxnType::Data);
        if (result != BE_SQLITE_OK) {
            LOG.errorv("failed to save Txn: %s", BeSQLiteLib::GetErrorName(result));
            return OnCommitStatus::Abort;
        }
    }

    // At this point, all of the changes to all tables have been applied. Tell TxnMonitors
    NotifyOnCommit();

    if (!dataChangeSet._IsEmpty() && m_initTableHandlers) // we cannot validate without table handlers - happens for schema upgrades
        OnEndValidate();

    return OnCommitStatus::Commit;
}

/*---------------------------------------------------------------------------------**//**
 @bsimethod
+---------------+---------------+---------------+---------------+---------------+------*/
void TxnManager::NotifyOnCommit() {
    // At this point, all of the changes to all tables have been applied. Tell TxnMonitors
    if (!m_inProfileUpgrade) {
        CallJsTxnManager("_onCommit");
        CallMonitors([&](TxnMonitor& monitor) { monitor._OnCommit(*this); });
    }
}
/*---------------------------------------------------------------------------------**//**
* called after the commit or cancel operation is complete
* @bsimethod
+---------------+---------------+---------------+---------------+---------------+------*/
void TxnManager::_OnCommitted(bool isCommit, Utf8CP) {
    if (isCommit && !m_inProfileUpgrade) { // only notify on commit, and not for profile upgrades
        CallJsTxnManager("_onCommitted");
        CallMonitors([&](TxnMonitor& monitor) { monitor._OnCommitted(*this); });
    }
}

/*---------------------------------------------------------------------------------**//**
 * @bsimethod
+---------------+---------------+---------------+---------------+---------------+------*/
ChangesetStatus TxnManager::MergeDdlChanges(ChangesetPropsCR revision, ChangesetFileReader& changeStream)  {
    bool containsSchemaChanges;
    DdlChanges ddlChanges;
    DbResult result = changeStream.MakeReader()->GetSchemaChanges(containsSchemaChanges, ddlChanges);
    if (result != BE_SQLITE_OK)     {
        BeAssert(false);
        return ChangesetStatus::ApplyError;
    }

    if (ddlChanges._IsEmpty())
        return ChangesetStatus::Success;

    result = ApplyDdlChanges(ddlChanges);
    if (BE_SQLITE_OK != result)
        return ChangesetStatus::ApplyError;

    return ChangesetStatus::Success;
    }

/*---------------------------------------------------------------------------------**//**
 * @bsimethod
+---------------+---------------+---------------+---------------+---------------+------*/
ChangesetStatus TxnManager::MergeDataChanges(ChangesetPropsCR revision, ChangesetFileReader& changeStream, bool containsSchemaChanges) {
    // if we don't have any pending txns, this is merely an Apply, no merging or propagation needed.
    bool mergeNeeded = HasPendingTxns() && m_initTableHandlers; // if tablehandlers are not present we can't merge - happens for schema upgrade
    Rebase rebase;

<<<<<<< HEAD
    // double insert with same values is not detected as conflict.
    // shared schema channel expect this but generally enable for schema changes.
    auto const ignoreNoop = containsSchemaChanges;

    DbResult result = ApplyChanges(changeStream, TxnAction::Merge, containsSchemaChanges, mergeNeeded ? &rebase : nullptr, false, ignoreNoop);
    if (result != BE_SQLITE_OK) {
        LOG.fatalv("MergeDataChangesInRevision failed to ApplyChanges: %s", BeSQLiteLib::GetErrorName(result));
        return RevisionStatus::ApplyError;
    }
=======
    DbResult result = ApplyChanges(changeStream, TxnAction::Merge, containsSchemaChanges, mergeNeeded ? &rebase : nullptr);
    if (result != BE_SQLITE_OK)
        m_dgndb.ThrowException("failed to apply changes", result);
>>>>>>> 5c890bc1

    ChangesetStatus status = ChangesetStatus::Success;
    UndoChangeSet indirectChanges;

    // We only need to propagate changes (run dependency rules) if there have been are local changes that need to be validated against the incoming changes.
    if (mergeNeeded) {
        OnBeginValidate();

        OnValidateChanges(changeStream);

        if (SUCCESS != PropagateChanges()) {
            LOG.error("MergeDataChanges failed to propagate changes");
            status = ChangesetStatus::MergePropagationError;
        }

        if (HasDataChanges()) {
            result = indirectChanges.FromChangeTrack(*this);
            if (BeSQLite::BE_SQLITE_OK != result) {
                BeAssert(false);
                LOG.fatalv("MergeDataChanges failed at indirectDataChangeSet.FromChangeTrack(): %s", BeSQLiteLib::GetErrorName(result));
                if (BE_SQLITE_NOMEM == result)
                    throw std::bad_alloc();
                return ChangesetStatus::SQLiteError;
            }
            Restart();

            if (status == ChangesetStatus::Success) {
                NotifyOnCommit();

                Utf8String mergeComment = "Merged";
                if (!revision.GetSummary().empty()) {
                    mergeComment.append(": ");
                    mergeComment.append(revision.GetSummary());
                }

                result = SaveTxn(indirectChanges, mergeComment.c_str(), TxnType::Data);
                if (BE_SQLITE_OK != result) {
                    LOG.fatalv("MergeDataChanges failed saving changes %s", BeSQLiteLib::GetErrorName(result));
                    BeAssert(false);
                    status = ChangesetStatus::SQLiteError;
                }
            }
        }
        OnEndValidate();
    }

    if ((ChangesetStatus::Success == status) && mergeNeeded && 0 != rebase.GetSize()) {
        int64_t rebaseId;
        result = SaveRebase(rebaseId, rebase);
        if (BE_SQLITE_DONE != result) {
            BeAssert(false);
            status = ChangesetStatus::SQLiteError;
        }
    }

    if (status == ChangesetStatus::Success) {
        SaveParentChangeset(revision.GetChangesetId(), revision.GetChangesetIndex());

        if (status == ChangesetStatus::Success) {
            result = m_dgndb.SaveChanges();
            // Note: All that the above operation does is to COMMIT the current Txn and BEGIN a new one.
            // The user should NOT be able to revert the revision id by a call to AbandonChanges() anymore, since
            // the merged changes are lost after this routine and cannot be used for change propagation anymore.
            if (BE_SQLITE_OK != result) {
                LOG.fatalv("MergeDataChanges failed to save: %s", BeSQLiteLib::GetErrorName(result));
                BeAssert(false);
                status = ChangesetStatus::SQLiteError;
            }
        }
    }
    if (status != ChangesetStatus::Success) {
        // we were unable to merge the changes or save the revisionId, but the revision's changes were successfully applied. Back them out, plus any indirect changes.
        ChangeGroup changeGroup;
        changeStream.AddToChangeGroup(changeGroup);
        if (indirectChanges.IsValid()) {
            result = indirectChanges.AddToChangeGroup(changeGroup);
            BeAssert(result == BE_SQLITE_OK);
        }

        UndoChangeSet allChanges;
        allChanges.FromChangeGroup(changeGroup);
        result = ApplyChanges(allChanges, TxnAction::Reverse, containsSchemaChanges, nullptr, true);
        BeAssert(result == BE_SQLITE_OK);
    }
    return status;
}

/** throw an exception we are currently waiting for a changeset to be uploaded. */
void TxnManager::ThrowIfChangesetInProgress() {
    if (IsChangesetInProgress())
        m_dgndb.ThrowException("changeset creation is in progress", (int) ChangesetStatus::IsCreatingChangeset);
}

/*---------------------------------------------------------------------------------**//**
 * @bsimethod
+---------------+---------------+---------------+---------------+---------------+------*/
void TxnManager::ReverseChangeset(ChangesetPropsCR changeset) {
    ThrowIfChangesetInProgress();

    if (m_dgndb.IsReadonly())
        m_dgndb.ThrowException("file is readonly", (int) ChangesetStatus::CannotMergeIntoReadonly);

    if (HasLocalChanges())
        m_dgndb.ThrowException("local changes present", (int) ChangesetStatus::HasLocalChanges);

    if (GetParentChangesetId() != changeset.GetChangesetId())
        m_dgndb.ThrowException("changeset out of order", (int) ChangesetStatus::ParentMismatch);

    if (changeset.ContainsSchemaChanges(m_dgndb))
        m_dgndb.ThrowException("Cannot reverse a changeset containing schema changes", (int) ChangesetStatus::ReverseOrReinstateSchemaChanges);

    ChangesetFileReader changeStream(changeset.GetFileName(), m_dgndb);

    // Skip the entire schema change set when reversing or reinstating - DDL and
    // the meta-data changes. Reversing meta data changes cause conflicts
    DbResult result = ApplyChanges(changeStream, TxnAction::Reverse, false, nullptr, true);
    if (result != BE_SQLITE_OK)
        m_dgndb.ThrowException("Error applying changeset", (int) ChangesetStatus::ApplyError);

    SaveParentChangeset(changeset.GetParentId(), -1);

    result = m_dgndb.SaveChanges();
    if (BE_SQLITE_OK != result)
        m_dgndb.ThrowException("unable to save changes", (int) ChangesetStatus::SQLiteError);
}

/*---------------------------------------------------------------------------------**/ /**
 * @bsimethod
+---------------+---------------+---------------+---------------+---------------+------*/
ChangesetStatus TxnManager::MergeChangeset(ChangesetPropsCR changeset) {
    ThrowIfChangesetInProgress();

    if (m_dgndb.IsReadonly())
        m_dgndb.ThrowException("file is readonly", (int) ChangesetStatus::CannotMergeIntoReadonly);

    if (HasChanges())
        m_dgndb.ThrowException("unsaved changes present", (int) ChangesetStatus::HasUncommittedChanges);

    changeset.ValidateContent(m_dgndb);

    if (GetParentChangesetId() != changeset.GetParentId())
        m_dgndb.ThrowException("changeset out of order", (int) ChangesetStatus::ParentMismatch);

    ChangesetFileReader changeStream(changeset.GetFileName(), m_dgndb);

    bool containsSchemaChanges = changeset.ContainsSchemaChanges(m_dgndb);

    ChangesetStatus status;
    if (containsSchemaChanges) {
        // Note: Schema changes may not necessary imply ddl changes. They could just be 'minor' ecschema/mapping changes.
        status = MergeDdlChanges(changeset, changeStream);
        if (ChangesetStatus::Success != status)
            return status;
    }

    return MergeDataChanges(changeset, changeStream, containsSchemaChanges);
}

/*---------------------------------------------------------------------------------**/ /**
  * call the javascript `txn.reportError` method
  @bsimethod
 +---------------+---------------+---------------+---------------+---------------+------*/
void TxnManager::ReportError(bool fatal, Utf8CP errorType, Utf8CP msg)  {
    auto jsTxns = m_dgndb.GetJsTxns();
    if (nullptr == jsTxns) {
        m_fatalValidationError |= fatal;
        return;
    }

    // Note: see IModelDb.ts [[ValidationError]]
    auto error = Napi::Object::New(jsTxns.Env());
    error["fatal"] = fatal;
    error["errorType"] = errorType;
    error["message"] = msg;
    DgnDb::CallJsFunction(jsTxns, "reportError", {error});
}

/*---------------------------------------------------------------------------------**//**
* @bsimethod
+---------------+---------------+---------------+---------------+---------------+------*/
TxnManager::ModelChanges::ModelChanges(TxnManager& mgr) : m_mgr(mgr)
    {
    // We require BisCore 1.0.11 or later for the LastMod and GeometryGuid properties.
    // But we must defer the check, to give the app a chance to upgrade the schema.
    // If the file's opened in read-only mode though, there can be no changes to track.
    if (mgr.GetDgnDb().IsReadonly())
        {
        m_determinedStatus = true;
        m_status = Status::Readonly;
        }
    }

/*---------------------------------------------------------------------------------**//**
* @bsimethod
+---------------+---------------+---------------+---------------+---------------+------*/
TxnManager::ModelChanges::Status TxnManager::ModelChanges::DetermineStatus()
    {
    if (!m_determinedStatus)
        {
        m_determinedStatus = true;
        if (m_mgr.GetDgnDb().GetGeometricModelUpdateStatement().IsValid())
            m_status = Status::Success;
        else
            Disable();
        }

    return m_status;
    }

/*---------------------------------------------------------------------------------**//**
* @bsimethod
+---------------+---------------+---------------+---------------+---------------+------*/
TxnManager::ModelChanges::Status TxnManager::ModelChanges::SetTrackingGeometry(bool track)
    {
    DetermineStatus();
    if (IsDisabled() || track == m_trackGeometry)
        return m_status;

    m_trackGeometry = track;

    // Establish or reset baselines for loaded models
    m_mgr.GetDgnDb().Models().WithLoadedModels([track](DgnModels::T_DgnModelMap const& models)
        {
        for (auto& kvp : models)
            {
            auto geom = kvp.second->ToGeometricModelP();
            if (nullptr != geom)
                T_HOST.Visualization().SetTrackingGeometry(*geom, track);
            }
        });

    return m_status;
    }

/*---------------------------------------------------------------------------------**//**
* @bsimethod
+---------------+---------------+---------------+---------------+---------------+------*/
void TxnManager::ModelChanges::InsertGeometryChange(DgnModelId modelId, DgnElementId elementId, TxnTable::ChangeType type) {
    BeAssert(IsTrackingGeometry());
    auto iter = m_geometryChanges.find(modelId);
    if (m_geometryChanges.end() == iter)
        iter = m_geometryChanges.Insert(modelId, GeometricElementChanges()).first;

    iter->second.AddElement(elementId, type);
}

/*---------------------------------------------------------------------------------**/ /**
* @bsimethod
+---------------+---------------+---------------+---------------+---------------+------*/
void TxnManager::ModelChanges::AddGeometricElementChange(DgnModelId modelId, DgnElementId elementId, TxnTable::ChangeType type, bool fromCommit) {
    if (IsDisabled())
        return;

    m_geometricModels.Insert(modelId, fromCommit);
    if (IsTrackingGeometry()) {
        InsertGeometryChange(modelId, elementId, type);
        return;
    }

    auto model = m_mgr.GetDgnDb().Models().Get<GeometricModel>(modelId);
    if (model.IsNull())
        return;

    if (TxnTable::ChangeType::Delete == type)
        model->RemoveFromRangeIndex(elementId);
    else
        model->UpdateElementRange(elementId, model->GetElementRange(elementId));
}

/*---------------------------------------------------------------------------------**/ /**
* @bsimethod
+---------------+---------------+---------------+---------------+---------------+------*/
void TxnManager::ProcessModelChanges() {
    if (m_initTableHandlers)
        m_modelChanges.Process();
}

/*---------------------------------------------------------------------------------**/ /**
* @bsimethod
+---------------+---------------+---------------+---------------+---------------+------*/
void TxnManager::NotifyModelChanges() {
    if (!m_initTableHandlers)
        return;
    m_modelChanges.Notify();
    Models().NotifyGeometryChanges();
    ClearModelChanges();
}

/*---------------------------------------------------------------------------------**/ /**
* @bsimethod
+---------------+---------------+---------------+---------------+---------------+------*/
void TxnManager::ClearModelChanges() {
    if (m_initTableHandlers) {
        m_modelChanges.ClearAll();
        Models().ClearGeometryChanges();
    }
}

/*---------------------------------------------------------------------------------**//**
* @bsimethod
+---------------+---------------+---------------+---------------+---------------+------*/
void TxnManager::ModelChanges::Process()
    {
    DetermineStatus();
    if (IsDisabled())
        return;

    // When we get a Change that deletes a geometric element, we don't have access to its model Id at that time - look it up now.
    for (auto const& deleted : m_deletedGeometricElements)
        {
        auto iter = m_modelsForDeletedElements.find(deleted.first);
        if (m_modelsForDeletedElements.end() != iter)
            AddGeometricElementChange(iter->second, deleted.first, TxnTable::ChangeType::Delete, deleted.second);
        }

    m_deletedGeometricElements.clear();
    m_modelsForDeletedElements.clear();

    if (m_models.empty() && m_geometricModels.empty())
        return;

    SetandRestoreIndirectChanges _v(m_mgr);

    // if there were any geometric changes, update the "GeometryGuid" and "LastMod" properties in the Model table.
    if (!m_geometricModels.empty())
        {
        auto stmt = m_mgr.GetDgnDb().GetGeometricModelUpdateStatement();
        BeAssert(stmt.IsValid()); // because DetermineStatus()

        BeGuid guid(true); // create a new GUID to represent this state of the changed geometric models
        for (auto model : m_geometricModels)
            {
            if (!model.second)
                continue; // change wasn't from commit - don't update GeometryGuid or LastMod

            m_models.erase(model.first); // we don't need to update LastMod below - this statement updates it.
            stmt->BindGuid(1, guid);
            stmt->BindId(2, model.first);
            DbResult rc = stmt->Step();
            UNUSED_VARIABLE(rc);
            BeAssert(BE_SQLITE_DONE == rc);
            stmt->Reset();
            }
        }

    if (!m_models.empty())
        {
        auto stmt = m_mgr.GetDgnDb().GetModelLastModUpdateStatement();
        BeAssert(stmt.IsValid()); // because DetermineStatus()

        for (auto model : m_models)
            {
            if (!model.second)
                continue; // change wasn't from commit - don't update LastMod.

            stmt->BindId(1, model.first);
            DbResult rc = stmt->Step();
            UNUSED_VARIABLE(rc);
            BeAssert(BE_SQLITE_DONE == rc);
            stmt->Reset();
            }
        }

    Clear(true);
    }

/*---------------------------------------------------------------------------------**//**
* @bsimethod
+---------------+---------------+---------------+---------------+---------------+------*/
void TxnManager::ModelChanges::Notify()
    {
    if (!m_geometryChanges.empty())
        m_mgr.OnGeometricModelChanges();
    }

//=======================================================================================
// @bsiclass
//=======================================================================================
struct DisableTracking {
    TxnManager& m_txns;
    bool m_wasTracking;
    DisableTracking(TxnManager& txns) : m_txns(txns) { m_wasTracking = txns.EnableTracking(false); }
    ~DisableTracking() { m_txns.EnableTracking(m_wasTracking); }
};

/*---------------------------------------------------------------------------------**//**
* Apply a changeset to the database. Notify all TxnTables about what was in the Changeset afterwards.
* @bsimethod
+---------------+---------------+---------------+---------------+---------------+------*/
DbResult TxnManager::ApplyChanges(ChangeStreamCR changeset, TxnAction action, bool containsSchemaChanges, Rebase* rebase, bool invert, bool ignoreNoop) {
    BeAssert(action != TxnAction::None);
    AutoRestore<TxnAction> saveAction(&m_action, action);

    m_dgndb.Elements().ClearCache(); // we can't rely on the elements in the cache after apply, just clear them all

    // if we're not using table handlers, we won't keep the models up to date, just clear them
    if (!m_initTableHandlers)
        m_dgndb.Models().ClearCache();

    if (!IsInAbandon())
        OnBeginApplyChanges();


    if (containsSchemaChanges)  {
        // notify ECPresentation and ConcurrentQuery to stop/cancel all running task before applying schema changeset.
        m_dgndb.Schemas().OnBeforeSchemaChanges().RaiseEvent(m_dgndb, SchemaChangeType::SchemaChangesetApply);
    }


    if (true) {
        DisableTracking _v(*this);
        auto result = changeset.ApplyChanges(m_dgndb, rebase, invert, ignoreNoop); // this actually updates the database with the changes
        if (result != BE_SQLITE_OK) {
            LOG.errorv("failed to apply changeset: %s", BeSQLiteLib::GetErrorName(result));
            BeAssert(false);
            m_dgndb.AbandonChanges();
            if (containsSchemaChanges)
                m_dgndb.Schemas().OnAfterSchemaChanges().RaiseEvent(m_dgndb, SchemaChangeType::SchemaChangesetApply);
            return result;
        }
    }

    if (action == TxnAction::Merge) {
        if (containsSchemaChanges) {
            // Note: All caches that hold ec-classes and handler-associations in memory have to be cleared.
            // The call to ClearECDbCache also clears all EC related caches held by DgnDb.
            // Additionally, we force merging of revisions containing schema changes to happen right when the
            // DgnDb is opened, and the Element caches haven't had a chance to get initialized.
            auto result = m_dgndb.AfterSchemaChangeSetApplied();
            if (result != BE_SQLITE_OK) {
                LOG.errorv("ApplyChanges failed schema changes: %s", BeSQLiteLib::GetErrorName(result));
                BeAssert(false);
                m_dgndb.AbandonChanges();
                m_dgndb.Schemas().OnAfterSchemaChanges().RaiseEvent(m_dgndb, SchemaChangeType::SchemaChangesetApply);
                return result;
            }
        }

        auto result = m_dgndb.AfterDataChangeSetApplied();
        if (result != BE_SQLITE_OK) {
            LOG.errorv("ApplyChanges failed data changes: %s", BeSQLiteLib::GetErrorName(result));
            BeAssert(false);
            m_dgndb.AbandonChanges();
            if (containsSchemaChanges)
                m_dgndb.Schemas().OnAfterSchemaChanges().RaiseEvent(m_dgndb, SchemaChangeType::SchemaChangesetApply);
            return result;
        }
    }

    ModelChangesScope _v_v_(*this);
    OnChangeSetApplied(changeset, invert);

    if (!IsInAbandon() && m_initTableHandlers) {
        CallJsTxnManager("_onChangesApplied");
        CallMonitors([&](TxnMonitor& monitor) { monitor._OnAppliedChanges(*this); });
    }

    if (!IsInAbandon())
        OnEndApplyChanges();

    if (containsSchemaChanges)
        m_dgndb.Schemas().OnAfterSchemaChanges().RaiseEvent(m_dgndb, SchemaChangeType::SchemaChangesetApply);

    return BE_SQLITE_OK;
}

/*---------------------------------------------------------------------------------**//**
* This removes unchanged indexes from DDL. There is already a fix in to remove it from where
* these unchanged indexes get added on ECDb side. But following fixes issue with existing
* changesets that is already on imodelhub or old bridges that is not consuming the source fix.
* In case of any error this function return original unchanged DDL.
* @bsimethod
+---------------+---------------+---------------+---------------+---------------+------*/
BentleyStatus TxnManager::PatchSlowDdlChanges(Utf8StringR patchedDDL, Utf8StringCR compoundSQL)
    {
    /** Performance issue due to recreating indexes that have not changed
     *  DDL in schema changeset are ordered so CREATE TABLE/ ALTER TABLE is followed by DROP INDEX followed by CREATE INDEX
     *  How to skip indexes that have not changed.
     *  1. Find all DROP indexes DDL
     *  2. Find all CREATE indexes DDL
     *  3. See if create index matches sql in sqlite_master.
     *      a. If matches then skip the index and also erase DDL for DROP if any.
     *      b. If does not exist record it and it will be executed after non-index DDLs
     **/
    const auto kStmtDelimiter = ";";
    const auto kIdentDelimiter = " ";
    const auto kQuotedLiteralStart = '[';

    bmap<Utf8String, Utf8String> dropIndexes;
    bmap<Utf8String, Utf8String> createIndexes;
    bmap<Utf8String, Utf8String> currentIndexes;
    // Split DDL on ; this would give use individual SQL. This is safe as we do not string literal ';' for any other use.
    bvector<Utf8String> individualSQL;
    BeStringUtilities::Split(compoundSQL.c_str(), kStmtDelimiter, individualSQL);

    // Read all the index from sqlite_master
    Statement indexStmt;
    if (indexStmt.Prepare(m_dgndb, "SELECT name, sql FROM sqlite_master WHERE type='index' AND sql IS NOT NULL") != BE_SQLITE_OK)
        {
        BeAssert(false && "Should be able to read current indexes");
        return ERROR;
        }

    while (indexStmt.Step() == BE_SQLITE_ROW)
        {
        currentIndexes[indexStmt.GetValueText(0)] = indexStmt.GetValueText(1);
        }
    indexStmt.Finalize(); // This is required as DDL will fail with DB_LOCK

    for (auto && sql : individualSQL)
        {
        if (sql.StartsWith("DROP INDEX IF EXISTS") || sql.StartsWith("CREATE INDEX") || sql.StartsWith("CREATE UNIQUE INDEX"))
            {
            bvector<Utf8String> sqlTokens;
            BeStringUtilities::Split(sql.c_str(), kIdentDelimiter, sqlTokens);
            int index = -1;
            bool drop = false;
            if (sqlTokens[0] == "DROP")
                {
                index = 4;
                drop = true;
                }
            else if (sqlTokens[0] == "CREATE")
                {
                if (sqlTokens[1] == "INDEX")
                    index = 2;
                else
                    index = 3;
                }
            if (index < 0)
                {
                BeAssert(false && "Should find index name");
                return ERROR;
                }
            Utf8String& nameToken = sqlTokens[index];
            Utf8String indexName = nameToken[0] == kQuotedLiteralStart ? nameToken.substr(1, nameToken.size() - 2) : nameToken;
            if (drop)
                {
                // record drop index
                dropIndexes[indexName] = sql;
                }
            else
                {
                // check if we have exact match against sqlite_master index definition for given index name.
                const auto iter = currentIndexes.find(indexName);
                const bool hasExistingIndex = iter != currentIndexes.end();
                const bool indexIsUnchanged = hasExistingIndex &&  (*iter).second == sql;
                if (indexIsUnchanged)
                    {
                    // make sure not to drop the index nor create it.
                    // this safe ton of time for large files.
                    dropIndexes.erase(indexName);
                    }
                else
                    {
                    // record sql for create index which may or may not have a DROP index associated with it.
                    createIndexes[indexName] = sql;
                    if (hasExistingIndex)
                        {
                        // ensure we have drop statement for this index
                        if (dropIndexes.find(indexName) == dropIndexes.end())
                            {
                            dropIndexes[indexName].Sprintf("DROP INDEX IF EXISTS [%s]", indexName.c_str());
                            }
                        }
                    }
                }
            }
        else
            {
            // Append all non-index DDL as is.
            patchedDDL.append(sql).append(kStmtDelimiter);
            }
        }
    // Append all drop index to ddl changes before create index
    for (auto&& kv : dropIndexes)
        patchedDDL.append(kv.second).append(kStmtDelimiter);

    // Append create index to dll after drop index
    for (auto&& kv : createIndexes)
        patchedDDL.append(kv.second).append(kStmtDelimiter);

    return patchedDDL == compoundSQL ? ERROR : SUCCESS;
    }

/*---------------------------------------------------------------------------------**//**
* @bsimethod
+---------------+---------------+---------------+---------------+---------------+------*/
DbResult TxnManager::ApplyDdlChanges(DdlChangesCR ddlChanges) {
    BeAssert(!ddlChanges._IsEmpty() && "DbSchemaChangeSet is empty");
    auto info = GetDgnDb().Schemas().GetSharedChannel().GetInfo();
    if (!info.IsEmpty()) {
        LOG.infov("Skipping DDL Changes as IModel has shared schema channel enabled. ChannelId {%s}.", info.GetChannelId().ToString().c_str());
        return BE_SQLITE_OK;
    }

    bool wasTracking = EnableTracking(false);
    Utf8String originalDDL = ddlChanges.ToString();
    Utf8String patchedDDL;
    DbResult result = BE_SQLITE_OK;
    BentleyStatus status = PatchSlowDdlChanges(patchedDDL, originalDDL);
    if (status == SUCCESS) {
        // Info message so we can look out if this issue has gone due to fix in the place which produce these changeset.
        LOG.info("[PATCH] Appling DDL patch for #292801 #281557");
        result = m_dgndb.ExecuteSql(patchedDDL.c_str());
        if (result != BE_SQLITE_OK) {
            LOG.info("[PATCH] Failed to apply patch for #292801 #281557. Fallback to original DDL");
            result = m_dgndb.ExecuteSql(originalDDL.c_str());
        }
    } else {
        result = m_dgndb.ExecuteSql(originalDDL.c_str());
    }

    EnableTracking(wasTracking);
    return result;
}

/*---------------------------------------------------------------------------------**/ /**
* Changesets are stored as compressed blobs in the DGN_TABLE_Txns table. Read one by rowid.
* If the TxnDirection is backwards, invert the changeset.
* @bsimethod
+---------------+---------------+---------------+---------------+---------------+------*/
DbResult TxnManager::ReadDataChanges(ChangeSet& dataChangeSet, TxnId rowId, TxnAction action) {
    if (ReadChanges(dataChangeSet, rowId) != ZIP_SUCCESS)
        return BE_SQLITE_ERROR;

    return (action == TxnAction::Reverse) ? dataChangeSet.Invert() : BE_SQLITE_OK;
}

/*---------------------------------------------------------------------------------**/ /**
@bsimethod
+---------------+---------------+---------------+---------------+---------------+------*/
ZipErrors TxnManager::ReadChanges(ChangeSet& changeset, TxnId rowId) {
    ZipErrors status = m_snappyFrom.Init(m_dgndb, DGN_TABLE_Txns, "Change", rowId.GetValue());
    if (ZIP_SUCCESS != status)
        return status;

    ChangesBlobHeader header(m_snappyFrom);
    if ((ChangesBlobHeader::DB_Signature06 != header.m_signature) || 0 == header.m_size)
        return ZIP_ERROR_BAD_DATA;

    return m_snappyFrom.ReadToChunkedArray(changeset.m_data, header.m_size);
}

/*---------------------------------------------------------------------------------**/ /**
* Read a changeset from the dgn_Txn table, potentially inverting it (depending on whether we're performing undo or redo),
* and then apply the changeset to the DgnDb.
* @bsimethod
+---------------+---------------+---------------+---------------+---------------+------*/
void TxnManager::ApplyTxnChanges(TxnId rowId, TxnAction action) {
    BeAssert(!HasDataChanges());
    BeAssert(TxnAction::Reverse == action || TxnAction::Reinstate == action); // Do not call ApplyChanges() if you don't want undo/redo notifications sent to TxnMonitors...
    BeAssert(TxnType::Data == GetTxnType(rowId));

    UndoChangeSet changeset;
    ReadDataChanges(changeset, rowId, action);

    auto rc = ApplyChanges(changeset, action, false);
    BeAssert(!HasDataChanges());

    if (BE_SQLITE_OK != rc)
        return;

    // Mark this row as deleted/undeleted depending on which way we just applied the changes.
    CachedStatementPtr stmt = GetTxnStatement("UPDATE " DGN_TABLE_Txns " SET Deleted=? WHERE Id=?");
    stmt->BindInt(1, action == TxnAction::Reverse);
    stmt->BindInt64(2, rowId.GetValue());
    rc = stmt->Step();
    BeAssert(rc == BE_SQLITE_DONE);
}

/*---------------------------------------------------------------------------------**//**
* @bsimethod
+---------------+---------------+---------------+---------------+---------------+------*/
void TxnManager::OnBeginApplyChanges() {
    if (m_initTableHandlers) {
        for (auto table : m_tables)
            table->_OnApply();
    }
}

/*---------------------------------------------------------------------------------**//**
* @bsimethod
+---------------+---------------+---------------+---------------+---------------+------*/
void TxnManager::OnEndApplyChanges() {
    if (!m_initTableHandlers)
        return;

    NotifyModelChanges();
    for (auto table : m_tables)
        table->_OnApplied();
}

/*---------------------------------------------------------------------------------**//**
* @bsimethod
+---------------+---------------+---------------+---------------+---------------+------*/
void TxnManager::ReverseTxnRange(TxnRange const& txnRange) {
    if (HasChanges())
        m_dgndb.AbandonChanges();

    for (TxnId curr = QueryPreviousTxnId(txnRange.GetLast()); curr.IsValid() && curr >= txnRange.GetFirst(); curr = QueryPreviousTxnId(curr))
        ApplyTxnChanges(curr, TxnAction::Reverse);

    BeAssert(!HasChanges());
    m_dgndb.SaveChanges(); // make sure we save the updated Txn data to disk.

    m_curr = txnRange.GetFirst(); // we reuse TxnIds

    // save in reversed Txns list
    m_reversedTxn.push_back(txnRange);
}

/*---------------------------------------------------------------------------------**//**
* @bsimethod
+---------------+---------------+---------------+---------------+---------------+------*/
DgnDbStatus TxnManager::ReverseTo(TxnId pos) {
    TxnId lastId = GetCurrentTxnId();
    if (!pos.IsValid() || pos >= lastId)
        return DgnDbStatus::NothingToUndo;

    TxnId firstUndoable = GetSessionStartId();
    if (firstUndoable >= lastId || pos < firstUndoable)
        return DgnDbStatus::CannotUndo;

    OnBeforeUndoRedo(true);
    return ReverseActions(TxnRange(pos, lastId));
}

/*---------------------------------------------------------------------------------**/ /**
* @bsimethod
+---------------+---------------+---------------+---------------+---------------+------*/
DgnDbStatus TxnManager::CancelTo(TxnId pos) {
    DgnDbStatus status = ReverseTo(pos);
    DeleteReversedTxns(); // call this even if we didn't reverse anything - there may have already been reversed changes.
    return status;
}

/*---------------------------------------------------------------------------------**/ /**
* @bsimethod
+---------------+---------------+---------------+---------------+---------------+------*/
DgnDbStatus TxnManager::ReverseActions(TxnRange const& txnRange) {
    ReverseTxnRange(txnRange); // do the actual undo now.

    while (GetCurrentTxnId() < GetMultiTxnOperationStart())
        EndMultiTxnOperation();

    OnUndoRedo(TxnAction::Reverse);
    return DgnDbStatus::Success;
}

/*---------------------------------------------------------------------------------**/ /**
* @bsimethod
+---------------+---------------+---------------+---------------+---------------+------*/
DgnDbStatus TxnManager::ReverseTxns(int numActions) {
    TxnId lastId = GetCurrentTxnId();
    TxnId firstUndoableId = GetSessionStartId();

    TxnId firstId = lastId;
    while (numActions > 0 && firstId > firstUndoableId) {
        TxnId prevId = QueryPreviousTxnId(firstId);
        if (!prevId.IsValid())
            break;

        if (!IsMultiTxnMember(prevId))
            --numActions;

        firstId = prevId;
    }

    if (firstId == lastId)
        return DgnDbStatus::NothingToUndo;

    OnBeforeUndoRedo(true);
    return ReverseActions(TxnRange(firstId, lastId));
}

/*---------------------------------------------------------------------------------**//**
* reverse (undo) all previous transactions
* @bsimethod
+---------------+---------------+---------------+---------------+---------------+------*/
DgnDbStatus TxnManager::ReverseAll() {

    TxnId lastId = GetCurrentTxnId();
    TxnId startId = GetSessionStartId();

    if (startId >= lastId)
        return DgnDbStatus::NothingToUndo;

    OnBeforeUndoRedo(true);
    return ReverseActions(TxnRange(startId, GetCurrentTxnId()));
}

/*---------------------------------------------------------------------------------**/ /**
* Reinstate ("redo") a range of transactions.
* @bsimethod
+---------------+---------------+---------------+---------------+---------------+------*/
void TxnManager::ReinstateTxn(TxnRange const& revTxn) {
    BeAssert(m_curr == revTxn.GetFirst());
    BeAssert(!m_reversedTxn.empty());

    if (HasChanges())
        m_dgndb.AbandonChanges();

    TxnId last = QueryPreviousTxnId(revTxn.GetLast());
    for (TxnId curr = revTxn.GetFirst(); curr.IsValid() && curr <= last; curr = QueryNextTxnId(curr))
        ApplyTxnChanges(curr, TxnAction::Reinstate);

    m_dgndb.SaveChanges(); // make sure we save the updated Txn data to disk.

    m_curr = revTxn.GetLast();
    m_reversedTxn.pop_back();
}

/*---------------------------------------------------------------------------------**/ /**
* @bsimethod
+---------------+---------------+---------------+---------------+---------------+------*/
DgnDbStatus TxnManager::ReinstateActions(TxnRange const& revTxn) {
    ReinstateTxn(revTxn); // do the actual redo now.

    OnUndoRedo(TxnAction::Reinstate);
    return DgnDbStatus::Success;
}

/*---------------------------------------------------------------------------------**/ /**
* @bsimethod
+---------------+---------------+---------------+---------------+---------------+------*/
DgnDbStatus TxnManager::ReinstateTxn() {
    if (!IsRedoPossible())
        return DgnDbStatus::NothingToRedo;

    OnBeforeUndoRedo(false);
    return ReinstateActions(m_reversedTxn.back());
}

/*---------------------------------------------------------------------------------**/ /**
* @bsimethod
+---------------+---------------+---------------+---------------+---------------+------*/
Utf8String TxnManager::GetUndoString() {
    return IsUndoPossible() ? GetTxnDescription(QueryPreviousTxnId(GetCurrentTxnId())) : "";
}

/*---------------------------------------------------------------------------------**/ /**
* @bsimethod
+---------------+---------------+---------------+---------------+---------------+------*/
Utf8String TxnManager::GetRedoString() {
    return IsRedoPossible() ? GetTxnDescription(m_reversedTxn.back().GetFirst()) : "";
}

/*---------------------------------------------------------------------------------**//**
 @bsimethod
+---------------+---------------+---------------+---------------+---------------+------*/
void TxnManager::DeleteAllTxns() {
    m_dgndb.SaveChanges(); // in case there are outstanding changes that will create a new Txn
    m_dgndb.ExecuteSql("DELETE FROM " DGN_TABLE_Txns);
    if (m_dgndb.TableExists(DGN_TABLE_Rebase))
        m_dgndb.ExecuteSql("DELETE FROM " DGN_TABLE_Rebase);
    Initialize();
}

/*---------------------------------------------------------------------------------**//**
* Cancel any undone (reversed) transactions.
* @bsimethod
+---------------+---------------+---------------+---------------+---------------+------*/
void TxnManager::DeleteReversedTxns() {
    m_reversedTxn.clear(); // do this even if this is already empty - there may be reversed txns from a previous session
    m_dgndb.ExecuteSql("DELETE FROM " DGN_TABLE_Txns " WHERE Deleted=1"); // these transactions are no longer reinstateable. Throw them away.
}

/*---------------------------------------------------------------------------------**//**
* Delete transactions from the start of the table to (but not including) the specified transaction.
* @bsimethod
+---------------+---------------+---------------+---------------+---------------+------*/
void TxnManager::DeleteFromStartTo(TxnId lastId) {
    Statement stmt(m_dgndb, "DELETE FROM " DGN_TABLE_Txns " WHERE Id < ?");
    stmt.BindInt64(1, lastId.GetValue());

    DbResult result = stmt.Step();
    if (result != BE_SQLITE_DONE)
        m_dgndb.ThrowException("error deleting from Txn table", result);
}

/*---------------------------------------------------------------------------------**//**
* @bsimethod
+---------------+---------------+---------------+---------------+---------------+------*/
void dgn_TxnTable::Element::_Initialize() {
    m_txnMgr.GetDgnDb().CreateTable(TEMP_TABLE(TXN_TABLE_Elements), "ElementId INTEGER NOT NULL PRIMARY KEY,ModelId INTEGER NOT NULL,ChangeType INT,ECClassId INTEGER NOT NULL");
    m_txnMgr.GetDgnDb().ExecuteSql("CREATE INDEX " TEMP_TABLE(TXN_TABLE_Elements) "_Midx ON " TXN_TABLE_Elements "(ModelId)");
}

/*---------------------------------------------------------------------------------**/ /**
* @bsimethod
+---------------+---------------+---------------+---------------+---------------+------*/
void dgn_TxnTable::Element::CreateIndexOnECClassId() {
    if (m_haveIndexOnECClassId)
        return;

    m_haveIndexOnECClassId = true;
    m_txnMgr.GetDgnDb().ExecuteSql("CREATE INDEX " TEMP_TABLE(TXN_TABLE_Elements) "_Cidx ON " TXN_TABLE_Elements "(ECClassId)");
}

/*---------------------------------------------------------------------------------**/ /**
* @bsimethod
+---------------+---------------+---------------+---------------+---------------+------*/
void dgn_TxnTable::Element::_OnValidate() {
    m_changes = false;
    if (m_stmt.IsPrepared())
        return;

    m_stmt.Prepare(m_txnMgr.GetDgnDb(), "INSERT INTO " TEMP_TABLE(TXN_TABLE_Elements) "(ElementId,ModelId,ChangeType,ECClassId) VALUES(?,?,?,?)");
}

/*---------------------------------------------------------------------------------**/ /**
* @bsimethod
+---------------+---------------+---------------+---------------+---------------+------*/
void dgn_TxnTable::Element::_OnValidated() {
    // for cancel, the temp table is automatically rolled back, so we don't (can't actually, because there's no Txn active) need to empty it.
    if (m_changes)
        m_txnMgr.GetDgnDb().ExecuteSql("DELETE FROM " TEMP_TABLE(TXN_TABLE_Elements));
}

/*---------------------------------------------------------------------------------**//**
* @bsimethod
+---------------+---------------+---------------+---------------+---------------+------*/
void dgn_TxnTable::Model::_Initialize()
    {
    auto& db = m_txnMgr.GetDgnDb();
    db.CreateTable(TEMP_TABLE(TXN_TABLE_Models), "ModelId INTEGER NOT NULL PRIMARY KEY,ChangeType INT,ECClassId INTEGER NOT NULL");

    // We will want to identify changes to the GeometryGuid column, if present. (Introduced in BisCore 1.0.11).
    auto ecsql = "SELECT ti.cid SqliteColumnIndex"
        " FROM   ec_PropertyMap pp"
               " JOIN ec_Column c ON c.Id = pp.ColumnId"
               " JOIN ec_Table t ON t.Id = c.TableId"
               " JOIN ec_Class cl ON cl.Id = pp.ClassId"
               " JOIN ec_PropertyPath p ON p.Id = pp.PropertyPathId"
               " JOIN ec_Schema s ON cl.SchemaId = s.Id"
               " JOIN pragma_table_info(t.Name) ti ON ti.name = c.Name"
        " WHERE  s.Name = 'BisCore'"
                 " AND cl.Name = 'GeometricModel'"
                 " AND p.AccessString = 'GeometryGuid'";

    auto stmt = db.GetCachedStatement(ecsql);
    BeAssert(stmt.IsValid());
    if (!stmt.IsValid() || BE_SQLITE_ROW != stmt->Step())
        {
        // No GeometryGuid column.
        return;
        }

    m_geometryGuidColumnIndex = stmt->GetValueInt(0);
    BeAssert(m_geometryGuidColumnIndex > 0);

    // We will want to identify changes to subclasses of GeometricModel.
    auto classId = db.Schemas().GetClassId("BisCore", "GeometricModel");
    BeAssert(classId.IsValid());

    Utf8String sql("SELECT NULL FROM ec_cache_ClassHierarchy WHERE ClassId=? AND BaseClassId=");
    sql.append(classId.ToHexStr());
    m_isGeometricModelStmt.Prepare(db, sql.c_str());
    BeAssert(m_isGeometricModelStmt.IsPrepared());
    }

/*---------------------------------------------------------------------------------**//**
* @bsimethod
+---------------+---------------+---------------+---------------+---------------+------*/
bool dgn_TxnTable::Model::IsGeometryGuidChanged(DgnModelId modelId, BeSQLite::Changes::Change const& change)
    {
    if (!HasGeometryGuid())
        return false;

    if (!change.GetNewValue(m_geometryGuidColumnIndex).IsValid())
        return false;

    // GeometryGuid is in a shared column - confirm this is a GeometricModel.
    auto select = m_txnMgr.GetDgnDb().GetCachedStatement("SELECT ECClassId FROM " BIS_TABLE(BIS_CLASS_Model) " WHERE Id=?");
    select->BindId(1, modelId);
    if (BE_SQLITE_ROW != select->Step())
        return false;

    auto classId = select->GetValueId<ECClassId>(0);
    auto& stmt = m_isGeometricModelStmt;
    BeAssert(stmt.IsPrepared() && HasGeometryGuid());

    stmt.BindId(1, classId);
    auto isGeometricModel = false;
    if (BE_SQLITE_ROW == stmt.Step())
        {
        isGeometricModel = true;
        // ###TODO fix in progress BeAssert(change.IsIndirect());
        }

    stmt.Reset();
    stmt.ClearBindings();

    return isGeometricModel;
    }

/*---------------------------------------------------------------------------------**//**
* @bsimethod
+---------------+---------------+---------------+---------------+---------------+------*/
void dgn_TxnTable::Model::NotifyGeometryChanges()
    {
    if (!m_geometryGuidChanges.empty())
        m_txnMgr.OnGeometryGuidChanges(m_geometryGuidChanges);
    }

/*---------------------------------------------------------------------------------**//**
* @bsimethod
+---------------+---------------+---------------+---------------+---------------+------*/
void dgn_TxnTable::Model::_OnValidate()
    {
    m_changes = false;
    if (m_stmt.IsPrepared())
        return;

    m_stmt.Prepare(m_txnMgr.GetDgnDb(), "INSERT INTO " TEMP_TABLE(TXN_TABLE_Models) "(ModelId,ChangeType,ECClassId) VALUES(?,?,?)");
    }

/*---------------------------------------------------------------------------------**//**
* @bsimethod
+---------------+---------------+---------------+---------------+---------------+------*/
void dgn_TxnTable::Model::_OnValidated()
    {
    // for cancel, the temp table is automatically rolled back, so we don't (can't actually, because there's no Txn active) need to empty it.
    if (m_changes)
        m_txnMgr.GetDgnDb().ExecuteSql("DELETE FROM " TEMP_TABLE(TXN_TABLE_Models));
    }

//---------------------------------------------------------------------------------------
// @bsimethod
//---------------------------------------------------------------------------------------
void dgn_TxnTable::Model::AddChange(Changes::Change const& change, ChangeType changeType) {
    Changes::Change::Stage stage;
    switch (changeType) {
    case ChangeType::Insert:
        stage = Changes::Change::Stage::New;
        break;

    case ChangeType::Update:
    case ChangeType::Delete:
        stage = Changes::Change::Stage::Old;
        break;

    default:
        BeAssert(false);
        return;
    }

    DgnModelId modelId = DgnModelId(change.GetValue(0, stage).GetValueUInt64());
    BeAssert(modelId.IsValid());

    if (ChangeType::Update == changeType) {
        // For updates, we're only interested in detecting changes to the GeometricModel.GeometryGuid column.
        if (IsGeometryGuidChanged(modelId, change))
            m_geometryGuidChanges.insert(modelId);

        return;
    }

    auto classId = DgnClassId(change.GetValue((int)DgnModel::ColumnNumbers::ECClassId, stage).GetValueUInt64());
    enum Column : int { ModelId = 1,
                        ChangeType = 2,
                        ECClassId = 3 };

    m_changes = true;
    m_stmt.BindId(Column::ModelId, modelId);
    m_stmt.BindInt(Column::ChangeType, (int)changeType);
    m_stmt.BindId(Column::ECClassId, classId);

    auto rc = m_stmt.Step();
    BeAssert(rc == BE_SQLITE_DONE);
    UNUSED_VARIABLE(rc);

    m_stmt.Reset();
    m_stmt.ClearBindings();
}

/*---------------------------------------------------------------------------------**//**
 * @bsimethod
+---------------+---------------+---------------+---------------+---------------+------*/
void dgn_TxnTable::Model::_OnApply() {
    if (!m_txnMgr.IsInAbandon())
        _OnValidate();
}

/*---------------------------------------------------------------------------------**/ /**
 * @bsimethod
+---------------+---------------+---------------+---------------+---------------+------*/
void dgn_TxnTable::Model::_OnApplied() {
    if (!m_txnMgr.IsInAbandon())
        _OnValidated();
}

/*---------------------------------------------------------------------------------**//**
* @bsimethod
+---------------+---------------+---------------+---------------+---------------+------*/
void dgn_TxnTable::Model::_OnAppliedDelete(BeSQLite::Changes::Change const& change) {
    if (!m_txnMgr.IsInAbandon())
        AddChange(change, ChangeType::Delete);

    DgnModelId modelId = change.GetOldValue(0).GetValueId<DgnModelId>();
    DgnModelPtr model = m_txnMgr.GetDgnDb().Models().FindModel(modelId);
    if (!model.IsValid())
        return;

    m_txnMgr.GetDgnDb().Models().DropLoadedModel(*model);
}

/*---------------------------------------------------------------------------------**//**
* @bsimethod
+---------------+---------------+---------------+---------------+---------------+------*/
void dgn_TxnTable::Model::_OnAppliedUpdate(BeSQLite::Changes::Change const& change) {
    if (!m_txnMgr.IsInAbandon())
        AddChange(change, ChangeType::Update);

    DgnModelId modelId = change.GetOldValue(0).GetValueId<DgnModelId>();
    DgnModelPtr model = m_txnMgr.GetDgnDb().Models().FindModel(modelId);
    if (!model.IsValid())
        return;

    model->Read(modelId);
    model->_OnUpdated();
}

/*---------------------------------------------------------------------------------**/ /**
* @bsimethod
+---------------+---------------+---------------+---------------+---------------+------*/
void dgn_TxnTable::Model::_OnAppliedAdd(BeSQLite::Changes::Change const& change) {
    if (!m_txnMgr.IsInAbandon())
        AddChange(change, ChangeType::Insert);
}

/*---------------------------------------------------------------------------------**/ /**
* @bsimethod
+---------------+---------------+---------------+---------------+---------------+------*/
void dgn_TxnTable::ElementDep::_Initialize()
    {
    m_txnMgr.GetDgnDb().CreateTable(TEMP_TABLE(TXN_TABLE_Depend), "ECInstanceId INTEGER NOT NULL PRIMARY KEY,ModelId INTEGER NOT NULL,ChangeType INT");
    m_txnMgr.GetDgnDb().ExecuteSql("CREATE INDEX " TEMP_TABLE(TXN_TABLE_Depend) "_Midx ON " TXN_TABLE_Depend "(ModelId)");
    }

/*---------------------------------------------------------------------------------**//**
* @bsimethod
+---------------+---------------+---------------+---------------+---------------+------*/
void dgn_TxnTable::ElementDep::_OnValidate()
    {
    m_changes = false;
    if (m_stmt.IsPrepared())
        return;

    m_stmt.Prepare(m_txnMgr.GetDgnDb(), "INSERT INTO " TEMP_TABLE(TXN_TABLE_Depend) " (ECInstanceId,ModelId,ChangeType) VALUES(?,?,?)");
    }

/*---------------------------------------------------------------------------------**//**
* @bsimethod
+---------------+---------------+---------------+---------------+---------------+------*/
void dgn_TxnTable::ElementDep::_OnValidated()
    {
    // for cancel, the temp table is automatically rolled back, so we don't (can't actually, because there's no Txn active) need to empty it.
    if (m_changes && TxnAction::Abandon != m_txnMgr.GetCurrentAction())
        m_txnMgr.GetDgnDb().ExecuteSql("DELETE FROM " TEMP_TABLE(TXN_TABLE_Depend));
    }

/*---------------------------------------------------------------------------------**//**
* @bsimethod
+---------------+---------------+---------------+---------------+---------------+------*/
void dgn_TxnTable::ElementDep::UpdateSummary(Changes::Change change, ChangeType changeType)
    {
    m_changes = true;

    if (ChangeType::Delete == changeType)
        {
        ECInstanceId relid = change.GetOldValue(0).GetValueId<ECInstanceId>();
        ECClassId relclsid = change.GetOldValue(1).GetValueId<ECClassId>();
        int64_t srcelemid = change.GetOldValue(2).GetValueInt64();
        int64_t tgtelemid = change.GetOldValue(3).GetValueInt64();
        BeSQLite::EC::ECInstanceKey relkey(relclsid, relid);
        m_deletedRels.push_back(DepRelData(relkey, DgnElementId((uint64_t)srcelemid), DgnElementId((uint64_t)tgtelemid), true));
        }
    else
        {
        Changes::Change::Stage stage = (ChangeType::Insert == changeType) ? Changes::Change::Stage::New : Changes::Change::Stage::Old;
        ECInstanceId instanceId = change.GetValue(0, stage).GetValueId<ECInstanceId>(); // primary key is column 0
        AddDependency(instanceId, changeType);
        }
    }

/*---------------------------------------------------------------------------------**//**
* @bsimethod
+---------------+---------------+---------------+---------------+---------------+------*/
void dgn_TxnTable::Element::AddElement(DgnElementId elementId, DgnModelId modelId, ChangeType changeType, DgnClassId elementClassId, bool fromCommit)
    {
    enum Column : int {ElementId=1,ModelId=2,ChangeType=3,ECClass=4};

    BeAssert(modelId.IsValid());
    BeAssert(elementId.IsValid());

    m_changes = true;
    m_stmt.BindId(Column::ElementId, elementId);
    m_stmt.BindId(Column::ModelId, modelId);
    m_stmt.BindInt(Column::ChangeType, (int) changeType);
    m_stmt.BindId(Column::ECClass, elementClassId);

    m_stmt.Step(); // This may fail if element was inserted before a call to PropagateChanges and updated after that.

    m_stmt.Reset();
    m_stmt.ClearBindings();
    m_txnMgr.m_modelChanges.AddModel(modelId, fromCommit); // add to set of changed models.
    if (ChangeType::Delete == changeType)
        m_txnMgr.m_modelChanges.AddDeletedElement(elementId, modelId); // Record model Id in case it's a geometric element.
    }

/*---------------------------------------------------------------------------------**//**
 @bsimethod
+---------------+---------------+---------------+---------------+---------------+------*/
DgnModelId TxnTable::GetModelAndClass(ECClassId& classId, DgnElementId elementId) {
    CachedStatementPtr stmt = m_txnMgr.GetDgnDb().Elements().GetStatement("SELECT ModelId,ECClassId FROM " BIS_TABLE(BIS_CLASS_Element) " WHERE Id=?");
    stmt->BindId(1, elementId);
    if (BE_SQLITE_ROW != stmt->Step())
        return DgnModelId(); // This happens because we deleted the element locally and rejected an incoming update

    classId = stmt->GetValueId<DgnClassId>(1);
    return stmt->GetValueId<DgnModelId>(0);
}

//---------------------------------------------------------------------------------------
// @bsimethod
//---------------------------------------------------------------------------------------
void dgn_TxnTable::Element::AddChange(Changes::Change const& change, ChangeType changeType, bool fromCommit) {
    Changes::Change::Stage stage;
    switch (changeType) {
    case ChangeType::Insert:
        stage = Changes::Change::Stage::New;
        break;

    case ChangeType::Update:
    case ChangeType::Delete:
        stage = Changes::Change::Stage::Old;
        break;
    default:
        BeAssert(false);
        return;
    }

    DgnElementId elementId = change.GetValue((int)DgnElement::ColumnNumbers::ElementId, stage).GetValueId<DgnElementId>();
    DgnModelId modelId;
    DgnClassId classId;

    if (ChangeType::Update == changeType) {
        // for updates, the element table must be queried for ModelId since the change set will only contain changed columns
        modelId = GetModelAndClass(classId, elementId);
        if (!modelId.IsValid())
            return; // This happens because we deleted the element locally and rejected an incoming update
    } else {
        modelId = change.GetValue((int)DgnElement::ColumnNumbers::ModelId, stage).GetValueId<DgnModelId>();
        classId = change.GetValue((int)DgnElement::ColumnNumbers::ECClassId, stage).GetValueId<DgnClassId>();
    }

    AddElement(elementId, modelId, changeType, classId, fromCommit);
}

/*---------------------------------------------------------------------------------**//**
 @bsimethod
+---------------+---------------+---------------+---------------+---------------+------*/
bool dgn_TxnTable::Geometric::HasChangeInColumns(BeSQLite::Changes::Change const& change) {
    // if any column between first and last has a new value, there were geometric changes.
    for (int i=GetFirstCol(); i<=_GetLastCol(); ++i) {
        if (change.GetNewValue(i).IsValid())
            return true;
    }
    // there were no geometric changes
    return false;
}

/*---------------------------------------------------------------------------------**//**
 @bsimethod
+---------------+---------------+---------------+---------------+---------------+------*/
void dgn_TxnTable::Geometric::AddChange(BeSQLite::Changes::Change const& change, ChangeType changeType, bool fromCommit) {
    if (ChangeType::Update == changeType && !HasChangeInColumns(change))
        return; // no geometric changes

    auto stage = ChangeType::Insert == changeType ? Changes::Change::Stage::New : Changes::Change::Stage::Old;
    DgnElementId elementId = change.GetValue(0, stage).GetValueId<DgnElementId>();

    if (ChangeType::Delete == changeType) {
        // We don't have access to the model Id here. Rely on the Element txn table to record it for later use.
        m_txnMgr.m_modelChanges.AddDeletedGeometricElement(elementId, fromCommit);
        return;
    }

    DgnClassId classId;
    auto modelId = GetModelAndClass(classId, elementId);
    m_txnMgr.m_modelChanges.AddGeometricElementChange(modelId, elementId, changeType, fromCommit); // mark this model as having geometric changes.
}

/*---------------------------------------------------------------------------------**/ /**
* @bsimethod
+---------------+---------------+---------------+---------------+---------------+------*/
dgn_TxnTable::Element::Iterator::Entry dgn_TxnTable::Element::Iterator::begin() const
    {
    if (!m_stmt.IsValid())
        m_db->GetCachedStatement(m_stmt, "SELECT ElementId,ModelId,ChangeType,ECClassId FROM " TEMP_TABLE(TXN_TABLE_Elements));
    else
        m_stmt->Reset();

    return Entry(m_stmt.get(), BE_SQLITE_ROW == m_stmt->Step());
    }

DgnElementId dgn_TxnTable::Element::Iterator::Entry::GetElementId() const { return m_sql->GetValueId<DgnElementId>(0); }
DgnModelId dgn_TxnTable::Element::Iterator::Entry::GetModelId() const { return m_sql->GetValueId<DgnModelId>(1); }
TxnTable::ChangeType dgn_TxnTable::Element::Iterator::Entry::GetChangeType() const { return (TxnTable::ChangeType)m_sql->GetValueInt(2); }
DgnClassId dgn_TxnTable::Element::Iterator::Entry::GetECClassId() const { return m_sql->GetValueId<DgnClassId>(3); }

/*---------------------------------------------------------------------------------**/ /**
* @bsimethod
+---------------+---------------+---------------+---------------+---------------+------*/
void dgn_TxnTable::ElementDep::AddDependency(EC::ECInstanceId const& relid, ChangeType changeType) {
    CachedECSqlStatementPtr stmt = m_txnMgr.GetDgnDb().GetPreparedECSqlStatement(
        "SELECT element.Model.Id FROM " BIS_SCHEMA(BIS_CLASS_Element) " AS element, " BIS_SCHEMA(BIS_REL_ElementDrivesElement) " AS DEP"
        " WHERE (DEP.ECInstanceId=?) AND (element.ECInstanceId=DEP.SourceECInstanceId)");
    stmt->BindId(1, relid);
    auto stat = stmt->Step();
    UNUSED_VARIABLE(stat);
    BeAssert(stat == BE_SQLITE_ROW);
    DgnModelId mid = stmt->GetValueId<DgnModelId>(0);

    m_stmt.BindId(1, relid);
    m_stmt.BindId(2, mid);
    m_stmt.BindInt(3, (int)changeType);
    auto rc = m_stmt.Step();
    UNUSED_VARIABLE(rc);

    m_stmt.Reset();
    m_stmt.ClearBindings();
}

/*---------------------------------------------------------------------------------**//**
* @bsimethod
+---------------+---------------+---------------+---------------+---------------+------*/
TxnRelationshipLinkTables::TxnRelationshipLinkTables(TxnManagerR t) : m_txnMgr(t)
    {
    if (m_txnMgr.GetDgnDb().TableExists(TEMP_TABLE(TXN_TABLE_RelationshipLinkTables)))
        return;

    Utf8String ddl;
    ddl.append(COLNAME_ECInstanceId).append(" INTEGER NOT NULL PRIMARY KEY,");
    ddl.append(COLNAME_ECClassId).append(" INTEGER NOT NULL,");
    ddl.append(COLNAME_SourceECInstanceId).append(" INTEGER NOT NULL,");
    ddl.append(COLNAME_TargetECInstanceId).append(" INTEGER NOT NULL,");
    ddl.append(COLNAME_ChangeType).append(" INT");
    m_txnMgr.GetDgnDb().CreateTable(TEMP_TABLE(TXN_TABLE_RelationshipLinkTables), ddl.c_str());
    m_txnMgr.GetDgnDb().ExecuteSql(Utf8PrintfString("CREATE INDEX " TEMP_TABLE(TXN_TABLE_RelationshipLinkTables) "_ClassIdx ON " TXN_TABLE_RelationshipLinkTables "(%s)", COLNAME_ECClassId).c_str());
    m_txnMgr.GetDgnDb().ExecuteSql(Utf8PrintfString("CREATE INDEX " TEMP_TABLE(TXN_TABLE_RelationshipLinkTables) "_SourceIdx ON " TXN_TABLE_RelationshipLinkTables "(%s)", COLNAME_SourceECInstanceId).c_str());
    m_txnMgr.GetDgnDb().ExecuteSql(Utf8PrintfString("CREATE INDEX " TEMP_TABLE(TXN_TABLE_RelationshipLinkTables) "_TargetIdx ON " TXN_TABLE_RelationshipLinkTables "(%s)", COLNAME_TargetECInstanceId).c_str());
    }

/*---------------------------------------------------------------------------------**//**
* @bsimethod
+---------------+---------------+---------------+---------------+---------------+------*/
BeSQLite::DbResult TxnRelationshipLinkTables::Insert(BeSQLite::EC::ECInstanceId relid, ECN::ECClassId relclsid, DgnElementId srcelemid, DgnElementId tgtelemid, TxnTable::ChangeType changeType)
    {
    if (!m_stmt.IsValid() || !m_stmt->IsPrepared())
        {
        Utf8String sql("INSERT INTO " TEMP_TABLE(TXN_TABLE_RelationshipLinkTables) " (");
        sql.append(COLNAME_ECInstanceId).append(",");          // 1
        sql.append(COLNAME_ECClassId).append(",");             // 2
        sql.append(COLNAME_SourceECInstanceId).append(",");    // 3
        sql.append(COLNAME_TargetECInstanceId).append(",");    // 4
        sql.append(COLNAME_ChangeType);                        // 5
        sql.append(") VALUES(?,?,?,?,?)");
        m_stmt = m_txnMgr.GetTxnStatement(sql.c_str());
        }

    m_stmt->BindId(1, relid);
    m_stmt->BindId(2, relclsid);
    m_stmt->BindId(3, srcelemid);
    m_stmt->BindId(4, tgtelemid);
    m_stmt->BindInt(5, (int)changeType);

    auto rc = m_stmt->Step();
    BeAssert(rc == BE_SQLITE_DONE);

    m_stmt->Reset();
    m_stmt->ClearBindings();

    return rc;
    }

/*---------------------------------------------------------------------------------**//**
* @bsimethod
+---------------+---------------+---------------+---------------+---------------+------*/
BeSQLite::DbResult dgn_TxnTable::RelationshipLinkTable::QueryTargets(DgnElementId& srcelemid, DgnElementId& tgtelemid, BeSQLite::EC::ECInstanceId relid)
    {
    //  SourceId and TargetId never change.
    auto selectOrig = m_txnMgr.GetDgnDb().GetCachedStatement(Utf8PrintfString("SELECT SourceId,TargetId FROM %s WHERE Id=?", m_tableName.c_str()).c_str());
    selectOrig->BindId(1, relid);
    auto rc = selectOrig->Step();
    if (BE_SQLITE_ROW != rc)
        return rc;

    srcelemid = selectOrig->GetValueId<DgnElementId>(0);
    tgtelemid = selectOrig->GetValueId<DgnElementId>(1);
    return rc;
    }

/*---------------------------------------------------------------------------------**//**
* @bsimethod
+---------------+---------------+---------------+---------------+---------------+------*/
void dgn_TxnTable::UniqueRelationshipLinkTable::_UpdateSummary(Changes::Change change, ChangeType changeType)
    {
    m_changes = true;

    Changes::Change::Stage stage = (ChangeType::Insert == changeType) ? Changes::Change::Stage::New : Changes::Change::Stage::Old;

    //  Every table-per-class relationship link table is laid out like this:
    //      [0] Relationship instance ID
    //      [1] Relationship class ID
    //      [2] Source instance ID
    //      [3] Target instance ID
    //      [4...] relationship instance properties ...     which we DO NOT TRACK
    int const ECInstanceId_LTColId = 0;
    int const ECClassId_LTColId = 1;
    int const SourceECInstanceId_LTColId = 2;
    int const TargetECInstanceId_LTColId = 3;

    ECInstanceId relid = change.GetValue(ECInstanceId_LTColId, stage).GetValueId<ECInstanceId>();
    BeAssert(relid.IsValid());

    ECClassId relclsid = change.GetValue(ECClassId_LTColId, stage).GetValueId<ECClassId>();
    BeAssert(relclsid.IsValid());

    DgnElementId srcelemid, tgtelemid;
    if (ChangeType::Insert == changeType || ChangeType::Delete == changeType)
        {
        srcelemid = change.GetValue(SourceECInstanceId_LTColId, stage).GetValueId<DgnElementId>();
        tgtelemid = change.GetValue(TargetECInstanceId_LTColId, stage).GetValueId<DgnElementId>();
        }
    else
        {
        QueryTargets(srcelemid, tgtelemid, relid); //  SourceId and TargetId never change.
        }

    m_txnMgr.GetRelationshipLinkTables().Insert(relid, relclsid, srcelemid, tgtelemid, changeType);
    }

/*---------------------------------------------------------------------------------**//**
* @bsimethod
+---------------+---------------+---------------+---------------+---------------+------*/
void dgn_TxnTable::RelationshipLinkTable::_OnValidated()
    {
    // for cancel, the temp table is automatically rolled back, so we don't (can't actually, because there's no Txn active) need to empty it.
    if (m_changes && TxnAction::Abandon != m_txnMgr.GetCurrentAction())
        {
        m_txnMgr.GetDgnDb().ExecuteSql("DELETE FROM " TEMP_TABLE(TXN_TABLE_RelationshipLinkTables));
        m_changes = false;
        }
    }

/*---------------------------------------------------------------------------------**//**
* @bsimethod
+---------------+---------------+---------------+---------------+---------------+------*/
void TxnManager::AddTxnMonitor(TxnMonitor& monitor) {
    s_monitors.push_back(&monitor);
}

/*---------------------------------------------------------------------------------**/ /**
* @bsimethod
+---------------+---------------+---------------+---------------+---------------+------*/
void TxnManager::DropTxnMonitor(TxnMonitor& monitor) {
    auto it = std::find(s_monitors.begin(), s_monitors.end(), &monitor);
    if (it != s_monitors.end())
        *it = nullptr; // removed from list by CallMonitors
}

/*---------------------------------------------------------------------------------**/ /**
* @bsimethod
+---------------+---------------+---------------+---------------+---------------+------*/
void TxnManager::CallMonitors(std::function<void(TxnMonitor&)> caller) {
    for (auto curr = s_monitors.begin(); curr != s_monitors.end();) {
        if (*curr == nullptr)
            curr = s_monitors.erase(curr);
        else {
            try {
                caller(**curr);
            } catch (...) {
                BeAssert(false && "TxnMonitor threw an exception");
            }

            ++curr;
        }
    }
}

/*---------------------------------------------------------------------------------**//**
 @bsimethod
+---------------+---------------+---------------+---------------+---------------+------*/
void TxnManager::OnBeforeUndoRedo(bool isUndo) {
    auto jsTxns = m_dgndb.GetJsTxns();
    if (nullptr != jsTxns)
        m_dgndb.CallJsFunction(jsTxns, "_onBeforeUndoRedo", {Napi::Boolean::New(jsTxns.Env(), isUndo)});
}

BE_JSON_NAME(inserted);
BE_JSON_NAME(updated);
BE_JSON_NAME(deleted);
BE_JSON_NAME(range);
BE_JSON_NAME(ranges);
BE_JSON_NAME(id);
BE_JSON_NAME(ids);
BE_JSON_NAME(guid);

/**---------------------------------------------------------------------------------**//**
* A call to this method may happen for one of these circumstances:
*  1. _OnCommit - to save a set of changes as a Txn
*  2. ApplyChanges from undo/redo of a previously saved Txn
*  3. ApplyChanges from merging an externally generated changeset
* Then, it is only called when there are changes to GeometricModels, with `m_initTableHandlers`
* enabled. It uses the `m_modelChanges` member, set up from either the new changeset for
* case 1 above, or the applied changeset for cases 2 and 3.
* It keeps the model-based in-memory rangeIndex and tile trees up to date.
* It also emits the JavaScript `txns._onGeometryChanged` event that supplies:
*  - the list of changed models and their new GeometryGuid
*  - the list of inserted, updated and deleted elements for each model
*  - the new range for each element that was inserted or updated.
* It also calls the _OnGeometricModelChanges event, for tests.
* @note for non-interactive use cases (e.g. applying a changeset for connectors),
* it is assumed that there are no loaded models and therefore no in-memory constructs
* to keep current. Also, no events are generated. It may be that for applying very large
* changesets in interactive sessions, it may be preferable to unload all models and caches,
* apply the changes, and then re-start the session.
* @note for case 1 above, the range index is updated by element handlers in the OnInserted,
* OnUpdated, and OnDeleted methods, to ensure the rangeIndex is correct during the course of the transaction.
* Then, onCommit this method is called and they are re-updated, doing nothing. That's ok.
* @bsimethod
+---------------+---------------+---------------+---------------+---------------+------*/
void TxnManager::OnGeometricModelChanges()   {
    auto& db = GetDgnDb();
    auto jsTxns = db.GetJsTxns();
    napi_value jsObj = jsTxns ? (napi_value)Napi::Array::New(jsTxns.Env()) : (napi_value)nullptr;
    BeJsDocument rapidDoc; // must be automatic variable. Do not combine with next line.
    BeJsValue json(jsObj ? BeJsValue(Napi::Value(jsTxns.Env(), jsObj)) : rapidDoc);

    auto const& changes = m_modelChanges.GetGeometryChanges();
    for (auto const& change : changes) {
        auto model = db.Models().Get<GeometricModel>(change.first);
        auto const& inserts = change.second.GetElements(TxnTable::ChangeType::Insert);
        auto const& updates = change.second.GetElements(TxnTable::ChangeType::Update);
        auto const& deletes = change.second.GetElements(TxnTable::ChangeType::Delete);

        if (model.IsValid() && (!inserts.empty() || !updates.empty() || !deletes.empty()))
            T_HOST.Visualization().AddChanges(*model, inserts, updates, deletes);

        auto entry = json.appendObject();
        entry[json_id()] = change.first;

        BeJsGeomUtils::DRange3dToJson(entry[json_range()], model.IsValid() ? model->QueryElementsRange() : DRange3d::NullRange());

        auto guid = model.IsValid() ? model->QueryGeometryGuid() : BeGuid(false);
        entry[json_guid()] = guid.ToString();

        if (!model.IsValid())
            continue;

        // both inserts and updates can use the same logic
        auto insertOrUpdate = [&](auto const& changed, auto name) {
            if (changed.empty())
                return;
            auto elems = entry[name];
            elems[json_ids()] = BeIdSet::ToCompactString(changed);
            auto ranges = elems[json_ranges()];
            for (auto const& elemId : changed) {
                auto range =  model->GetElementRange(elemId);
                model->UpdateElementRange(elemId, range); // update entry in range index (removes first, if present). For direct modifications this has already happened, but that's ok.
                BeJsGeomUtils::DRange3dToJson(ranges.appendValue(), range); // and save range for JavaScript event
            }
        };

        insertOrUpdate(inserts, json_inserted());
        insertOrUpdate(updates, json_updated());

        if (!deletes.empty()) {
            entry[json_deleted()] = BeIdSet::ToCompactString(deletes);
            for (auto const& elemId : deletes)
                model->RemoveFromRangeIndex(elemId); // make sure it is not in RangeIndex. For direct modifications this has already happened, but that's ok.
        }
    }
    CallMonitors([&](TxnMonitor& monitor) { monitor._OnGeometricModelChanges(*this, json); }); // this is really only for tests
    m_dgndb.CallJsFunction(jsTxns, "_onGeometryChanged", {jsObj});
}

/*---------------------------------------------------------------------------------**//**
* this method is called after a Txn is created, a Txn is undone/redone, or an incoming changeset is applied,
* and there were changes to the GeometryGuid of one or more models. It calls the JavaScript `txns.__onGeometryGuidsChanged`
* method with an array of [modelId,GeometryGuid] pairs.
* @bsimethod
+---------------+---------------+---------------+---------------+---------------+------*/
void TxnManager::OnGeometryGuidChanges(bset<DgnModelId> const& modelIds) {
    CallMonitors([&](TxnMonitor& monitor) {
        // This is really only for tests.
        monitor._OnGeometryGuidChanges(*this, modelIds);
    });

    auto& db = GetDgnDb();
    Napi::Object jsTxns = db.GetJsTxns();
    if (jsTxns == nullptr)
        return;

    auto jsObj = Napi::Array::New(jsTxns.Env());
    auto json = BeJsValue(jsObj);
    for (auto modelId : modelIds) {
        auto model = db.Models().Get<GeometricModel>(modelId);
        if (model.IsNull())
            continue;

        auto guid = model->QueryGeometryGuid();
        auto entry = json.appendObject();
        entry[json_id()] = modelId;
        entry[json_guid()] = guid.ToString();
    }

    db.CallJsFunction(jsTxns, "_onGeometryGuidsChanged", {jsObj});
}

/*---------------------------------------------------------------------------------**//**
* @bsimethod
+---------------+---------------+---------------+---------------+---------------+------*/
void TxnManager::OnUndoRedo(TxnAction action) {
    auto jsTxns = m_dgndb.GetJsTxns();
    if (nullptr != jsTxns) {
        BeAssert(TxnAction::Reverse == action || TxnAction::Reinstate == action);
        bool isUndo = TxnAction::Reverse == action;
        m_dgndb.CallJsFunction(jsTxns, "_onAfterUndoRedo", {Napi::Boolean::New(jsTxns.Env(), isUndo)});
    }

    CallMonitors([&, action](TxnMonitor& monitor) { monitor._OnUndoRedo(*this, action); });
}

/*---------------------------------------------------------------------------------**//**
* @bsimethod
+---------------+---------------+---------------+---------------+---------------+------*/
dgn_TxnTable::Model::Iterator::Entry dgn_TxnTable::Model::Iterator::begin() const
    {
    if (!m_stmt.IsValid())
        m_db->GetCachedStatement(m_stmt, "SELECT ModelId,ChangeType,ECClassId FROM " TEMP_TABLE(TXN_TABLE_Models));
    else
        m_stmt->Reset();

    return Entry(m_stmt.get(), BE_SQLITE_ROW == m_stmt->Step());
    }

/*---------------------------------------------------------------------------------**//**
* @bsimethod
+---------------+---------------+---------------+---------------+---------------+------*/
DgnModelId dgn_TxnTable::Model::Iterator::Entry::GetModelId() const {return m_sql->GetValueId<DgnModelId>(0);}
TxnTable::ChangeType dgn_TxnTable::Model::Iterator::Entry::GetChangeType() const {return (TxnTable::ChangeType) m_sql->GetValueInt(1);}
DgnClassId dgn_TxnTable::Model::Iterator::Entry::GetECClassId() const {return m_sql->GetValueId<DgnClassId>(2);}

#ifdef DEBUG_TxnManager_TXNS
//---------------------------------------------------------------------------------------
// @bsimethod
//---------------------------------------------------------------------------------------
void TxnManager::DumpTxns(bool verbose) {
    TxnId endTxnId = GetCurrentTxnId();
    TxnId startTxnId = QueryNextTxnId(TxnId(0));
    if (!startTxnId.IsValid() || startTxnId >= endTxnId)
        return;

    DgnDbR db = (DgnDbR)m_dgndb;
    for (TxnId currTxnId = startTxnId; currTxnId < endTxnId; currTxnId = QueryNextTxnId(currTxnId)) {
        Utf8PrintfString title("\n\n---------- Txn#%lld ---------------", currTxnId.GetValue());
        if (IsSchemaChangeTxn(currTxnId)) {
            DbSchemaChangeSet dbSchemaChangeSet;
            ReadDbSchemaChanges(dbSchemaChangeSet, currTxnId);
            dbSchemaChangeSet.Dump(Utf8PrintfString("%s - schemaChanges", title.c_str()).c_str());
        } else {
            ChangeSet sqlChangeSet;
            ReadDataChanges(sqlChangeSet, currTxnId, TxnAction::None);

            if (verbose)
                sqlChangeSet.Dump(title.c_str(), db, false, 2);
            else {
                printf("%s\n\n", title.c_str());
                ChangeSummary changeSummary(db);
                changeSummary.FromChangeSet(sqlChangeSet);
                changeSummary.Dump();
            }
        }
    }
}
#endif
<|MERGE_RESOLUTION|>--- conflicted
+++ resolved
@@ -1,2543 +1,2532 @@
-/*---------------------------------------------------------------------------------------------
-* Copyright (c) Bentley Systems, Incorporated. All rights reserved.
-* See LICENSE.md in the repository root for full copyright notice.
-*--------------------------------------------------------------------------------------------*/
-#include <DgnPlatformInternal.h>
-
-BEGIN_UNNAMED_NAMESPACE
-
-typedef bvector<TxnMonitorP> TxnMonitors;
-static TxnMonitors s_monitors;
-static T_OnCommitCallback s_onCommitCallback = nullptr;
-
-//=======================================================================================
-// @bsiclass
-//=======================================================================================
-struct ChangesBlobHeader {
-    enum { DB_Signature06 = 0x0600 };
-    uint32_t m_signature; // write this so we can detect errors on read
-    uint32_t m_size;
-
-    ChangesBlobHeader(uint32_t size) {m_signature = DB_Signature06; m_size = size;}
-    ChangesBlobHeader(SnappyReader& in) {uint32_t actuallyRead; in._Read((Byte*)this, sizeof(*this), actuallyRead);}
-};
-
-enum : uint64_t {
-     K = 1024,
-     MEG = K * K,
-     GIG = K * MEG,
-     MAX_REASONABLE_TXN_SIZE = 200 * MEG,
-     MAX_TXN_SIZE = (3 * GIG) - 100, // uncompressed
-     MAX_TXN_ROW_LENGTH = (2 * GIG) - 1, // compressed max (this is max limit of SQLite)
-};
-
-
-//=======================================================================================
-// Undo/redo, save/abandon changes, and merging revisions all end up calling
-// TxnManager::_OnCommit. From there, if everything goes well we want to notify of
-// changes to geometry guids and geometric elements; we want to clear accumulated changes
-// regardless of the outcome.
-// @bsistruct
-//=======================================================================================
-struct ModelChangesScope {
-    TxnManager& m_mgr;
-    explicit ModelChangesScope(TxnManager& mgr) : m_mgr(mgr) {}
-    ~ModelChangesScope() { m_mgr.ClearModelChanges(); }
-};
-
-END_UNNAMED_NAMESPACE
-
-//---------------------------------------------------------------------------------------
-// @bsimethod
-//---------------+---------------+---------------+---------------+---------------+-------
-uint64_t TxnManager::GetMaxReasonableTxnSize() { return MAX_REASONABLE_TXN_SIZE; }
-
-/*---------------------------------------------------------------------------------**//**
-* @bsimethod
-+---------------+---------------+---------------+---------------+---------------+------*/
-TxnManager::UndoChangeSet::ConflictResolution TxnManager::UndoChangeSet::_OnConflict(ConflictCause cause, BeSQLite::Changes::Change change) {
-    Utf8CP tableName;
-    int nCols, indirect;
-    DbOpcode opcode;
-    change.GetOperation(&tableName, &nCols, &opcode, &indirect);
-
-    if (cause == ConflictCause::NotFound) {
-        if (opcode == DbOpcode::Delete)      // a delete that is already gone.
-            return ConflictResolution::Skip; // This is caused by propagate delete on a foreign key. It is not a problem.
-        if (opcode == DbOpcode::Update)
-            return ConflictResolution::Skip; // caused by inserting row and then updating it in the same txn and then undoing the txn. It's not a problem.
-    } else if (ConflictCause::Data == cause) {
-        if (DbOpcode::Delete == opcode)
-            return ConflictResolution::Skip; // caused by inserting row and then updating it in the same txn and then undoing the txn. It's not a problem.
-    }
-
-    BeAssert(false);
-    return ConflictResolution::Skip;
-}
-
-/*---------------------------------------------------------------------------------**//**
-* We keep a statement cache just for TxnManager statements
-* @bsimethod
-+---------------+---------------+---------------+---------------+---------------+------*/
-CachedStatementPtr TxnManager::GetTxnStatement(Utf8CP sql) const {
-    CachedStatementPtr ptr;
-    m_stmts.GetPreparedStatement(ptr, *m_dgndb.GetDbFile(), sql);
-    return ptr;
-}
-
-/*---------------------------------------------------------------------------------**//**
-* Save an array of bytes representing a change for the current Txn into the DGN_TABLE_Txns table
-* in the DgnDb. This also compresses the changes.
-* @bsimethod
-+---------------+---------------+---------------+---------------+---------------+------*/
-DbResult TxnManager::SaveTxn(ChangeSetCR changeSet, Utf8CP operation, TxnType txnType) {
-    if (0 == changeSet.GetSize()) {
-        BeAssert(false);
-        LOG.error("called SaveChangeSet for empty changeset");
-        return BE_SQLITE_ERROR;
-    }
-
-    if (changeSet.GetSize() > MAX_REASONABLE_TXN_SIZE) {
-        //BeAssert(changeSet.GetSize() < MAX_REASONABLE_TXN_SIZE); // if you hit this, something is wrong in your application. You should call commit more frequently.
-        LOG.warningv("changeset size %" PRIu64 " exceeds recommended limit. Please investigate.", changeSet.GetSize());
-    }
-
-    if (changeSet.GetSize() > MAX_TXN_SIZE) {
-        LOG.fatalv("changeset size %" PRIu64 " exceeds maximum. Panic stop to avoid loss! You must now abandon this briefcase.", changeSet.GetSize());
-        // return error so besqlite StopSavepoint() can deal with it cleanly and throw exception.
-        return BE_SQLITE_ERROR;
-    }
-
-    // Note: column in Db is named "IsSchemaChange", but we store TxnType there.
-    enum Column : int {Id=1,Deleted=2,Grouped=3,Operation=4,TxnType=5,Change=6};
-    CachedStatementPtr stmt = GetTxnStatement("INSERT INTO " DGN_TABLE_Txns "(Id,Deleted,Grouped,Operation,IsSchemaChange,Change) VALUES(?,?,?,?,?,?)");
-    stmt->BindInt64(Column::Id, m_curr.GetValue());
-    stmt->BindInt(Column::Deleted,  false);
-    if (nullptr != operation)
-        stmt->BindText(Column::Operation, operation, Statement::MakeCopy::No);
-
-    if (txnType == TxnType::EcSchema)
-        stmt->BindNull(Column::TxnType); // for backwards compatibility, since it used to be a Boolean and we don't want old versions to interpret this as DDL
-    else
-        stmt->BindInt(Column::TxnType, (int) txnType);
-
-    // if we're in a multi-txn operation, and if the current TxnId is greater than the first txn, mark it as "grouped"
-    stmt->BindInt(Column::Grouped, !m_multiTxnOp.empty() && (m_curr > m_multiTxnOp.back()));
-
-    m_snappyTo.Init();
-    uint32_t csetSize = (uint32_t) changeSet.GetSize();
-    ChangesBlobHeader header(csetSize);
-    m_snappyTo.Write((Byte const*) &header, sizeof(header));
-    for (auto const& chunk : changeSet.m_data.m_chunks)
-        m_snappyTo.Write(chunk.data(), (uint32_t) chunk.size());
-
-    uint32_t zipSize = m_snappyTo.GetCompressedSize();
-    DbResult rc;
-    if (0 < zipSize)
-        {
-        if (1 == m_snappyTo.GetCurrChunk())
-            rc = stmt->BindBlob(Column::Change, m_snappyTo.GetChunkData(0), zipSize, Statement::MakeCopy::No);
-        else
-            rc = stmt->BindZeroBlob(Column::Change, zipSize); // more than one chunk
-
-        if (BE_SQLITE_OK != rc)
-            {
-            BeAssert(false);
-            return rc;
-            }
-        }
-
-    if (changeSet.GetSize() > MAX_REASONABLE_TXN_SIZE/2)
-        LOG.infov("Saving large changeset. Size=%" PRIuPTR ", Compressed size=%" PRIu32, changeSet.GetSize(), m_snappyTo.GetCompressedSize());
-
-    rc = stmt->Step();
-    if (BE_SQLITE_DONE != rc)
-        {
-        LOG.errorv("SaveChangeSet failed: %s", BeSQLiteLib::GetErrorName(rc));
-        BeAssert(false);
-        return rc;
-        }
-
-    m_curr.Increment();
-    if (1 == m_snappyTo.GetCurrChunk())
-        return BE_SQLITE_OK;
-
-    rc = m_snappyTo.SaveToRow(m_dgndb, DGN_TABLE_Txns, "Change", m_dgndb.GetLastInsertRowId());
-    if (BE_SQLITE_OK != rc)
-        {
-        LOG.errorv("SaveChangeSet failed to save to row: %s", BeSQLiteLib::GetErrorName(rc));
-        BeAssert(false);
-        return rc;
-        }
-
-    if (txnType != TxnType::Data)
-        Initialize(); // schema changes are never undoable, initialize the TxnManager to start a new session
-
-    return rc;
-    }
-
-/*---------------------------------------------------------------------------------**//**
-* @bsimethod
-+---------------+---------------+---------------+---------------+---------------+------*/
-DbResult TxnManager::SaveRebase(int64_t& id, Rebase const& rebase)
-    {
-    if (!m_enableRebasers)
-        return BE_SQLITE_DONE;
-
-    BeAssert(0 != rebase.GetSize());
-
-    Statement stmt(m_dgndb, "INSERT INTO " DGN_TABLE_Rebase "(Rebase) VALUES(?)");
-    stmt.BindBlob(1, rebase.GetData(), rebase.GetSize(), Statement::MakeCopy::No);
-
-    auto rc = stmt.Step();
-    if (BE_SQLITE_DONE == rc)
-        id = m_dgndb.GetLastInsertRowId();
-    else
-        {
-        BeAssert(false);
-        }
-    return rc;
-    }
-
-/*---------------------------------------------------------------------------------**//**
-* @bsimethod
-+---------------+---------------+---------------+---------------+---------------+------*/
-DbResult TxnManager::LoadRebases(Rebaser& rebaser, int64_t thruId)
-    {
-    if (!m_enableRebasers) {
-        BeAssert(false && "rebasers are not enabled for the DgnDb");
-        return BE_SQLITE_OK;
-    }
-
-    Statement stmt(m_dgndb, "SELECT Rebase FROM " DGN_TABLE_Rebase " WHERE (Id <= ?)");
-    stmt.BindInt64(1, thruId);
-
-    DbResult rc;
-    while (BE_SQLITE_ROW == (rc = stmt.Step())) {
-        rc = rebaser.AddRebase(stmt.GetValueBlob(0), stmt.GetColumnBytes(0));
-        if (rc != BE_SQLITE_OK)
-            return rc;
-    }
-
-    return BE_SQLITE_DONE == rc ? BE_SQLITE_OK : rc;
-    }
-
-/*---------------------------------------------------------------------------------**//**
-* @bsimethod
-+---------------+---------------+---------------+---------------+---------------+------*/
-void TxnManager::DeleteRebases(int64_t id) {
-    if (!m_enableRebasers || id==0)
-        return;
-
-    Statement stmt(m_dgndb, "DELETE FROM " DGN_TABLE_Rebase " WHERE (Id <= ?)");
-    stmt.BindInt64(1, id);
-    auto result = stmt.Step();
-    UNUSED_VARIABLE(result);
-    BeAssert(BE_SQLITE_DONE == result);
-}
-
-/*---------------------------------------------------------------------------------**//**
-* @bsimethod
-+---------------+---------------+---------------+---------------+---------------+------*/
-int64_t TxnManager::QueryLastRebaseId() {
-    if (!m_enableRebasers || !m_dgndb.TableExists(DGN_TABLE_Rebase))
-        return 0;
-
-    Statement stmt(m_dgndb, "SELECT MAX(Id) FROM " DGN_TABLE_Rebase);
-    return BE_SQLITE_ROW == stmt.Step() ? stmt.GetValueInt64(0) : 0;
-}
-
-/*---------------------------------------------------------------------------------**//**
-* Read the description of a Txn
-* @bsimethod
-+---------------+---------------+---------------+---------------+---------------+------*/
-Utf8String TxnManager::GetTxnDescription(TxnId rowid) const {
-    Statement stmt(m_dgndb, "SELECT Operation FROM " DGN_TABLE_Txns " WHERE Id=?");
-    stmt.BindInt64(1, rowid.GetValue());
-    return stmt.Step() == BE_SQLITE_ROW ? stmt.GetValueText(0) : "";
-}
-
-/*---------------------------------------------------------------------------------**//**
- @bsimethod
-+---------------+---------------+---------------+---------------+---------------+------*/
-TxnType TxnManager::GetTxnType(TxnId rowid) const {
-    Statement stmt(m_dgndb, "SELECT IsSchemaChange FROM " DGN_TABLE_Txns " WHERE Id=?");
-    stmt.BindInt64(1, rowid.GetValue());
-    if (stmt.Step() != BE_SQLITE_ROW)
-        return TxnType::Data;
-    // for backwards compatibility, Null means EcSchema. Otherwise old versions will interpret it as DDL changes.
-    return stmt.IsColumnNull(0) ? TxnType::EcSchema : (TxnType) stmt.GetValueInt(0);
-}
-
-/*---------------------------------------------------------------------------------**//**
-* @bsimethod
-+---------------+---------------+---------------+---------------+---------------+------*/
-bool TxnManager::IsMultiTxnMember(TxnId rowid) const {
-    CachedStatementPtr stmt = GetTxnStatement("SELECT Grouped FROM " DGN_TABLE_Txns " WHERE Id=?");
-    stmt->BindInt64(1, rowid.GetValue());
-    return stmt->Step() != BE_SQLITE_ROW ? false : stmt->GetValueBoolean(0);
-}
-
-/*---------------------------------------------------------------------------------**//**
- return true if there are any (non-reversed) txns in the db
- @bsimethod
-+---------------+---------------+---------------+---------------+---------------+------*/
-bool TxnManager::HasPendingTxns() const {
-    Statement stmt(m_dgndb, "SELECT Id FROM " DGN_TABLE_Txns " WHERE Deleted=0");
-    return stmt.Step() == BE_SQLITE_ROW;
-}
-
-/*---------------------------------------------------------------------------------**//**
- @bsimethod
-+---------------+---------------+---------------+---------------+---------------+------*/
-void TxnManager::Initialize() {
-    m_action = TxnAction::None;
-    Statement stmt(m_dgndb, "SELECT MAX(Id) FROM " DGN_TABLE_Txns " WHERE Deleted=0");
-    DbResult result = stmt.Step();
-    UNUSED_VARIABLE(result);
-    BeAssert(result == BE_SQLITE_ROW);
-
-    TxnId last = stmt.GetValueInt64(0); // this is where we left off last session
-    m_curr = TxnId(SessionId(last.GetSession().GetValue()+1), 0); // increment the session id, reset to index to 0.
-    m_reversedTxn.clear();
-}
-
-/**
- * Increment the current SessionId by 1, so that all current Txns will no longer be undoable.
- */
-void TxnManager::StartNewSession() {
-    m_curr = TxnId(SessionId(m_curr.GetSession().GetValue()+1), 0);
-}
-
-/*---------------------------------------------------------------------------------**//**
-* @bsimethod
-+---------------+---------------+---------------+---------------+---------------+------*/
-TxnManager::TxnManager(DgnDbR dgndb) : m_dgndb(dgndb), m_stmts(20), m_rlt(*this), m_initTableHandlers(false), m_modelChanges(*this) {
-    m_dgndb.SetChangeTracker(this);
-    m_enableRebasers = m_dgndb.TableExists(DGN_TABLE_Rebase);
-    Initialize();
-}
-
-/*---------------------------------------------------------------------------------**/ /**
-* @bsimethod
-+---------------+---------------+---------------+---------------+---------------+------*/
-DbResult TxnManager::InitializeTableHandlers() {
-    if (!m_isTracking) {
-        BeAssert(false && "Tracking must be enabled before initializing table handlers");
-        return BE_SQLITE_ERROR;
-    }
-
-    if (m_initTableHandlers || m_dgndb.IsReadonly())
-        return BE_SQLITE_OK;
-
-    for (auto table : m_tables)
-        table->_Initialize();
-
-    m_initTableHandlers = true;
-
-    DbResult result = m_dgndb.SaveChanges(); // "Commit" the creation of temp tables, so that a subsequent call to AbandonChanges will not un-create them.
-    if (result != BE_SQLITE_OK) {
-        BeAssert(false);
-        return result;
-    }
-
-    return BE_SQLITE_OK;
-}
-
-/*---------------------------------------------------------------------------------**//**
-* @bsimethod
-+---------------+---------------+---------------+---------------+---------------+------*/
-void TxnManager::BeginTrackingRelationship(ECN::ECClassCR relClass) {
-    if (m_dgndb.IsReadonly() || !relClass.IsRelationshipClass())
-        return;
-
-    Utf8CP tableName;
-    bool isTablePerHierarchy;
-    if (SUCCESS != ChangeSummary::GetMappedPrimaryTable(tableName, isTablePerHierarchy, relClass, m_dgndb))
-        return;
-
-    if (nullptr != FindTxnTable(tableName))
-        return; //  already tracking this table
-
-    auto handler = new dgn_TxnTable::UniqueRelationshipLinkTable(*this, tableName);
-    m_tablesByName.Insert(handler->_GetTableName(), handler); // takes ownership of handler, NOTE: use tableName from Utf8String in handler, not local variable!
-    m_tables.push_back(handler);
-}
-
-/*---------------------------------------------------------------------------------**//**
-* add a new TxnTable to this TxnManager. TxnTables are responsible for reacting to changes to a given SQLite table, by name.
-* @bsimethod
-+---------------+---------------+---------------+---------------+---------------+------*/
-void TxnManager::AddTxnTable(DgnDomain::TableHandler* tableHandler) {
-    if (m_dgndb.IsReadonly())
-        return;
-
-    // we can get called multiple times with the same tablehandler. Ignore all but the first one.
-    TxnTablePtr table = tableHandler->_Create(*this);
-    if (m_tablesByName.Insert(table->_GetTableName(), table).second)
-        m_tables.push_back(table.get()); // order matters for the calling sequence, so we have to store it both sorted by name and insertion order
-}
-
-/*---------------------------------------------------------------------------------**/ /**
-* Find a TxnTable by name
-* @bsimethod
-+---------------+---------------+---------------+---------------+---------------+------*/
-TxnTable* TxnManager::FindTxnTable(Utf8CP tableName) const {
-    auto it = m_tablesByName.find(tableName);
-    return it != m_tablesByName.end() ? it->second.get() : NULL;
-}
-
-/*---------------------------------------------------------------------------------**/ /**
-* Get the TxnTable that handles changes to the dgn_Element table
-* @bsimethod
-+---------------+---------------+---------------+---------------+---------------+------*/
-dgn_TxnTable::Element& TxnManager::Elements() const {
-    BeAssert(m_initTableHandlers);
-    return *(dgn_TxnTable::Element*)FindTxnTable(dgn_TxnTable::Element::MyTableName());
-}
-
-/*---------------------------------------------------------------------------------**/ /**
-* Get the TxnTable that handles changes to the dgn_ElementDrivesElement table
-* @bsimethod
-+---------------+---------------+---------------+---------------+---------------+------*/
-dgn_TxnTable::ElementDep& TxnManager::ElementDependencies() const {
-    BeAssert(m_initTableHandlers);
-    return *(dgn_TxnTable::ElementDep*)FindTxnTable(dgn_TxnTable::ElementDep::MyTableName());
-}
-
-/*---------------------------------------------------------------------------------**/ /**
-* @bsimethod
-+---------------+---------------+---------------+---------------+---------------+------*/
-dgn_TxnTable::Model& TxnManager::Models() const {
-    BeAssert(m_initTableHandlers);
-    return *(dgn_TxnTable::Model*)FindTxnTable(dgn_TxnTable::Model::MyTableName());
-}
-
-/*---------------------------------------------------------------------------------**/ /**
-* @bsimethod
-+---------------+---------------+---------------+---------------+---------------+------*/
-TxnManager::TxnId TxnManager::QueryPreviousTxnId(TxnId curr) const {
-    CachedStatementPtr stmt = GetTxnStatement("SELECT Id FROM " DGN_TABLE_Txns " WHERE Id<? ORDER BY Id DESC LIMIT 1");
-    stmt->BindInt64(1, curr.GetValue());
-
-    auto rc = stmt->Step();
-    return (rc != BE_SQLITE_ROW) ? TxnId() : TxnId(stmt->GetValueInt64(0));
-}
-
-/*---------------------------------------------------------------------------------**/ /**
-* @bsimethod
-+---------------+---------------+---------------+---------------+---------------+------*/
-TxnManager::TxnId TxnManager::QueryNextTxnId(TxnId curr) const {
-    CachedStatementPtr stmt = GetTxnStatement("SELECT Id FROM " DGN_TABLE_Txns " WHERE Id>? ORDER BY Id LIMIT 1");
-    stmt->BindInt64(1, curr.GetValue());
-
-    auto rc = stmt->Step();
-    return (rc != BE_SQLITE_ROW) ? TxnId() : TxnId(stmt->GetValueInt64(0));
-}
-
-/*---------------------------------------------------------------------------------**//**
-* @bsimethod
-+---------------+---------------+---------------+---------------+---------------+------*/
-DgnDbStatus TxnManager::BeginMultiTxnOperation()
-    {
-    m_multiTxnOp.push_back(GetCurrentTxnId());
-    return DgnDbStatus::Success;
-    }
-
-/*---------------------------------------------------------------------------------**//**
-* @bsimethod
-+---------------+---------------+---------------+---------------+---------------+------*/
-DgnDbStatus TxnManager::EndMultiTxnOperation()
-    {
-    if (m_multiTxnOp.empty())
-        {
-        BeAssert(0);
-        return DgnDbStatus::NoMultiTxnOperation;
-        }
-
-    m_multiTxnOp.pop_back();
-    return DgnDbStatus::Success;
-    }
-
-/*---------------------------------------------------------------------------------**//**
-* @bsimethod
-+---------------+---------------+---------------+---------------+---------------+------*/
-TxnManager::TxnId TxnManager::GetMultiTxnOperationStart()
-    {
-    return m_multiTxnOp.empty() ? GetSessionStartId() : m_multiTxnOp.back();
-    }
-
-/*---------------------------------------------------------------------------------**//**
-* @bsimethod
-+---------------+---------------+---------------+---------------+---------------+------*/
-BentleyStatus TxnManager::DoPropagateChanges(ChangeTracker& tracker) {
-    BeAssert(false == m_indirectChanges); // should never be recursive
-    AutoRestore<bool> saveIndirect(&m_indirectChanges, true); // so we can tell whether we're propagating changes from JavaScript
-    SetandRestoreIndirectChanges _v(tracker);
-    for (auto table : m_tables) {
-        table->_PropagateChanges();
-        if (HasFatalError()) {
-            LOG.error("fatal propagation error");
-            break;
-        }
-    }
-
-    return HasFatalError() ? BSIERROR : BSISUCCESS;
-}
-
-#define TABLE_NAME_STARTS_WITH(NAME) (0==strncmp(NAME, tableName, sizeof(NAME)-1))
-/*---------------------------------------------------------------------------------**//**
-* When journalling changes, SQLite calls this method to determine whether changes to a specific table are eligible or not.
-* @note tables with no primary key are skipped automatically.
-* @bsimethod
-+---------------+---------------+---------------+---------------+---------------+------*/
-TxnManager::TrackChangesForTable TxnManager::_FilterTable(Utf8CP tableName) {
-    // Skip these tables - they hold redundant data that will be automatically updated when the changeset is applied
-    return (
-               TABLE_NAME_STARTS_WITH(DGN_TABLE_Txns) ||
-               TABLE_NAME_STARTS_WITH(DGN_VTABLE_SpatialIndex) ||
-               TABLE_NAME_STARTS_WITH(DGN_TABLE_Rebase) ||
-               TABLE_NAME_STARTS_WITH("ec_cache_") ||
-               DgnSearchableText::IsUntrackedFts5Table(tableName)
-            ) ? TrackChangesForTable::No : TrackChangesForTable::Yes;
-}
-#undef TABLE_NAME_STARTS_WITH
-
-/*---------------------------------------------------------------------------------**//**
-* Add all changes to the TxnTables. TxnTables store information about the changes in their own state
-* if they need to hold on to them so they can react after the changeset is applied.
-* @bsimethod
-+---------------+---------------+---------------+---------------+---------------+------*/
-void TxnManager::OnValidateChanges(ChangeStreamCR changeStream) {
-    BeAssert(!m_dgndb.IsReadonly());
-
-    Changes changes(changeStream, false);
-    TxnTable* txnTable = 0;
-    Utf8String currTable;
-
-    // Walk through each changed row in the changeset. They are ordered by table, so we know that all changes to one table will be seen
-    // before we see any changes to another table.
-    for (auto change : changes) {
-        Utf8CP tableName;
-        int nCols, indirect;
-        DbOpcode opcode;
-
-        DbResult rc = change.GetOperation(&tableName, &nCols, &opcode, &indirect);
-        if (rc != BE_SQLITE_OK) {
-            LOG.error("invalid change in changset");
-            BeAssert(false && "invalid change in changeset");
-            continue;
-        }
-
-        if (0 != strcmp(currTable.c_str(), tableName)) { // changes within a changeset are grouped by table
-            currTable = tableName;
-            txnTable = FindTxnTable(tableName);
-        }
-
-        if (nullptr == txnTable)
-            continue; // this table does not have a TxnTable for it, skip it
-
-        switch (opcode) {
-        case DbOpcode::Delete:
-            txnTable->_OnValidateDelete(change);
-            break;
-        case DbOpcode::Insert:
-            txnTable->_OnValidateAdd(change);
-            break;
-        case DbOpcode::Update:
-            txnTable->_OnValidateUpdate(change);
-            break;
-        default:
-            BeAssert(false);
-        }
-    }
-
-    ProcessModelChanges();
-}
-
-/*---------------------------------------------------------------------------------**/ /**
-* The supplied changeset was just applied to the database. That means the the database now potentially reflects a different
-* state than the in-memory objects for the affected tables. Use the changeset to send _OnAppliedxxx events to the TxnTables for each changed row,
-* so they can update in-memory state as necessary.
-* @bsimethod
-+---------------+---------------+---------------+---------------+---------------+------*/
-void TxnManager::OnChangeSetApplied(ChangeStreamCR changeStream, bool invert) {
-    if (!m_initTableHandlers) // won't do anything if we don't have table handlers
-        return;
-
-    Changes changes(changeStream, invert);
-    Utf8String currTable;
-    TxnTable* txnTable = 0;
-
-    // Walk through each changed row in the changeset. They are ordered by table, so we know that all changes to one table will be seen
-    // before we see any changes to another table.
-    for (auto change : changes) {
-        Utf8CP tableName;
-        int nCols, indirect;
-        DbOpcode opcode;
-
-        DbResult rc = change.GetOperation(&tableName, &nCols, &opcode, &indirect);
-        BeAssert(rc == BE_SQLITE_OK);
-        UNUSED_VARIABLE(rc);
-
-        if (0 != strcmp(currTable.c_str(), tableName)) { // changes within a changeset are grouped by table
-            currTable = tableName;
-            txnTable = FindTxnTable(tableName);
-        }
-
-        if (nullptr == txnTable)
-            continue; // this table does not have a TxnTable for it, skip it
-
-        switch (opcode) {
-            case DbOpcode::Delete:
-                txnTable->_OnAppliedDelete(change);
-                break;
-            case DbOpcode::Insert:
-                txnTable->_OnAppliedAdd(change);
-                break;
-            case DbOpcode::Update:
-                txnTable->_OnAppliedUpdate(change);
-                break;
-            default:
-                BeAssert(false);
-        }
-    }
-
-    ProcessModelChanges();
-}
-
-/*---------------------------------------------------------------------------------**//**
-* A changeset is about to be committed (or, in the case of "what if" testing, look like it is committed). Let each
-* TxnTable prepare its state
-* @bsimethod
-+---------------+---------------+---------------+---------------+---------------+------*/
-void TxnManager::OnBeginValidate() {
-    if (!m_initTableHandlers) {
-        BeAssert(false); // validation cannot happen without table handlers initialized.
-        return;
-    }
-    m_fatalValidationError = false;
-    m_txnErrors = 0;
-    m_action = TxnAction::Commit;
-    for (auto table : m_tables)
-        table->_OnValidate();
-    CallJsTxnManager("_onBeginValidate");
-}
-
-/*---------------------------------------------------------------------------------**/ /**
-* A changeset was just be committed. Let each TxnTable clean up its state. Also clear the validation errors.
-* @bsimethod
-+---------------+---------------+---------------+---------------+---------------+------*/
-void TxnManager::OnEndValidate() {
-    if (!m_initTableHandlers) {
-        BeAssert(false); // validation cannot happen without table handlers initialized.
-        return;
-    }
-    NotifyModelChanges();
-
-    CallJsTxnManager("_onEndValidate");
-    for (auto table : m_tables)
-        table->_OnValidated();
-
-    m_fatalValidationError = false;
-    m_txnErrors = 0;
-    m_action = TxnAction::None;
-}
-
-/*---------------------------------------------------------------------------------**/ /**
-* @bsimethod
-+---------------+---------------+---------------+---------------+---------------+------*/
-void TxnManager::SetOnCommitCallback(T_OnCommitCallback cb) {
-    LOG.error("setting commit callback - For tests only!");
-    s_onCommitCallback = cb;
-}
-
-/*---------------------------------------------------------------------------------**//**
- @bsimethod
-+---------------+---------------+---------------+---------------+---------------+------*/
-void TxnManager::OnRollback(ChangeStreamCR changeSet) {
-    m_dgndb.Elements().ClearCache(); // we can't rely on the elements in the cache after rollback, just abandon them
-    if (!m_initTableHandlers) {
-        m_dgndb.Models().ClearCache();
-        return;
-    }
-
-    BeAssert(m_action == TxnAction::None);
-    AutoRestore<TxnAction> _v(&m_action, TxnAction::Abandon);
-    OnChangeSetApplied(changeSet, true);
-    NotifyModelChanges();
-}
-
-/*---------------------------------------------------------------------------------**//**
-* Called from Db::SaveChanges or Db::AbandonChanges when the TxnManager change tracker has changes.
-* This method creates a changeset from the change tracker.
-* If this is a "cancel", it rolls back the current Txn, and calls _OnAppliedxxx methods on all affected TxnTables.
-* If this is a commit, it calls the _OnValidatexxx methods for the TxnTables, and then calls "_PropagateChanges"
-* It saves the resultant changeset (the combination of direct changes plus indirect changes) as a Txn in the database.
-* The Txn may be undone in this session via the "ReverseTxn" method.
-* When this method returns, the entire transaction is committed in BeSQLite. In this manner, it is impossible to make
-* changes to the database that aren't also saved in the dgn_Txn table.
-* @bsimethod
-+---------------+---------------+---------------+---------------+---------------+------*/
-ChangeTracker::OnCommitStatus TxnManager::_OnCommit(bool isCommit, Utf8CP operation) {
-    ModelChangesScope v_v_v_(*this);
-
-    bool hasEcSchemaChanges = m_hasEcSchemaChanges;
-    m_hasEcSchemaChanges = false;
-
-    DdlChanges ddlChanges = std::move(m_ddlChanges);
-
-    UndoChangeSet dataChangeSet;
-    if (HasDataChanges()) {
-        DbResult result = dataChangeSet.FromChangeTrack(*this);
-
-        Restart();  // Clear the change tracker since we copied any changes to dataChangeSet
-
-        if (BE_SQLITE_OK != result) {
-            LOG.errorv("failed to create a data Changeset: %s", BeSQLiteLib::GetErrorName(result));
-            BeAssert(false && "dataChangeSet.FromChangeTrack failed");
-            return OnCommitStatus::Abort;
-        }
-    }
-
-    if (s_onCommitCallback != nullptr) { // allow a test to inject a failure
-        if (CallbackOnCommitStatus::Continue != s_onCommitCallback(*this, isCommit, operation, dataChangeSet, ddlChanges))
-            return OnCommitStatus::Abort;
-    }
-
-    if (dataChangeSet._IsEmpty() && ddlChanges._IsEmpty())
-        return OnCommitStatus::NoChanges;
-
-    if (!isCommit) { // this is a call to AbandonChanges, perform the rollback and notify table handlers
-        DbResult rc = m_dgndb.ExecuteSql("ROLLBACK");
-        if (rc != BE_SQLITE_OK)
-            return OnCommitStatus::Abort;
-
-        if (!dataChangeSet._IsEmpty())
-            OnRollback(dataChangeSet);
-
-        return OnCommitStatus::Completed; // we've already done the rollback, tell BeSQLite not to try to do it
-    }
-
-    // NOTE: you can't delete reversed Txns before this line, because on rollback and they come back! That's OK,
-    // just leave them reversed and they'll get thrown away on the next commit (or reinstated.)
-    DeleteReversedTxns(); // these Txns are no longer reachable.
-
-    if (!dataChangeSet._IsEmpty() && m_initTableHandlers) { // we cannot propagate changes without table handlers - happens for schema upgrades
-        OnBeginValidate();
-
-        OnValidateChanges(dataChangeSet);
-
-        BentleyStatus status = PropagateChanges();   // Propagate to generate indirect changes
-        if (SUCCESS != status) {
-            LOG.error("propagate changes failed");
-            return OnCommitStatus::Abort;
-        }
-
-        // This loop is due to the fact that when we propagate changes, we can dirty models.
-        // Then, when we call OnValidateChanges below, it creates another change to the last-mod-time and geometry-GUIDs of the changed models.
-        // We need to add that to the changeset too. This loop should never execute more than twice.
-        while (HasDataChanges()) {  // do we have any indirect data changes captured in the tracker?
-            UndoChangeSet indirectDataChangeSet;
-            DbResult result = indirectDataChangeSet.FromChangeTrack(*this);
-            if (BE_SQLITE_OK != result)
-                {
-                BeAssert(false && "indirectDataChangeSet.FromChangeTrack failed");
-                LOG.fatalv("failed to create indirect changeset: %s", BeSQLiteLib::GetErrorName(result));
-                if (BE_SQLITE_NOMEM == result)
-                    throw std::bad_alloc();
-                return OnCommitStatus::Abort;
-                }
-            Restart();
-            OnValidateChanges(indirectDataChangeSet);
-
-            // combine direct and indirect changes into a single dataChangeSet
-            result = dataChangeSet.ConcatenateWith(indirectDataChangeSet);
-            if (BE_SQLITE_OK != result){
-                LOG.errorv("failed to concatenate indirect changes: %s", BeSQLiteLib::GetErrorName(result));
-                return OnCommitStatus::Abort;
-            }
-        }
-    }
-
-    if (!ddlChanges._IsEmpty()) {
-        DbResult result = SaveTxn(ddlChanges, operation, TxnType::Ddl);
-        if (result != BE_SQLITE_OK) {
-            LOG.errorv("failed to save ddl changes: %s", BeSQLiteLib::GetErrorName(result));
-            return OnCommitStatus::Abort;
-        }
-    }
-
-    if (!dataChangeSet._IsEmpty()) {
-        DbResult result = SaveTxn(dataChangeSet, operation, hasEcSchemaChanges ? TxnType::EcSchema : TxnType::Data);
-        if (result != BE_SQLITE_OK) {
-            LOG.errorv("failed to save Txn: %s", BeSQLiteLib::GetErrorName(result));
-            return OnCommitStatus::Abort;
-        }
-    }
-
-    // At this point, all of the changes to all tables have been applied. Tell TxnMonitors
-    NotifyOnCommit();
-
-    if (!dataChangeSet._IsEmpty() && m_initTableHandlers) // we cannot validate without table handlers - happens for schema upgrades
-        OnEndValidate();
-
-    return OnCommitStatus::Commit;
-}
-
-/*---------------------------------------------------------------------------------**//**
- @bsimethod
-+---------------+---------------+---------------+---------------+---------------+------*/
-void TxnManager::NotifyOnCommit() {
-    // At this point, all of the changes to all tables have been applied. Tell TxnMonitors
-    if (!m_inProfileUpgrade) {
-        CallJsTxnManager("_onCommit");
-        CallMonitors([&](TxnMonitor& monitor) { monitor._OnCommit(*this); });
-    }
-}
-/*---------------------------------------------------------------------------------**//**
-* called after the commit or cancel operation is complete
-* @bsimethod
-+---------------+---------------+---------------+---------------+---------------+------*/
-void TxnManager::_OnCommitted(bool isCommit, Utf8CP) {
-    if (isCommit && !m_inProfileUpgrade) { // only notify on commit, and not for profile upgrades
-        CallJsTxnManager("_onCommitted");
-        CallMonitors([&](TxnMonitor& monitor) { monitor._OnCommitted(*this); });
-    }
-}
-
-/*---------------------------------------------------------------------------------**//**
- * @bsimethod
-+---------------+---------------+---------------+---------------+---------------+------*/
-ChangesetStatus TxnManager::MergeDdlChanges(ChangesetPropsCR revision, ChangesetFileReader& changeStream)  {
-    bool containsSchemaChanges;
-    DdlChanges ddlChanges;
-    DbResult result = changeStream.MakeReader()->GetSchemaChanges(containsSchemaChanges, ddlChanges);
-    if (result != BE_SQLITE_OK)     {
-        BeAssert(false);
-        return ChangesetStatus::ApplyError;
-    }
-
-    if (ddlChanges._IsEmpty())
-        return ChangesetStatus::Success;
-
-    result = ApplyDdlChanges(ddlChanges);
-    if (BE_SQLITE_OK != result)
-        return ChangesetStatus::ApplyError;
-
-    return ChangesetStatus::Success;
-    }
-
-/*---------------------------------------------------------------------------------**//**
- * @bsimethod
-+---------------+---------------+---------------+---------------+---------------+------*/
-ChangesetStatus TxnManager::MergeDataChanges(ChangesetPropsCR revision, ChangesetFileReader& changeStream, bool containsSchemaChanges) {
-    // if we don't have any pending txns, this is merely an Apply, no merging or propagation needed.
-    bool mergeNeeded = HasPendingTxns() && m_initTableHandlers; // if tablehandlers are not present we can't merge - happens for schema upgrade
-    Rebase rebase;
-
-<<<<<<< HEAD
-    // double insert with same values is not detected as conflict.
-    // shared schema channel expect this but generally enable for schema changes.
-    auto const ignoreNoop = containsSchemaChanges;
-
-    DbResult result = ApplyChanges(changeStream, TxnAction::Merge, containsSchemaChanges, mergeNeeded ? &rebase : nullptr, false, ignoreNoop);
-    if (result != BE_SQLITE_OK) {
-        LOG.fatalv("MergeDataChangesInRevision failed to ApplyChanges: %s", BeSQLiteLib::GetErrorName(result));
-        return RevisionStatus::ApplyError;
-    }
-=======
-    DbResult result = ApplyChanges(changeStream, TxnAction::Merge, containsSchemaChanges, mergeNeeded ? &rebase : nullptr);
-    if (result != BE_SQLITE_OK)
-        m_dgndb.ThrowException("failed to apply changes", result);
->>>>>>> 5c890bc1
-
-    ChangesetStatus status = ChangesetStatus::Success;
-    UndoChangeSet indirectChanges;
-
-    // We only need to propagate changes (run dependency rules) if there have been are local changes that need to be validated against the incoming changes.
-    if (mergeNeeded) {
-        OnBeginValidate();
-
-        OnValidateChanges(changeStream);
-
-        if (SUCCESS != PropagateChanges()) {
-            LOG.error("MergeDataChanges failed to propagate changes");
-            status = ChangesetStatus::MergePropagationError;
-        }
-
-        if (HasDataChanges()) {
-            result = indirectChanges.FromChangeTrack(*this);
-            if (BeSQLite::BE_SQLITE_OK != result) {
-                BeAssert(false);
-                LOG.fatalv("MergeDataChanges failed at indirectDataChangeSet.FromChangeTrack(): %s", BeSQLiteLib::GetErrorName(result));
-                if (BE_SQLITE_NOMEM == result)
-                    throw std::bad_alloc();
-                return ChangesetStatus::SQLiteError;
-            }
-            Restart();
-
-            if (status == ChangesetStatus::Success) {
-                NotifyOnCommit();
-
-                Utf8String mergeComment = "Merged";
-                if (!revision.GetSummary().empty()) {
-                    mergeComment.append(": ");
-                    mergeComment.append(revision.GetSummary());
-                }
-
-                result = SaveTxn(indirectChanges, mergeComment.c_str(), TxnType::Data);
-                if (BE_SQLITE_OK != result) {
-                    LOG.fatalv("MergeDataChanges failed saving changes %s", BeSQLiteLib::GetErrorName(result));
-                    BeAssert(false);
-                    status = ChangesetStatus::SQLiteError;
-                }
-            }
-        }
-        OnEndValidate();
-    }
-
-    if ((ChangesetStatus::Success == status) && mergeNeeded && 0 != rebase.GetSize()) {
-        int64_t rebaseId;
-        result = SaveRebase(rebaseId, rebase);
-        if (BE_SQLITE_DONE != result) {
-            BeAssert(false);
-            status = ChangesetStatus::SQLiteError;
-        }
-    }
-
-    if (status == ChangesetStatus::Success) {
-        SaveParentChangeset(revision.GetChangesetId(), revision.GetChangesetIndex());
-
-        if (status == ChangesetStatus::Success) {
-            result = m_dgndb.SaveChanges();
-            // Note: All that the above operation does is to COMMIT the current Txn and BEGIN a new one.
-            // The user should NOT be able to revert the revision id by a call to AbandonChanges() anymore, since
-            // the merged changes are lost after this routine and cannot be used for change propagation anymore.
-            if (BE_SQLITE_OK != result) {
-                LOG.fatalv("MergeDataChanges failed to save: %s", BeSQLiteLib::GetErrorName(result));
-                BeAssert(false);
-                status = ChangesetStatus::SQLiteError;
-            }
-        }
-    }
-    if (status != ChangesetStatus::Success) {
-        // we were unable to merge the changes or save the revisionId, but the revision's changes were successfully applied. Back them out, plus any indirect changes.
-        ChangeGroup changeGroup;
-        changeStream.AddToChangeGroup(changeGroup);
-        if (indirectChanges.IsValid()) {
-            result = indirectChanges.AddToChangeGroup(changeGroup);
-            BeAssert(result == BE_SQLITE_OK);
-        }
-
-        UndoChangeSet allChanges;
-        allChanges.FromChangeGroup(changeGroup);
-        result = ApplyChanges(allChanges, TxnAction::Reverse, containsSchemaChanges, nullptr, true);
-        BeAssert(result == BE_SQLITE_OK);
-    }
-    return status;
-}
-
-/** throw an exception we are currently waiting for a changeset to be uploaded. */
-void TxnManager::ThrowIfChangesetInProgress() {
-    if (IsChangesetInProgress())
-        m_dgndb.ThrowException("changeset creation is in progress", (int) ChangesetStatus::IsCreatingChangeset);
-}
-
-/*---------------------------------------------------------------------------------**//**
- * @bsimethod
-+---------------+---------------+---------------+---------------+---------------+------*/
-void TxnManager::ReverseChangeset(ChangesetPropsCR changeset) {
-    ThrowIfChangesetInProgress();
-
-    if (m_dgndb.IsReadonly())
-        m_dgndb.ThrowException("file is readonly", (int) ChangesetStatus::CannotMergeIntoReadonly);
-
-    if (HasLocalChanges())
-        m_dgndb.ThrowException("local changes present", (int) ChangesetStatus::HasLocalChanges);
-
-    if (GetParentChangesetId() != changeset.GetChangesetId())
-        m_dgndb.ThrowException("changeset out of order", (int) ChangesetStatus::ParentMismatch);
-
-    if (changeset.ContainsSchemaChanges(m_dgndb))
-        m_dgndb.ThrowException("Cannot reverse a changeset containing schema changes", (int) ChangesetStatus::ReverseOrReinstateSchemaChanges);
-
-    ChangesetFileReader changeStream(changeset.GetFileName(), m_dgndb);
-
-    // Skip the entire schema change set when reversing or reinstating - DDL and
-    // the meta-data changes. Reversing meta data changes cause conflicts
-    DbResult result = ApplyChanges(changeStream, TxnAction::Reverse, false, nullptr, true);
-    if (result != BE_SQLITE_OK)
-        m_dgndb.ThrowException("Error applying changeset", (int) ChangesetStatus::ApplyError);
-
-    SaveParentChangeset(changeset.GetParentId(), -1);
-
-    result = m_dgndb.SaveChanges();
-    if (BE_SQLITE_OK != result)
-        m_dgndb.ThrowException("unable to save changes", (int) ChangesetStatus::SQLiteError);
-}
-
-/*---------------------------------------------------------------------------------**/ /**
- * @bsimethod
-+---------------+---------------+---------------+---------------+---------------+------*/
-ChangesetStatus TxnManager::MergeChangeset(ChangesetPropsCR changeset) {
-    ThrowIfChangesetInProgress();
-
-    if (m_dgndb.IsReadonly())
-        m_dgndb.ThrowException("file is readonly", (int) ChangesetStatus::CannotMergeIntoReadonly);
-
-    if (HasChanges())
-        m_dgndb.ThrowException("unsaved changes present", (int) ChangesetStatus::HasUncommittedChanges);
-
-    changeset.ValidateContent(m_dgndb);
-
-    if (GetParentChangesetId() != changeset.GetParentId())
-        m_dgndb.ThrowException("changeset out of order", (int) ChangesetStatus::ParentMismatch);
-
-    ChangesetFileReader changeStream(changeset.GetFileName(), m_dgndb);
-
-    bool containsSchemaChanges = changeset.ContainsSchemaChanges(m_dgndb);
-
-    ChangesetStatus status;
-    if (containsSchemaChanges) {
-        // Note: Schema changes may not necessary imply ddl changes. They could just be 'minor' ecschema/mapping changes.
-        status = MergeDdlChanges(changeset, changeStream);
-        if (ChangesetStatus::Success != status)
-            return status;
-    }
-
-    return MergeDataChanges(changeset, changeStream, containsSchemaChanges);
-}
-
-/*---------------------------------------------------------------------------------**/ /**
-  * call the javascript `txn.reportError` method
-  @bsimethod
- +---------------+---------------+---------------+---------------+---------------+------*/
-void TxnManager::ReportError(bool fatal, Utf8CP errorType, Utf8CP msg)  {
-    auto jsTxns = m_dgndb.GetJsTxns();
-    if (nullptr == jsTxns) {
-        m_fatalValidationError |= fatal;
-        return;
-    }
-
-    // Note: see IModelDb.ts [[ValidationError]]
-    auto error = Napi::Object::New(jsTxns.Env());
-    error["fatal"] = fatal;
-    error["errorType"] = errorType;
-    error["message"] = msg;
-    DgnDb::CallJsFunction(jsTxns, "reportError", {error});
-}
-
-/*---------------------------------------------------------------------------------**//**
-* @bsimethod
-+---------------+---------------+---------------+---------------+---------------+------*/
-TxnManager::ModelChanges::ModelChanges(TxnManager& mgr) : m_mgr(mgr)
-    {
-    // We require BisCore 1.0.11 or later for the LastMod and GeometryGuid properties.
-    // But we must defer the check, to give the app a chance to upgrade the schema.
-    // If the file's opened in read-only mode though, there can be no changes to track.
-    if (mgr.GetDgnDb().IsReadonly())
-        {
-        m_determinedStatus = true;
-        m_status = Status::Readonly;
-        }
-    }
-
-/*---------------------------------------------------------------------------------**//**
-* @bsimethod
-+---------------+---------------+---------------+---------------+---------------+------*/
-TxnManager::ModelChanges::Status TxnManager::ModelChanges::DetermineStatus()
-    {
-    if (!m_determinedStatus)
-        {
-        m_determinedStatus = true;
-        if (m_mgr.GetDgnDb().GetGeometricModelUpdateStatement().IsValid())
-            m_status = Status::Success;
-        else
-            Disable();
-        }
-
-    return m_status;
-    }
-
-/*---------------------------------------------------------------------------------**//**
-* @bsimethod
-+---------------+---------------+---------------+---------------+---------------+------*/
-TxnManager::ModelChanges::Status TxnManager::ModelChanges::SetTrackingGeometry(bool track)
-    {
-    DetermineStatus();
-    if (IsDisabled() || track == m_trackGeometry)
-        return m_status;
-
-    m_trackGeometry = track;
-
-    // Establish or reset baselines for loaded models
-    m_mgr.GetDgnDb().Models().WithLoadedModels([track](DgnModels::T_DgnModelMap const& models)
-        {
-        for (auto& kvp : models)
-            {
-            auto geom = kvp.second->ToGeometricModelP();
-            if (nullptr != geom)
-                T_HOST.Visualization().SetTrackingGeometry(*geom, track);
-            }
-        });
-
-    return m_status;
-    }
-
-/*---------------------------------------------------------------------------------**//**
-* @bsimethod
-+---------------+---------------+---------------+---------------+---------------+------*/
-void TxnManager::ModelChanges::InsertGeometryChange(DgnModelId modelId, DgnElementId elementId, TxnTable::ChangeType type) {
-    BeAssert(IsTrackingGeometry());
-    auto iter = m_geometryChanges.find(modelId);
-    if (m_geometryChanges.end() == iter)
-        iter = m_geometryChanges.Insert(modelId, GeometricElementChanges()).first;
-
-    iter->second.AddElement(elementId, type);
-}
-
-/*---------------------------------------------------------------------------------**/ /**
-* @bsimethod
-+---------------+---------------+---------------+---------------+---------------+------*/
-void TxnManager::ModelChanges::AddGeometricElementChange(DgnModelId modelId, DgnElementId elementId, TxnTable::ChangeType type, bool fromCommit) {
-    if (IsDisabled())
-        return;
-
-    m_geometricModels.Insert(modelId, fromCommit);
-    if (IsTrackingGeometry()) {
-        InsertGeometryChange(modelId, elementId, type);
-        return;
-    }
-
-    auto model = m_mgr.GetDgnDb().Models().Get<GeometricModel>(modelId);
-    if (model.IsNull())
-        return;
-
-    if (TxnTable::ChangeType::Delete == type)
-        model->RemoveFromRangeIndex(elementId);
-    else
-        model->UpdateElementRange(elementId, model->GetElementRange(elementId));
-}
-
-/*---------------------------------------------------------------------------------**/ /**
-* @bsimethod
-+---------------+---------------+---------------+---------------+---------------+------*/
-void TxnManager::ProcessModelChanges() {
-    if (m_initTableHandlers)
-        m_modelChanges.Process();
-}
-
-/*---------------------------------------------------------------------------------**/ /**
-* @bsimethod
-+---------------+---------------+---------------+---------------+---------------+------*/
-void TxnManager::NotifyModelChanges() {
-    if (!m_initTableHandlers)
-        return;
-    m_modelChanges.Notify();
-    Models().NotifyGeometryChanges();
-    ClearModelChanges();
-}
-
-/*---------------------------------------------------------------------------------**/ /**
-* @bsimethod
-+---------------+---------------+---------------+---------------+---------------+------*/
-void TxnManager::ClearModelChanges() {
-    if (m_initTableHandlers) {
-        m_modelChanges.ClearAll();
-        Models().ClearGeometryChanges();
-    }
-}
-
-/*---------------------------------------------------------------------------------**//**
-* @bsimethod
-+---------------+---------------+---------------+---------------+---------------+------*/
-void TxnManager::ModelChanges::Process()
-    {
-    DetermineStatus();
-    if (IsDisabled())
-        return;
-
-    // When we get a Change that deletes a geometric element, we don't have access to its model Id at that time - look it up now.
-    for (auto const& deleted : m_deletedGeometricElements)
-        {
-        auto iter = m_modelsForDeletedElements.find(deleted.first);
-        if (m_modelsForDeletedElements.end() != iter)
-            AddGeometricElementChange(iter->second, deleted.first, TxnTable::ChangeType::Delete, deleted.second);
-        }
-
-    m_deletedGeometricElements.clear();
-    m_modelsForDeletedElements.clear();
-
-    if (m_models.empty() && m_geometricModels.empty())
-        return;
-
-    SetandRestoreIndirectChanges _v(m_mgr);
-
-    // if there were any geometric changes, update the "GeometryGuid" and "LastMod" properties in the Model table.
-    if (!m_geometricModels.empty())
-        {
-        auto stmt = m_mgr.GetDgnDb().GetGeometricModelUpdateStatement();
-        BeAssert(stmt.IsValid()); // because DetermineStatus()
-
-        BeGuid guid(true); // create a new GUID to represent this state of the changed geometric models
-        for (auto model : m_geometricModels)
-            {
-            if (!model.second)
-                continue; // change wasn't from commit - don't update GeometryGuid or LastMod
-
-            m_models.erase(model.first); // we don't need to update LastMod below - this statement updates it.
-            stmt->BindGuid(1, guid);
-            stmt->BindId(2, model.first);
-            DbResult rc = stmt->Step();
-            UNUSED_VARIABLE(rc);
-            BeAssert(BE_SQLITE_DONE == rc);
-            stmt->Reset();
-            }
-        }
-
-    if (!m_models.empty())
-        {
-        auto stmt = m_mgr.GetDgnDb().GetModelLastModUpdateStatement();
-        BeAssert(stmt.IsValid()); // because DetermineStatus()
-
-        for (auto model : m_models)
-            {
-            if (!model.second)
-                continue; // change wasn't from commit - don't update LastMod.
-
-            stmt->BindId(1, model.first);
-            DbResult rc = stmt->Step();
-            UNUSED_VARIABLE(rc);
-            BeAssert(BE_SQLITE_DONE == rc);
-            stmt->Reset();
-            }
-        }
-
-    Clear(true);
-    }
-
-/*---------------------------------------------------------------------------------**//**
-* @bsimethod
-+---------------+---------------+---------------+---------------+---------------+------*/
-void TxnManager::ModelChanges::Notify()
-    {
-    if (!m_geometryChanges.empty())
-        m_mgr.OnGeometricModelChanges();
-    }
-
-//=======================================================================================
-// @bsiclass
-//=======================================================================================
-struct DisableTracking {
-    TxnManager& m_txns;
-    bool m_wasTracking;
-    DisableTracking(TxnManager& txns) : m_txns(txns) { m_wasTracking = txns.EnableTracking(false); }
-    ~DisableTracking() { m_txns.EnableTracking(m_wasTracking); }
-};
-
-/*---------------------------------------------------------------------------------**//**
-* Apply a changeset to the database. Notify all TxnTables about what was in the Changeset afterwards.
-* @bsimethod
-+---------------+---------------+---------------+---------------+---------------+------*/
-DbResult TxnManager::ApplyChanges(ChangeStreamCR changeset, TxnAction action, bool containsSchemaChanges, Rebase* rebase, bool invert, bool ignoreNoop) {
-    BeAssert(action != TxnAction::None);
-    AutoRestore<TxnAction> saveAction(&m_action, action);
-
-    m_dgndb.Elements().ClearCache(); // we can't rely on the elements in the cache after apply, just clear them all
-
-    // if we're not using table handlers, we won't keep the models up to date, just clear them
-    if (!m_initTableHandlers)
-        m_dgndb.Models().ClearCache();
-
-    if (!IsInAbandon())
-        OnBeginApplyChanges();
-
-
-    if (containsSchemaChanges)  {
-        // notify ECPresentation and ConcurrentQuery to stop/cancel all running task before applying schema changeset.
-        m_dgndb.Schemas().OnBeforeSchemaChanges().RaiseEvent(m_dgndb, SchemaChangeType::SchemaChangesetApply);
-    }
-
-
-    if (true) {
-        DisableTracking _v(*this);
-        auto result = changeset.ApplyChanges(m_dgndb, rebase, invert, ignoreNoop); // this actually updates the database with the changes
-        if (result != BE_SQLITE_OK) {
-            LOG.errorv("failed to apply changeset: %s", BeSQLiteLib::GetErrorName(result));
-            BeAssert(false);
-            m_dgndb.AbandonChanges();
-            if (containsSchemaChanges)
-                m_dgndb.Schemas().OnAfterSchemaChanges().RaiseEvent(m_dgndb, SchemaChangeType::SchemaChangesetApply);
-            return result;
-        }
-    }
-
-    if (action == TxnAction::Merge) {
-        if (containsSchemaChanges) {
-            // Note: All caches that hold ec-classes and handler-associations in memory have to be cleared.
-            // The call to ClearECDbCache also clears all EC related caches held by DgnDb.
-            // Additionally, we force merging of revisions containing schema changes to happen right when the
-            // DgnDb is opened, and the Element caches haven't had a chance to get initialized.
-            auto result = m_dgndb.AfterSchemaChangeSetApplied();
-            if (result != BE_SQLITE_OK) {
-                LOG.errorv("ApplyChanges failed schema changes: %s", BeSQLiteLib::GetErrorName(result));
-                BeAssert(false);
-                m_dgndb.AbandonChanges();
-                m_dgndb.Schemas().OnAfterSchemaChanges().RaiseEvent(m_dgndb, SchemaChangeType::SchemaChangesetApply);
-                return result;
-            }
-        }
-
-        auto result = m_dgndb.AfterDataChangeSetApplied();
-        if (result != BE_SQLITE_OK) {
-            LOG.errorv("ApplyChanges failed data changes: %s", BeSQLiteLib::GetErrorName(result));
-            BeAssert(false);
-            m_dgndb.AbandonChanges();
-            if (containsSchemaChanges)
-                m_dgndb.Schemas().OnAfterSchemaChanges().RaiseEvent(m_dgndb, SchemaChangeType::SchemaChangesetApply);
-            return result;
-        }
-    }
-
-    ModelChangesScope _v_v_(*this);
-    OnChangeSetApplied(changeset, invert);
-
-    if (!IsInAbandon() && m_initTableHandlers) {
-        CallJsTxnManager("_onChangesApplied");
-        CallMonitors([&](TxnMonitor& monitor) { monitor._OnAppliedChanges(*this); });
-    }
-
-    if (!IsInAbandon())
-        OnEndApplyChanges();
-
-    if (containsSchemaChanges)
-        m_dgndb.Schemas().OnAfterSchemaChanges().RaiseEvent(m_dgndb, SchemaChangeType::SchemaChangesetApply);
-
-    return BE_SQLITE_OK;
-}
-
-/*---------------------------------------------------------------------------------**//**
-* This removes unchanged indexes from DDL. There is already a fix in to remove it from where
-* these unchanged indexes get added on ECDb side. But following fixes issue with existing
-* changesets that is already on imodelhub or old bridges that is not consuming the source fix.
-* In case of any error this function return original unchanged DDL.
-* @bsimethod
-+---------------+---------------+---------------+---------------+---------------+------*/
-BentleyStatus TxnManager::PatchSlowDdlChanges(Utf8StringR patchedDDL, Utf8StringCR compoundSQL)
-    {
-    /** Performance issue due to recreating indexes that have not changed
-     *  DDL in schema changeset are ordered so CREATE TABLE/ ALTER TABLE is followed by DROP INDEX followed by CREATE INDEX
-     *  How to skip indexes that have not changed.
-     *  1. Find all DROP indexes DDL
-     *  2. Find all CREATE indexes DDL
-     *  3. See if create index matches sql in sqlite_master.
-     *      a. If matches then skip the index and also erase DDL for DROP if any.
-     *      b. If does not exist record it and it will be executed after non-index DDLs
-     **/
-    const auto kStmtDelimiter = ";";
-    const auto kIdentDelimiter = " ";
-    const auto kQuotedLiteralStart = '[';
-
-    bmap<Utf8String, Utf8String> dropIndexes;
-    bmap<Utf8String, Utf8String> createIndexes;
-    bmap<Utf8String, Utf8String> currentIndexes;
-    // Split DDL on ; this would give use individual SQL. This is safe as we do not string literal ';' for any other use.
-    bvector<Utf8String> individualSQL;
-    BeStringUtilities::Split(compoundSQL.c_str(), kStmtDelimiter, individualSQL);
-
-    // Read all the index from sqlite_master
-    Statement indexStmt;
-    if (indexStmt.Prepare(m_dgndb, "SELECT name, sql FROM sqlite_master WHERE type='index' AND sql IS NOT NULL") != BE_SQLITE_OK)
-        {
-        BeAssert(false && "Should be able to read current indexes");
-        return ERROR;
-        }
-
-    while (indexStmt.Step() == BE_SQLITE_ROW)
-        {
-        currentIndexes[indexStmt.GetValueText(0)] = indexStmt.GetValueText(1);
-        }
-    indexStmt.Finalize(); // This is required as DDL will fail with DB_LOCK
-
-    for (auto && sql : individualSQL)
-        {
-        if (sql.StartsWith("DROP INDEX IF EXISTS") || sql.StartsWith("CREATE INDEX") || sql.StartsWith("CREATE UNIQUE INDEX"))
-            {
-            bvector<Utf8String> sqlTokens;
-            BeStringUtilities::Split(sql.c_str(), kIdentDelimiter, sqlTokens);
-            int index = -1;
-            bool drop = false;
-            if (sqlTokens[0] == "DROP")
-                {
-                index = 4;
-                drop = true;
-                }
-            else if (sqlTokens[0] == "CREATE")
-                {
-                if (sqlTokens[1] == "INDEX")
-                    index = 2;
-                else
-                    index = 3;
-                }
-            if (index < 0)
-                {
-                BeAssert(false && "Should find index name");
-                return ERROR;
-                }
-            Utf8String& nameToken = sqlTokens[index];
-            Utf8String indexName = nameToken[0] == kQuotedLiteralStart ? nameToken.substr(1, nameToken.size() - 2) : nameToken;
-            if (drop)
-                {
-                // record drop index
-                dropIndexes[indexName] = sql;
-                }
-            else
-                {
-                // check if we have exact match against sqlite_master index definition for given index name.
-                const auto iter = currentIndexes.find(indexName);
-                const bool hasExistingIndex = iter != currentIndexes.end();
-                const bool indexIsUnchanged = hasExistingIndex &&  (*iter).second == sql;
-                if (indexIsUnchanged)
-                    {
-                    // make sure not to drop the index nor create it.
-                    // this safe ton of time for large files.
-                    dropIndexes.erase(indexName);
-                    }
-                else
-                    {
-                    // record sql for create index which may or may not have a DROP index associated with it.
-                    createIndexes[indexName] = sql;
-                    if (hasExistingIndex)
-                        {
-                        // ensure we have drop statement for this index
-                        if (dropIndexes.find(indexName) == dropIndexes.end())
-                            {
-                            dropIndexes[indexName].Sprintf("DROP INDEX IF EXISTS [%s]", indexName.c_str());
-                            }
-                        }
-                    }
-                }
-            }
-        else
-            {
-            // Append all non-index DDL as is.
-            patchedDDL.append(sql).append(kStmtDelimiter);
-            }
-        }
-    // Append all drop index to ddl changes before create index
-    for (auto&& kv : dropIndexes)
-        patchedDDL.append(kv.second).append(kStmtDelimiter);
-
-    // Append create index to dll after drop index
-    for (auto&& kv : createIndexes)
-        patchedDDL.append(kv.second).append(kStmtDelimiter);
-
-    return patchedDDL == compoundSQL ? ERROR : SUCCESS;
-    }
-
-/*---------------------------------------------------------------------------------**//**
-* @bsimethod
-+---------------+---------------+---------------+---------------+---------------+------*/
-DbResult TxnManager::ApplyDdlChanges(DdlChangesCR ddlChanges) {
-    BeAssert(!ddlChanges._IsEmpty() && "DbSchemaChangeSet is empty");
-    auto info = GetDgnDb().Schemas().GetSharedChannel().GetInfo();
-    if (!info.IsEmpty()) {
-        LOG.infov("Skipping DDL Changes as IModel has shared schema channel enabled. ChannelId {%s}.", info.GetChannelId().ToString().c_str());
-        return BE_SQLITE_OK;
-    }
-
-    bool wasTracking = EnableTracking(false);
-    Utf8String originalDDL = ddlChanges.ToString();
-    Utf8String patchedDDL;
-    DbResult result = BE_SQLITE_OK;
-    BentleyStatus status = PatchSlowDdlChanges(patchedDDL, originalDDL);
-    if (status == SUCCESS) {
-        // Info message so we can look out if this issue has gone due to fix in the place which produce these changeset.
-        LOG.info("[PATCH] Appling DDL patch for #292801 #281557");
-        result = m_dgndb.ExecuteSql(patchedDDL.c_str());
-        if (result != BE_SQLITE_OK) {
-            LOG.info("[PATCH] Failed to apply patch for #292801 #281557. Fallback to original DDL");
-            result = m_dgndb.ExecuteSql(originalDDL.c_str());
-        }
-    } else {
-        result = m_dgndb.ExecuteSql(originalDDL.c_str());
-    }
-
-    EnableTracking(wasTracking);
-    return result;
-}
-
-/*---------------------------------------------------------------------------------**/ /**
-* Changesets are stored as compressed blobs in the DGN_TABLE_Txns table. Read one by rowid.
-* If the TxnDirection is backwards, invert the changeset.
-* @bsimethod
-+---------------+---------------+---------------+---------------+---------------+------*/
-DbResult TxnManager::ReadDataChanges(ChangeSet& dataChangeSet, TxnId rowId, TxnAction action) {
-    if (ReadChanges(dataChangeSet, rowId) != ZIP_SUCCESS)
-        return BE_SQLITE_ERROR;
-
-    return (action == TxnAction::Reverse) ? dataChangeSet.Invert() : BE_SQLITE_OK;
-}
-
-/*---------------------------------------------------------------------------------**/ /**
-@bsimethod
-+---------------+---------------+---------------+---------------+---------------+------*/
-ZipErrors TxnManager::ReadChanges(ChangeSet& changeset, TxnId rowId) {
-    ZipErrors status = m_snappyFrom.Init(m_dgndb, DGN_TABLE_Txns, "Change", rowId.GetValue());
-    if (ZIP_SUCCESS != status)
-        return status;
-
-    ChangesBlobHeader header(m_snappyFrom);
-    if ((ChangesBlobHeader::DB_Signature06 != header.m_signature) || 0 == header.m_size)
-        return ZIP_ERROR_BAD_DATA;
-
-    return m_snappyFrom.ReadToChunkedArray(changeset.m_data, header.m_size);
-}
-
-/*---------------------------------------------------------------------------------**/ /**
-* Read a changeset from the dgn_Txn table, potentially inverting it (depending on whether we're performing undo or redo),
-* and then apply the changeset to the DgnDb.
-* @bsimethod
-+---------------+---------------+---------------+---------------+---------------+------*/
-void TxnManager::ApplyTxnChanges(TxnId rowId, TxnAction action) {
-    BeAssert(!HasDataChanges());
-    BeAssert(TxnAction::Reverse == action || TxnAction::Reinstate == action); // Do not call ApplyChanges() if you don't want undo/redo notifications sent to TxnMonitors...
-    BeAssert(TxnType::Data == GetTxnType(rowId));
-
-    UndoChangeSet changeset;
-    ReadDataChanges(changeset, rowId, action);
-
-    auto rc = ApplyChanges(changeset, action, false);
-    BeAssert(!HasDataChanges());
-
-    if (BE_SQLITE_OK != rc)
-        return;
-
-    // Mark this row as deleted/undeleted depending on which way we just applied the changes.
-    CachedStatementPtr stmt = GetTxnStatement("UPDATE " DGN_TABLE_Txns " SET Deleted=? WHERE Id=?");
-    stmt->BindInt(1, action == TxnAction::Reverse);
-    stmt->BindInt64(2, rowId.GetValue());
-    rc = stmt->Step();
-    BeAssert(rc == BE_SQLITE_DONE);
-}
-
-/*---------------------------------------------------------------------------------**//**
-* @bsimethod
-+---------------+---------------+---------------+---------------+---------------+------*/
-void TxnManager::OnBeginApplyChanges() {
-    if (m_initTableHandlers) {
-        for (auto table : m_tables)
-            table->_OnApply();
-    }
-}
-
-/*---------------------------------------------------------------------------------**//**
-* @bsimethod
-+---------------+---------------+---------------+---------------+---------------+------*/
-void TxnManager::OnEndApplyChanges() {
-    if (!m_initTableHandlers)
-        return;
-
-    NotifyModelChanges();
-    for (auto table : m_tables)
-        table->_OnApplied();
-}
-
-/*---------------------------------------------------------------------------------**//**
-* @bsimethod
-+---------------+---------------+---------------+---------------+---------------+------*/
-void TxnManager::ReverseTxnRange(TxnRange const& txnRange) {
-    if (HasChanges())
-        m_dgndb.AbandonChanges();
-
-    for (TxnId curr = QueryPreviousTxnId(txnRange.GetLast()); curr.IsValid() && curr >= txnRange.GetFirst(); curr = QueryPreviousTxnId(curr))
-        ApplyTxnChanges(curr, TxnAction::Reverse);
-
-    BeAssert(!HasChanges());
-    m_dgndb.SaveChanges(); // make sure we save the updated Txn data to disk.
-
-    m_curr = txnRange.GetFirst(); // we reuse TxnIds
-
-    // save in reversed Txns list
-    m_reversedTxn.push_back(txnRange);
-}
-
-/*---------------------------------------------------------------------------------**//**
-* @bsimethod
-+---------------+---------------+---------------+---------------+---------------+------*/
-DgnDbStatus TxnManager::ReverseTo(TxnId pos) {
-    TxnId lastId = GetCurrentTxnId();
-    if (!pos.IsValid() || pos >= lastId)
-        return DgnDbStatus::NothingToUndo;
-
-    TxnId firstUndoable = GetSessionStartId();
-    if (firstUndoable >= lastId || pos < firstUndoable)
-        return DgnDbStatus::CannotUndo;
-
-    OnBeforeUndoRedo(true);
-    return ReverseActions(TxnRange(pos, lastId));
-}
-
-/*---------------------------------------------------------------------------------**/ /**
-* @bsimethod
-+---------------+---------------+---------------+---------------+---------------+------*/
-DgnDbStatus TxnManager::CancelTo(TxnId pos) {
-    DgnDbStatus status = ReverseTo(pos);
-    DeleteReversedTxns(); // call this even if we didn't reverse anything - there may have already been reversed changes.
-    return status;
-}
-
-/*---------------------------------------------------------------------------------**/ /**
-* @bsimethod
-+---------------+---------------+---------------+---------------+---------------+------*/
-DgnDbStatus TxnManager::ReverseActions(TxnRange const& txnRange) {
-    ReverseTxnRange(txnRange); // do the actual undo now.
-
-    while (GetCurrentTxnId() < GetMultiTxnOperationStart())
-        EndMultiTxnOperation();
-
-    OnUndoRedo(TxnAction::Reverse);
-    return DgnDbStatus::Success;
-}
-
-/*---------------------------------------------------------------------------------**/ /**
-* @bsimethod
-+---------------+---------------+---------------+---------------+---------------+------*/
-DgnDbStatus TxnManager::ReverseTxns(int numActions) {
-    TxnId lastId = GetCurrentTxnId();
-    TxnId firstUndoableId = GetSessionStartId();
-
-    TxnId firstId = lastId;
-    while (numActions > 0 && firstId > firstUndoableId) {
-        TxnId prevId = QueryPreviousTxnId(firstId);
-        if (!prevId.IsValid())
-            break;
-
-        if (!IsMultiTxnMember(prevId))
-            --numActions;
-
-        firstId = prevId;
-    }
-
-    if (firstId == lastId)
-        return DgnDbStatus::NothingToUndo;
-
-    OnBeforeUndoRedo(true);
-    return ReverseActions(TxnRange(firstId, lastId));
-}
-
-/*---------------------------------------------------------------------------------**//**
-* reverse (undo) all previous transactions
-* @bsimethod
-+---------------+---------------+---------------+---------------+---------------+------*/
-DgnDbStatus TxnManager::ReverseAll() {
-
-    TxnId lastId = GetCurrentTxnId();
-    TxnId startId = GetSessionStartId();
-
-    if (startId >= lastId)
-        return DgnDbStatus::NothingToUndo;
-
-    OnBeforeUndoRedo(true);
-    return ReverseActions(TxnRange(startId, GetCurrentTxnId()));
-}
-
-/*---------------------------------------------------------------------------------**/ /**
-* Reinstate ("redo") a range of transactions.
-* @bsimethod
-+---------------+---------------+---------------+---------------+---------------+------*/
-void TxnManager::ReinstateTxn(TxnRange const& revTxn) {
-    BeAssert(m_curr == revTxn.GetFirst());
-    BeAssert(!m_reversedTxn.empty());
-
-    if (HasChanges())
-        m_dgndb.AbandonChanges();
-
-    TxnId last = QueryPreviousTxnId(revTxn.GetLast());
-    for (TxnId curr = revTxn.GetFirst(); curr.IsValid() && curr <= last; curr = QueryNextTxnId(curr))
-        ApplyTxnChanges(curr, TxnAction::Reinstate);
-
-    m_dgndb.SaveChanges(); // make sure we save the updated Txn data to disk.
-
-    m_curr = revTxn.GetLast();
-    m_reversedTxn.pop_back();
-}
-
-/*---------------------------------------------------------------------------------**/ /**
-* @bsimethod
-+---------------+---------------+---------------+---------------+---------------+------*/
-DgnDbStatus TxnManager::ReinstateActions(TxnRange const& revTxn) {
-    ReinstateTxn(revTxn); // do the actual redo now.
-
-    OnUndoRedo(TxnAction::Reinstate);
-    return DgnDbStatus::Success;
-}
-
-/*---------------------------------------------------------------------------------**/ /**
-* @bsimethod
-+---------------+---------------+---------------+---------------+---------------+------*/
-DgnDbStatus TxnManager::ReinstateTxn() {
-    if (!IsRedoPossible())
-        return DgnDbStatus::NothingToRedo;
-
-    OnBeforeUndoRedo(false);
-    return ReinstateActions(m_reversedTxn.back());
-}
-
-/*---------------------------------------------------------------------------------**/ /**
-* @bsimethod
-+---------------+---------------+---------------+---------------+---------------+------*/
-Utf8String TxnManager::GetUndoString() {
-    return IsUndoPossible() ? GetTxnDescription(QueryPreviousTxnId(GetCurrentTxnId())) : "";
-}
-
-/*---------------------------------------------------------------------------------**/ /**
-* @bsimethod
-+---------------+---------------+---------------+---------------+---------------+------*/
-Utf8String TxnManager::GetRedoString() {
-    return IsRedoPossible() ? GetTxnDescription(m_reversedTxn.back().GetFirst()) : "";
-}
-
-/*---------------------------------------------------------------------------------**//**
- @bsimethod
-+---------------+---------------+---------------+---------------+---------------+------*/
-void TxnManager::DeleteAllTxns() {
-    m_dgndb.SaveChanges(); // in case there are outstanding changes that will create a new Txn
-    m_dgndb.ExecuteSql("DELETE FROM " DGN_TABLE_Txns);
-    if (m_dgndb.TableExists(DGN_TABLE_Rebase))
-        m_dgndb.ExecuteSql("DELETE FROM " DGN_TABLE_Rebase);
-    Initialize();
-}
-
-/*---------------------------------------------------------------------------------**//**
-* Cancel any undone (reversed) transactions.
-* @bsimethod
-+---------------+---------------+---------------+---------------+---------------+------*/
-void TxnManager::DeleteReversedTxns() {
-    m_reversedTxn.clear(); // do this even if this is already empty - there may be reversed txns from a previous session
-    m_dgndb.ExecuteSql("DELETE FROM " DGN_TABLE_Txns " WHERE Deleted=1"); // these transactions are no longer reinstateable. Throw them away.
-}
-
-/*---------------------------------------------------------------------------------**//**
-* Delete transactions from the start of the table to (but not including) the specified transaction.
-* @bsimethod
-+---------------+---------------+---------------+---------------+---------------+------*/
-void TxnManager::DeleteFromStartTo(TxnId lastId) {
-    Statement stmt(m_dgndb, "DELETE FROM " DGN_TABLE_Txns " WHERE Id < ?");
-    stmt.BindInt64(1, lastId.GetValue());
-
-    DbResult result = stmt.Step();
-    if (result != BE_SQLITE_DONE)
-        m_dgndb.ThrowException("error deleting from Txn table", result);
-}
-
-/*---------------------------------------------------------------------------------**//**
-* @bsimethod
-+---------------+---------------+---------------+---------------+---------------+------*/
-void dgn_TxnTable::Element::_Initialize() {
-    m_txnMgr.GetDgnDb().CreateTable(TEMP_TABLE(TXN_TABLE_Elements), "ElementId INTEGER NOT NULL PRIMARY KEY,ModelId INTEGER NOT NULL,ChangeType INT,ECClassId INTEGER NOT NULL");
-    m_txnMgr.GetDgnDb().ExecuteSql("CREATE INDEX " TEMP_TABLE(TXN_TABLE_Elements) "_Midx ON " TXN_TABLE_Elements "(ModelId)");
-}
-
-/*---------------------------------------------------------------------------------**/ /**
-* @bsimethod
-+---------------+---------------+---------------+---------------+---------------+------*/
-void dgn_TxnTable::Element::CreateIndexOnECClassId() {
-    if (m_haveIndexOnECClassId)
-        return;
-
-    m_haveIndexOnECClassId = true;
-    m_txnMgr.GetDgnDb().ExecuteSql("CREATE INDEX " TEMP_TABLE(TXN_TABLE_Elements) "_Cidx ON " TXN_TABLE_Elements "(ECClassId)");
-}
-
-/*---------------------------------------------------------------------------------**/ /**
-* @bsimethod
-+---------------+---------------+---------------+---------------+---------------+------*/
-void dgn_TxnTable::Element::_OnValidate() {
-    m_changes = false;
-    if (m_stmt.IsPrepared())
-        return;
-
-    m_stmt.Prepare(m_txnMgr.GetDgnDb(), "INSERT INTO " TEMP_TABLE(TXN_TABLE_Elements) "(ElementId,ModelId,ChangeType,ECClassId) VALUES(?,?,?,?)");
-}
-
-/*---------------------------------------------------------------------------------**/ /**
-* @bsimethod
-+---------------+---------------+---------------+---------------+---------------+------*/
-void dgn_TxnTable::Element::_OnValidated() {
-    // for cancel, the temp table is automatically rolled back, so we don't (can't actually, because there's no Txn active) need to empty it.
-    if (m_changes)
-        m_txnMgr.GetDgnDb().ExecuteSql("DELETE FROM " TEMP_TABLE(TXN_TABLE_Elements));
-}
-
-/*---------------------------------------------------------------------------------**//**
-* @bsimethod
-+---------------+---------------+---------------+---------------+---------------+------*/
-void dgn_TxnTable::Model::_Initialize()
-    {
-    auto& db = m_txnMgr.GetDgnDb();
-    db.CreateTable(TEMP_TABLE(TXN_TABLE_Models), "ModelId INTEGER NOT NULL PRIMARY KEY,ChangeType INT,ECClassId INTEGER NOT NULL");
-
-    // We will want to identify changes to the GeometryGuid column, if present. (Introduced in BisCore 1.0.11).
-    auto ecsql = "SELECT ti.cid SqliteColumnIndex"
-        " FROM   ec_PropertyMap pp"
-               " JOIN ec_Column c ON c.Id = pp.ColumnId"
-               " JOIN ec_Table t ON t.Id = c.TableId"
-               " JOIN ec_Class cl ON cl.Id = pp.ClassId"
-               " JOIN ec_PropertyPath p ON p.Id = pp.PropertyPathId"
-               " JOIN ec_Schema s ON cl.SchemaId = s.Id"
-               " JOIN pragma_table_info(t.Name) ti ON ti.name = c.Name"
-        " WHERE  s.Name = 'BisCore'"
-                 " AND cl.Name = 'GeometricModel'"
-                 " AND p.AccessString = 'GeometryGuid'";
-
-    auto stmt = db.GetCachedStatement(ecsql);
-    BeAssert(stmt.IsValid());
-    if (!stmt.IsValid() || BE_SQLITE_ROW != stmt->Step())
-        {
-        // No GeometryGuid column.
-        return;
-        }
-
-    m_geometryGuidColumnIndex = stmt->GetValueInt(0);
-    BeAssert(m_geometryGuidColumnIndex > 0);
-
-    // We will want to identify changes to subclasses of GeometricModel.
-    auto classId = db.Schemas().GetClassId("BisCore", "GeometricModel");
-    BeAssert(classId.IsValid());
-
-    Utf8String sql("SELECT NULL FROM ec_cache_ClassHierarchy WHERE ClassId=? AND BaseClassId=");
-    sql.append(classId.ToHexStr());
-    m_isGeometricModelStmt.Prepare(db, sql.c_str());
-    BeAssert(m_isGeometricModelStmt.IsPrepared());
-    }
-
-/*---------------------------------------------------------------------------------**//**
-* @bsimethod
-+---------------+---------------+---------------+---------------+---------------+------*/
-bool dgn_TxnTable::Model::IsGeometryGuidChanged(DgnModelId modelId, BeSQLite::Changes::Change const& change)
-    {
-    if (!HasGeometryGuid())
-        return false;
-
-    if (!change.GetNewValue(m_geometryGuidColumnIndex).IsValid())
-        return false;
-
-    // GeometryGuid is in a shared column - confirm this is a GeometricModel.
-    auto select = m_txnMgr.GetDgnDb().GetCachedStatement("SELECT ECClassId FROM " BIS_TABLE(BIS_CLASS_Model) " WHERE Id=?");
-    select->BindId(1, modelId);
-    if (BE_SQLITE_ROW != select->Step())
-        return false;
-
-    auto classId = select->GetValueId<ECClassId>(0);
-    auto& stmt = m_isGeometricModelStmt;
-    BeAssert(stmt.IsPrepared() && HasGeometryGuid());
-
-    stmt.BindId(1, classId);
-    auto isGeometricModel = false;
-    if (BE_SQLITE_ROW == stmt.Step())
-        {
-        isGeometricModel = true;
-        // ###TODO fix in progress BeAssert(change.IsIndirect());
-        }
-
-    stmt.Reset();
-    stmt.ClearBindings();
-
-    return isGeometricModel;
-    }
-
-/*---------------------------------------------------------------------------------**//**
-* @bsimethod
-+---------------+---------------+---------------+---------------+---------------+------*/
-void dgn_TxnTable::Model::NotifyGeometryChanges()
-    {
-    if (!m_geometryGuidChanges.empty())
-        m_txnMgr.OnGeometryGuidChanges(m_geometryGuidChanges);
-    }
-
-/*---------------------------------------------------------------------------------**//**
-* @bsimethod
-+---------------+---------------+---------------+---------------+---------------+------*/
-void dgn_TxnTable::Model::_OnValidate()
-    {
-    m_changes = false;
-    if (m_stmt.IsPrepared())
-        return;
-
-    m_stmt.Prepare(m_txnMgr.GetDgnDb(), "INSERT INTO " TEMP_TABLE(TXN_TABLE_Models) "(ModelId,ChangeType,ECClassId) VALUES(?,?,?)");
-    }
-
-/*---------------------------------------------------------------------------------**//**
-* @bsimethod
-+---------------+---------------+---------------+---------------+---------------+------*/
-void dgn_TxnTable::Model::_OnValidated()
-    {
-    // for cancel, the temp table is automatically rolled back, so we don't (can't actually, because there's no Txn active) need to empty it.
-    if (m_changes)
-        m_txnMgr.GetDgnDb().ExecuteSql("DELETE FROM " TEMP_TABLE(TXN_TABLE_Models));
-    }
-
-//---------------------------------------------------------------------------------------
-// @bsimethod
-//---------------------------------------------------------------------------------------
-void dgn_TxnTable::Model::AddChange(Changes::Change const& change, ChangeType changeType) {
-    Changes::Change::Stage stage;
-    switch (changeType) {
-    case ChangeType::Insert:
-        stage = Changes::Change::Stage::New;
-        break;
-
-    case ChangeType::Update:
-    case ChangeType::Delete:
-        stage = Changes::Change::Stage::Old;
-        break;
-
-    default:
-        BeAssert(false);
-        return;
-    }
-
-    DgnModelId modelId = DgnModelId(change.GetValue(0, stage).GetValueUInt64());
-    BeAssert(modelId.IsValid());
-
-    if (ChangeType::Update == changeType) {
-        // For updates, we're only interested in detecting changes to the GeometricModel.GeometryGuid column.
-        if (IsGeometryGuidChanged(modelId, change))
-            m_geometryGuidChanges.insert(modelId);
-
-        return;
-    }
-
-    auto classId = DgnClassId(change.GetValue((int)DgnModel::ColumnNumbers::ECClassId, stage).GetValueUInt64());
-    enum Column : int { ModelId = 1,
-                        ChangeType = 2,
-                        ECClassId = 3 };
-
-    m_changes = true;
-    m_stmt.BindId(Column::ModelId, modelId);
-    m_stmt.BindInt(Column::ChangeType, (int)changeType);
-    m_stmt.BindId(Column::ECClassId, classId);
-
-    auto rc = m_stmt.Step();
-    BeAssert(rc == BE_SQLITE_DONE);
-    UNUSED_VARIABLE(rc);
-
-    m_stmt.Reset();
-    m_stmt.ClearBindings();
-}
-
-/*---------------------------------------------------------------------------------**//**
- * @bsimethod
-+---------------+---------------+---------------+---------------+---------------+------*/
-void dgn_TxnTable::Model::_OnApply() {
-    if (!m_txnMgr.IsInAbandon())
-        _OnValidate();
-}
-
-/*---------------------------------------------------------------------------------**/ /**
- * @bsimethod
-+---------------+---------------+---------------+---------------+---------------+------*/
-void dgn_TxnTable::Model::_OnApplied() {
-    if (!m_txnMgr.IsInAbandon())
-        _OnValidated();
-}
-
-/*---------------------------------------------------------------------------------**//**
-* @bsimethod
-+---------------+---------------+---------------+---------------+---------------+------*/
-void dgn_TxnTable::Model::_OnAppliedDelete(BeSQLite::Changes::Change const& change) {
-    if (!m_txnMgr.IsInAbandon())
-        AddChange(change, ChangeType::Delete);
-
-    DgnModelId modelId = change.GetOldValue(0).GetValueId<DgnModelId>();
-    DgnModelPtr model = m_txnMgr.GetDgnDb().Models().FindModel(modelId);
-    if (!model.IsValid())
-        return;
-
-    m_txnMgr.GetDgnDb().Models().DropLoadedModel(*model);
-}
-
-/*---------------------------------------------------------------------------------**//**
-* @bsimethod
-+---------------+---------------+---------------+---------------+---------------+------*/
-void dgn_TxnTable::Model::_OnAppliedUpdate(BeSQLite::Changes::Change const& change) {
-    if (!m_txnMgr.IsInAbandon())
-        AddChange(change, ChangeType::Update);
-
-    DgnModelId modelId = change.GetOldValue(0).GetValueId<DgnModelId>();
-    DgnModelPtr model = m_txnMgr.GetDgnDb().Models().FindModel(modelId);
-    if (!model.IsValid())
-        return;
-
-    model->Read(modelId);
-    model->_OnUpdated();
-}
-
-/*---------------------------------------------------------------------------------**/ /**
-* @bsimethod
-+---------------+---------------+---------------+---------------+---------------+------*/
-void dgn_TxnTable::Model::_OnAppliedAdd(BeSQLite::Changes::Change const& change) {
-    if (!m_txnMgr.IsInAbandon())
-        AddChange(change, ChangeType::Insert);
-}
-
-/*---------------------------------------------------------------------------------**/ /**
-* @bsimethod
-+---------------+---------------+---------------+---------------+---------------+------*/
-void dgn_TxnTable::ElementDep::_Initialize()
-    {
-    m_txnMgr.GetDgnDb().CreateTable(TEMP_TABLE(TXN_TABLE_Depend), "ECInstanceId INTEGER NOT NULL PRIMARY KEY,ModelId INTEGER NOT NULL,ChangeType INT");
-    m_txnMgr.GetDgnDb().ExecuteSql("CREATE INDEX " TEMP_TABLE(TXN_TABLE_Depend) "_Midx ON " TXN_TABLE_Depend "(ModelId)");
-    }
-
-/*---------------------------------------------------------------------------------**//**
-* @bsimethod
-+---------------+---------------+---------------+---------------+---------------+------*/
-void dgn_TxnTable::ElementDep::_OnValidate()
-    {
-    m_changes = false;
-    if (m_stmt.IsPrepared())
-        return;
-
-    m_stmt.Prepare(m_txnMgr.GetDgnDb(), "INSERT INTO " TEMP_TABLE(TXN_TABLE_Depend) " (ECInstanceId,ModelId,ChangeType) VALUES(?,?,?)");
-    }
-
-/*---------------------------------------------------------------------------------**//**
-* @bsimethod
-+---------------+---------------+---------------+---------------+---------------+------*/
-void dgn_TxnTable::ElementDep::_OnValidated()
-    {
-    // for cancel, the temp table is automatically rolled back, so we don't (can't actually, because there's no Txn active) need to empty it.
-    if (m_changes && TxnAction::Abandon != m_txnMgr.GetCurrentAction())
-        m_txnMgr.GetDgnDb().ExecuteSql("DELETE FROM " TEMP_TABLE(TXN_TABLE_Depend));
-    }
-
-/*---------------------------------------------------------------------------------**//**
-* @bsimethod
-+---------------+---------------+---------------+---------------+---------------+------*/
-void dgn_TxnTable::ElementDep::UpdateSummary(Changes::Change change, ChangeType changeType)
-    {
-    m_changes = true;
-
-    if (ChangeType::Delete == changeType)
-        {
-        ECInstanceId relid = change.GetOldValue(0).GetValueId<ECInstanceId>();
-        ECClassId relclsid = change.GetOldValue(1).GetValueId<ECClassId>();
-        int64_t srcelemid = change.GetOldValue(2).GetValueInt64();
-        int64_t tgtelemid = change.GetOldValue(3).GetValueInt64();
-        BeSQLite::EC::ECInstanceKey relkey(relclsid, relid);
-        m_deletedRels.push_back(DepRelData(relkey, DgnElementId((uint64_t)srcelemid), DgnElementId((uint64_t)tgtelemid), true));
-        }
-    else
-        {
-        Changes::Change::Stage stage = (ChangeType::Insert == changeType) ? Changes::Change::Stage::New : Changes::Change::Stage::Old;
-        ECInstanceId instanceId = change.GetValue(0, stage).GetValueId<ECInstanceId>(); // primary key is column 0
-        AddDependency(instanceId, changeType);
-        }
-    }
-
-/*---------------------------------------------------------------------------------**//**
-* @bsimethod
-+---------------+---------------+---------------+---------------+---------------+------*/
-void dgn_TxnTable::Element::AddElement(DgnElementId elementId, DgnModelId modelId, ChangeType changeType, DgnClassId elementClassId, bool fromCommit)
-    {
-    enum Column : int {ElementId=1,ModelId=2,ChangeType=3,ECClass=4};
-
-    BeAssert(modelId.IsValid());
-    BeAssert(elementId.IsValid());
-
-    m_changes = true;
-    m_stmt.BindId(Column::ElementId, elementId);
-    m_stmt.BindId(Column::ModelId, modelId);
-    m_stmt.BindInt(Column::ChangeType, (int) changeType);
-    m_stmt.BindId(Column::ECClass, elementClassId);
-
-    m_stmt.Step(); // This may fail if element was inserted before a call to PropagateChanges and updated after that.
-
-    m_stmt.Reset();
-    m_stmt.ClearBindings();
-    m_txnMgr.m_modelChanges.AddModel(modelId, fromCommit); // add to set of changed models.
-    if (ChangeType::Delete == changeType)
-        m_txnMgr.m_modelChanges.AddDeletedElement(elementId, modelId); // Record model Id in case it's a geometric element.
-    }
-
-/*---------------------------------------------------------------------------------**//**
- @bsimethod
-+---------------+---------------+---------------+---------------+---------------+------*/
-DgnModelId TxnTable::GetModelAndClass(ECClassId& classId, DgnElementId elementId) {
-    CachedStatementPtr stmt = m_txnMgr.GetDgnDb().Elements().GetStatement("SELECT ModelId,ECClassId FROM " BIS_TABLE(BIS_CLASS_Element) " WHERE Id=?");
-    stmt->BindId(1, elementId);
-    if (BE_SQLITE_ROW != stmt->Step())
-        return DgnModelId(); // This happens because we deleted the element locally and rejected an incoming update
-
-    classId = stmt->GetValueId<DgnClassId>(1);
-    return stmt->GetValueId<DgnModelId>(0);
-}
-
-//---------------------------------------------------------------------------------------
-// @bsimethod
-//---------------------------------------------------------------------------------------
-void dgn_TxnTable::Element::AddChange(Changes::Change const& change, ChangeType changeType, bool fromCommit) {
-    Changes::Change::Stage stage;
-    switch (changeType) {
-    case ChangeType::Insert:
-        stage = Changes::Change::Stage::New;
-        break;
-
-    case ChangeType::Update:
-    case ChangeType::Delete:
-        stage = Changes::Change::Stage::Old;
-        break;
-    default:
-        BeAssert(false);
-        return;
-    }
-
-    DgnElementId elementId = change.GetValue((int)DgnElement::ColumnNumbers::ElementId, stage).GetValueId<DgnElementId>();
-    DgnModelId modelId;
-    DgnClassId classId;
-
-    if (ChangeType::Update == changeType) {
-        // for updates, the element table must be queried for ModelId since the change set will only contain changed columns
-        modelId = GetModelAndClass(classId, elementId);
-        if (!modelId.IsValid())
-            return; // This happens because we deleted the element locally and rejected an incoming update
-    } else {
-        modelId = change.GetValue((int)DgnElement::ColumnNumbers::ModelId, stage).GetValueId<DgnModelId>();
-        classId = change.GetValue((int)DgnElement::ColumnNumbers::ECClassId, stage).GetValueId<DgnClassId>();
-    }
-
-    AddElement(elementId, modelId, changeType, classId, fromCommit);
-}
-
-/*---------------------------------------------------------------------------------**//**
- @bsimethod
-+---------------+---------------+---------------+---------------+---------------+------*/
-bool dgn_TxnTable::Geometric::HasChangeInColumns(BeSQLite::Changes::Change const& change) {
-    // if any column between first and last has a new value, there were geometric changes.
-    for (int i=GetFirstCol(); i<=_GetLastCol(); ++i) {
-        if (change.GetNewValue(i).IsValid())
-            return true;
-    }
-    // there were no geometric changes
-    return false;
-}
-
-/*---------------------------------------------------------------------------------**//**
- @bsimethod
-+---------------+---------------+---------------+---------------+---------------+------*/
-void dgn_TxnTable::Geometric::AddChange(BeSQLite::Changes::Change const& change, ChangeType changeType, bool fromCommit) {
-    if (ChangeType::Update == changeType && !HasChangeInColumns(change))
-        return; // no geometric changes
-
-    auto stage = ChangeType::Insert == changeType ? Changes::Change::Stage::New : Changes::Change::Stage::Old;
-    DgnElementId elementId = change.GetValue(0, stage).GetValueId<DgnElementId>();
-
-    if (ChangeType::Delete == changeType) {
-        // We don't have access to the model Id here. Rely on the Element txn table to record it for later use.
-        m_txnMgr.m_modelChanges.AddDeletedGeometricElement(elementId, fromCommit);
-        return;
-    }
-
-    DgnClassId classId;
-    auto modelId = GetModelAndClass(classId, elementId);
-    m_txnMgr.m_modelChanges.AddGeometricElementChange(modelId, elementId, changeType, fromCommit); // mark this model as having geometric changes.
-}
-
-/*---------------------------------------------------------------------------------**/ /**
-* @bsimethod
-+---------------+---------------+---------------+---------------+---------------+------*/
-dgn_TxnTable::Element::Iterator::Entry dgn_TxnTable::Element::Iterator::begin() const
-    {
-    if (!m_stmt.IsValid())
-        m_db->GetCachedStatement(m_stmt, "SELECT ElementId,ModelId,ChangeType,ECClassId FROM " TEMP_TABLE(TXN_TABLE_Elements));
-    else
-        m_stmt->Reset();
-
-    return Entry(m_stmt.get(), BE_SQLITE_ROW == m_stmt->Step());
-    }
-
-DgnElementId dgn_TxnTable::Element::Iterator::Entry::GetElementId() const { return m_sql->GetValueId<DgnElementId>(0); }
-DgnModelId dgn_TxnTable::Element::Iterator::Entry::GetModelId() const { return m_sql->GetValueId<DgnModelId>(1); }
-TxnTable::ChangeType dgn_TxnTable::Element::Iterator::Entry::GetChangeType() const { return (TxnTable::ChangeType)m_sql->GetValueInt(2); }
-DgnClassId dgn_TxnTable::Element::Iterator::Entry::GetECClassId() const { return m_sql->GetValueId<DgnClassId>(3); }
-
-/*---------------------------------------------------------------------------------**/ /**
-* @bsimethod
-+---------------+---------------+---------------+---------------+---------------+------*/
-void dgn_TxnTable::ElementDep::AddDependency(EC::ECInstanceId const& relid, ChangeType changeType) {
-    CachedECSqlStatementPtr stmt = m_txnMgr.GetDgnDb().GetPreparedECSqlStatement(
-        "SELECT element.Model.Id FROM " BIS_SCHEMA(BIS_CLASS_Element) " AS element, " BIS_SCHEMA(BIS_REL_ElementDrivesElement) " AS DEP"
-        " WHERE (DEP.ECInstanceId=?) AND (element.ECInstanceId=DEP.SourceECInstanceId)");
-    stmt->BindId(1, relid);
-    auto stat = stmt->Step();
-    UNUSED_VARIABLE(stat);
-    BeAssert(stat == BE_SQLITE_ROW);
-    DgnModelId mid = stmt->GetValueId<DgnModelId>(0);
-
-    m_stmt.BindId(1, relid);
-    m_stmt.BindId(2, mid);
-    m_stmt.BindInt(3, (int)changeType);
-    auto rc = m_stmt.Step();
-    UNUSED_VARIABLE(rc);
-
-    m_stmt.Reset();
-    m_stmt.ClearBindings();
-}
-
-/*---------------------------------------------------------------------------------**//**
-* @bsimethod
-+---------------+---------------+---------------+---------------+---------------+------*/
-TxnRelationshipLinkTables::TxnRelationshipLinkTables(TxnManagerR t) : m_txnMgr(t)
-    {
-    if (m_txnMgr.GetDgnDb().TableExists(TEMP_TABLE(TXN_TABLE_RelationshipLinkTables)))
-        return;
-
-    Utf8String ddl;
-    ddl.append(COLNAME_ECInstanceId).append(" INTEGER NOT NULL PRIMARY KEY,");
-    ddl.append(COLNAME_ECClassId).append(" INTEGER NOT NULL,");
-    ddl.append(COLNAME_SourceECInstanceId).append(" INTEGER NOT NULL,");
-    ddl.append(COLNAME_TargetECInstanceId).append(" INTEGER NOT NULL,");
-    ddl.append(COLNAME_ChangeType).append(" INT");
-    m_txnMgr.GetDgnDb().CreateTable(TEMP_TABLE(TXN_TABLE_RelationshipLinkTables), ddl.c_str());
-    m_txnMgr.GetDgnDb().ExecuteSql(Utf8PrintfString("CREATE INDEX " TEMP_TABLE(TXN_TABLE_RelationshipLinkTables) "_ClassIdx ON " TXN_TABLE_RelationshipLinkTables "(%s)", COLNAME_ECClassId).c_str());
-    m_txnMgr.GetDgnDb().ExecuteSql(Utf8PrintfString("CREATE INDEX " TEMP_TABLE(TXN_TABLE_RelationshipLinkTables) "_SourceIdx ON " TXN_TABLE_RelationshipLinkTables "(%s)", COLNAME_SourceECInstanceId).c_str());
-    m_txnMgr.GetDgnDb().ExecuteSql(Utf8PrintfString("CREATE INDEX " TEMP_TABLE(TXN_TABLE_RelationshipLinkTables) "_TargetIdx ON " TXN_TABLE_RelationshipLinkTables "(%s)", COLNAME_TargetECInstanceId).c_str());
-    }
-
-/*---------------------------------------------------------------------------------**//**
-* @bsimethod
-+---------------+---------------+---------------+---------------+---------------+------*/
-BeSQLite::DbResult TxnRelationshipLinkTables::Insert(BeSQLite::EC::ECInstanceId relid, ECN::ECClassId relclsid, DgnElementId srcelemid, DgnElementId tgtelemid, TxnTable::ChangeType changeType)
-    {
-    if (!m_stmt.IsValid() || !m_stmt->IsPrepared())
-        {
-        Utf8String sql("INSERT INTO " TEMP_TABLE(TXN_TABLE_RelationshipLinkTables) " (");
-        sql.append(COLNAME_ECInstanceId).append(",");          // 1
-        sql.append(COLNAME_ECClassId).append(",");             // 2
-        sql.append(COLNAME_SourceECInstanceId).append(",");    // 3
-        sql.append(COLNAME_TargetECInstanceId).append(",");    // 4
-        sql.append(COLNAME_ChangeType);                        // 5
-        sql.append(") VALUES(?,?,?,?,?)");
-        m_stmt = m_txnMgr.GetTxnStatement(sql.c_str());
-        }
-
-    m_stmt->BindId(1, relid);
-    m_stmt->BindId(2, relclsid);
-    m_stmt->BindId(3, srcelemid);
-    m_stmt->BindId(4, tgtelemid);
-    m_stmt->BindInt(5, (int)changeType);
-
-    auto rc = m_stmt->Step();
-    BeAssert(rc == BE_SQLITE_DONE);
-
-    m_stmt->Reset();
-    m_stmt->ClearBindings();
-
-    return rc;
-    }
-
-/*---------------------------------------------------------------------------------**//**
-* @bsimethod
-+---------------+---------------+---------------+---------------+---------------+------*/
-BeSQLite::DbResult dgn_TxnTable::RelationshipLinkTable::QueryTargets(DgnElementId& srcelemid, DgnElementId& tgtelemid, BeSQLite::EC::ECInstanceId relid)
-    {
-    //  SourceId and TargetId never change.
-    auto selectOrig = m_txnMgr.GetDgnDb().GetCachedStatement(Utf8PrintfString("SELECT SourceId,TargetId FROM %s WHERE Id=?", m_tableName.c_str()).c_str());
-    selectOrig->BindId(1, relid);
-    auto rc = selectOrig->Step();
-    if (BE_SQLITE_ROW != rc)
-        return rc;
-
-    srcelemid = selectOrig->GetValueId<DgnElementId>(0);
-    tgtelemid = selectOrig->GetValueId<DgnElementId>(1);
-    return rc;
-    }
-
-/*---------------------------------------------------------------------------------**//**
-* @bsimethod
-+---------------+---------------+---------------+---------------+---------------+------*/
-void dgn_TxnTable::UniqueRelationshipLinkTable::_UpdateSummary(Changes::Change change, ChangeType changeType)
-    {
-    m_changes = true;
-
-    Changes::Change::Stage stage = (ChangeType::Insert == changeType) ? Changes::Change::Stage::New : Changes::Change::Stage::Old;
-
-    //  Every table-per-class relationship link table is laid out like this:
-    //      [0] Relationship instance ID
-    //      [1] Relationship class ID
-    //      [2] Source instance ID
-    //      [3] Target instance ID
-    //      [4...] relationship instance properties ...     which we DO NOT TRACK
-    int const ECInstanceId_LTColId = 0;
-    int const ECClassId_LTColId = 1;
-    int const SourceECInstanceId_LTColId = 2;
-    int const TargetECInstanceId_LTColId = 3;
-
-    ECInstanceId relid = change.GetValue(ECInstanceId_LTColId, stage).GetValueId<ECInstanceId>();
-    BeAssert(relid.IsValid());
-
-    ECClassId relclsid = change.GetValue(ECClassId_LTColId, stage).GetValueId<ECClassId>();
-    BeAssert(relclsid.IsValid());
-
-    DgnElementId srcelemid, tgtelemid;
-    if (ChangeType::Insert == changeType || ChangeType::Delete == changeType)
-        {
-        srcelemid = change.GetValue(SourceECInstanceId_LTColId, stage).GetValueId<DgnElementId>();
-        tgtelemid = change.GetValue(TargetECInstanceId_LTColId, stage).GetValueId<DgnElementId>();
-        }
-    else
-        {
-        QueryTargets(srcelemid, tgtelemid, relid); //  SourceId and TargetId never change.
-        }
-
-    m_txnMgr.GetRelationshipLinkTables().Insert(relid, relclsid, srcelemid, tgtelemid, changeType);
-    }
-
-/*---------------------------------------------------------------------------------**//**
-* @bsimethod
-+---------------+---------------+---------------+---------------+---------------+------*/
-void dgn_TxnTable::RelationshipLinkTable::_OnValidated()
-    {
-    // for cancel, the temp table is automatically rolled back, so we don't (can't actually, because there's no Txn active) need to empty it.
-    if (m_changes && TxnAction::Abandon != m_txnMgr.GetCurrentAction())
-        {
-        m_txnMgr.GetDgnDb().ExecuteSql("DELETE FROM " TEMP_TABLE(TXN_TABLE_RelationshipLinkTables));
-        m_changes = false;
-        }
-    }
-
-/*---------------------------------------------------------------------------------**//**
-* @bsimethod
-+---------------+---------------+---------------+---------------+---------------+------*/
-void TxnManager::AddTxnMonitor(TxnMonitor& monitor) {
-    s_monitors.push_back(&monitor);
-}
-
-/*---------------------------------------------------------------------------------**/ /**
-* @bsimethod
-+---------------+---------------+---------------+---------------+---------------+------*/
-void TxnManager::DropTxnMonitor(TxnMonitor& monitor) {
-    auto it = std::find(s_monitors.begin(), s_monitors.end(), &monitor);
-    if (it != s_monitors.end())
-        *it = nullptr; // removed from list by CallMonitors
-}
-
-/*---------------------------------------------------------------------------------**/ /**
-* @bsimethod
-+---------------+---------------+---------------+---------------+---------------+------*/
-void TxnManager::CallMonitors(std::function<void(TxnMonitor&)> caller) {
-    for (auto curr = s_monitors.begin(); curr != s_monitors.end();) {
-        if (*curr == nullptr)
-            curr = s_monitors.erase(curr);
-        else {
-            try {
-                caller(**curr);
-            } catch (...) {
-                BeAssert(false && "TxnMonitor threw an exception");
-            }
-
-            ++curr;
-        }
-    }
-}
-
-/*---------------------------------------------------------------------------------**//**
- @bsimethod
-+---------------+---------------+---------------+---------------+---------------+------*/
-void TxnManager::OnBeforeUndoRedo(bool isUndo) {
-    auto jsTxns = m_dgndb.GetJsTxns();
-    if (nullptr != jsTxns)
-        m_dgndb.CallJsFunction(jsTxns, "_onBeforeUndoRedo", {Napi::Boolean::New(jsTxns.Env(), isUndo)});
-}
-
-BE_JSON_NAME(inserted);
-BE_JSON_NAME(updated);
-BE_JSON_NAME(deleted);
-BE_JSON_NAME(range);
-BE_JSON_NAME(ranges);
-BE_JSON_NAME(id);
-BE_JSON_NAME(ids);
-BE_JSON_NAME(guid);
-
-/**---------------------------------------------------------------------------------**//**
-* A call to this method may happen for one of these circumstances:
-*  1. _OnCommit - to save a set of changes as a Txn
-*  2. ApplyChanges from undo/redo of a previously saved Txn
-*  3. ApplyChanges from merging an externally generated changeset
-* Then, it is only called when there are changes to GeometricModels, with `m_initTableHandlers`
-* enabled. It uses the `m_modelChanges` member, set up from either the new changeset for
-* case 1 above, or the applied changeset for cases 2 and 3.
-* It keeps the model-based in-memory rangeIndex and tile trees up to date.
-* It also emits the JavaScript `txns._onGeometryChanged` event that supplies:
-*  - the list of changed models and their new GeometryGuid
-*  - the list of inserted, updated and deleted elements for each model
-*  - the new range for each element that was inserted or updated.
-* It also calls the _OnGeometricModelChanges event, for tests.
-* @note for non-interactive use cases (e.g. applying a changeset for connectors),
-* it is assumed that there are no loaded models and therefore no in-memory constructs
-* to keep current. Also, no events are generated. It may be that for applying very large
-* changesets in interactive sessions, it may be preferable to unload all models and caches,
-* apply the changes, and then re-start the session.
-* @note for case 1 above, the range index is updated by element handlers in the OnInserted,
-* OnUpdated, and OnDeleted methods, to ensure the rangeIndex is correct during the course of the transaction.
-* Then, onCommit this method is called and they are re-updated, doing nothing. That's ok.
-* @bsimethod
-+---------------+---------------+---------------+---------------+---------------+------*/
-void TxnManager::OnGeometricModelChanges()   {
-    auto& db = GetDgnDb();
-    auto jsTxns = db.GetJsTxns();
-    napi_value jsObj = jsTxns ? (napi_value)Napi::Array::New(jsTxns.Env()) : (napi_value)nullptr;
-    BeJsDocument rapidDoc; // must be automatic variable. Do not combine with next line.
-    BeJsValue json(jsObj ? BeJsValue(Napi::Value(jsTxns.Env(), jsObj)) : rapidDoc);
-
-    auto const& changes = m_modelChanges.GetGeometryChanges();
-    for (auto const& change : changes) {
-        auto model = db.Models().Get<GeometricModel>(change.first);
-        auto const& inserts = change.second.GetElements(TxnTable::ChangeType::Insert);
-        auto const& updates = change.second.GetElements(TxnTable::ChangeType::Update);
-        auto const& deletes = change.second.GetElements(TxnTable::ChangeType::Delete);
-
-        if (model.IsValid() && (!inserts.empty() || !updates.empty() || !deletes.empty()))
-            T_HOST.Visualization().AddChanges(*model, inserts, updates, deletes);
-
-        auto entry = json.appendObject();
-        entry[json_id()] = change.first;
-
-        BeJsGeomUtils::DRange3dToJson(entry[json_range()], model.IsValid() ? model->QueryElementsRange() : DRange3d::NullRange());
-
-        auto guid = model.IsValid() ? model->QueryGeometryGuid() : BeGuid(false);
-        entry[json_guid()] = guid.ToString();
-
-        if (!model.IsValid())
-            continue;
-
-        // both inserts and updates can use the same logic
-        auto insertOrUpdate = [&](auto const& changed, auto name) {
-            if (changed.empty())
-                return;
-            auto elems = entry[name];
-            elems[json_ids()] = BeIdSet::ToCompactString(changed);
-            auto ranges = elems[json_ranges()];
-            for (auto const& elemId : changed) {
-                auto range =  model->GetElementRange(elemId);
-                model->UpdateElementRange(elemId, range); // update entry in range index (removes first, if present). For direct modifications this has already happened, but that's ok.
-                BeJsGeomUtils::DRange3dToJson(ranges.appendValue(), range); // and save range for JavaScript event
-            }
-        };
-
-        insertOrUpdate(inserts, json_inserted());
-        insertOrUpdate(updates, json_updated());
-
-        if (!deletes.empty()) {
-            entry[json_deleted()] = BeIdSet::ToCompactString(deletes);
-            for (auto const& elemId : deletes)
-                model->RemoveFromRangeIndex(elemId); // make sure it is not in RangeIndex. For direct modifications this has already happened, but that's ok.
-        }
-    }
-    CallMonitors([&](TxnMonitor& monitor) { monitor._OnGeometricModelChanges(*this, json); }); // this is really only for tests
-    m_dgndb.CallJsFunction(jsTxns, "_onGeometryChanged", {jsObj});
-}
-
-/*---------------------------------------------------------------------------------**//**
-* this method is called after a Txn is created, a Txn is undone/redone, or an incoming changeset is applied,
-* and there were changes to the GeometryGuid of one or more models. It calls the JavaScript `txns.__onGeometryGuidsChanged`
-* method with an array of [modelId,GeometryGuid] pairs.
-* @bsimethod
-+---------------+---------------+---------------+---------------+---------------+------*/
-void TxnManager::OnGeometryGuidChanges(bset<DgnModelId> const& modelIds) {
-    CallMonitors([&](TxnMonitor& monitor) {
-        // This is really only for tests.
-        monitor._OnGeometryGuidChanges(*this, modelIds);
-    });
-
-    auto& db = GetDgnDb();
-    Napi::Object jsTxns = db.GetJsTxns();
-    if (jsTxns == nullptr)
-        return;
-
-    auto jsObj = Napi::Array::New(jsTxns.Env());
-    auto json = BeJsValue(jsObj);
-    for (auto modelId : modelIds) {
-        auto model = db.Models().Get<GeometricModel>(modelId);
-        if (model.IsNull())
-            continue;
-
-        auto guid = model->QueryGeometryGuid();
-        auto entry = json.appendObject();
-        entry[json_id()] = modelId;
-        entry[json_guid()] = guid.ToString();
-    }
-
-    db.CallJsFunction(jsTxns, "_onGeometryGuidsChanged", {jsObj});
-}
-
-/*---------------------------------------------------------------------------------**//**
-* @bsimethod
-+---------------+---------------+---------------+---------------+---------------+------*/
-void TxnManager::OnUndoRedo(TxnAction action) {
-    auto jsTxns = m_dgndb.GetJsTxns();
-    if (nullptr != jsTxns) {
-        BeAssert(TxnAction::Reverse == action || TxnAction::Reinstate == action);
-        bool isUndo = TxnAction::Reverse == action;
-        m_dgndb.CallJsFunction(jsTxns, "_onAfterUndoRedo", {Napi::Boolean::New(jsTxns.Env(), isUndo)});
-    }
-
-    CallMonitors([&, action](TxnMonitor& monitor) { monitor._OnUndoRedo(*this, action); });
-}
-
-/*---------------------------------------------------------------------------------**//**
-* @bsimethod
-+---------------+---------------+---------------+---------------+---------------+------*/
-dgn_TxnTable::Model::Iterator::Entry dgn_TxnTable::Model::Iterator::begin() const
-    {
-    if (!m_stmt.IsValid())
-        m_db->GetCachedStatement(m_stmt, "SELECT ModelId,ChangeType,ECClassId FROM " TEMP_TABLE(TXN_TABLE_Models));
-    else
-        m_stmt->Reset();
-
-    return Entry(m_stmt.get(), BE_SQLITE_ROW == m_stmt->Step());
-    }
-
-/*---------------------------------------------------------------------------------**//**
-* @bsimethod
-+---------------+---------------+---------------+---------------+---------------+------*/
-DgnModelId dgn_TxnTable::Model::Iterator::Entry::GetModelId() const {return m_sql->GetValueId<DgnModelId>(0);}
-TxnTable::ChangeType dgn_TxnTable::Model::Iterator::Entry::GetChangeType() const {return (TxnTable::ChangeType) m_sql->GetValueInt(1);}
-DgnClassId dgn_TxnTable::Model::Iterator::Entry::GetECClassId() const {return m_sql->GetValueId<DgnClassId>(2);}
-
-#ifdef DEBUG_TxnManager_TXNS
-//---------------------------------------------------------------------------------------
-// @bsimethod
-//---------------------------------------------------------------------------------------
-void TxnManager::DumpTxns(bool verbose) {
-    TxnId endTxnId = GetCurrentTxnId();
-    TxnId startTxnId = QueryNextTxnId(TxnId(0));
-    if (!startTxnId.IsValid() || startTxnId >= endTxnId)
-        return;
-
-    DgnDbR db = (DgnDbR)m_dgndb;
-    for (TxnId currTxnId = startTxnId; currTxnId < endTxnId; currTxnId = QueryNextTxnId(currTxnId)) {
-        Utf8PrintfString title("\n\n---------- Txn#%lld ---------------", currTxnId.GetValue());
-        if (IsSchemaChangeTxn(currTxnId)) {
-            DbSchemaChangeSet dbSchemaChangeSet;
-            ReadDbSchemaChanges(dbSchemaChangeSet, currTxnId);
-            dbSchemaChangeSet.Dump(Utf8PrintfString("%s - schemaChanges", title.c_str()).c_str());
-        } else {
-            ChangeSet sqlChangeSet;
-            ReadDataChanges(sqlChangeSet, currTxnId, TxnAction::None);
-
-            if (verbose)
-                sqlChangeSet.Dump(title.c_str(), db, false, 2);
-            else {
-                printf("%s\n\n", title.c_str());
-                ChangeSummary changeSummary(db);
-                changeSummary.FromChangeSet(sqlChangeSet);
-                changeSummary.Dump();
-            }
-        }
-    }
-}
-#endif
+/*---------------------------------------------------------------------------------------------
+* Copyright (c) Bentley Systems, Incorporated. All rights reserved.
+* See LICENSE.md in the repository root for full copyright notice.
+*--------------------------------------------------------------------------------------------*/
+#include <DgnPlatformInternal.h>
+
+BEGIN_UNNAMED_NAMESPACE
+
+typedef bvector<TxnMonitorP> TxnMonitors;
+static TxnMonitors s_monitors;
+static T_OnCommitCallback s_onCommitCallback = nullptr;
+
+//=======================================================================================
+// @bsiclass
+//=======================================================================================
+struct ChangesBlobHeader {
+    enum { DB_Signature06 = 0x0600 };
+    uint32_t m_signature; // write this so we can detect errors on read
+    uint32_t m_size;
+
+    ChangesBlobHeader(uint32_t size) {m_signature = DB_Signature06; m_size = size;}
+    ChangesBlobHeader(SnappyReader& in) {uint32_t actuallyRead; in._Read((Byte*)this, sizeof(*this), actuallyRead);}
+};
+
+enum : uint64_t {
+     K = 1024,
+     MEG = K * K,
+     GIG = K * MEG,
+     MAX_REASONABLE_TXN_SIZE = 200 * MEG,
+     MAX_TXN_SIZE = (3 * GIG) - 100, // uncompressed
+     MAX_TXN_ROW_LENGTH = (2 * GIG) - 1, // compressed max (this is max limit of SQLite)
+};
+
+
+//=======================================================================================
+// Undo/redo, save/abandon changes, and merging revisions all end up calling
+// TxnManager::_OnCommit. From there, if everything goes well we want to notify of
+// changes to geometry guids and geometric elements; we want to clear accumulated changes
+// regardless of the outcome.
+// @bsistruct
+//=======================================================================================
+struct ModelChangesScope {
+    TxnManager& m_mgr;
+    explicit ModelChangesScope(TxnManager& mgr) : m_mgr(mgr) {}
+    ~ModelChangesScope() { m_mgr.ClearModelChanges(); }
+};
+
+END_UNNAMED_NAMESPACE
+
+//---------------------------------------------------------------------------------------
+// @bsimethod
+//---------------+---------------+---------------+---------------+---------------+-------
+uint64_t TxnManager::GetMaxReasonableTxnSize() { return MAX_REASONABLE_TXN_SIZE; }
+
+/*---------------------------------------------------------------------------------**//**
+* @bsimethod
++---------------+---------------+---------------+---------------+---------------+------*/
+TxnManager::UndoChangeSet::ConflictResolution TxnManager::UndoChangeSet::_OnConflict(ConflictCause cause, BeSQLite::Changes::Change change) {
+    Utf8CP tableName;
+    int nCols, indirect;
+    DbOpcode opcode;
+    change.GetOperation(&tableName, &nCols, &opcode, &indirect);
+
+    if (cause == ConflictCause::NotFound) {
+        if (opcode == DbOpcode::Delete)      // a delete that is already gone.
+            return ConflictResolution::Skip; // This is caused by propagate delete on a foreign key. It is not a problem.
+        if (opcode == DbOpcode::Update)
+            return ConflictResolution::Skip; // caused by inserting row and then updating it in the same txn and then undoing the txn. It's not a problem.
+    } else if (ConflictCause::Data == cause) {
+        if (DbOpcode::Delete == opcode)
+            return ConflictResolution::Skip; // caused by inserting row and then updating it in the same txn and then undoing the txn. It's not a problem.
+    }
+
+    BeAssert(false);
+    return ConflictResolution::Skip;
+}
+
+/*---------------------------------------------------------------------------------**//**
+* We keep a statement cache just for TxnManager statements
+* @bsimethod
++---------------+---------------+---------------+---------------+---------------+------*/
+CachedStatementPtr TxnManager::GetTxnStatement(Utf8CP sql) const {
+    CachedStatementPtr ptr;
+    m_stmts.GetPreparedStatement(ptr, *m_dgndb.GetDbFile(), sql);
+    return ptr;
+}
+
+/*---------------------------------------------------------------------------------**//**
+* Save an array of bytes representing a change for the current Txn into the DGN_TABLE_Txns table
+* in the DgnDb. This also compresses the changes.
+* @bsimethod
++---------------+---------------+---------------+---------------+---------------+------*/
+DbResult TxnManager::SaveTxn(ChangeSetCR changeSet, Utf8CP operation, TxnType txnType) {
+    if (0 == changeSet.GetSize()) {
+        BeAssert(false);
+        LOG.error("called SaveChangeSet for empty changeset");
+        return BE_SQLITE_ERROR;
+    }
+
+    if (changeSet.GetSize() > MAX_REASONABLE_TXN_SIZE) {
+        //BeAssert(changeSet.GetSize() < MAX_REASONABLE_TXN_SIZE); // if you hit this, something is wrong in your application. You should call commit more frequently.
+        LOG.warningv("changeset size %" PRIu64 " exceeds recommended limit. Please investigate.", changeSet.GetSize());
+    }
+
+    if (changeSet.GetSize() > MAX_TXN_SIZE) {
+        LOG.fatalv("changeset size %" PRIu64 " exceeds maximum. Panic stop to avoid loss! You must now abandon this briefcase.", changeSet.GetSize());
+        // return error so besqlite StopSavepoint() can deal with it cleanly and throw exception.
+        return BE_SQLITE_ERROR;
+    }
+
+    // Note: column in Db is named "IsSchemaChange", but we store TxnType there.
+    enum Column : int {Id=1,Deleted=2,Grouped=3,Operation=4,TxnType=5,Change=6};
+    CachedStatementPtr stmt = GetTxnStatement("INSERT INTO " DGN_TABLE_Txns "(Id,Deleted,Grouped,Operation,IsSchemaChange,Change) VALUES(?,?,?,?,?,?)");
+    stmt->BindInt64(Column::Id, m_curr.GetValue());
+    stmt->BindInt(Column::Deleted,  false);
+    if (nullptr != operation)
+        stmt->BindText(Column::Operation, operation, Statement::MakeCopy::No);
+
+    if (txnType == TxnType::EcSchema)
+        stmt->BindNull(Column::TxnType); // for backwards compatibility, since it used to be a Boolean and we don't want old versions to interpret this as DDL
+    else
+        stmt->BindInt(Column::TxnType, (int) txnType);
+
+    // if we're in a multi-txn operation, and if the current TxnId is greater than the first txn, mark it as "grouped"
+    stmt->BindInt(Column::Grouped, !m_multiTxnOp.empty() && (m_curr > m_multiTxnOp.back()));
+
+    m_snappyTo.Init();
+    uint32_t csetSize = (uint32_t) changeSet.GetSize();
+    ChangesBlobHeader header(csetSize);
+    m_snappyTo.Write((Byte const*) &header, sizeof(header));
+    for (auto const& chunk : changeSet.m_data.m_chunks)
+        m_snappyTo.Write(chunk.data(), (uint32_t) chunk.size());
+
+    uint32_t zipSize = m_snappyTo.GetCompressedSize();
+    DbResult rc;
+    if (0 < zipSize)
+        {
+        if (1 == m_snappyTo.GetCurrChunk())
+            rc = stmt->BindBlob(Column::Change, m_snappyTo.GetChunkData(0), zipSize, Statement::MakeCopy::No);
+        else
+            rc = stmt->BindZeroBlob(Column::Change, zipSize); // more than one chunk
+
+        if (BE_SQLITE_OK != rc)
+            {
+            BeAssert(false);
+            return rc;
+            }
+        }
+
+    if (changeSet.GetSize() > MAX_REASONABLE_TXN_SIZE/2)
+        LOG.infov("Saving large changeset. Size=%" PRIuPTR ", Compressed size=%" PRIu32, changeSet.GetSize(), m_snappyTo.GetCompressedSize());
+
+    rc = stmt->Step();
+    if (BE_SQLITE_DONE != rc)
+        {
+        LOG.errorv("SaveChangeSet failed: %s", BeSQLiteLib::GetErrorName(rc));
+        BeAssert(false);
+        return rc;
+        }
+
+    m_curr.Increment();
+    if (1 == m_snappyTo.GetCurrChunk())
+        return BE_SQLITE_OK;
+
+    rc = m_snappyTo.SaveToRow(m_dgndb, DGN_TABLE_Txns, "Change", m_dgndb.GetLastInsertRowId());
+    if (BE_SQLITE_OK != rc)
+        {
+        LOG.errorv("SaveChangeSet failed to save to row: %s", BeSQLiteLib::GetErrorName(rc));
+        BeAssert(false);
+        return rc;
+        }
+
+    if (txnType != TxnType::Data)
+        Initialize(); // schema changes are never undoable, initialize the TxnManager to start a new session
+
+    return rc;
+    }
+
+/*---------------------------------------------------------------------------------**//**
+* @bsimethod
++---------------+---------------+---------------+---------------+---------------+------*/
+DbResult TxnManager::SaveRebase(int64_t& id, Rebase const& rebase)
+    {
+    if (!m_enableRebasers)
+        return BE_SQLITE_DONE;
+
+    BeAssert(0 != rebase.GetSize());
+
+    Statement stmt(m_dgndb, "INSERT INTO " DGN_TABLE_Rebase "(Rebase) VALUES(?)");
+    stmt.BindBlob(1, rebase.GetData(), rebase.GetSize(), Statement::MakeCopy::No);
+
+    auto rc = stmt.Step();
+    if (BE_SQLITE_DONE == rc)
+        id = m_dgndb.GetLastInsertRowId();
+    else
+        {
+        BeAssert(false);
+        }
+    return rc;
+    }
+
+/*---------------------------------------------------------------------------------**//**
+* @bsimethod
++---------------+---------------+---------------+---------------+---------------+------*/
+DbResult TxnManager::LoadRebases(Rebaser& rebaser, int64_t thruId)
+    {
+    if (!m_enableRebasers) {
+        BeAssert(false && "rebasers are not enabled for the DgnDb");
+        return BE_SQLITE_OK;
+    }
+
+    Statement stmt(m_dgndb, "SELECT Rebase FROM " DGN_TABLE_Rebase " WHERE (Id <= ?)");
+    stmt.BindInt64(1, thruId);
+
+    DbResult rc;
+    while (BE_SQLITE_ROW == (rc = stmt.Step())) {
+        rc = rebaser.AddRebase(stmt.GetValueBlob(0), stmt.GetColumnBytes(0));
+        if (rc != BE_SQLITE_OK)
+            return rc;
+    }
+
+    return BE_SQLITE_DONE == rc ? BE_SQLITE_OK : rc;
+    }
+
+/*---------------------------------------------------------------------------------**//**
+* @bsimethod
++---------------+---------------+---------------+---------------+---------------+------*/
+void TxnManager::DeleteRebases(int64_t id) {
+    if (!m_enableRebasers || id==0)
+        return;
+
+    Statement stmt(m_dgndb, "DELETE FROM " DGN_TABLE_Rebase " WHERE (Id <= ?)");
+    stmt.BindInt64(1, id);
+    auto result = stmt.Step();
+    UNUSED_VARIABLE(result);
+    BeAssert(BE_SQLITE_DONE == result);
+}
+
+/*---------------------------------------------------------------------------------**//**
+* @bsimethod
++---------------+---------------+---------------+---------------+---------------+------*/
+int64_t TxnManager::QueryLastRebaseId() {
+    if (!m_enableRebasers || !m_dgndb.TableExists(DGN_TABLE_Rebase))
+        return 0;
+
+    Statement stmt(m_dgndb, "SELECT MAX(Id) FROM " DGN_TABLE_Rebase);
+    return BE_SQLITE_ROW == stmt.Step() ? stmt.GetValueInt64(0) : 0;
+}
+
+/*---------------------------------------------------------------------------------**//**
+* Read the description of a Txn
+* @bsimethod
++---------------+---------------+---------------+---------------+---------------+------*/
+Utf8String TxnManager::GetTxnDescription(TxnId rowid) const {
+    Statement stmt(m_dgndb, "SELECT Operation FROM " DGN_TABLE_Txns " WHERE Id=?");
+    stmt.BindInt64(1, rowid.GetValue());
+    return stmt.Step() == BE_SQLITE_ROW ? stmt.GetValueText(0) : "";
+}
+
+/*---------------------------------------------------------------------------------**//**
+ @bsimethod
++---------------+---------------+---------------+---------------+---------------+------*/
+TxnType TxnManager::GetTxnType(TxnId rowid) const {
+    Statement stmt(m_dgndb, "SELECT IsSchemaChange FROM " DGN_TABLE_Txns " WHERE Id=?");
+    stmt.BindInt64(1, rowid.GetValue());
+    if (stmt.Step() != BE_SQLITE_ROW)
+        return TxnType::Data;
+    // for backwards compatibility, Null means EcSchema. Otherwise old versions will interpret it as DDL changes.
+    return stmt.IsColumnNull(0) ? TxnType::EcSchema : (TxnType) stmt.GetValueInt(0);
+}
+
+/*---------------------------------------------------------------------------------**//**
+* @bsimethod
++---------------+---------------+---------------+---------------+---------------+------*/
+bool TxnManager::IsMultiTxnMember(TxnId rowid) const {
+    CachedStatementPtr stmt = GetTxnStatement("SELECT Grouped FROM " DGN_TABLE_Txns " WHERE Id=?");
+    stmt->BindInt64(1, rowid.GetValue());
+    return stmt->Step() != BE_SQLITE_ROW ? false : stmt->GetValueBoolean(0);
+}
+
+/*---------------------------------------------------------------------------------**//**
+ return true if there are any (non-reversed) txns in the db
+ @bsimethod
++---------------+---------------+---------------+---------------+---------------+------*/
+bool TxnManager::HasPendingTxns() const {
+    Statement stmt(m_dgndb, "SELECT Id FROM " DGN_TABLE_Txns " WHERE Deleted=0");
+    return stmt.Step() == BE_SQLITE_ROW;
+}
+
+/*---------------------------------------------------------------------------------**//**
+ @bsimethod
++---------------+---------------+---------------+---------------+---------------+------*/
+void TxnManager::Initialize() {
+    m_action = TxnAction::None;
+    Statement stmt(m_dgndb, "SELECT MAX(Id) FROM " DGN_TABLE_Txns " WHERE Deleted=0");
+    DbResult result = stmt.Step();
+    UNUSED_VARIABLE(result);
+    BeAssert(result == BE_SQLITE_ROW);
+
+    TxnId last = stmt.GetValueInt64(0); // this is where we left off last session
+    m_curr = TxnId(SessionId(last.GetSession().GetValue()+1), 0); // increment the session id, reset to index to 0.
+    m_reversedTxn.clear();
+}
+
+/**
+ * Increment the current SessionId by 1, so that all current Txns will no longer be undoable.
+ */
+void TxnManager::StartNewSession() {
+    m_curr = TxnId(SessionId(m_curr.GetSession().GetValue()+1), 0);
+}
+
+/*---------------------------------------------------------------------------------**//**
+* @bsimethod
++---------------+---------------+---------------+---------------+---------------+------*/
+TxnManager::TxnManager(DgnDbR dgndb) : m_dgndb(dgndb), m_stmts(20), m_rlt(*this), m_initTableHandlers(false), m_modelChanges(*this) {
+    m_dgndb.SetChangeTracker(this);
+    m_enableRebasers = m_dgndb.TableExists(DGN_TABLE_Rebase);
+    Initialize();
+}
+
+/*---------------------------------------------------------------------------------**/ /**
+* @bsimethod
++---------------+---------------+---------------+---------------+---------------+------*/
+DbResult TxnManager::InitializeTableHandlers() {
+    if (!m_isTracking) {
+        BeAssert(false && "Tracking must be enabled before initializing table handlers");
+        return BE_SQLITE_ERROR;
+    }
+
+    if (m_initTableHandlers || m_dgndb.IsReadonly())
+        return BE_SQLITE_OK;
+
+    for (auto table : m_tables)
+        table->_Initialize();
+
+    m_initTableHandlers = true;
+
+    DbResult result = m_dgndb.SaveChanges(); // "Commit" the creation of temp tables, so that a subsequent call to AbandonChanges will not un-create them.
+    if (result != BE_SQLITE_OK) {
+        BeAssert(false);
+        return result;
+    }
+
+    return BE_SQLITE_OK;
+}
+
+/*---------------------------------------------------------------------------------**//**
+* @bsimethod
++---------------+---------------+---------------+---------------+---------------+------*/
+void TxnManager::BeginTrackingRelationship(ECN::ECClassCR relClass) {
+    if (m_dgndb.IsReadonly() || !relClass.IsRelationshipClass())
+        return;
+
+    Utf8CP tableName;
+    bool isTablePerHierarchy;
+    if (SUCCESS != ChangeSummary::GetMappedPrimaryTable(tableName, isTablePerHierarchy, relClass, m_dgndb))
+        return;
+
+    if (nullptr != FindTxnTable(tableName))
+        return; //  already tracking this table
+
+    auto handler = new dgn_TxnTable::UniqueRelationshipLinkTable(*this, tableName);
+    m_tablesByName.Insert(handler->_GetTableName(), handler); // takes ownership of handler, NOTE: use tableName from Utf8String in handler, not local variable!
+    m_tables.push_back(handler);
+}
+
+/*---------------------------------------------------------------------------------**//**
+* add a new TxnTable to this TxnManager. TxnTables are responsible for reacting to changes to a given SQLite table, by name.
+* @bsimethod
++---------------+---------------+---------------+---------------+---------------+------*/
+void TxnManager::AddTxnTable(DgnDomain::TableHandler* tableHandler) {
+    if (m_dgndb.IsReadonly())
+        return;
+
+    // we can get called multiple times with the same tablehandler. Ignore all but the first one.
+    TxnTablePtr table = tableHandler->_Create(*this);
+    if (m_tablesByName.Insert(table->_GetTableName(), table).second)
+        m_tables.push_back(table.get()); // order matters for the calling sequence, so we have to store it both sorted by name and insertion order
+}
+
+/*---------------------------------------------------------------------------------**/ /**
+* Find a TxnTable by name
+* @bsimethod
++---------------+---------------+---------------+---------------+---------------+------*/
+TxnTable* TxnManager::FindTxnTable(Utf8CP tableName) const {
+    auto it = m_tablesByName.find(tableName);
+    return it != m_tablesByName.end() ? it->second.get() : NULL;
+}
+
+/*---------------------------------------------------------------------------------**/ /**
+* Get the TxnTable that handles changes to the dgn_Element table
+* @bsimethod
++---------------+---------------+---------------+---------------+---------------+------*/
+dgn_TxnTable::Element& TxnManager::Elements() const {
+    BeAssert(m_initTableHandlers);
+    return *(dgn_TxnTable::Element*)FindTxnTable(dgn_TxnTable::Element::MyTableName());
+}
+
+/*---------------------------------------------------------------------------------**/ /**
+* Get the TxnTable that handles changes to the dgn_ElementDrivesElement table
+* @bsimethod
++---------------+---------------+---------------+---------------+---------------+------*/
+dgn_TxnTable::ElementDep& TxnManager::ElementDependencies() const {
+    BeAssert(m_initTableHandlers);
+    return *(dgn_TxnTable::ElementDep*)FindTxnTable(dgn_TxnTable::ElementDep::MyTableName());
+}
+
+/*---------------------------------------------------------------------------------**/ /**
+* @bsimethod
++---------------+---------------+---------------+---------------+---------------+------*/
+dgn_TxnTable::Model& TxnManager::Models() const {
+    BeAssert(m_initTableHandlers);
+    return *(dgn_TxnTable::Model*)FindTxnTable(dgn_TxnTable::Model::MyTableName());
+}
+
+/*---------------------------------------------------------------------------------**/ /**
+* @bsimethod
++---------------+---------------+---------------+---------------+---------------+------*/
+TxnManager::TxnId TxnManager::QueryPreviousTxnId(TxnId curr) const {
+    CachedStatementPtr stmt = GetTxnStatement("SELECT Id FROM " DGN_TABLE_Txns " WHERE Id<? ORDER BY Id DESC LIMIT 1");
+    stmt->BindInt64(1, curr.GetValue());
+
+    auto rc = stmt->Step();
+    return (rc != BE_SQLITE_ROW) ? TxnId() : TxnId(stmt->GetValueInt64(0));
+}
+
+/*---------------------------------------------------------------------------------**/ /**
+* @bsimethod
++---------------+---------------+---------------+---------------+---------------+------*/
+TxnManager::TxnId TxnManager::QueryNextTxnId(TxnId curr) const {
+    CachedStatementPtr stmt = GetTxnStatement("SELECT Id FROM " DGN_TABLE_Txns " WHERE Id>? ORDER BY Id LIMIT 1");
+    stmt->BindInt64(1, curr.GetValue());
+
+    auto rc = stmt->Step();
+    return (rc != BE_SQLITE_ROW) ? TxnId() : TxnId(stmt->GetValueInt64(0));
+}
+
+/*---------------------------------------------------------------------------------**//**
+* @bsimethod
++---------------+---------------+---------------+---------------+---------------+------*/
+DgnDbStatus TxnManager::BeginMultiTxnOperation()
+    {
+    m_multiTxnOp.push_back(GetCurrentTxnId());
+    return DgnDbStatus::Success;
+    }
+
+/*---------------------------------------------------------------------------------**//**
+* @bsimethod
++---------------+---------------+---------------+---------------+---------------+------*/
+DgnDbStatus TxnManager::EndMultiTxnOperation()
+    {
+    if (m_multiTxnOp.empty())
+        {
+        BeAssert(0);
+        return DgnDbStatus::NoMultiTxnOperation;
+        }
+
+    m_multiTxnOp.pop_back();
+    return DgnDbStatus::Success;
+    }
+
+/*---------------------------------------------------------------------------------**//**
+* @bsimethod
++---------------+---------------+---------------+---------------+---------------+------*/
+TxnManager::TxnId TxnManager::GetMultiTxnOperationStart()
+    {
+    return m_multiTxnOp.empty() ? GetSessionStartId() : m_multiTxnOp.back();
+    }
+
+/*---------------------------------------------------------------------------------**//**
+* @bsimethod
++---------------+---------------+---------------+---------------+---------------+------*/
+BentleyStatus TxnManager::DoPropagateChanges(ChangeTracker& tracker) {
+    BeAssert(false == m_indirectChanges); // should never be recursive
+    AutoRestore<bool> saveIndirect(&m_indirectChanges, true); // so we can tell whether we're propagating changes from JavaScript
+    SetandRestoreIndirectChanges _v(tracker);
+    for (auto table : m_tables) {
+        table->_PropagateChanges();
+        if (HasFatalError()) {
+            LOG.error("fatal propagation error");
+            break;
+        }
+    }
+
+    return HasFatalError() ? BSIERROR : BSISUCCESS;
+}
+
+#define TABLE_NAME_STARTS_WITH(NAME) (0==strncmp(NAME, tableName, sizeof(NAME)-1))
+/*---------------------------------------------------------------------------------**//**
+* When journalling changes, SQLite calls this method to determine whether changes to a specific table are eligible or not.
+* @note tables with no primary key are skipped automatically.
+* @bsimethod
++---------------+---------------+---------------+---------------+---------------+------*/
+TxnManager::TrackChangesForTable TxnManager::_FilterTable(Utf8CP tableName) {
+    // Skip these tables - they hold redundant data that will be automatically updated when the changeset is applied
+    return (
+               TABLE_NAME_STARTS_WITH(DGN_TABLE_Txns) ||
+               TABLE_NAME_STARTS_WITH(DGN_VTABLE_SpatialIndex) ||
+               TABLE_NAME_STARTS_WITH(DGN_TABLE_Rebase) ||
+               TABLE_NAME_STARTS_WITH("ec_cache_") ||
+               DgnSearchableText::IsUntrackedFts5Table(tableName)
+            ) ? TrackChangesForTable::No : TrackChangesForTable::Yes;
+}
+#undef TABLE_NAME_STARTS_WITH
+
+/*---------------------------------------------------------------------------------**//**
+* Add all changes to the TxnTables. TxnTables store information about the changes in their own state
+* if they need to hold on to them so they can react after the changeset is applied.
+* @bsimethod
++---------------+---------------+---------------+---------------+---------------+------*/
+void TxnManager::OnValidateChanges(ChangeStreamCR changeStream) {
+    BeAssert(!m_dgndb.IsReadonly());
+
+    Changes changes(changeStream, false);
+    TxnTable* txnTable = 0;
+    Utf8String currTable;
+
+    // Walk through each changed row in the changeset. They are ordered by table, so we know that all changes to one table will be seen
+    // before we see any changes to another table.
+    for (auto change : changes) {
+        Utf8CP tableName;
+        int nCols, indirect;
+        DbOpcode opcode;
+
+        DbResult rc = change.GetOperation(&tableName, &nCols, &opcode, &indirect);
+        if (rc != BE_SQLITE_OK) {
+            LOG.error("invalid change in changset");
+            BeAssert(false && "invalid change in changeset");
+            continue;
+        }
+
+        if (0 != strcmp(currTable.c_str(), tableName)) { // changes within a changeset are grouped by table
+            currTable = tableName;
+            txnTable = FindTxnTable(tableName);
+        }
+
+        if (nullptr == txnTable)
+            continue; // this table does not have a TxnTable for it, skip it
+
+        switch (opcode) {
+        case DbOpcode::Delete:
+            txnTable->_OnValidateDelete(change);
+            break;
+        case DbOpcode::Insert:
+            txnTable->_OnValidateAdd(change);
+            break;
+        case DbOpcode::Update:
+            txnTable->_OnValidateUpdate(change);
+            break;
+        default:
+            BeAssert(false);
+        }
+    }
+
+    ProcessModelChanges();
+}
+
+/*---------------------------------------------------------------------------------**/ /**
+* The supplied changeset was just applied to the database. That means the the database now potentially reflects a different
+* state than the in-memory objects for the affected tables. Use the changeset to send _OnAppliedxxx events to the TxnTables for each changed row,
+* so they can update in-memory state as necessary.
+* @bsimethod
++---------------+---------------+---------------+---------------+---------------+------*/
+void TxnManager::OnChangeSetApplied(ChangeStreamCR changeStream, bool invert) {
+    if (!m_initTableHandlers) // won't do anything if we don't have table handlers
+        return;
+
+    Changes changes(changeStream, invert);
+    Utf8String currTable;
+    TxnTable* txnTable = 0;
+
+    // Walk through each changed row in the changeset. They are ordered by table, so we know that all changes to one table will be seen
+    // before we see any changes to another table.
+    for (auto change : changes) {
+        Utf8CP tableName;
+        int nCols, indirect;
+        DbOpcode opcode;
+
+        DbResult rc = change.GetOperation(&tableName, &nCols, &opcode, &indirect);
+        BeAssert(rc == BE_SQLITE_OK);
+        UNUSED_VARIABLE(rc);
+
+        if (0 != strcmp(currTable.c_str(), tableName)) { // changes within a changeset are grouped by table
+            currTable = tableName;
+            txnTable = FindTxnTable(tableName);
+        }
+
+        if (nullptr == txnTable)
+            continue; // this table does not have a TxnTable for it, skip it
+
+        switch (opcode) {
+            case DbOpcode::Delete:
+                txnTable->_OnAppliedDelete(change);
+                break;
+            case DbOpcode::Insert:
+                txnTable->_OnAppliedAdd(change);
+                break;
+            case DbOpcode::Update:
+                txnTable->_OnAppliedUpdate(change);
+                break;
+            default:
+                BeAssert(false);
+        }
+    }
+
+    ProcessModelChanges();
+}
+
+/*---------------------------------------------------------------------------------**//**
+* A changeset is about to be committed (or, in the case of "what if" testing, look like it is committed). Let each
+* TxnTable prepare its state
+* @bsimethod
++---------------+---------------+---------------+---------------+---------------+------*/
+void TxnManager::OnBeginValidate() {
+    if (!m_initTableHandlers) {
+        BeAssert(false); // validation cannot happen without table handlers initialized.
+        return;
+    }
+    m_fatalValidationError = false;
+    m_txnErrors = 0;
+    m_action = TxnAction::Commit;
+    for (auto table : m_tables)
+        table->_OnValidate();
+    CallJsTxnManager("_onBeginValidate");
+}
+
+/*---------------------------------------------------------------------------------**/ /**
+* A changeset was just be committed. Let each TxnTable clean up its state. Also clear the validation errors.
+* @bsimethod
++---------------+---------------+---------------+---------------+---------------+------*/
+void TxnManager::OnEndValidate() {
+    if (!m_initTableHandlers) {
+        BeAssert(false); // validation cannot happen without table handlers initialized.
+        return;
+    }
+    NotifyModelChanges();
+
+    CallJsTxnManager("_onEndValidate");
+    for (auto table : m_tables)
+        table->_OnValidated();
+
+    m_fatalValidationError = false;
+    m_txnErrors = 0;
+    m_action = TxnAction::None;
+}
+
+/*---------------------------------------------------------------------------------**/ /**
+* @bsimethod
++---------------+---------------+---------------+---------------+---------------+------*/
+void TxnManager::SetOnCommitCallback(T_OnCommitCallback cb) {
+    LOG.error("setting commit callback - For tests only!");
+    s_onCommitCallback = cb;
+}
+
+/*---------------------------------------------------------------------------------**//**
+ @bsimethod
++---------------+---------------+---------------+---------------+---------------+------*/
+void TxnManager::OnRollback(ChangeStreamCR changeSet) {
+    m_dgndb.Elements().ClearCache(); // we can't rely on the elements in the cache after rollback, just abandon them
+    if (!m_initTableHandlers) {
+        m_dgndb.Models().ClearCache();
+        return;
+    }
+
+    BeAssert(m_action == TxnAction::None);
+    AutoRestore<TxnAction> _v(&m_action, TxnAction::Abandon);
+    OnChangeSetApplied(changeSet, true);
+    NotifyModelChanges();
+}
+
+/*---------------------------------------------------------------------------------**//**
+* Called from Db::SaveChanges or Db::AbandonChanges when the TxnManager change tracker has changes.
+* This method creates a changeset from the change tracker.
+* If this is a "cancel", it rolls back the current Txn, and calls _OnAppliedxxx methods on all affected TxnTables.
+* If this is a commit, it calls the _OnValidatexxx methods for the TxnTables, and then calls "_PropagateChanges"
+* It saves the resultant changeset (the combination of direct changes plus indirect changes) as a Txn in the database.
+* The Txn may be undone in this session via the "ReverseTxn" method.
+* When this method returns, the entire transaction is committed in BeSQLite. In this manner, it is impossible to make
+* changes to the database that aren't also saved in the dgn_Txn table.
+* @bsimethod
++---------------+---------------+---------------+---------------+---------------+------*/
+ChangeTracker::OnCommitStatus TxnManager::_OnCommit(bool isCommit, Utf8CP operation) {
+    ModelChangesScope v_v_v_(*this);
+
+    bool hasEcSchemaChanges = m_hasEcSchemaChanges;
+    m_hasEcSchemaChanges = false;
+
+    DdlChanges ddlChanges = std::move(m_ddlChanges);
+
+    UndoChangeSet dataChangeSet;
+    if (HasDataChanges()) {
+        DbResult result = dataChangeSet.FromChangeTrack(*this);
+
+        Restart();  // Clear the change tracker since we copied any changes to dataChangeSet
+
+        if (BE_SQLITE_OK != result) {
+            LOG.errorv("failed to create a data Changeset: %s", BeSQLiteLib::GetErrorName(result));
+            BeAssert(false && "dataChangeSet.FromChangeTrack failed");
+            return OnCommitStatus::Abort;
+        }
+    }
+
+    if (s_onCommitCallback != nullptr) { // allow a test to inject a failure
+        if (CallbackOnCommitStatus::Continue != s_onCommitCallback(*this, isCommit, operation, dataChangeSet, ddlChanges))
+            return OnCommitStatus::Abort;
+    }
+
+    if (dataChangeSet._IsEmpty() && ddlChanges._IsEmpty())
+        return OnCommitStatus::NoChanges;
+
+    if (!isCommit) { // this is a call to AbandonChanges, perform the rollback and notify table handlers
+        DbResult rc = m_dgndb.ExecuteSql("ROLLBACK");
+        if (rc != BE_SQLITE_OK)
+            return OnCommitStatus::Abort;
+
+        if (!dataChangeSet._IsEmpty())
+            OnRollback(dataChangeSet);
+
+        return OnCommitStatus::Completed; // we've already done the rollback, tell BeSQLite not to try to do it
+    }
+
+    // NOTE: you can't delete reversed Txns before this line, because on rollback and they come back! That's OK,
+    // just leave them reversed and they'll get thrown away on the next commit (or reinstated.)
+    DeleteReversedTxns(); // these Txns are no longer reachable.
+
+    if (!dataChangeSet._IsEmpty() && m_initTableHandlers) { // we cannot propagate changes without table handlers - happens for schema upgrades
+        OnBeginValidate();
+
+        OnValidateChanges(dataChangeSet);
+
+        BentleyStatus status = PropagateChanges();   // Propagate to generate indirect changes
+        if (SUCCESS != status) {
+            LOG.error("propagate changes failed");
+            return OnCommitStatus::Abort;
+        }
+
+        // This loop is due to the fact that when we propagate changes, we can dirty models.
+        // Then, when we call OnValidateChanges below, it creates another change to the last-mod-time and geometry-GUIDs of the changed models.
+        // We need to add that to the changeset too. This loop should never execute more than twice.
+        while (HasDataChanges()) {  // do we have any indirect data changes captured in the tracker?
+            UndoChangeSet indirectDataChangeSet;
+            DbResult result = indirectDataChangeSet.FromChangeTrack(*this);
+            if (BE_SQLITE_OK != result)
+                {
+                BeAssert(false && "indirectDataChangeSet.FromChangeTrack failed");
+                LOG.fatalv("failed to create indirect changeset: %s", BeSQLiteLib::GetErrorName(result));
+                if (BE_SQLITE_NOMEM == result)
+                    throw std::bad_alloc();
+                return OnCommitStatus::Abort;
+                }
+            Restart();
+            OnValidateChanges(indirectDataChangeSet);
+
+            // combine direct and indirect changes into a single dataChangeSet
+            result = dataChangeSet.ConcatenateWith(indirectDataChangeSet);
+            if (BE_SQLITE_OK != result){
+                LOG.errorv("failed to concatenate indirect changes: %s", BeSQLiteLib::GetErrorName(result));
+                return OnCommitStatus::Abort;
+            }
+        }
+    }
+
+    if (!ddlChanges._IsEmpty()) {
+        DbResult result = SaveTxn(ddlChanges, operation, TxnType::Ddl);
+        if (result != BE_SQLITE_OK) {
+            LOG.errorv("failed to save ddl changes: %s", BeSQLiteLib::GetErrorName(result));
+            return OnCommitStatus::Abort;
+        }
+    }
+
+    if (!dataChangeSet._IsEmpty()) {
+        DbResult result = SaveTxn(dataChangeSet, operation, hasEcSchemaChanges ? TxnType::EcSchema : TxnType::Data);
+        if (result != BE_SQLITE_OK) {
+            LOG.errorv("failed to save Txn: %s", BeSQLiteLib::GetErrorName(result));
+            return OnCommitStatus::Abort;
+        }
+    }
+
+    // At this point, all of the changes to all tables have been applied. Tell TxnMonitors
+    NotifyOnCommit();
+
+    if (!dataChangeSet._IsEmpty() && m_initTableHandlers) // we cannot validate without table handlers - happens for schema upgrades
+        OnEndValidate();
+
+    return OnCommitStatus::Commit;
+}
+
+/*---------------------------------------------------------------------------------**//**
+ @bsimethod
++---------------+---------------+---------------+---------------+---------------+------*/
+void TxnManager::NotifyOnCommit() {
+    // At this point, all of the changes to all tables have been applied. Tell TxnMonitors
+    if (!m_inProfileUpgrade) {
+        CallJsTxnManager("_onCommit");
+        CallMonitors([&](TxnMonitor& monitor) { monitor._OnCommit(*this); });
+    }
+}
+/*---------------------------------------------------------------------------------**//**
+* called after the commit or cancel operation is complete
+* @bsimethod
++---------------+---------------+---------------+---------------+---------------+------*/
+void TxnManager::_OnCommitted(bool isCommit, Utf8CP) {
+    if (isCommit && !m_inProfileUpgrade) { // only notify on commit, and not for profile upgrades
+        CallJsTxnManager("_onCommitted");
+        CallMonitors([&](TxnMonitor& monitor) { monitor._OnCommitted(*this); });
+    }
+}
+
+/*---------------------------------------------------------------------------------**//**
+ * @bsimethod
++---------------+---------------+---------------+---------------+---------------+------*/
+ChangesetStatus TxnManager::MergeDdlChanges(ChangesetPropsCR revision, ChangesetFileReader& changeStream)  {
+    bool containsSchemaChanges;
+    DdlChanges ddlChanges;
+    DbResult result = changeStream.MakeReader()->GetSchemaChanges(containsSchemaChanges, ddlChanges);
+    if (result != BE_SQLITE_OK)     {
+        BeAssert(false);
+        return ChangesetStatus::ApplyError;
+    }
+
+    if (ddlChanges._IsEmpty())
+        return ChangesetStatus::Success;
+
+    result = ApplyDdlChanges(ddlChanges);
+    if (BE_SQLITE_OK != result)
+        return ChangesetStatus::ApplyError;
+
+    return ChangesetStatus::Success;
+    }
+
+/*---------------------------------------------------------------------------------**//**
+ * @bsimethod
++---------------+---------------+---------------+---------------+---------------+------*/
+ChangesetStatus TxnManager::MergeDataChanges(ChangesetPropsCR revision, ChangesetFileReader& changeStream, bool containsSchemaChanges) {
+    // if we don't have any pending txns, this is merely an Apply, no merging or propagation needed.
+    bool mergeNeeded = HasPendingTxns() && m_initTableHandlers; // if tablehandlers are not present we can't merge - happens for schema upgrade
+    Rebase rebase;
+
+    auto const ignoreNoop = containsSchemaChanges;
+    DbResult result = ApplyChanges(changeStream, TxnAction::Merge, containsSchemaChanges, mergeNeeded ? &rebase : nullptr, false, ignoreNoop);
+    if (result != BE_SQLITE_OK)
+        m_dgndb.ThrowException("failed to apply changes", result);
+
+    ChangesetStatus status = ChangesetStatus::Success;
+    UndoChangeSet indirectChanges;
+
+    // We only need to propagate changes (run dependency rules) if there have been are local changes that need to be validated against the incoming changes.
+    if (mergeNeeded) {
+        OnBeginValidate();
+
+        OnValidateChanges(changeStream);
+
+        if (SUCCESS != PropagateChanges()) {
+            LOG.error("MergeDataChanges failed to propagate changes");
+            status = ChangesetStatus::MergePropagationError;
+        }
+
+        if (HasDataChanges()) {
+            result = indirectChanges.FromChangeTrack(*this);
+            if (BeSQLite::BE_SQLITE_OK != result) {
+                BeAssert(false);
+                LOG.fatalv("MergeDataChanges failed at indirectDataChangeSet.FromChangeTrack(): %s", BeSQLiteLib::GetErrorName(result));
+                if (BE_SQLITE_NOMEM == result)
+                    throw std::bad_alloc();
+                return ChangesetStatus::SQLiteError;
+            }
+            Restart();
+
+            if (status == ChangesetStatus::Success) {
+                NotifyOnCommit();
+
+                Utf8String mergeComment = "Merged";
+                if (!revision.GetSummary().empty()) {
+                    mergeComment.append(": ");
+                    mergeComment.append(revision.GetSummary());
+                }
+
+                result = SaveTxn(indirectChanges, mergeComment.c_str(), TxnType::Data);
+                if (BE_SQLITE_OK != result) {
+                    LOG.fatalv("MergeDataChanges failed saving changes %s", BeSQLiteLib::GetErrorName(result));
+                    BeAssert(false);
+                    status = ChangesetStatus::SQLiteError;
+                }
+            }
+        }
+        OnEndValidate();
+    }
+
+    if ((ChangesetStatus::Success == status) && mergeNeeded && 0 != rebase.GetSize()) {
+        int64_t rebaseId;
+        result = SaveRebase(rebaseId, rebase);
+        if (BE_SQLITE_DONE != result) {
+            BeAssert(false);
+            status = ChangesetStatus::SQLiteError;
+        }
+    }
+
+    if (status == ChangesetStatus::Success) {
+        SaveParentChangeset(revision.GetChangesetId(), revision.GetChangesetIndex());
+
+        if (status == ChangesetStatus::Success) {
+            result = m_dgndb.SaveChanges();
+            // Note: All that the above operation does is to COMMIT the current Txn and BEGIN a new one.
+            // The user should NOT be able to revert the revision id by a call to AbandonChanges() anymore, since
+            // the merged changes are lost after this routine and cannot be used for change propagation anymore.
+            if (BE_SQLITE_OK != result) {
+                LOG.fatalv("MergeDataChanges failed to save: %s", BeSQLiteLib::GetErrorName(result));
+                BeAssert(false);
+                status = ChangesetStatus::SQLiteError;
+            }
+        }
+    }
+    if (status != ChangesetStatus::Success) {
+        // we were unable to merge the changes or save the revisionId, but the revision's changes were successfully applied. Back them out, plus any indirect changes.
+        ChangeGroup changeGroup;
+        changeStream.AddToChangeGroup(changeGroup);
+        if (indirectChanges.IsValid()) {
+            result = indirectChanges.AddToChangeGroup(changeGroup);
+            BeAssert(result == BE_SQLITE_OK);
+        }
+
+        UndoChangeSet allChanges;
+        allChanges.FromChangeGroup(changeGroup);
+        result = ApplyChanges(allChanges, TxnAction::Reverse, containsSchemaChanges, nullptr, true);
+        BeAssert(result == BE_SQLITE_OK);
+    }
+    return status;
+}
+
+/** throw an exception we are currently waiting for a changeset to be uploaded. */
+void TxnManager::ThrowIfChangesetInProgress() {
+    if (IsChangesetInProgress())
+        m_dgndb.ThrowException("changeset creation is in progress", (int) ChangesetStatus::IsCreatingChangeset);
+}
+
+/*---------------------------------------------------------------------------------**//**
+ * @bsimethod
++---------------+---------------+---------------+---------------+---------------+------*/
+void TxnManager::ReverseChangeset(ChangesetPropsCR changeset) {
+    ThrowIfChangesetInProgress();
+
+    if (m_dgndb.IsReadonly())
+        m_dgndb.ThrowException("file is readonly", (int) ChangesetStatus::CannotMergeIntoReadonly);
+
+    if (HasLocalChanges())
+        m_dgndb.ThrowException("local changes present", (int) ChangesetStatus::HasLocalChanges);
+
+    if (GetParentChangesetId() != changeset.GetChangesetId())
+        m_dgndb.ThrowException("changeset out of order", (int) ChangesetStatus::ParentMismatch);
+
+    if (changeset.ContainsSchemaChanges(m_dgndb))
+        m_dgndb.ThrowException("Cannot reverse a changeset containing schema changes", (int) ChangesetStatus::ReverseOrReinstateSchemaChanges);
+
+    ChangesetFileReader changeStream(changeset.GetFileName(), m_dgndb);
+
+    // Skip the entire schema change set when reversing or reinstating - DDL and
+    // the meta-data changes. Reversing meta data changes cause conflicts
+    DbResult result = ApplyChanges(changeStream, TxnAction::Reverse, false, nullptr, true);
+    if (result != BE_SQLITE_OK)
+        m_dgndb.ThrowException("Error applying changeset", (int) ChangesetStatus::ApplyError);
+
+    SaveParentChangeset(changeset.GetParentId(), -1);
+
+    result = m_dgndb.SaveChanges();
+    if (BE_SQLITE_OK != result)
+        m_dgndb.ThrowException("unable to save changes", (int) ChangesetStatus::SQLiteError);
+}
+
+/*---------------------------------------------------------------------------------**/ /**
+ * @bsimethod
++---------------+---------------+---------------+---------------+---------------+------*/
+ChangesetStatus TxnManager::MergeChangeset(ChangesetPropsCR changeset) {
+    ThrowIfChangesetInProgress();
+
+    if (m_dgndb.IsReadonly())
+        m_dgndb.ThrowException("file is readonly", (int) ChangesetStatus::CannotMergeIntoReadonly);
+
+    if (HasChanges())
+        m_dgndb.ThrowException("unsaved changes present", (int) ChangesetStatus::HasUncommittedChanges);
+
+    changeset.ValidateContent(m_dgndb);
+
+    if (GetParentChangesetId() != changeset.GetParentId())
+        m_dgndb.ThrowException("changeset out of order", (int) ChangesetStatus::ParentMismatch);
+
+    ChangesetFileReader changeStream(changeset.GetFileName(), m_dgndb);
+
+    bool containsSchemaChanges = changeset.ContainsSchemaChanges(m_dgndb);
+
+    ChangesetStatus status;
+    if (containsSchemaChanges) {
+        // Note: Schema changes may not necessary imply ddl changes. They could just be 'minor' ecschema/mapping changes.
+        status = MergeDdlChanges(changeset, changeStream);
+        if (ChangesetStatus::Success != status)
+            return status;
+    }
+
+    return MergeDataChanges(changeset, changeStream, containsSchemaChanges);
+}
+
+/*---------------------------------------------------------------------------------**/ /**
+  * call the javascript `txn.reportError` method
+  @bsimethod
+ +---------------+---------------+---------------+---------------+---------------+------*/
+void TxnManager::ReportError(bool fatal, Utf8CP errorType, Utf8CP msg)  {
+    auto jsTxns = m_dgndb.GetJsTxns();
+    if (nullptr == jsTxns) {
+        m_fatalValidationError |= fatal;
+        return;
+    }
+
+    // Note: see IModelDb.ts [[ValidationError]]
+    auto error = Napi::Object::New(jsTxns.Env());
+    error["fatal"] = fatal;
+    error["errorType"] = errorType;
+    error["message"] = msg;
+    DgnDb::CallJsFunction(jsTxns, "reportError", {error});
+}
+
+/*---------------------------------------------------------------------------------**//**
+* @bsimethod
++---------------+---------------+---------------+---------------+---------------+------*/
+TxnManager::ModelChanges::ModelChanges(TxnManager& mgr) : m_mgr(mgr)
+    {
+    // We require BisCore 1.0.11 or later for the LastMod and GeometryGuid properties.
+    // But we must defer the check, to give the app a chance to upgrade the schema.
+    // If the file's opened in read-only mode though, there can be no changes to track.
+    if (mgr.GetDgnDb().IsReadonly())
+        {
+        m_determinedStatus = true;
+        m_status = Status::Readonly;
+        }
+    }
+
+/*---------------------------------------------------------------------------------**//**
+* @bsimethod
++---------------+---------------+---------------+---------------+---------------+------*/
+TxnManager::ModelChanges::Status TxnManager::ModelChanges::DetermineStatus()
+    {
+    if (!m_determinedStatus)
+        {
+        m_determinedStatus = true;
+        if (m_mgr.GetDgnDb().GetGeometricModelUpdateStatement().IsValid())
+            m_status = Status::Success;
+        else
+            Disable();
+        }
+
+    return m_status;
+    }
+
+/*---------------------------------------------------------------------------------**//**
+* @bsimethod
++---------------+---------------+---------------+---------------+---------------+------*/
+TxnManager::ModelChanges::Status TxnManager::ModelChanges::SetTrackingGeometry(bool track)
+    {
+    DetermineStatus();
+    if (IsDisabled() || track == m_trackGeometry)
+        return m_status;
+
+    m_trackGeometry = track;
+
+    // Establish or reset baselines for loaded models
+    m_mgr.GetDgnDb().Models().WithLoadedModels([track](DgnModels::T_DgnModelMap const& models)
+        {
+        for (auto& kvp : models)
+            {
+            auto geom = kvp.second->ToGeometricModelP();
+            if (nullptr != geom)
+                T_HOST.Visualization().SetTrackingGeometry(*geom, track);
+            }
+        });
+
+    return m_status;
+    }
+
+/*---------------------------------------------------------------------------------**//**
+* @bsimethod
++---------------+---------------+---------------+---------------+---------------+------*/
+void TxnManager::ModelChanges::InsertGeometryChange(DgnModelId modelId, DgnElementId elementId, TxnTable::ChangeType type) {
+    BeAssert(IsTrackingGeometry());
+    auto iter = m_geometryChanges.find(modelId);
+    if (m_geometryChanges.end() == iter)
+        iter = m_geometryChanges.Insert(modelId, GeometricElementChanges()).first;
+
+    iter->second.AddElement(elementId, type);
+}
+
+/*---------------------------------------------------------------------------------**/ /**
+* @bsimethod
++---------------+---------------+---------------+---------------+---------------+------*/
+void TxnManager::ModelChanges::AddGeometricElementChange(DgnModelId modelId, DgnElementId elementId, TxnTable::ChangeType type, bool fromCommit) {
+    if (IsDisabled())
+        return;
+
+    m_geometricModels.Insert(modelId, fromCommit);
+    if (IsTrackingGeometry()) {
+        InsertGeometryChange(modelId, elementId, type);
+        return;
+    }
+
+    auto model = m_mgr.GetDgnDb().Models().Get<GeometricModel>(modelId);
+    if (model.IsNull())
+        return;
+
+    if (TxnTable::ChangeType::Delete == type)
+        model->RemoveFromRangeIndex(elementId);
+    else
+        model->UpdateElementRange(elementId, model->GetElementRange(elementId));
+}
+
+/*---------------------------------------------------------------------------------**/ /**
+* @bsimethod
++---------------+---------------+---------------+---------------+---------------+------*/
+void TxnManager::ProcessModelChanges() {
+    if (m_initTableHandlers)
+        m_modelChanges.Process();
+}
+
+/*---------------------------------------------------------------------------------**/ /**
+* @bsimethod
++---------------+---------------+---------------+---------------+---------------+------*/
+void TxnManager::NotifyModelChanges() {
+    if (!m_initTableHandlers)
+        return;
+    m_modelChanges.Notify();
+    Models().NotifyGeometryChanges();
+    ClearModelChanges();
+}
+
+/*---------------------------------------------------------------------------------**/ /**
+* @bsimethod
++---------------+---------------+---------------+---------------+---------------+------*/
+void TxnManager::ClearModelChanges() {
+    if (m_initTableHandlers) {
+        m_modelChanges.ClearAll();
+        Models().ClearGeometryChanges();
+    }
+}
+
+/*---------------------------------------------------------------------------------**//**
+* @bsimethod
++---------------+---------------+---------------+---------------+---------------+------*/
+void TxnManager::ModelChanges::Process()
+    {
+    DetermineStatus();
+    if (IsDisabled())
+        return;
+
+    // When we get a Change that deletes a geometric element, we don't have access to its model Id at that time - look it up now.
+    for (auto const& deleted : m_deletedGeometricElements)
+        {
+        auto iter = m_modelsForDeletedElements.find(deleted.first);
+        if (m_modelsForDeletedElements.end() != iter)
+            AddGeometricElementChange(iter->second, deleted.first, TxnTable::ChangeType::Delete, deleted.second);
+        }
+
+    m_deletedGeometricElements.clear();
+    m_modelsForDeletedElements.clear();
+
+    if (m_models.empty() && m_geometricModels.empty())
+        return;
+
+    SetandRestoreIndirectChanges _v(m_mgr);
+
+    // if there were any geometric changes, update the "GeometryGuid" and "LastMod" properties in the Model table.
+    if (!m_geometricModels.empty())
+        {
+        auto stmt = m_mgr.GetDgnDb().GetGeometricModelUpdateStatement();
+        BeAssert(stmt.IsValid()); // because DetermineStatus()
+
+        BeGuid guid(true); // create a new GUID to represent this state of the changed geometric models
+        for (auto model : m_geometricModels)
+            {
+            if (!model.second)
+                continue; // change wasn't from commit - don't update GeometryGuid or LastMod
+
+            m_models.erase(model.first); // we don't need to update LastMod below - this statement updates it.
+            stmt->BindGuid(1, guid);
+            stmt->BindId(2, model.first);
+            DbResult rc = stmt->Step();
+            UNUSED_VARIABLE(rc);
+            BeAssert(BE_SQLITE_DONE == rc);
+            stmt->Reset();
+            }
+        }
+
+    if (!m_models.empty())
+        {
+        auto stmt = m_mgr.GetDgnDb().GetModelLastModUpdateStatement();
+        BeAssert(stmt.IsValid()); // because DetermineStatus()
+
+        for (auto model : m_models)
+            {
+            if (!model.second)
+                continue; // change wasn't from commit - don't update LastMod.
+
+            stmt->BindId(1, model.first);
+            DbResult rc = stmt->Step();
+            UNUSED_VARIABLE(rc);
+            BeAssert(BE_SQLITE_DONE == rc);
+            stmt->Reset();
+            }
+        }
+
+    Clear(true);
+    }
+
+/*---------------------------------------------------------------------------------**//**
+* @bsimethod
++---------------+---------------+---------------+---------------+---------------+------*/
+void TxnManager::ModelChanges::Notify()
+    {
+    if (!m_geometryChanges.empty())
+        m_mgr.OnGeometricModelChanges();
+    }
+
+//=======================================================================================
+// @bsiclass
+//=======================================================================================
+struct DisableTracking {
+    TxnManager& m_txns;
+    bool m_wasTracking;
+    DisableTracking(TxnManager& txns) : m_txns(txns) { m_wasTracking = txns.EnableTracking(false); }
+    ~DisableTracking() { m_txns.EnableTracking(m_wasTracking); }
+};
+
+/*---------------------------------------------------------------------------------**//**
+* Apply a changeset to the database. Notify all TxnTables about what was in the Changeset afterwards.
+* @bsimethod
++---------------+---------------+---------------+---------------+---------------+------*/
+DbResult TxnManager::ApplyChanges(ChangeStreamCR changeset, TxnAction action, bool containsSchemaChanges, Rebase* rebase, bool invert, bool ignoreNoop) {
+    BeAssert(action != TxnAction::None);
+    AutoRestore<TxnAction> saveAction(&m_action, action);
+
+    m_dgndb.Elements().ClearCache(); // we can't rely on the elements in the cache after apply, just clear them all
+
+    // if we're not using table handlers, we won't keep the models up to date, just clear them
+    if (!m_initTableHandlers)
+        m_dgndb.Models().ClearCache();
+
+    if (!IsInAbandon())
+        OnBeginApplyChanges();
+
+
+    if (containsSchemaChanges)  {
+        // notify ECPresentation and ConcurrentQuery to stop/cancel all running task before applying schema changeset.
+        m_dgndb.Schemas().OnBeforeSchemaChanges().RaiseEvent(m_dgndb, SchemaChangeType::SchemaChangesetApply);
+    }
+
+
+    if (true) {
+        DisableTracking _v(*this);
+        auto result = changeset.ApplyChanges(m_dgndb, rebase, invert, ignoreNoop); // this actually updates the database with the changes
+        if (result != BE_SQLITE_OK) {
+            LOG.errorv("failed to apply changeset: %s", BeSQLiteLib::GetErrorName(result));
+            BeAssert(false);
+            m_dgndb.AbandonChanges();
+            if (containsSchemaChanges)
+                m_dgndb.Schemas().OnAfterSchemaChanges().RaiseEvent(m_dgndb, SchemaChangeType::SchemaChangesetApply);
+            return result;
+        }
+    }
+
+    if (action == TxnAction::Merge) {
+        if (containsSchemaChanges) {
+            // Note: All caches that hold ec-classes and handler-associations in memory have to be cleared.
+            // The call to ClearECDbCache also clears all EC related caches held by DgnDb.
+            // Additionally, we force merging of revisions containing schema changes to happen right when the
+            // DgnDb is opened, and the Element caches haven't had a chance to get initialized.
+            auto result = m_dgndb.AfterSchemaChangeSetApplied();
+            if (result != BE_SQLITE_OK) {
+                LOG.errorv("ApplyChanges failed schema changes: %s", BeSQLiteLib::GetErrorName(result));
+                BeAssert(false);
+                m_dgndb.AbandonChanges();
+                m_dgndb.Schemas().OnAfterSchemaChanges().RaiseEvent(m_dgndb, SchemaChangeType::SchemaChangesetApply);
+                return result;
+            }
+        }
+
+        auto result = m_dgndb.AfterDataChangeSetApplied();
+        if (result != BE_SQLITE_OK) {
+            LOG.errorv("ApplyChanges failed data changes: %s", BeSQLiteLib::GetErrorName(result));
+            BeAssert(false);
+            m_dgndb.AbandonChanges();
+            if (containsSchemaChanges)
+                m_dgndb.Schemas().OnAfterSchemaChanges().RaiseEvent(m_dgndb, SchemaChangeType::SchemaChangesetApply);
+            return result;
+        }
+    }
+
+    ModelChangesScope _v_v_(*this);
+    OnChangeSetApplied(changeset, invert);
+
+    if (!IsInAbandon() && m_initTableHandlers) {
+        CallJsTxnManager("_onChangesApplied");
+        CallMonitors([&](TxnMonitor& monitor) { monitor._OnAppliedChanges(*this); });
+    }
+
+    if (!IsInAbandon())
+        OnEndApplyChanges();
+
+    if (containsSchemaChanges)
+        m_dgndb.Schemas().OnAfterSchemaChanges().RaiseEvent(m_dgndb, SchemaChangeType::SchemaChangesetApply);
+
+    return BE_SQLITE_OK;
+}
+
+/*---------------------------------------------------------------------------------**//**
+* This removes unchanged indexes from DDL. There is already a fix in to remove it from where
+* these unchanged indexes get added on ECDb side. But following fixes issue with existing
+* changesets that is already on imodelhub or old bridges that is not consuming the source fix.
+* In case of any error this function return original unchanged DDL.
+* @bsimethod
++---------------+---------------+---------------+---------------+---------------+------*/
+BentleyStatus TxnManager::PatchSlowDdlChanges(Utf8StringR patchedDDL, Utf8StringCR compoundSQL)
+    {
+    /** Performance issue due to recreating indexes that have not changed
+     *  DDL in schema changeset are ordered so CREATE TABLE/ ALTER TABLE is followed by DROP INDEX followed by CREATE INDEX
+     *  How to skip indexes that have not changed.
+     *  1. Find all DROP indexes DDL
+     *  2. Find all CREATE indexes DDL
+     *  3. See if create index matches sql in sqlite_master.
+     *      a. If matches then skip the index and also erase DDL for DROP if any.
+     *      b. If does not exist record it and it will be executed after non-index DDLs
+     **/
+    const auto kStmtDelimiter = ";";
+    const auto kIdentDelimiter = " ";
+    const auto kQuotedLiteralStart = '[';
+
+    bmap<Utf8String, Utf8String> dropIndexes;
+    bmap<Utf8String, Utf8String> createIndexes;
+    bmap<Utf8String, Utf8String> currentIndexes;
+    // Split DDL on ; this would give use individual SQL. This is safe as we do not string literal ';' for any other use.
+    bvector<Utf8String> individualSQL;
+    BeStringUtilities::Split(compoundSQL.c_str(), kStmtDelimiter, individualSQL);
+
+    // Read all the index from sqlite_master
+    Statement indexStmt;
+    if (indexStmt.Prepare(m_dgndb, "SELECT name, sql FROM sqlite_master WHERE type='index' AND sql IS NOT NULL") != BE_SQLITE_OK)
+        {
+        BeAssert(false && "Should be able to read current indexes");
+        return ERROR;
+        }
+
+    while (indexStmt.Step() == BE_SQLITE_ROW)
+        {
+        currentIndexes[indexStmt.GetValueText(0)] = indexStmt.GetValueText(1);
+        }
+    indexStmt.Finalize(); // This is required as DDL will fail with DB_LOCK
+
+    for (auto && sql : individualSQL)
+        {
+        if (sql.StartsWith("DROP INDEX IF EXISTS") || sql.StartsWith("CREATE INDEX") || sql.StartsWith("CREATE UNIQUE INDEX"))
+            {
+            bvector<Utf8String> sqlTokens;
+            BeStringUtilities::Split(sql.c_str(), kIdentDelimiter, sqlTokens);
+            int index = -1;
+            bool drop = false;
+            if (sqlTokens[0] == "DROP")
+                {
+                index = 4;
+                drop = true;
+                }
+            else if (sqlTokens[0] == "CREATE")
+                {
+                if (sqlTokens[1] == "INDEX")
+                    index = 2;
+                else
+                    index = 3;
+                }
+            if (index < 0)
+                {
+                BeAssert(false && "Should find index name");
+                return ERROR;
+                }
+            Utf8String& nameToken = sqlTokens[index];
+            Utf8String indexName = nameToken[0] == kQuotedLiteralStart ? nameToken.substr(1, nameToken.size() - 2) : nameToken;
+            if (drop)
+                {
+                // record drop index
+                dropIndexes[indexName] = sql;
+                }
+            else
+                {
+                // check if we have exact match against sqlite_master index definition for given index name.
+                const auto iter = currentIndexes.find(indexName);
+                const bool hasExistingIndex = iter != currentIndexes.end();
+                const bool indexIsUnchanged = hasExistingIndex &&  (*iter).second == sql;
+                if (indexIsUnchanged)
+                    {
+                    // make sure not to drop the index nor create it.
+                    // this safe ton of time for large files.
+                    dropIndexes.erase(indexName);
+                    }
+                else
+                    {
+                    // record sql for create index which may or may not have a DROP index associated with it.
+                    createIndexes[indexName] = sql;
+                    if (hasExistingIndex)
+                        {
+                        // ensure we have drop statement for this index
+                        if (dropIndexes.find(indexName) == dropIndexes.end())
+                            {
+                            dropIndexes[indexName].Sprintf("DROP INDEX IF EXISTS [%s]", indexName.c_str());
+                            }
+                        }
+                    }
+                }
+            }
+        else
+            {
+            // Append all non-index DDL as is.
+            patchedDDL.append(sql).append(kStmtDelimiter);
+            }
+        }
+    // Append all drop index to ddl changes before create index
+    for (auto&& kv : dropIndexes)
+        patchedDDL.append(kv.second).append(kStmtDelimiter);
+
+    // Append create index to dll after drop index
+    for (auto&& kv : createIndexes)
+        patchedDDL.append(kv.second).append(kStmtDelimiter);
+
+    return patchedDDL == compoundSQL ? ERROR : SUCCESS;
+    }
+
+/*---------------------------------------------------------------------------------**//**
+* @bsimethod
++---------------+---------------+---------------+---------------+---------------+------*/
+DbResult TxnManager::ApplyDdlChanges(DdlChangesCR ddlChanges) {
+    BeAssert(!ddlChanges._IsEmpty() && "DbSchemaChangeSet is empty");
+    auto info = GetDgnDb().Schemas().GetSharedChannel().GetInfo();
+    if (!info.IsEmpty()) {
+        LOG.infov("Skipping DDL Changes as IModel has shared schema channel enabled. ChannelId {%s}.", info.GetChannelId().ToString().c_str());
+        return BE_SQLITE_OK;
+    }
+
+    bool wasTracking = EnableTracking(false);
+    Utf8String originalDDL = ddlChanges.ToString();
+    Utf8String patchedDDL;
+    DbResult result = BE_SQLITE_OK;
+    BentleyStatus status = PatchSlowDdlChanges(patchedDDL, originalDDL);
+    if (status == SUCCESS) {
+        // Info message so we can look out if this issue has gone due to fix in the place which produce these changeset.
+        LOG.info("[PATCH] Appling DDL patch for #292801 #281557");
+        result = m_dgndb.ExecuteSql(patchedDDL.c_str());
+        if (result != BE_SQLITE_OK) {
+            LOG.info("[PATCH] Failed to apply patch for #292801 #281557. Fallback to original DDL");
+            result = m_dgndb.ExecuteSql(originalDDL.c_str());
+        }
+    } else {
+        result = m_dgndb.ExecuteSql(originalDDL.c_str());
+    }
+
+    EnableTracking(wasTracking);
+    return result;
+}
+
+/*---------------------------------------------------------------------------------**/ /**
+* Changesets are stored as compressed blobs in the DGN_TABLE_Txns table. Read one by rowid.
+* If the TxnDirection is backwards, invert the changeset.
+* @bsimethod
++---------------+---------------+---------------+---------------+---------------+------*/
+DbResult TxnManager::ReadDataChanges(ChangeSet& dataChangeSet, TxnId rowId, TxnAction action) {
+    if (ReadChanges(dataChangeSet, rowId) != ZIP_SUCCESS)
+        return BE_SQLITE_ERROR;
+
+    return (action == TxnAction::Reverse) ? dataChangeSet.Invert() : BE_SQLITE_OK;
+}
+
+/*---------------------------------------------------------------------------------**/ /**
+@bsimethod
++---------------+---------------+---------------+---------------+---------------+------*/
+ZipErrors TxnManager::ReadChanges(ChangeSet& changeset, TxnId rowId) {
+    ZipErrors status = m_snappyFrom.Init(m_dgndb, DGN_TABLE_Txns, "Change", rowId.GetValue());
+    if (ZIP_SUCCESS != status)
+        return status;
+
+    ChangesBlobHeader header(m_snappyFrom);
+    if ((ChangesBlobHeader::DB_Signature06 != header.m_signature) || 0 == header.m_size)
+        return ZIP_ERROR_BAD_DATA;
+
+    return m_snappyFrom.ReadToChunkedArray(changeset.m_data, header.m_size);
+}
+
+/*---------------------------------------------------------------------------------**/ /**
+* Read a changeset from the dgn_Txn table, potentially inverting it (depending on whether we're performing undo or redo),
+* and then apply the changeset to the DgnDb.
+* @bsimethod
++---------------+---------------+---------------+---------------+---------------+------*/
+void TxnManager::ApplyTxnChanges(TxnId rowId, TxnAction action) {
+    BeAssert(!HasDataChanges());
+    BeAssert(TxnAction::Reverse == action || TxnAction::Reinstate == action); // Do not call ApplyChanges() if you don't want undo/redo notifications sent to TxnMonitors...
+    BeAssert(TxnType::Data == GetTxnType(rowId));
+
+    UndoChangeSet changeset;
+    ReadDataChanges(changeset, rowId, action);
+
+    auto rc = ApplyChanges(changeset, action, false);
+    BeAssert(!HasDataChanges());
+
+    if (BE_SQLITE_OK != rc)
+        return;
+
+    // Mark this row as deleted/undeleted depending on which way we just applied the changes.
+    CachedStatementPtr stmt = GetTxnStatement("UPDATE " DGN_TABLE_Txns " SET Deleted=? WHERE Id=?");
+    stmt->BindInt(1, action == TxnAction::Reverse);
+    stmt->BindInt64(2, rowId.GetValue());
+    rc = stmt->Step();
+    BeAssert(rc == BE_SQLITE_DONE);
+}
+
+/*---------------------------------------------------------------------------------**//**
+* @bsimethod
++---------------+---------------+---------------+---------------+---------------+------*/
+void TxnManager::OnBeginApplyChanges() {
+    if (m_initTableHandlers) {
+        for (auto table : m_tables)
+            table->_OnApply();
+    }
+}
+
+/*---------------------------------------------------------------------------------**//**
+* @bsimethod
++---------------+---------------+---------------+---------------+---------------+------*/
+void TxnManager::OnEndApplyChanges() {
+    if (!m_initTableHandlers)
+        return;
+
+    NotifyModelChanges();
+    for (auto table : m_tables)
+        table->_OnApplied();
+}
+
+/*---------------------------------------------------------------------------------**//**
+* @bsimethod
++---------------+---------------+---------------+---------------+---------------+------*/
+void TxnManager::ReverseTxnRange(TxnRange const& txnRange) {
+    if (HasChanges())
+        m_dgndb.AbandonChanges();
+
+    for (TxnId curr = QueryPreviousTxnId(txnRange.GetLast()); curr.IsValid() && curr >= txnRange.GetFirst(); curr = QueryPreviousTxnId(curr))
+        ApplyTxnChanges(curr, TxnAction::Reverse);
+
+    BeAssert(!HasChanges());
+    m_dgndb.SaveChanges(); // make sure we save the updated Txn data to disk.
+
+    m_curr = txnRange.GetFirst(); // we reuse TxnIds
+
+    // save in reversed Txns list
+    m_reversedTxn.push_back(txnRange);
+}
+
+/*---------------------------------------------------------------------------------**//**
+* @bsimethod
++---------------+---------------+---------------+---------------+---------------+------*/
+DgnDbStatus TxnManager::ReverseTo(TxnId pos) {
+    TxnId lastId = GetCurrentTxnId();
+    if (!pos.IsValid() || pos >= lastId)
+        return DgnDbStatus::NothingToUndo;
+
+    TxnId firstUndoable = GetSessionStartId();
+    if (firstUndoable >= lastId || pos < firstUndoable)
+        return DgnDbStatus::CannotUndo;
+
+    OnBeforeUndoRedo(true);
+    return ReverseActions(TxnRange(pos, lastId));
+}
+
+/*---------------------------------------------------------------------------------**/ /**
+* @bsimethod
++---------------+---------------+---------------+---------------+---------------+------*/
+DgnDbStatus TxnManager::CancelTo(TxnId pos) {
+    DgnDbStatus status = ReverseTo(pos);
+    DeleteReversedTxns(); // call this even if we didn't reverse anything - there may have already been reversed changes.
+    return status;
+}
+
+/*---------------------------------------------------------------------------------**/ /**
+* @bsimethod
++---------------+---------------+---------------+---------------+---------------+------*/
+DgnDbStatus TxnManager::ReverseActions(TxnRange const& txnRange) {
+    ReverseTxnRange(txnRange); // do the actual undo now.
+
+    while (GetCurrentTxnId() < GetMultiTxnOperationStart())
+        EndMultiTxnOperation();
+
+    OnUndoRedo(TxnAction::Reverse);
+    return DgnDbStatus::Success;
+}
+
+/*---------------------------------------------------------------------------------**/ /**
+* @bsimethod
++---------------+---------------+---------------+---------------+---------------+------*/
+DgnDbStatus TxnManager::ReverseTxns(int numActions) {
+    TxnId lastId = GetCurrentTxnId();
+    TxnId firstUndoableId = GetSessionStartId();
+
+    TxnId firstId = lastId;
+    while (numActions > 0 && firstId > firstUndoableId) {
+        TxnId prevId = QueryPreviousTxnId(firstId);
+        if (!prevId.IsValid())
+            break;
+
+        if (!IsMultiTxnMember(prevId))
+            --numActions;
+
+        firstId = prevId;
+    }
+
+    if (firstId == lastId)
+        return DgnDbStatus::NothingToUndo;
+
+    OnBeforeUndoRedo(true);
+    return ReverseActions(TxnRange(firstId, lastId));
+}
+
+/*---------------------------------------------------------------------------------**//**
+* reverse (undo) all previous transactions
+* @bsimethod
++---------------+---------------+---------------+---------------+---------------+------*/
+DgnDbStatus TxnManager::ReverseAll() {
+
+    TxnId lastId = GetCurrentTxnId();
+    TxnId startId = GetSessionStartId();
+
+    if (startId >= lastId)
+        return DgnDbStatus::NothingToUndo;
+
+    OnBeforeUndoRedo(true);
+    return ReverseActions(TxnRange(startId, GetCurrentTxnId()));
+}
+
+/*---------------------------------------------------------------------------------**/ /**
+* Reinstate ("redo") a range of transactions.
+* @bsimethod
++---------------+---------------+---------------+---------------+---------------+------*/
+void TxnManager::ReinstateTxn(TxnRange const& revTxn) {
+    BeAssert(m_curr == revTxn.GetFirst());
+    BeAssert(!m_reversedTxn.empty());
+
+    if (HasChanges())
+        m_dgndb.AbandonChanges();
+
+    TxnId last = QueryPreviousTxnId(revTxn.GetLast());
+    for (TxnId curr = revTxn.GetFirst(); curr.IsValid() && curr <= last; curr = QueryNextTxnId(curr))
+        ApplyTxnChanges(curr, TxnAction::Reinstate);
+
+    m_dgndb.SaveChanges(); // make sure we save the updated Txn data to disk.
+
+    m_curr = revTxn.GetLast();
+    m_reversedTxn.pop_back();
+}
+
+/*---------------------------------------------------------------------------------**/ /**
+* @bsimethod
++---------------+---------------+---------------+---------------+---------------+------*/
+DgnDbStatus TxnManager::ReinstateActions(TxnRange const& revTxn) {
+    ReinstateTxn(revTxn); // do the actual redo now.
+
+    OnUndoRedo(TxnAction::Reinstate);
+    return DgnDbStatus::Success;
+}
+
+/*---------------------------------------------------------------------------------**/ /**
+* @bsimethod
++---------------+---------------+---------------+---------------+---------------+------*/
+DgnDbStatus TxnManager::ReinstateTxn() {
+    if (!IsRedoPossible())
+        return DgnDbStatus::NothingToRedo;
+
+    OnBeforeUndoRedo(false);
+    return ReinstateActions(m_reversedTxn.back());
+}
+
+/*---------------------------------------------------------------------------------**/ /**
+* @bsimethod
++---------------+---------------+---------------+---------------+---------------+------*/
+Utf8String TxnManager::GetUndoString() {
+    return IsUndoPossible() ? GetTxnDescription(QueryPreviousTxnId(GetCurrentTxnId())) : "";
+}
+
+/*---------------------------------------------------------------------------------**/ /**
+* @bsimethod
++---------------+---------------+---------------+---------------+---------------+------*/
+Utf8String TxnManager::GetRedoString() {
+    return IsRedoPossible() ? GetTxnDescription(m_reversedTxn.back().GetFirst()) : "";
+}
+
+/*---------------------------------------------------------------------------------**//**
+ @bsimethod
++---------------+---------------+---------------+---------------+---------------+------*/
+void TxnManager::DeleteAllTxns() {
+    m_dgndb.SaveChanges(); // in case there are outstanding changes that will create a new Txn
+    m_dgndb.ExecuteSql("DELETE FROM " DGN_TABLE_Txns);
+    if (m_dgndb.TableExists(DGN_TABLE_Rebase))
+        m_dgndb.ExecuteSql("DELETE FROM " DGN_TABLE_Rebase);
+    Initialize();
+}
+
+/*---------------------------------------------------------------------------------**//**
+* Cancel any undone (reversed) transactions.
+* @bsimethod
++---------------+---------------+---------------+---------------+---------------+------*/
+void TxnManager::DeleteReversedTxns() {
+    m_reversedTxn.clear(); // do this even if this is already empty - there may be reversed txns from a previous session
+    m_dgndb.ExecuteSql("DELETE FROM " DGN_TABLE_Txns " WHERE Deleted=1"); // these transactions are no longer reinstateable. Throw them away.
+}
+
+/*---------------------------------------------------------------------------------**//**
+* Delete transactions from the start of the table to (but not including) the specified transaction.
+* @bsimethod
++---------------+---------------+---------------+---------------+---------------+------*/
+void TxnManager::DeleteFromStartTo(TxnId lastId) {
+    Statement stmt(m_dgndb, "DELETE FROM " DGN_TABLE_Txns " WHERE Id < ?");
+    stmt.BindInt64(1, lastId.GetValue());
+
+    DbResult result = stmt.Step();
+    if (result != BE_SQLITE_DONE)
+        m_dgndb.ThrowException("error deleting from Txn table", result);
+}
+
+/*---------------------------------------------------------------------------------**//**
+* @bsimethod
++---------------+---------------+---------------+---------------+---------------+------*/
+void dgn_TxnTable::Element::_Initialize() {
+    m_txnMgr.GetDgnDb().CreateTable(TEMP_TABLE(TXN_TABLE_Elements), "ElementId INTEGER NOT NULL PRIMARY KEY,ModelId INTEGER NOT NULL,ChangeType INT,ECClassId INTEGER NOT NULL");
+    m_txnMgr.GetDgnDb().ExecuteSql("CREATE INDEX " TEMP_TABLE(TXN_TABLE_Elements) "_Midx ON " TXN_TABLE_Elements "(ModelId)");
+}
+
+/*---------------------------------------------------------------------------------**/ /**
+* @bsimethod
++---------------+---------------+---------------+---------------+---------------+------*/
+void dgn_TxnTable::Element::CreateIndexOnECClassId() {
+    if (m_haveIndexOnECClassId)
+        return;
+
+    m_haveIndexOnECClassId = true;
+    m_txnMgr.GetDgnDb().ExecuteSql("CREATE INDEX " TEMP_TABLE(TXN_TABLE_Elements) "_Cidx ON " TXN_TABLE_Elements "(ECClassId)");
+}
+
+/*---------------------------------------------------------------------------------**/ /**
+* @bsimethod
++---------------+---------------+---------------+---------------+---------------+------*/
+void dgn_TxnTable::Element::_OnValidate() {
+    m_changes = false;
+    if (m_stmt.IsPrepared())
+        return;
+
+    m_stmt.Prepare(m_txnMgr.GetDgnDb(), "INSERT INTO " TEMP_TABLE(TXN_TABLE_Elements) "(ElementId,ModelId,ChangeType,ECClassId) VALUES(?,?,?,?)");
+}
+
+/*---------------------------------------------------------------------------------**/ /**
+* @bsimethod
++---------------+---------------+---------------+---------------+---------------+------*/
+void dgn_TxnTable::Element::_OnValidated() {
+    // for cancel, the temp table is automatically rolled back, so we don't (can't actually, because there's no Txn active) need to empty it.
+    if (m_changes)
+        m_txnMgr.GetDgnDb().ExecuteSql("DELETE FROM " TEMP_TABLE(TXN_TABLE_Elements));
+}
+
+/*---------------------------------------------------------------------------------**//**
+* @bsimethod
++---------------+---------------+---------------+---------------+---------------+------*/
+void dgn_TxnTable::Model::_Initialize()
+    {
+    auto& db = m_txnMgr.GetDgnDb();
+    db.CreateTable(TEMP_TABLE(TXN_TABLE_Models), "ModelId INTEGER NOT NULL PRIMARY KEY,ChangeType INT,ECClassId INTEGER NOT NULL");
+
+    // We will want to identify changes to the GeometryGuid column, if present. (Introduced in BisCore 1.0.11).
+    auto ecsql = "SELECT ti.cid SqliteColumnIndex"
+        " FROM   ec_PropertyMap pp"
+               " JOIN ec_Column c ON c.Id = pp.ColumnId"
+               " JOIN ec_Table t ON t.Id = c.TableId"
+               " JOIN ec_Class cl ON cl.Id = pp.ClassId"
+               " JOIN ec_PropertyPath p ON p.Id = pp.PropertyPathId"
+               " JOIN ec_Schema s ON cl.SchemaId = s.Id"
+               " JOIN pragma_table_info(t.Name) ti ON ti.name = c.Name"
+        " WHERE  s.Name = 'BisCore'"
+                 " AND cl.Name = 'GeometricModel'"
+                 " AND p.AccessString = 'GeometryGuid'";
+
+    auto stmt = db.GetCachedStatement(ecsql);
+    BeAssert(stmt.IsValid());
+    if (!stmt.IsValid() || BE_SQLITE_ROW != stmt->Step())
+        {
+        // No GeometryGuid column.
+        return;
+        }
+
+    m_geometryGuidColumnIndex = stmt->GetValueInt(0);
+    BeAssert(m_geometryGuidColumnIndex > 0);
+
+    // We will want to identify changes to subclasses of GeometricModel.
+    auto classId = db.Schemas().GetClassId("BisCore", "GeometricModel");
+    BeAssert(classId.IsValid());
+
+    Utf8String sql("SELECT NULL FROM ec_cache_ClassHierarchy WHERE ClassId=? AND BaseClassId=");
+    sql.append(classId.ToHexStr());
+    m_isGeometricModelStmt.Prepare(db, sql.c_str());
+    BeAssert(m_isGeometricModelStmt.IsPrepared());
+    }
+
+/*---------------------------------------------------------------------------------**//**
+* @bsimethod
++---------------+---------------+---------------+---------------+---------------+------*/
+bool dgn_TxnTable::Model::IsGeometryGuidChanged(DgnModelId modelId, BeSQLite::Changes::Change const& change)
+    {
+    if (!HasGeometryGuid())
+        return false;
+
+    if (!change.GetNewValue(m_geometryGuidColumnIndex).IsValid())
+        return false;
+
+    // GeometryGuid is in a shared column - confirm this is a GeometricModel.
+    auto select = m_txnMgr.GetDgnDb().GetCachedStatement("SELECT ECClassId FROM " BIS_TABLE(BIS_CLASS_Model) " WHERE Id=?");
+    select->BindId(1, modelId);
+    if (BE_SQLITE_ROW != select->Step())
+        return false;
+
+    auto classId = select->GetValueId<ECClassId>(0);
+    auto& stmt = m_isGeometricModelStmt;
+    BeAssert(stmt.IsPrepared() && HasGeometryGuid());
+
+    stmt.BindId(1, classId);
+    auto isGeometricModel = false;
+    if (BE_SQLITE_ROW == stmt.Step())
+        {
+        isGeometricModel = true;
+        // ###TODO fix in progress BeAssert(change.IsIndirect());
+        }
+
+    stmt.Reset();
+    stmt.ClearBindings();
+
+    return isGeometricModel;
+    }
+
+/*---------------------------------------------------------------------------------**//**
+* @bsimethod
++---------------+---------------+---------------+---------------+---------------+------*/
+void dgn_TxnTable::Model::NotifyGeometryChanges()
+    {
+    if (!m_geometryGuidChanges.empty())
+        m_txnMgr.OnGeometryGuidChanges(m_geometryGuidChanges);
+    }
+
+/*---------------------------------------------------------------------------------**//**
+* @bsimethod
++---------------+---------------+---------------+---------------+---------------+------*/
+void dgn_TxnTable::Model::_OnValidate()
+    {
+    m_changes = false;
+    if (m_stmt.IsPrepared())
+        return;
+
+    m_stmt.Prepare(m_txnMgr.GetDgnDb(), "INSERT INTO " TEMP_TABLE(TXN_TABLE_Models) "(ModelId,ChangeType,ECClassId) VALUES(?,?,?)");
+    }
+
+/*---------------------------------------------------------------------------------**//**
+* @bsimethod
++---------------+---------------+---------------+---------------+---------------+------*/
+void dgn_TxnTable::Model::_OnValidated()
+    {
+    // for cancel, the temp table is automatically rolled back, so we don't (can't actually, because there's no Txn active) need to empty it.
+    if (m_changes)
+        m_txnMgr.GetDgnDb().ExecuteSql("DELETE FROM " TEMP_TABLE(TXN_TABLE_Models));
+    }
+
+//---------------------------------------------------------------------------------------
+// @bsimethod
+//---------------------------------------------------------------------------------------
+void dgn_TxnTable::Model::AddChange(Changes::Change const& change, ChangeType changeType) {
+    Changes::Change::Stage stage;
+    switch (changeType) {
+    case ChangeType::Insert:
+        stage = Changes::Change::Stage::New;
+        break;
+
+    case ChangeType::Update:
+    case ChangeType::Delete:
+        stage = Changes::Change::Stage::Old;
+        break;
+
+    default:
+        BeAssert(false);
+        return;
+    }
+
+    DgnModelId modelId = DgnModelId(change.GetValue(0, stage).GetValueUInt64());
+    BeAssert(modelId.IsValid());
+
+    if (ChangeType::Update == changeType) {
+        // For updates, we're only interested in detecting changes to the GeometricModel.GeometryGuid column.
+        if (IsGeometryGuidChanged(modelId, change))
+            m_geometryGuidChanges.insert(modelId);
+
+        return;
+    }
+
+    auto classId = DgnClassId(change.GetValue((int)DgnModel::ColumnNumbers::ECClassId, stage).GetValueUInt64());
+    enum Column : int { ModelId = 1,
+                        ChangeType = 2,
+                        ECClassId = 3 };
+
+    m_changes = true;
+    m_stmt.BindId(Column::ModelId, modelId);
+    m_stmt.BindInt(Column::ChangeType, (int)changeType);
+    m_stmt.BindId(Column::ECClassId, classId);
+
+    auto rc = m_stmt.Step();
+    BeAssert(rc == BE_SQLITE_DONE);
+    UNUSED_VARIABLE(rc);
+
+    m_stmt.Reset();
+    m_stmt.ClearBindings();
+}
+
+/*---------------------------------------------------------------------------------**//**
+ * @bsimethod
++---------------+---------------+---------------+---------------+---------------+------*/
+void dgn_TxnTable::Model::_OnApply() {
+    if (!m_txnMgr.IsInAbandon())
+        _OnValidate();
+}
+
+/*---------------------------------------------------------------------------------**/ /**
+ * @bsimethod
++---------------+---------------+---------------+---------------+---------------+------*/
+void dgn_TxnTable::Model::_OnApplied() {
+    if (!m_txnMgr.IsInAbandon())
+        _OnValidated();
+}
+
+/*---------------------------------------------------------------------------------**//**
+* @bsimethod
++---------------+---------------+---------------+---------------+---------------+------*/
+void dgn_TxnTable::Model::_OnAppliedDelete(BeSQLite::Changes::Change const& change) {
+    if (!m_txnMgr.IsInAbandon())
+        AddChange(change, ChangeType::Delete);
+
+    DgnModelId modelId = change.GetOldValue(0).GetValueId<DgnModelId>();
+    DgnModelPtr model = m_txnMgr.GetDgnDb().Models().FindModel(modelId);
+    if (!model.IsValid())
+        return;
+
+    m_txnMgr.GetDgnDb().Models().DropLoadedModel(*model);
+}
+
+/*---------------------------------------------------------------------------------**//**
+* @bsimethod
++---------------+---------------+---------------+---------------+---------------+------*/
+void dgn_TxnTable::Model::_OnAppliedUpdate(BeSQLite::Changes::Change const& change) {
+    if (!m_txnMgr.IsInAbandon())
+        AddChange(change, ChangeType::Update);
+
+    DgnModelId modelId = change.GetOldValue(0).GetValueId<DgnModelId>();
+    DgnModelPtr model = m_txnMgr.GetDgnDb().Models().FindModel(modelId);
+    if (!model.IsValid())
+        return;
+
+    model->Read(modelId);
+    model->_OnUpdated();
+}
+
+/*---------------------------------------------------------------------------------**/ /**
+* @bsimethod
++---------------+---------------+---------------+---------------+---------------+------*/
+void dgn_TxnTable::Model::_OnAppliedAdd(BeSQLite::Changes::Change const& change) {
+    if (!m_txnMgr.IsInAbandon())
+        AddChange(change, ChangeType::Insert);
+}
+
+/*---------------------------------------------------------------------------------**/ /**
+* @bsimethod
++---------------+---------------+---------------+---------------+---------------+------*/
+void dgn_TxnTable::ElementDep::_Initialize()
+    {
+    m_txnMgr.GetDgnDb().CreateTable(TEMP_TABLE(TXN_TABLE_Depend), "ECInstanceId INTEGER NOT NULL PRIMARY KEY,ModelId INTEGER NOT NULL,ChangeType INT");
+    m_txnMgr.GetDgnDb().ExecuteSql("CREATE INDEX " TEMP_TABLE(TXN_TABLE_Depend) "_Midx ON " TXN_TABLE_Depend "(ModelId)");
+    }
+
+/*---------------------------------------------------------------------------------**//**
+* @bsimethod
++---------------+---------------+---------------+---------------+---------------+------*/
+void dgn_TxnTable::ElementDep::_OnValidate()
+    {
+    m_changes = false;
+    if (m_stmt.IsPrepared())
+        return;
+
+    m_stmt.Prepare(m_txnMgr.GetDgnDb(), "INSERT INTO " TEMP_TABLE(TXN_TABLE_Depend) " (ECInstanceId,ModelId,ChangeType) VALUES(?,?,?)");
+    }
+
+/*---------------------------------------------------------------------------------**//**
+* @bsimethod
++---------------+---------------+---------------+---------------+---------------+------*/
+void dgn_TxnTable::ElementDep::_OnValidated()
+    {
+    // for cancel, the temp table is automatically rolled back, so we don't (can't actually, because there's no Txn active) need to empty it.
+    if (m_changes && TxnAction::Abandon != m_txnMgr.GetCurrentAction())
+        m_txnMgr.GetDgnDb().ExecuteSql("DELETE FROM " TEMP_TABLE(TXN_TABLE_Depend));
+    }
+
+/*---------------------------------------------------------------------------------**//**
+* @bsimethod
++---------------+---------------+---------------+---------------+---------------+------*/
+void dgn_TxnTable::ElementDep::UpdateSummary(Changes::Change change, ChangeType changeType)
+    {
+    m_changes = true;
+
+    if (ChangeType::Delete == changeType)
+        {
+        ECInstanceId relid = change.GetOldValue(0).GetValueId<ECInstanceId>();
+        ECClassId relclsid = change.GetOldValue(1).GetValueId<ECClassId>();
+        int64_t srcelemid = change.GetOldValue(2).GetValueInt64();
+        int64_t tgtelemid = change.GetOldValue(3).GetValueInt64();
+        BeSQLite::EC::ECInstanceKey relkey(relclsid, relid);
+        m_deletedRels.push_back(DepRelData(relkey, DgnElementId((uint64_t)srcelemid), DgnElementId((uint64_t)tgtelemid), true));
+        }
+    else
+        {
+        Changes::Change::Stage stage = (ChangeType::Insert == changeType) ? Changes::Change::Stage::New : Changes::Change::Stage::Old;
+        ECInstanceId instanceId = change.GetValue(0, stage).GetValueId<ECInstanceId>(); // primary key is column 0
+        AddDependency(instanceId, changeType);
+        }
+    }
+
+/*---------------------------------------------------------------------------------**//**
+* @bsimethod
++---------------+---------------+---------------+---------------+---------------+------*/
+void dgn_TxnTable::Element::AddElement(DgnElementId elementId, DgnModelId modelId, ChangeType changeType, DgnClassId elementClassId, bool fromCommit)
+    {
+    enum Column : int {ElementId=1,ModelId=2,ChangeType=3,ECClass=4};
+
+    BeAssert(modelId.IsValid());
+    BeAssert(elementId.IsValid());
+
+    m_changes = true;
+    m_stmt.BindId(Column::ElementId, elementId);
+    m_stmt.BindId(Column::ModelId, modelId);
+    m_stmt.BindInt(Column::ChangeType, (int) changeType);
+    m_stmt.BindId(Column::ECClass, elementClassId);
+
+    m_stmt.Step(); // This may fail if element was inserted before a call to PropagateChanges and updated after that.
+
+    m_stmt.Reset();
+    m_stmt.ClearBindings();
+    m_txnMgr.m_modelChanges.AddModel(modelId, fromCommit); // add to set of changed models.
+    if (ChangeType::Delete == changeType)
+        m_txnMgr.m_modelChanges.AddDeletedElement(elementId, modelId); // Record model Id in case it's a geometric element.
+    }
+
+/*---------------------------------------------------------------------------------**//**
+ @bsimethod
++---------------+---------------+---------------+---------------+---------------+------*/
+DgnModelId TxnTable::GetModelAndClass(ECClassId& classId, DgnElementId elementId) {
+    CachedStatementPtr stmt = m_txnMgr.GetDgnDb().Elements().GetStatement("SELECT ModelId,ECClassId FROM " BIS_TABLE(BIS_CLASS_Element) " WHERE Id=?");
+    stmt->BindId(1, elementId);
+    if (BE_SQLITE_ROW != stmt->Step())
+        return DgnModelId(); // This happens because we deleted the element locally and rejected an incoming update
+
+    classId = stmt->GetValueId<DgnClassId>(1);
+    return stmt->GetValueId<DgnModelId>(0);
+}
+
+//---------------------------------------------------------------------------------------
+// @bsimethod
+//---------------------------------------------------------------------------------------
+void dgn_TxnTable::Element::AddChange(Changes::Change const& change, ChangeType changeType, bool fromCommit) {
+    Changes::Change::Stage stage;
+    switch (changeType) {
+    case ChangeType::Insert:
+        stage = Changes::Change::Stage::New;
+        break;
+
+    case ChangeType::Update:
+    case ChangeType::Delete:
+        stage = Changes::Change::Stage::Old;
+        break;
+    default:
+        BeAssert(false);
+        return;
+    }
+
+    DgnElementId elementId = change.GetValue((int)DgnElement::ColumnNumbers::ElementId, stage).GetValueId<DgnElementId>();
+    DgnModelId modelId;
+    DgnClassId classId;
+
+    if (ChangeType::Update == changeType) {
+        // for updates, the element table must be queried for ModelId since the change set will only contain changed columns
+        modelId = GetModelAndClass(classId, elementId);
+        if (!modelId.IsValid())
+            return; // This happens because we deleted the element locally and rejected an incoming update
+    } else {
+        modelId = change.GetValue((int)DgnElement::ColumnNumbers::ModelId, stage).GetValueId<DgnModelId>();
+        classId = change.GetValue((int)DgnElement::ColumnNumbers::ECClassId, stage).GetValueId<DgnClassId>();
+    }
+
+    AddElement(elementId, modelId, changeType, classId, fromCommit);
+}
+
+/*---------------------------------------------------------------------------------**//**
+ @bsimethod
++---------------+---------------+---------------+---------------+---------------+------*/
+bool dgn_TxnTable::Geometric::HasChangeInColumns(BeSQLite::Changes::Change const& change) {
+    // if any column between first and last has a new value, there were geometric changes.
+    for (int i=GetFirstCol(); i<=_GetLastCol(); ++i) {
+        if (change.GetNewValue(i).IsValid())
+            return true;
+    }
+    // there were no geometric changes
+    return false;
+}
+
+/*---------------------------------------------------------------------------------**//**
+ @bsimethod
++---------------+---------------+---------------+---------------+---------------+------*/
+void dgn_TxnTable::Geometric::AddChange(BeSQLite::Changes::Change const& change, ChangeType changeType, bool fromCommit) {
+    if (ChangeType::Update == changeType && !HasChangeInColumns(change))
+        return; // no geometric changes
+
+    auto stage = ChangeType::Insert == changeType ? Changes::Change::Stage::New : Changes::Change::Stage::Old;
+    DgnElementId elementId = change.GetValue(0, stage).GetValueId<DgnElementId>();
+
+    if (ChangeType::Delete == changeType) {
+        // We don't have access to the model Id here. Rely on the Element txn table to record it for later use.
+        m_txnMgr.m_modelChanges.AddDeletedGeometricElement(elementId, fromCommit);
+        return;
+    }
+
+    DgnClassId classId;
+    auto modelId = GetModelAndClass(classId, elementId);
+    m_txnMgr.m_modelChanges.AddGeometricElementChange(modelId, elementId, changeType, fromCommit); // mark this model as having geometric changes.
+}
+
+/*---------------------------------------------------------------------------------**/ /**
+* @bsimethod
++---------------+---------------+---------------+---------------+---------------+------*/
+dgn_TxnTable::Element::Iterator::Entry dgn_TxnTable::Element::Iterator::begin() const
+    {
+    if (!m_stmt.IsValid())
+        m_db->GetCachedStatement(m_stmt, "SELECT ElementId,ModelId,ChangeType,ECClassId FROM " TEMP_TABLE(TXN_TABLE_Elements));
+    else
+        m_stmt->Reset();
+
+    return Entry(m_stmt.get(), BE_SQLITE_ROW == m_stmt->Step());
+    }
+
+DgnElementId dgn_TxnTable::Element::Iterator::Entry::GetElementId() const { return m_sql->GetValueId<DgnElementId>(0); }
+DgnModelId dgn_TxnTable::Element::Iterator::Entry::GetModelId() const { return m_sql->GetValueId<DgnModelId>(1); }
+TxnTable::ChangeType dgn_TxnTable::Element::Iterator::Entry::GetChangeType() const { return (TxnTable::ChangeType)m_sql->GetValueInt(2); }
+DgnClassId dgn_TxnTable::Element::Iterator::Entry::GetECClassId() const { return m_sql->GetValueId<DgnClassId>(3); }
+
+/*---------------------------------------------------------------------------------**/ /**
+* @bsimethod
++---------------+---------------+---------------+---------------+---------------+------*/
+void dgn_TxnTable::ElementDep::AddDependency(EC::ECInstanceId const& relid, ChangeType changeType) {
+    CachedECSqlStatementPtr stmt = m_txnMgr.GetDgnDb().GetPreparedECSqlStatement(
+        "SELECT element.Model.Id FROM " BIS_SCHEMA(BIS_CLASS_Element) " AS element, " BIS_SCHEMA(BIS_REL_ElementDrivesElement) " AS DEP"
+        " WHERE (DEP.ECInstanceId=?) AND (element.ECInstanceId=DEP.SourceECInstanceId)");
+    stmt->BindId(1, relid);
+    auto stat = stmt->Step();
+    UNUSED_VARIABLE(stat);
+    BeAssert(stat == BE_SQLITE_ROW);
+    DgnModelId mid = stmt->GetValueId<DgnModelId>(0);
+
+    m_stmt.BindId(1, relid);
+    m_stmt.BindId(2, mid);
+    m_stmt.BindInt(3, (int)changeType);
+    auto rc = m_stmt.Step();
+    UNUSED_VARIABLE(rc);
+
+    m_stmt.Reset();
+    m_stmt.ClearBindings();
+}
+
+/*---------------------------------------------------------------------------------**//**
+* @bsimethod
++---------------+---------------+---------------+---------------+---------------+------*/
+TxnRelationshipLinkTables::TxnRelationshipLinkTables(TxnManagerR t) : m_txnMgr(t)
+    {
+    if (m_txnMgr.GetDgnDb().TableExists(TEMP_TABLE(TXN_TABLE_RelationshipLinkTables)))
+        return;
+
+    Utf8String ddl;
+    ddl.append(COLNAME_ECInstanceId).append(" INTEGER NOT NULL PRIMARY KEY,");
+    ddl.append(COLNAME_ECClassId).append(" INTEGER NOT NULL,");
+    ddl.append(COLNAME_SourceECInstanceId).append(" INTEGER NOT NULL,");
+    ddl.append(COLNAME_TargetECInstanceId).append(" INTEGER NOT NULL,");
+    ddl.append(COLNAME_ChangeType).append(" INT");
+    m_txnMgr.GetDgnDb().CreateTable(TEMP_TABLE(TXN_TABLE_RelationshipLinkTables), ddl.c_str());
+    m_txnMgr.GetDgnDb().ExecuteSql(Utf8PrintfString("CREATE INDEX " TEMP_TABLE(TXN_TABLE_RelationshipLinkTables) "_ClassIdx ON " TXN_TABLE_RelationshipLinkTables "(%s)", COLNAME_ECClassId).c_str());
+    m_txnMgr.GetDgnDb().ExecuteSql(Utf8PrintfString("CREATE INDEX " TEMP_TABLE(TXN_TABLE_RelationshipLinkTables) "_SourceIdx ON " TXN_TABLE_RelationshipLinkTables "(%s)", COLNAME_SourceECInstanceId).c_str());
+    m_txnMgr.GetDgnDb().ExecuteSql(Utf8PrintfString("CREATE INDEX " TEMP_TABLE(TXN_TABLE_RelationshipLinkTables) "_TargetIdx ON " TXN_TABLE_RelationshipLinkTables "(%s)", COLNAME_TargetECInstanceId).c_str());
+    }
+
+/*---------------------------------------------------------------------------------**//**
+* @bsimethod
++---------------+---------------+---------------+---------------+---------------+------*/
+BeSQLite::DbResult TxnRelationshipLinkTables::Insert(BeSQLite::EC::ECInstanceId relid, ECN::ECClassId relclsid, DgnElementId srcelemid, DgnElementId tgtelemid, TxnTable::ChangeType changeType)
+    {
+    if (!m_stmt.IsValid() || !m_stmt->IsPrepared())
+        {
+        Utf8String sql("INSERT INTO " TEMP_TABLE(TXN_TABLE_RelationshipLinkTables) " (");
+        sql.append(COLNAME_ECInstanceId).append(",");          // 1
+        sql.append(COLNAME_ECClassId).append(",");             // 2
+        sql.append(COLNAME_SourceECInstanceId).append(",");    // 3
+        sql.append(COLNAME_TargetECInstanceId).append(",");    // 4
+        sql.append(COLNAME_ChangeType);                        // 5
+        sql.append(") VALUES(?,?,?,?,?)");
+        m_stmt = m_txnMgr.GetTxnStatement(sql.c_str());
+        }
+
+    m_stmt->BindId(1, relid);
+    m_stmt->BindId(2, relclsid);
+    m_stmt->BindId(3, srcelemid);
+    m_stmt->BindId(4, tgtelemid);
+    m_stmt->BindInt(5, (int)changeType);
+
+    auto rc = m_stmt->Step();
+    BeAssert(rc == BE_SQLITE_DONE);
+
+    m_stmt->Reset();
+    m_stmt->ClearBindings();
+
+    return rc;
+    }
+
+/*---------------------------------------------------------------------------------**//**
+* @bsimethod
++---------------+---------------+---------------+---------------+---------------+------*/
+BeSQLite::DbResult dgn_TxnTable::RelationshipLinkTable::QueryTargets(DgnElementId& srcelemid, DgnElementId& tgtelemid, BeSQLite::EC::ECInstanceId relid)
+    {
+    //  SourceId and TargetId never change.
+    auto selectOrig = m_txnMgr.GetDgnDb().GetCachedStatement(Utf8PrintfString("SELECT SourceId,TargetId FROM %s WHERE Id=?", m_tableName.c_str()).c_str());
+    selectOrig->BindId(1, relid);
+    auto rc = selectOrig->Step();
+    if (BE_SQLITE_ROW != rc)
+        return rc;
+
+    srcelemid = selectOrig->GetValueId<DgnElementId>(0);
+    tgtelemid = selectOrig->GetValueId<DgnElementId>(1);
+    return rc;
+    }
+
+/*---------------------------------------------------------------------------------**//**
+* @bsimethod
++---------------+---------------+---------------+---------------+---------------+------*/
+void dgn_TxnTable::UniqueRelationshipLinkTable::_UpdateSummary(Changes::Change change, ChangeType changeType)
+    {
+    m_changes = true;
+
+    Changes::Change::Stage stage = (ChangeType::Insert == changeType) ? Changes::Change::Stage::New : Changes::Change::Stage::Old;
+
+    //  Every table-per-class relationship link table is laid out like this:
+    //      [0] Relationship instance ID
+    //      [1] Relationship class ID
+    //      [2] Source instance ID
+    //      [3] Target instance ID
+    //      [4...] relationship instance properties ...     which we DO NOT TRACK
+    int const ECInstanceId_LTColId = 0;
+    int const ECClassId_LTColId = 1;
+    int const SourceECInstanceId_LTColId = 2;
+    int const TargetECInstanceId_LTColId = 3;
+
+    ECInstanceId relid = change.GetValue(ECInstanceId_LTColId, stage).GetValueId<ECInstanceId>();
+    BeAssert(relid.IsValid());
+
+    ECClassId relclsid = change.GetValue(ECClassId_LTColId, stage).GetValueId<ECClassId>();
+    BeAssert(relclsid.IsValid());
+
+    DgnElementId srcelemid, tgtelemid;
+    if (ChangeType::Insert == changeType || ChangeType::Delete == changeType)
+        {
+        srcelemid = change.GetValue(SourceECInstanceId_LTColId, stage).GetValueId<DgnElementId>();
+        tgtelemid = change.GetValue(TargetECInstanceId_LTColId, stage).GetValueId<DgnElementId>();
+        }
+    else
+        {
+        QueryTargets(srcelemid, tgtelemid, relid); //  SourceId and TargetId never change.
+        }
+
+    m_txnMgr.GetRelationshipLinkTables().Insert(relid, relclsid, srcelemid, tgtelemid, changeType);
+    }
+
+/*---------------------------------------------------------------------------------**//**
+* @bsimethod
++---------------+---------------+---------------+---------------+---------------+------*/
+void dgn_TxnTable::RelationshipLinkTable::_OnValidated()
+    {
+    // for cancel, the temp table is automatically rolled back, so we don't (can't actually, because there's no Txn active) need to empty it.
+    if (m_changes && TxnAction::Abandon != m_txnMgr.GetCurrentAction())
+        {
+        m_txnMgr.GetDgnDb().ExecuteSql("DELETE FROM " TEMP_TABLE(TXN_TABLE_RelationshipLinkTables));
+        m_changes = false;
+        }
+    }
+
+/*---------------------------------------------------------------------------------**//**
+* @bsimethod
++---------------+---------------+---------------+---------------+---------------+------*/
+void TxnManager::AddTxnMonitor(TxnMonitor& monitor) {
+    s_monitors.push_back(&monitor);
+}
+
+/*---------------------------------------------------------------------------------**/ /**
+* @bsimethod
++---------------+---------------+---------------+---------------+---------------+------*/
+void TxnManager::DropTxnMonitor(TxnMonitor& monitor) {
+    auto it = std::find(s_monitors.begin(), s_monitors.end(), &monitor);
+    if (it != s_monitors.end())
+        *it = nullptr; // removed from list by CallMonitors
+}
+
+/*---------------------------------------------------------------------------------**/ /**
+* @bsimethod
++---------------+---------------+---------------+---------------+---------------+------*/
+void TxnManager::CallMonitors(std::function<void(TxnMonitor&)> caller) {
+    for (auto curr = s_monitors.begin(); curr != s_monitors.end();) {
+        if (*curr == nullptr)
+            curr = s_monitors.erase(curr);
+        else {
+            try {
+                caller(**curr);
+            } catch (...) {
+                BeAssert(false && "TxnMonitor threw an exception");
+            }
+
+            ++curr;
+        }
+    }
+}
+
+/*---------------------------------------------------------------------------------**//**
+ @bsimethod
++---------------+---------------+---------------+---------------+---------------+------*/
+void TxnManager::OnBeforeUndoRedo(bool isUndo) {
+    auto jsTxns = m_dgndb.GetJsTxns();
+    if (nullptr != jsTxns)
+        m_dgndb.CallJsFunction(jsTxns, "_onBeforeUndoRedo", {Napi::Boolean::New(jsTxns.Env(), isUndo)});
+}
+
+BE_JSON_NAME(inserted);
+BE_JSON_NAME(updated);
+BE_JSON_NAME(deleted);
+BE_JSON_NAME(range);
+BE_JSON_NAME(ranges);
+BE_JSON_NAME(id);
+BE_JSON_NAME(ids);
+BE_JSON_NAME(guid);
+
+/**---------------------------------------------------------------------------------**//**
+* A call to this method may happen for one of these circumstances:
+*  1. _OnCommit - to save a set of changes as a Txn
+*  2. ApplyChanges from undo/redo of a previously saved Txn
+*  3. ApplyChanges from merging an externally generated changeset
+* Then, it is only called when there are changes to GeometricModels, with `m_initTableHandlers`
+* enabled. It uses the `m_modelChanges` member, set up from either the new changeset for
+* case 1 above, or the applied changeset for cases 2 and 3.
+* It keeps the model-based in-memory rangeIndex and tile trees up to date.
+* It also emits the JavaScript `txns._onGeometryChanged` event that supplies:
+*  - the list of changed models and their new GeometryGuid
+*  - the list of inserted, updated and deleted elements for each model
+*  - the new range for each element that was inserted or updated.
+* It also calls the _OnGeometricModelChanges event, for tests.
+* @note for non-interactive use cases (e.g. applying a changeset for connectors),
+* it is assumed that there are no loaded models and therefore no in-memory constructs
+* to keep current. Also, no events are generated. It may be that for applying very large
+* changesets in interactive sessions, it may be preferable to unload all models and caches,
+* apply the changes, and then re-start the session.
+* @note for case 1 above, the range index is updated by element handlers in the OnInserted,
+* OnUpdated, and OnDeleted methods, to ensure the rangeIndex is correct during the course of the transaction.
+* Then, onCommit this method is called and they are re-updated, doing nothing. That's ok.
+* @bsimethod
++---------------+---------------+---------------+---------------+---------------+------*/
+void TxnManager::OnGeometricModelChanges()   {
+    auto& db = GetDgnDb();
+    auto jsTxns = db.GetJsTxns();
+    napi_value jsObj = jsTxns ? (napi_value)Napi::Array::New(jsTxns.Env()) : (napi_value)nullptr;
+    BeJsDocument rapidDoc; // must be automatic variable. Do not combine with next line.
+    BeJsValue json(jsObj ? BeJsValue(Napi::Value(jsTxns.Env(), jsObj)) : rapidDoc);
+
+    auto const& changes = m_modelChanges.GetGeometryChanges();
+    for (auto const& change : changes) {
+        auto model = db.Models().Get<GeometricModel>(change.first);
+        auto const& inserts = change.second.GetElements(TxnTable::ChangeType::Insert);
+        auto const& updates = change.second.GetElements(TxnTable::ChangeType::Update);
+        auto const& deletes = change.second.GetElements(TxnTable::ChangeType::Delete);
+
+        if (model.IsValid() && (!inserts.empty() || !updates.empty() || !deletes.empty()))
+            T_HOST.Visualization().AddChanges(*model, inserts, updates, deletes);
+
+        auto entry = json.appendObject();
+        entry[json_id()] = change.first;
+
+        BeJsGeomUtils::DRange3dToJson(entry[json_range()], model.IsValid() ? model->QueryElementsRange() : DRange3d::NullRange());
+
+        auto guid = model.IsValid() ? model->QueryGeometryGuid() : BeGuid(false);
+        entry[json_guid()] = guid.ToString();
+
+        if (!model.IsValid())
+            continue;
+
+        // both inserts and updates can use the same logic
+        auto insertOrUpdate = [&](auto const& changed, auto name) {
+            if (changed.empty())
+                return;
+            auto elems = entry[name];
+            elems[json_ids()] = BeIdSet::ToCompactString(changed);
+            auto ranges = elems[json_ranges()];
+            for (auto const& elemId : changed) {
+                auto range =  model->GetElementRange(elemId);
+                model->UpdateElementRange(elemId, range); // update entry in range index (removes first, if present). For direct modifications this has already happened, but that's ok.
+                BeJsGeomUtils::DRange3dToJson(ranges.appendValue(), range); // and save range for JavaScript event
+            }
+        };
+
+        insertOrUpdate(inserts, json_inserted());
+        insertOrUpdate(updates, json_updated());
+
+        if (!deletes.empty()) {
+            entry[json_deleted()] = BeIdSet::ToCompactString(deletes);
+            for (auto const& elemId : deletes)
+                model->RemoveFromRangeIndex(elemId); // make sure it is not in RangeIndex. For direct modifications this has already happened, but that's ok.
+        }
+    }
+    CallMonitors([&](TxnMonitor& monitor) { monitor._OnGeometricModelChanges(*this, json); }); // this is really only for tests
+    m_dgndb.CallJsFunction(jsTxns, "_onGeometryChanged", {jsObj});
+}
+
+/*---------------------------------------------------------------------------------**//**
+* this method is called after a Txn is created, a Txn is undone/redone, or an incoming changeset is applied,
+* and there were changes to the GeometryGuid of one or more models. It calls the JavaScript `txns.__onGeometryGuidsChanged`
+* method with an array of [modelId,GeometryGuid] pairs.
+* @bsimethod
++---------------+---------------+---------------+---------------+---------------+------*/
+void TxnManager::OnGeometryGuidChanges(bset<DgnModelId> const& modelIds) {
+    CallMonitors([&](TxnMonitor& monitor) {
+        // This is really only for tests.
+        monitor._OnGeometryGuidChanges(*this, modelIds);
+    });
+
+    auto& db = GetDgnDb();
+    Napi::Object jsTxns = db.GetJsTxns();
+    if (jsTxns == nullptr)
+        return;
+
+    auto jsObj = Napi::Array::New(jsTxns.Env());
+    auto json = BeJsValue(jsObj);
+    for (auto modelId : modelIds) {
+        auto model = db.Models().Get<GeometricModel>(modelId);
+        if (model.IsNull())
+            continue;
+
+        auto guid = model->QueryGeometryGuid();
+        auto entry = json.appendObject();
+        entry[json_id()] = modelId;
+        entry[json_guid()] = guid.ToString();
+    }
+
+    db.CallJsFunction(jsTxns, "_onGeometryGuidsChanged", {jsObj});
+}
+
+/*---------------------------------------------------------------------------------**//**
+* @bsimethod
++---------------+---------------+---------------+---------------+---------------+------*/
+void TxnManager::OnUndoRedo(TxnAction action) {
+    auto jsTxns = m_dgndb.GetJsTxns();
+    if (nullptr != jsTxns) {
+        BeAssert(TxnAction::Reverse == action || TxnAction::Reinstate == action);
+        bool isUndo = TxnAction::Reverse == action;
+        m_dgndb.CallJsFunction(jsTxns, "_onAfterUndoRedo", {Napi::Boolean::New(jsTxns.Env(), isUndo)});
+    }
+
+    CallMonitors([&, action](TxnMonitor& monitor) { monitor._OnUndoRedo(*this, action); });
+}
+
+/*---------------------------------------------------------------------------------**//**
+* @bsimethod
++---------------+---------------+---------------+---------------+---------------+------*/
+dgn_TxnTable::Model::Iterator::Entry dgn_TxnTable::Model::Iterator::begin() const
+    {
+    if (!m_stmt.IsValid())
+        m_db->GetCachedStatement(m_stmt, "SELECT ModelId,ChangeType,ECClassId FROM " TEMP_TABLE(TXN_TABLE_Models));
+    else
+        m_stmt->Reset();
+
+    return Entry(m_stmt.get(), BE_SQLITE_ROW == m_stmt->Step());
+    }
+
+/*---------------------------------------------------------------------------------**//**
+* @bsimethod
++---------------+---------------+---------------+---------------+---------------+------*/
+DgnModelId dgn_TxnTable::Model::Iterator::Entry::GetModelId() const {return m_sql->GetValueId<DgnModelId>(0);}
+TxnTable::ChangeType dgn_TxnTable::Model::Iterator::Entry::GetChangeType() const {return (TxnTable::ChangeType) m_sql->GetValueInt(1);}
+DgnClassId dgn_TxnTable::Model::Iterator::Entry::GetECClassId() const {return m_sql->GetValueId<DgnClassId>(2);}
+
+#ifdef DEBUG_TxnManager_TXNS
+//---------------------------------------------------------------------------------------
+// @bsimethod
+//---------------------------------------------------------------------------------------
+void TxnManager::DumpTxns(bool verbose) {
+    TxnId endTxnId = GetCurrentTxnId();
+    TxnId startTxnId = QueryNextTxnId(TxnId(0));
+    if (!startTxnId.IsValid() || startTxnId >= endTxnId)
+        return;
+
+    DgnDbR db = (DgnDbR)m_dgndb;
+    for (TxnId currTxnId = startTxnId; currTxnId < endTxnId; currTxnId = QueryNextTxnId(currTxnId)) {
+        Utf8PrintfString title("\n\n---------- Txn#%lld ---------------", currTxnId.GetValue());
+        if (IsSchemaChangeTxn(currTxnId)) {
+            DbSchemaChangeSet dbSchemaChangeSet;
+            ReadDbSchemaChanges(dbSchemaChangeSet, currTxnId);
+            dbSchemaChangeSet.Dump(Utf8PrintfString("%s - schemaChanges", title.c_str()).c_str());
+        } else {
+            ChangeSet sqlChangeSet;
+            ReadDataChanges(sqlChangeSet, currTxnId, TxnAction::None);
+
+            if (verbose)
+                sqlChangeSet.Dump(title.c_str(), db, false, 2);
+            else {
+                printf("%s\n\n", title.c_str());
+                ChangeSummary changeSummary(db);
+                changeSummary.FromChangeSet(sqlChangeSet);
+                changeSummary.Dump();
+            }
+        }
+    }
+}
+#endif