<?xml version="1.0" encoding="utf-8"?>

<BuildContext xmlns:xsi="http://www.w3.org/2001/XMLSchema-instance" xsi:noNamespaceSchemaLocation="../bsicommon/build/PartFile.xsd">

    <Part Name="PublicAPI" BentleyBuildMakeFile="prewire.mke" ApiNumber="B02">
        <SubPart PartName="Base"                 PartFile="Bentley"          Repository="Bentley" />
<<<<<<< HEAD
        <SubPart PartName="PublicAPI"            PartFile="BeOpenSSL"        Repository="Libsrc-openssl"/>
=======
        <SubPart PartName="BeOpenSSLPublicAPI-UWP"/>
        <SubPart PartName="BeOpenSSLPublicAPI-NonUWP"/>
        <SubPart PartName="BeCasablancaPublicAPIShim" />
>>>>>>> 13d03d70
        <SubPart PartName="PublicAPI"            PartFile="BeSQLite"         Repository="BeSQLite"/>
        <SubPart PartName="PublicAPI"            PartFile="BeCurl"           Repository="Libsrc-Curl"/>
        <Bindings>
            <PublicAPI Domain="BeHttp" />
        </Bindings>
    </Part>

    <Part Name="BeOpenSSLPublicAPI-UWP" OnlyPlatforms="WinRT*">
        <SubPart PartName="PublicAPI" PartFile="BeOpenSSLUWP" Repository="Libsrc-OpenSSL-UWP"/>
    </Part>

    <Part Name="BeOpenSSLPublicAPI-NonUWP" ExcludePlatforms="WinRT*">
        <SubPart PartName="PublicAPI" PartFile="BeOpenSSL" Repository="Libsrc-OpenSSL"/>
    </Part>

    <!-- We need this shim part because there is no LKG for Android, and thus Android builds cannot get a partfile from the LKG to see that the part excludes Android. -->
    <Part Name="BeCasablancaPublicAPIShim" OnlyPlatforms="WinRT*,x86,x64">
        <SubPart PartName="PublicAPI"            PartFile="BeCasablanca"     Repository="Libsrc-casablanca"/>
    </Part>
         
    <Part Name="PublishedAPI" BentleyBuildMakeFile="${SrcRoot}bsicommon/sharedmki/PublishApi.mke" BMakeOptions="+dPUBLISHAPI_DELIVERY_DIR=Delivery/PublishedApi">
        <SubPart PartName="PublicAPI" />
        <Bindings>
            <Directory SourceName="Delivery/PublishedApi" SubPartDirectory="PublishedApi/BeHttp" />
        </Bindings>
    </Part>

    <Part Name="BeHttpLibrary" BentleyBuildMakeFile="BeHttp.mke" ApiNumber="B02">
        <SubPart PartName="PublicAPI" />
        <SubPart PartName="BeHttpLibrary-Curl"/>
        <SubPart PartName="BentleyDll"      PartFile="Bentley"      Repository="Bentley"/>
        <SubPart PartName="BeSQLite"        PartFile="BeSQLite"     Repository="BeSQLite"/>
        <Bindings>
            <Libs>Delivery/$(libprefix)BeHttp$(libext)</Libs>
            <Assemblies>Delivery/$(shlibprefix)BeHttp$(ApiNumber)$(shlibext)</Assemblies>
            <Directory ProductDirectoryName="Assets" ProductSubDirectory="http" SourceName="Delivery/http"/>
        </Bindings>
    </Part>
    
    <Part Name="BeHttpLibrary-Curl">
        <SubPart PartName="BeCurl"          PartFile="BeCurl"       Repository="Libsrc-Curl"/>
    </Part>
    
    <Part Name="BeHttp">
        <SubPart PartName="PublishedAPI" />
        <SubPart PartName="BeHttpLibrary" />
        <SubPart PartName="BeHttp-Xliffs"/>
    </Part>
    
    <!-- //////////////////////////////////////////////////////////////////////////// -->
    <!-- // L10N                                                                   // -->
    <!-- //////////////////////////////////////////////////////////////////////////// -->

    <Part Name="BeHttp-Xliffs" BentleyBuildMakeFile="BeHttpXliffs.mke">
        <Bindings>
            <Files ProductDirectoryName="BeHttpXliffs" Required="false" SubPartDirectory="xliffs">
                Delivery/xliffs/BeHttp_en.xliff
            </Files>
        </Bindings>
    </Part>

    <!-- English Xliffs generated during the build are pushed (by PRG only) to Mercurial next to translations for L10N vendor convenience -->
    <Part Name="L10N-BeHttpXliffs-en" OnlyPlatforms="x64"
        BentleyBuildMakeFile="${SrcRoot}bsicommon/sqlang/mki/PushXliffsFromBuild.mke"
        BentleyBuildMakeOptions="-dBUILD_XLIFF_DIRECTORY=$(OutputRootDir)BuildContexts/BeHttp/Delivery/xliffs/ -dL10N_XLIFF_DIRECTORY=$(SrcRoot)l10n/l10n-BeHttp/ -dL10N_XLIFF_LANG_DIRECTORY=en">
        <SubPart PartName="BeHttp-Xliffs" />
    </Part>

    <!-- Translated Xliffs are linked into the BuildContext here -->
    <Part Name="L10N-BeHttpXliffs-cs" BentleyBuildMakeFile="l10n-BeHttp.mke" BentleyBuildMakeOptions="-dL10N_LANGUAGE_TAG=cs">
        <RequiredRepository>l10n-BeHttp</RequiredRepository>
        <Bindings>
            <Files ProductDirectoryName="L10N-BeHttpXliffs" Required="false" ProductSubDirectory="cs" SubPartDirectory="l10n/cs">Delivery/l10n/cs/BeHttp_cs.xliff</Files>
        </Bindings>
    </Part>

    <!-- Translated Xliffs are linked into the BuildContext here -->
    <Part Name="L10N-BeHttpXliffs-de" BentleyBuildMakeFile="l10n-BeHttp.mke" BentleyBuildMakeOptions="-dL10N_LANGUAGE_TAG=de">
        <RequiredRepository>l10n-BeHttp</RequiredRepository>
        <Bindings>
            <Files ProductDirectoryName="L10N-BeHttpXliffs" Required="false" ProductSubDirectory="de" SubPartDirectory="l10n/de">Delivery/l10n/de/BeHttp_de.xliff</Files>
        </Bindings>
    </Part>

    <!-- Translated Xliffs are linked into the BuildContext here -->
    <Part Name="L10N-BeHttpXliffs-es" BentleyBuildMakeFile="l10n-BeHttp.mke" BentleyBuildMakeOptions="-dL10N_LANGUAGE_TAG=es">
        <RequiredRepository>l10n-BeHttp</RequiredRepository>
        <Bindings>
            <Files ProductDirectoryName="L10N-BeHttpXliffs" Required="false" ProductSubDirectory="es" SubPartDirectory="l10n/es">Delivery/l10n/es/BeHttp_es.xliff</Files>
        </Bindings>
    </Part>

    <!-- Translated Xliffs are linked into the BuildContext here -->
    <Part Name="L10N-BeHttpXliffs-fi" BentleyBuildMakeFile="l10n-BeHttp.mke" BentleyBuildMakeOptions="-dL10N_LANGUAGE_TAG=fi">
        <RequiredRepository>l10n-BeHttp</RequiredRepository>
        <Bindings>
            <Files ProductDirectoryName="L10N-BeHttpXliffs" Required="false" ProductSubDirectory="fi" SubPartDirectory="l10n/fi">Delivery/l10n/fi/BeHttp_fi.xliff</Files>
        </Bindings>
    </Part>

    <!-- Translated Xliffs are linked into the BuildContext here -->
    <Part Name="L10N-BeHttpXliffs-fr" BentleyBuildMakeFile="l10n-BeHttp.mke" BentleyBuildMakeOptions="-dL10N_LANGUAGE_TAG=fr">
        <RequiredRepository>l10n-BeHttp</RequiredRepository>
        <Bindings>
            <Files ProductDirectoryName="L10N-BeHttpXliffs" Required="false" ProductSubDirectory="fr" SubPartDirectory="l10n/fr">Delivery/l10n/fr/BeHttp_fr.xliff</Files>
        </Bindings>
    </Part>

    <!-- Translated Xliffs are linked into the BuildContext here -->
    <Part Name="L10N-BeHttpXliffs-it" BentleyBuildMakeFile="l10n-BeHttp.mke" BentleyBuildMakeOptions="-dL10N_LANGUAGE_TAG=it">
        <RequiredRepository>l10n-BeHttp</RequiredRepository>
        <Bindings>
            <Files ProductDirectoryName="L10N-BeHttpXliffs" Required="false" ProductSubDirectory="it" SubPartDirectory="l10n/it">Delivery/l10n/it/BeHttp_it.xliff</Files>
        </Bindings>
    </Part>

    <!-- Translated Xliffs are linked into the BuildContext here -->
    <Part Name="L10N-BeHttpXliffs-ja" BentleyBuildMakeFile="l10n-BeHttp.mke" BentleyBuildMakeOptions="-dL10N_LANGUAGE_TAG=ja">
        <RequiredRepository>l10n-BeHttp</RequiredRepository>
        <Bindings>
            <Files ProductDirectoryName="L10N-BeHttpXliffs" Required="false" ProductSubDirectory="ja" SubPartDirectory="l10n/ja">Delivery/l10n/ja/BeHttp_ja.xliff</Files>
        </Bindings>
    </Part>

    <!-- Translated Xliffs are linked into the BuildContext here -->
    <Part Name="L10N-BeHttpXliffs-ko" BentleyBuildMakeFile="l10n-BeHttp.mke" BentleyBuildMakeOptions="-dL10N_LANGUAGE_TAG=ko">
        <RequiredRepository>l10n-BeHttp</RequiredRepository>
        <Bindings>
            <Files ProductDirectoryName="L10N-BeHttpXliffs" Required="false" ProductSubDirectory="ko" SubPartDirectory="l10n/ko">Delivery/l10n/ko/BeHttp_ko.xliff</Files>
        </Bindings>
    </Part>

    <!-- Translated Xliffs are linked into the BuildContext here -->
    <Part Name="L10N-BeHttpXliffs-nl" BentleyBuildMakeFile="l10n-BeHttp.mke" BentleyBuildMakeOptions="-dL10N_LANGUAGE_TAG=nl">
        <RequiredRepository>l10n-BeHttp</RequiredRepository>
        <Bindings>
            <Files ProductDirectoryName="L10N-BeHttpXliffs" Required="false" ProductSubDirectory="nl" SubPartDirectory="l10n/nl">Delivery/l10n/nl/BeHttp_nl.xliff</Files>
        </Bindings>
    </Part>

    <!-- Translated Xliffs are linked into the BuildContext here -->
    <Part Name="L10N-BeHttpXliffs-pl" BentleyBuildMakeFile="l10n-BeHttp.mke" BentleyBuildMakeOptions="-dL10N_LANGUAGE_TAG=pl">
        <RequiredRepository>l10n-BeHttp</RequiredRepository>
        <Bindings>
            <Files ProductDirectoryName="L10N-BeHttpXliffs" Required="false" ProductSubDirectory="pl" SubPartDirectory="l10n/pl">Delivery/l10n/pl/BeHttp_pl.xliff</Files>
        </Bindings>
    </Part>

    <!-- Translated Xliffs are linked into the BuildContext here -->
    <Part Name="L10N-BeHttpXliffs-pt" BentleyBuildMakeFile="l10n-BeHttp.mke" BentleyBuildMakeOptions="-dL10N_LANGUAGE_TAG=pt">
        <RequiredRepository>l10n-BeHttp</RequiredRepository>
        <Bindings>
            <Files ProductDirectoryName="L10N-BeHttpXliffs" Required="false" ProductSubDirectory="pt" SubPartDirectory="l10n/pt">Delivery/l10n/pt/BeHttp_pt.xliff</Files>
        </Bindings>
    </Part>

    <!-- Translated Xliffs are linked into the BuildContext here -->
    <Part Name="L10N-BeHttpXliffs-ru" BentleyBuildMakeFile="l10n-BeHttp.mke" BentleyBuildMakeOptions="-dL10N_LANGUAGE_TAG=ru">
        <RequiredRepository>l10n-BeHttp</RequiredRepository>
        <Bindings>
            <Files ProductDirectoryName="L10N-BeHttpXliffs" Required="false" ProductSubDirectory="ru" SubPartDirectory="l10n/ru">Delivery/l10n/ru/BeHttp_ru.xliff</Files>
        </Bindings>
    </Part>

    <!-- Translated Xliffs are linked into the BuildContext here -->
    <Part Name="L10N-BeHttpXliffs-sv" BentleyBuildMakeFile="l10n-BeHttp.mke" BentleyBuildMakeOptions="-dL10N_LANGUAGE_TAG=sv">
        <RequiredRepository>l10n-BeHttp</RequiredRepository>
        <Bindings>
            <Files ProductDirectoryName="L10N-BeHttpXliffs" Required="false" ProductSubDirectory="sv" SubPartDirectory="l10n/sv">Delivery/l10n/sv/BeHttp_sv.xliff</Files>
        </Bindings>
    </Part>

    <!-- Translated Xliffs are linked into the BuildContext here -->
    <Part Name="L10N-BeHttpXliffs-tr" BentleyBuildMakeFile="l10n-BeHttp.mke" BentleyBuildMakeOptions="-dL10N_LANGUAGE_TAG=tr">
        <RequiredRepository>l10n-BeHttp</RequiredRepository>
        <Bindings>
            <Files ProductDirectoryName="L10N-BeHttpXliffs" Required="false" ProductSubDirectory="tr" SubPartDirectory="l10n/tr">Delivery/l10n/tr/BeHttp_tr.xliff</Files>
        </Bindings>
    </Part>

    <!-- Translated Xliffs are linked into the BuildContext here -->
    <Part Name="L10N-BeHttpXliffs-zh-cn" BentleyBuildMakeFile="l10n-BeHttp.mke" BentleyBuildMakeOptions="-dL10N_LANGUAGE_TAG=zh-cn">
        <RequiredRepository>l10n-BeHttp</RequiredRepository>
        <Bindings>
            <Files ProductDirectoryName="L10N-BeHttpXliffs" Required="false" ProductSubDirectory="zh-cn" SubPartDirectory="l10n/zh-cn">Delivery/l10n/zh-cn/BeHttp_zh-cn.xliff</Files>
        </Bindings>
    </Part>

    <!-- Translated Xliffs are linked into the BuildContext here -->
    <Part Name="L10N-BeHttpXliffs-zh-tw" BentleyBuildMakeFile="l10n-BeHttp.mke" BentleyBuildMakeOptions="-dL10N_LANGUAGE_TAG=zh-tw">
        <RequiredRepository>l10n-BeHttp</RequiredRepository>
        <Bindings>
            <Files ProductDirectoryName="L10N-BeHttpXliffs" Required="false" ProductSubDirectory="zh-tw" SubPartDirectory="l10n/zh-tw">Delivery/l10n/zh-tw/BeHttp_zh-tw.xliff</Files>
        </Bindings>
    </Part>

    <!-- ******************************** Unit Tests ************************************** -->
    <Part Name="PrewireForUnitTests" BentleyBuildMakeFile="Tests/Prewire.mke">
        <SubPart PartName="BeHttpLibrary" />
        <Bindings>
            <Files ProductDirectoryName="UnitTests-IgnoreList" ProductSubDirectory="BeHttp" SubPartDirectory="UnitTests/BeHttp">Delivery/UnitTests/ignore_list.txt</Files>
        </Bindings>
    </Part>

    <Part Name="UnitTests-Published" BentleyBuildMakeFile="Tests/BuildTests.mke" BentleyBuildMakeOptions="-dTestDir=Published -dUsePublishedApi">
        <SubPart PartName="PrewireForUnitTests" />
        <SubPart PartName="PublishedAPI" />
        <Bindings>
            <Directory ProductDirectoryName="UnitTests-Objects" ProductSubDirectory="BeHttp/Published" SourceName="Delivery/UnitTests/Objects/Published"/>
        </Bindings>
    </Part>

    <!-- Define a test collection part. This is included in DgnClientFx's TestsAggregate -->
    <Part Name="Tests">
        <SubPart PartName="UnitTests-Published"/>
    </Part>

    <!-- Define a gtest program to run the tests. The Gtest and RunGtest parts are included in DgnClientFx's Gtest-Aggregator and RunGtest-DgnClientFxTests parts -->
    <Product Name="BeHttp-Tests">
        <SubPart Repository="BeGTest" PartFile="BeGTest" PartName="Base" />
        <SubPart PartName="Tests"/>
        <Directories DirectoryListName="CollectionProduct" Repository="BeGTest"  PartFile="BeGTest"/>
    </Product>

    <Part Name="Gtest" BentleyBuildMakeFile="${SrcRoot}BeGTest/gtest/buildGTest.mke" BentleyBuildMakeOptions="-dTEST_NAME=BeHttpTest -dTEST_COLLECTION_PRODUCT=BeHttp-Tests" OnlyPlatforms="x86,x64,Linux*,MacOS*,Android*">
        <SubProduct ProductName="BeHttp-Tests"/>
        <SubPart PartName="Gtest-Tools" Repository="BeGTest" PartFile="BeGTest"/>
        <Bindings>
            <Files ProductDirectoryName="Gtest-NativeAssemblies">Delivery/Gtest/BeHttpTest/Assemblies/*</Files>
            <Directory ProductDirectoryName="Gtest-Assets" SourceName="Delivery/Gtest/BeHttpTest/Assets" />
        </Bindings>
    </Part>

    <Product Name="BeHttp-Gtest" >
        <SubPart PartName="Gtest"/>
        <Directories DirectoryListName="GtestProduct" Repository="BeGTest" PartFile="BeGTest"/>
    </Product>

    <Part Name="RunGtest" BentleyBuildMakeFile="${SrcRoot}BeGTest/gtest/RunGTest.mke" BentleyBuildMakeOptions="-dGTEST_EXE=$(OutputRootDir)Product/BeHttp-Gtest/BeHttpTest" OnlyPlatforms="x86,x64,MacOs*,Linux*">
        <SubProduct ProductName="BeHttp-Gtest" />
        <SubPart PartName="Gtest-Tools" Repository="BeGTest" PartFile="BeGTest"/>
      <Bindings>
        <Files Required="false" SubPartDirectory="Gtest/Logs">Delivery/Gtest/Logs/BeHttpTest.log</Files>
      </Bindings>
    </Part>

    <!--                ********************** -->
    <!--                **** AndroidJUnit **** -->
    <!--                ********************** -->
    <Part Name="AndroidJUnit" BentleyBuildMakeFile="${SrcRoot}BeGTest/Android/MakeJUnitTestProject.mke" BentleyBuildMakeOptions="-dTEST_NAME=BeHttp -dTEST_COLLECTION_PRODUCT=BeHttp-Tests -dUSE_STATIC_LIBRARIES=1 -dTEST_ANDROID_MIN_SDK_VERSION=19" OnlyPlatforms="Android*">
        <SubProduct ProductName="BeHttp-Tests"/>
        <SubPart PartName="AndroidJUnitTest-Tools" Repository="BeGTest" PartFile="BeGTest"/>
        <Bindings>
            <Directory ProductDirectoryName="AndroidJUnit-Project" SourceName="Delivery/ANJUP" />
        </Bindings>
    </Part>

    <Product Name="BeHttp-AndroidJUnit" >
        <SubPart PartName="AndroidJUnit" LibType="Static"/>
        <Directories DirectoryListName="AndroidJUnitProduct" Repository="BeGTest" PartFile="BeGTest"/>
    </Product>

    <Part Name="RunAndroidJUnitTest" BentleyBuildMakeFile="${SrcRoot}BeGTest/Android/RunAndroidJUnitTest.mke" BentleyBuildMakeOptions="-dANDROIDJUNIT_PRODUCT=BeHttp-AndroidJUnit" OnlyPlatforms="Android*">
        <SubProduct ProductName="BeHttp-AndroidJUnit"/>
        <Bindings>
          <Files SubPartDirectory="ANJU/Logs">Delivery/ANJU/Logs/BeHttp-AndroidJUnit.log</Files>
        </Bindings>
    </Part>
    
    <!--                ********************** -->
    <!--                **** iOSXCTest **** -->
    <!--                ********************** -->
    <Part Name="iOSXCTest" BentleyBuildMakeFile="${SrcRoot}BeGTest/iOS/MakeXCTestProject.mke" BentleyBuildMakeOptions="-dTEST_NAME=BeHttp -dTEST_COLLECTION_PRODUCT=BeHttp-Tests -dUSE_STATIC_LIBRARIES=1" OnlyPlatforms="iOS*">
        <SubProduct ProductName="BeHttp-Tests"/>
        <SubPart PartName="iOSXCTest-Tools" Repository="BeGTest" PartFile="BeGTest"/>
        <Bindings>
            <Directory ProductDirectoryName="iOSXCTestProject" SourceName="Delivery/iOSXCTest/BeHttp/Project" />
        </Bindings>
    </Part>

    <Product Name="BeHttp-iOSXCTest" >
        <SubPart PartName="iOSXCTest" LibType="Static"/>
        <Directories DirectoryListName="iOSXCTestProduct" Repository="BeGTest" PartFile="BeGTest"/>
    </Product>
    
    <Part Name="RuniOSXCTest" BentleyBuildMakeFile="${SrcRoot}BeGTest/iOS/RunXCTestProject.mke" BentleyBuildMakeOptions="-dXCTEST_PRODUCT=BeHttp-iOSXCTest" OnlyPlatforms="iOS*">
        <SubProduct ProductName="BeHttp-iOSXCTest"/>
        <Bindings>
            <Files Required="false" SubPartDirectory="XCTest/Logs">Delivery/XCTest/Logs/BeHttp-iOSXCTest.log</Files>
        </Bindings>
    </Part>
    
</BuildContext>
<|MERGE_RESOLUTION|>--- conflicted
+++ resolved
@@ -1,306 +1,301 @@
-<?xml version="1.0" encoding="utf-8"?>
-
-<BuildContext xmlns:xsi="http://www.w3.org/2001/XMLSchema-instance" xsi:noNamespaceSchemaLocation="../bsicommon/build/PartFile.xsd">
-
-    <Part Name="PublicAPI" BentleyBuildMakeFile="prewire.mke" ApiNumber="B02">
-        <SubPart PartName="Base"                 PartFile="Bentley"          Repository="Bentley" />
-<<<<<<< HEAD
-        <SubPart PartName="PublicAPI"            PartFile="BeOpenSSL"        Repository="Libsrc-openssl"/>
-=======
-        <SubPart PartName="BeOpenSSLPublicAPI-UWP"/>
-        <SubPart PartName="BeOpenSSLPublicAPI-NonUWP"/>
-        <SubPart PartName="BeCasablancaPublicAPIShim" />
->>>>>>> 13d03d70
-        <SubPart PartName="PublicAPI"            PartFile="BeSQLite"         Repository="BeSQLite"/>
-        <SubPart PartName="PublicAPI"            PartFile="BeCurl"           Repository="Libsrc-Curl"/>
-        <Bindings>
-            <PublicAPI Domain="BeHttp" />
-        </Bindings>
-    </Part>
-
-    <Part Name="BeOpenSSLPublicAPI-UWP" OnlyPlatforms="WinRT*">
-        <SubPart PartName="PublicAPI" PartFile="BeOpenSSLUWP" Repository="Libsrc-OpenSSL-UWP"/>
-    </Part>
-
-    <Part Name="BeOpenSSLPublicAPI-NonUWP" ExcludePlatforms="WinRT*">
-        <SubPart PartName="PublicAPI" PartFile="BeOpenSSL" Repository="Libsrc-OpenSSL"/>
-    </Part>
-
-    <!-- We need this shim part because there is no LKG for Android, and thus Android builds cannot get a partfile from the LKG to see that the part excludes Android. -->
-    <Part Name="BeCasablancaPublicAPIShim" OnlyPlatforms="WinRT*,x86,x64">
-        <SubPart PartName="PublicAPI"            PartFile="BeCasablanca"     Repository="Libsrc-casablanca"/>
-    </Part>
-         
-    <Part Name="PublishedAPI" BentleyBuildMakeFile="${SrcRoot}bsicommon/sharedmki/PublishApi.mke" BMakeOptions="+dPUBLISHAPI_DELIVERY_DIR=Delivery/PublishedApi">
-        <SubPart PartName="PublicAPI" />
-        <Bindings>
-            <Directory SourceName="Delivery/PublishedApi" SubPartDirectory="PublishedApi/BeHttp" />
-        </Bindings>
-    </Part>
-
-    <Part Name="BeHttpLibrary" BentleyBuildMakeFile="BeHttp.mke" ApiNumber="B02">
-        <SubPart PartName="PublicAPI" />
-        <SubPart PartName="BeHttpLibrary-Curl"/>
-        <SubPart PartName="BentleyDll"      PartFile="Bentley"      Repository="Bentley"/>
-        <SubPart PartName="BeSQLite"        PartFile="BeSQLite"     Repository="BeSQLite"/>
-        <Bindings>
-            <Libs>Delivery/$(libprefix)BeHttp$(libext)</Libs>
-            <Assemblies>Delivery/$(shlibprefix)BeHttp$(ApiNumber)$(shlibext)</Assemblies>
-            <Directory ProductDirectoryName="Assets" ProductSubDirectory="http" SourceName="Delivery/http"/>
-        </Bindings>
-    </Part>
-    
-    <Part Name="BeHttpLibrary-Curl">
-        <SubPart PartName="BeCurl"          PartFile="BeCurl"       Repository="Libsrc-Curl"/>
-    </Part>
-    
-    <Part Name="BeHttp">
-        <SubPart PartName="PublishedAPI" />
-        <SubPart PartName="BeHttpLibrary" />
-        <SubPart PartName="BeHttp-Xliffs"/>
-    </Part>
-    
-    <!-- //////////////////////////////////////////////////////////////////////////// -->
-    <!-- // L10N                                                                   // -->
-    <!-- //////////////////////////////////////////////////////////////////////////// -->
-
-    <Part Name="BeHttp-Xliffs" BentleyBuildMakeFile="BeHttpXliffs.mke">
-        <Bindings>
-            <Files ProductDirectoryName="BeHttpXliffs" Required="false" SubPartDirectory="xliffs">
-                Delivery/xliffs/BeHttp_en.xliff
-            </Files>
-        </Bindings>
-    </Part>
-
-    <!-- English Xliffs generated during the build are pushed (by PRG only) to Mercurial next to translations for L10N vendor convenience -->
-    <Part Name="L10N-BeHttpXliffs-en" OnlyPlatforms="x64"
-        BentleyBuildMakeFile="${SrcRoot}bsicommon/sqlang/mki/PushXliffsFromBuild.mke"
-        BentleyBuildMakeOptions="-dBUILD_XLIFF_DIRECTORY=$(OutputRootDir)BuildContexts/BeHttp/Delivery/xliffs/ -dL10N_XLIFF_DIRECTORY=$(SrcRoot)l10n/l10n-BeHttp/ -dL10N_XLIFF_LANG_DIRECTORY=en">
-        <SubPart PartName="BeHttp-Xliffs" />
-    </Part>
-
-    <!-- Translated Xliffs are linked into the BuildContext here -->
-    <Part Name="L10N-BeHttpXliffs-cs" BentleyBuildMakeFile="l10n-BeHttp.mke" BentleyBuildMakeOptions="-dL10N_LANGUAGE_TAG=cs">
-        <RequiredRepository>l10n-BeHttp</RequiredRepository>
-        <Bindings>
-            <Files ProductDirectoryName="L10N-BeHttpXliffs" Required="false" ProductSubDirectory="cs" SubPartDirectory="l10n/cs">Delivery/l10n/cs/BeHttp_cs.xliff</Files>
-        </Bindings>
-    </Part>
-
-    <!-- Translated Xliffs are linked into the BuildContext here -->
-    <Part Name="L10N-BeHttpXliffs-de" BentleyBuildMakeFile="l10n-BeHttp.mke" BentleyBuildMakeOptions="-dL10N_LANGUAGE_TAG=de">
-        <RequiredRepository>l10n-BeHttp</RequiredRepository>
-        <Bindings>
-            <Files ProductDirectoryName="L10N-BeHttpXliffs" Required="false" ProductSubDirectory="de" SubPartDirectory="l10n/de">Delivery/l10n/de/BeHttp_de.xliff</Files>
-        </Bindings>
-    </Part>
-
-    <!-- Translated Xliffs are linked into the BuildContext here -->
-    <Part Name="L10N-BeHttpXliffs-es" BentleyBuildMakeFile="l10n-BeHttp.mke" BentleyBuildMakeOptions="-dL10N_LANGUAGE_TAG=es">
-        <RequiredRepository>l10n-BeHttp</RequiredRepository>
-        <Bindings>
-            <Files ProductDirectoryName="L10N-BeHttpXliffs" Required="false" ProductSubDirectory="es" SubPartDirectory="l10n/es">Delivery/l10n/es/BeHttp_es.xliff</Files>
-        </Bindings>
-    </Part>
-
-    <!-- Translated Xliffs are linked into the BuildContext here -->
-    <Part Name="L10N-BeHttpXliffs-fi" BentleyBuildMakeFile="l10n-BeHttp.mke" BentleyBuildMakeOptions="-dL10N_LANGUAGE_TAG=fi">
-        <RequiredRepository>l10n-BeHttp</RequiredRepository>
-        <Bindings>
-            <Files ProductDirectoryName="L10N-BeHttpXliffs" Required="false" ProductSubDirectory="fi" SubPartDirectory="l10n/fi">Delivery/l10n/fi/BeHttp_fi.xliff</Files>
-        </Bindings>
-    </Part>
-
-    <!-- Translated Xliffs are linked into the BuildContext here -->
-    <Part Name="L10N-BeHttpXliffs-fr" BentleyBuildMakeFile="l10n-BeHttp.mke" BentleyBuildMakeOptions="-dL10N_LANGUAGE_TAG=fr">
-        <RequiredRepository>l10n-BeHttp</RequiredRepository>
-        <Bindings>
-            <Files ProductDirectoryName="L10N-BeHttpXliffs" Required="false" ProductSubDirectory="fr" SubPartDirectory="l10n/fr">Delivery/l10n/fr/BeHttp_fr.xliff</Files>
-        </Bindings>
-    </Part>
-
-    <!-- Translated Xliffs are linked into the BuildContext here -->
-    <Part Name="L10N-BeHttpXliffs-it" BentleyBuildMakeFile="l10n-BeHttp.mke" BentleyBuildMakeOptions="-dL10N_LANGUAGE_TAG=it">
-        <RequiredRepository>l10n-BeHttp</RequiredRepository>
-        <Bindings>
-            <Files ProductDirectoryName="L10N-BeHttpXliffs" Required="false" ProductSubDirectory="it" SubPartDirectory="l10n/it">Delivery/l10n/it/BeHttp_it.xliff</Files>
-        </Bindings>
-    </Part>
-
-    <!-- Translated Xliffs are linked into the BuildContext here -->
-    <Part Name="L10N-BeHttpXliffs-ja" BentleyBuildMakeFile="l10n-BeHttp.mke" BentleyBuildMakeOptions="-dL10N_LANGUAGE_TAG=ja">
-        <RequiredRepository>l10n-BeHttp</RequiredRepository>
-        <Bindings>
-            <Files ProductDirectoryName="L10N-BeHttpXliffs" Required="false" ProductSubDirectory="ja" SubPartDirectory="l10n/ja">Delivery/l10n/ja/BeHttp_ja.xliff</Files>
-        </Bindings>
-    </Part>
-
-    <!-- Translated Xliffs are linked into the BuildContext here -->
-    <Part Name="L10N-BeHttpXliffs-ko" BentleyBuildMakeFile="l10n-BeHttp.mke" BentleyBuildMakeOptions="-dL10N_LANGUAGE_TAG=ko">
-        <RequiredRepository>l10n-BeHttp</RequiredRepository>
-        <Bindings>
-            <Files ProductDirectoryName="L10N-BeHttpXliffs" Required="false" ProductSubDirectory="ko" SubPartDirectory="l10n/ko">Delivery/l10n/ko/BeHttp_ko.xliff</Files>
-        </Bindings>
-    </Part>
-
-    <!-- Translated Xliffs are linked into the BuildContext here -->
-    <Part Name="L10N-BeHttpXliffs-nl" BentleyBuildMakeFile="l10n-BeHttp.mke" BentleyBuildMakeOptions="-dL10N_LANGUAGE_TAG=nl">
-        <RequiredRepository>l10n-BeHttp</RequiredRepository>
-        <Bindings>
-            <Files ProductDirectoryName="L10N-BeHttpXliffs" Required="false" ProductSubDirectory="nl" SubPartDirectory="l10n/nl">Delivery/l10n/nl/BeHttp_nl.xliff</Files>
-        </Bindings>
-    </Part>
-
-    <!-- Translated Xliffs are linked into the BuildContext here -->
-    <Part Name="L10N-BeHttpXliffs-pl" BentleyBuildMakeFile="l10n-BeHttp.mke" BentleyBuildMakeOptions="-dL10N_LANGUAGE_TAG=pl">
-        <RequiredRepository>l10n-BeHttp</RequiredRepository>
-        <Bindings>
-            <Files ProductDirectoryName="L10N-BeHttpXliffs" Required="false" ProductSubDirectory="pl" SubPartDirectory="l10n/pl">Delivery/l10n/pl/BeHttp_pl.xliff</Files>
-        </Bindings>
-    </Part>
-
-    <!-- Translated Xliffs are linked into the BuildContext here -->
-    <Part Name="L10N-BeHttpXliffs-pt" BentleyBuildMakeFile="l10n-BeHttp.mke" BentleyBuildMakeOptions="-dL10N_LANGUAGE_TAG=pt">
-        <RequiredRepository>l10n-BeHttp</RequiredRepository>
-        <Bindings>
-            <Files ProductDirectoryName="L10N-BeHttpXliffs" Required="false" ProductSubDirectory="pt" SubPartDirectory="l10n/pt">Delivery/l10n/pt/BeHttp_pt.xliff</Files>
-        </Bindings>
-    </Part>
-
-    <!-- Translated Xliffs are linked into the BuildContext here -->
-    <Part Name="L10N-BeHttpXliffs-ru" BentleyBuildMakeFile="l10n-BeHttp.mke" BentleyBuildMakeOptions="-dL10N_LANGUAGE_TAG=ru">
-        <RequiredRepository>l10n-BeHttp</RequiredRepository>
-        <Bindings>
-            <Files ProductDirectoryName="L10N-BeHttpXliffs" Required="false" ProductSubDirectory="ru" SubPartDirectory="l10n/ru">Delivery/l10n/ru/BeHttp_ru.xliff</Files>
-        </Bindings>
-    </Part>
-
-    <!-- Translated Xliffs are linked into the BuildContext here -->
-    <Part Name="L10N-BeHttpXliffs-sv" BentleyBuildMakeFile="l10n-BeHttp.mke" BentleyBuildMakeOptions="-dL10N_LANGUAGE_TAG=sv">
-        <RequiredRepository>l10n-BeHttp</RequiredRepository>
-        <Bindings>
-            <Files ProductDirectoryName="L10N-BeHttpXliffs" Required="false" ProductSubDirectory="sv" SubPartDirectory="l10n/sv">Delivery/l10n/sv/BeHttp_sv.xliff</Files>
-        </Bindings>
-    </Part>
-
-    <!-- Translated Xliffs are linked into the BuildContext here -->
-    <Part Name="L10N-BeHttpXliffs-tr" BentleyBuildMakeFile="l10n-BeHttp.mke" BentleyBuildMakeOptions="-dL10N_LANGUAGE_TAG=tr">
-        <RequiredRepository>l10n-BeHttp</RequiredRepository>
-        <Bindings>
-            <Files ProductDirectoryName="L10N-BeHttpXliffs" Required="false" ProductSubDirectory="tr" SubPartDirectory="l10n/tr">Delivery/l10n/tr/BeHttp_tr.xliff</Files>
-        </Bindings>
-    </Part>
-
-    <!-- Translated Xliffs are linked into the BuildContext here -->
-    <Part Name="L10N-BeHttpXliffs-zh-cn" BentleyBuildMakeFile="l10n-BeHttp.mke" BentleyBuildMakeOptions="-dL10N_LANGUAGE_TAG=zh-cn">
-        <RequiredRepository>l10n-BeHttp</RequiredRepository>
-        <Bindings>
-            <Files ProductDirectoryName="L10N-BeHttpXliffs" Required="false" ProductSubDirectory="zh-cn" SubPartDirectory="l10n/zh-cn">Delivery/l10n/zh-cn/BeHttp_zh-cn.xliff</Files>
-        </Bindings>
-    </Part>
-
-    <!-- Translated Xliffs are linked into the BuildContext here -->
-    <Part Name="L10N-BeHttpXliffs-zh-tw" BentleyBuildMakeFile="l10n-BeHttp.mke" BentleyBuildMakeOptions="-dL10N_LANGUAGE_TAG=zh-tw">
-        <RequiredRepository>l10n-BeHttp</RequiredRepository>
-        <Bindings>
-            <Files ProductDirectoryName="L10N-BeHttpXliffs" Required="false" ProductSubDirectory="zh-tw" SubPartDirectory="l10n/zh-tw">Delivery/l10n/zh-tw/BeHttp_zh-tw.xliff</Files>
-        </Bindings>
-    </Part>
-
-    <!-- ******************************** Unit Tests ************************************** -->
-    <Part Name="PrewireForUnitTests" BentleyBuildMakeFile="Tests/Prewire.mke">
-        <SubPart PartName="BeHttpLibrary" />
-        <Bindings>
-            <Files ProductDirectoryName="UnitTests-IgnoreList" ProductSubDirectory="BeHttp" SubPartDirectory="UnitTests/BeHttp">Delivery/UnitTests/ignore_list.txt</Files>
-        </Bindings>
-    </Part>
-
-    <Part Name="UnitTests-Published" BentleyBuildMakeFile="Tests/BuildTests.mke" BentleyBuildMakeOptions="-dTestDir=Published -dUsePublishedApi">
-        <SubPart PartName="PrewireForUnitTests" />
-        <SubPart PartName="PublishedAPI" />
-        <Bindings>
-            <Directory ProductDirectoryName="UnitTests-Objects" ProductSubDirectory="BeHttp/Published" SourceName="Delivery/UnitTests/Objects/Published"/>
-        </Bindings>
-    </Part>
-
-    <!-- Define a test collection part. This is included in DgnClientFx's TestsAggregate -->
-    <Part Name="Tests">
-        <SubPart PartName="UnitTests-Published"/>
-    </Part>
-
-    <!-- Define a gtest program to run the tests. The Gtest and RunGtest parts are included in DgnClientFx's Gtest-Aggregator and RunGtest-DgnClientFxTests parts -->
-    <Product Name="BeHttp-Tests">
-        <SubPart Repository="BeGTest" PartFile="BeGTest" PartName="Base" />
-        <SubPart PartName="Tests"/>
-        <Directories DirectoryListName="CollectionProduct" Repository="BeGTest"  PartFile="BeGTest"/>
-    </Product>
-
-    <Part Name="Gtest" BentleyBuildMakeFile="${SrcRoot}BeGTest/gtest/buildGTest.mke" BentleyBuildMakeOptions="-dTEST_NAME=BeHttpTest -dTEST_COLLECTION_PRODUCT=BeHttp-Tests" OnlyPlatforms="x86,x64,Linux*,MacOS*,Android*">
-        <SubProduct ProductName="BeHttp-Tests"/>
-        <SubPart PartName="Gtest-Tools" Repository="BeGTest" PartFile="BeGTest"/>
-        <Bindings>
-            <Files ProductDirectoryName="Gtest-NativeAssemblies">Delivery/Gtest/BeHttpTest/Assemblies/*</Files>
-            <Directory ProductDirectoryName="Gtest-Assets" SourceName="Delivery/Gtest/BeHttpTest/Assets" />
-        </Bindings>
-    </Part>
-
-    <Product Name="BeHttp-Gtest" >
-        <SubPart PartName="Gtest"/>
-        <Directories DirectoryListName="GtestProduct" Repository="BeGTest" PartFile="BeGTest"/>
-    </Product>
-
-    <Part Name="RunGtest" BentleyBuildMakeFile="${SrcRoot}BeGTest/gtest/RunGTest.mke" BentleyBuildMakeOptions="-dGTEST_EXE=$(OutputRootDir)Product/BeHttp-Gtest/BeHttpTest" OnlyPlatforms="x86,x64,MacOs*,Linux*">
-        <SubProduct ProductName="BeHttp-Gtest" />
-        <SubPart PartName="Gtest-Tools" Repository="BeGTest" PartFile="BeGTest"/>
-      <Bindings>
-        <Files Required="false" SubPartDirectory="Gtest/Logs">Delivery/Gtest/Logs/BeHttpTest.log</Files>
-      </Bindings>
-    </Part>
-
-    <!--                ********************** -->
-    <!--                **** AndroidJUnit **** -->
-    <!--                ********************** -->
-    <Part Name="AndroidJUnit" BentleyBuildMakeFile="${SrcRoot}BeGTest/Android/MakeJUnitTestProject.mke" BentleyBuildMakeOptions="-dTEST_NAME=BeHttp -dTEST_COLLECTION_PRODUCT=BeHttp-Tests -dUSE_STATIC_LIBRARIES=1 -dTEST_ANDROID_MIN_SDK_VERSION=19" OnlyPlatforms="Android*">
-        <SubProduct ProductName="BeHttp-Tests"/>
-        <SubPart PartName="AndroidJUnitTest-Tools" Repository="BeGTest" PartFile="BeGTest"/>
-        <Bindings>
-            <Directory ProductDirectoryName="AndroidJUnit-Project" SourceName="Delivery/ANJUP" />
-        </Bindings>
-    </Part>
-
-    <Product Name="BeHttp-AndroidJUnit" >
-        <SubPart PartName="AndroidJUnit" LibType="Static"/>
-        <Directories DirectoryListName="AndroidJUnitProduct" Repository="BeGTest" PartFile="BeGTest"/>
-    </Product>
-
-    <Part Name="RunAndroidJUnitTest" BentleyBuildMakeFile="${SrcRoot}BeGTest/Android/RunAndroidJUnitTest.mke" BentleyBuildMakeOptions="-dANDROIDJUNIT_PRODUCT=BeHttp-AndroidJUnit" OnlyPlatforms="Android*">
-        <SubProduct ProductName="BeHttp-AndroidJUnit"/>
-        <Bindings>
-          <Files SubPartDirectory="ANJU/Logs">Delivery/ANJU/Logs/BeHttp-AndroidJUnit.log</Files>
-        </Bindings>
-    </Part>
-    
-    <!--                ********************** -->
-    <!--                **** iOSXCTest **** -->
-    <!--                ********************** -->
-    <Part Name="iOSXCTest" BentleyBuildMakeFile="${SrcRoot}BeGTest/iOS/MakeXCTestProject.mke" BentleyBuildMakeOptions="-dTEST_NAME=BeHttp -dTEST_COLLECTION_PRODUCT=BeHttp-Tests -dUSE_STATIC_LIBRARIES=1" OnlyPlatforms="iOS*">
-        <SubProduct ProductName="BeHttp-Tests"/>
-        <SubPart PartName="iOSXCTest-Tools" Repository="BeGTest" PartFile="BeGTest"/>
-        <Bindings>
-            <Directory ProductDirectoryName="iOSXCTestProject" SourceName="Delivery/iOSXCTest/BeHttp/Project" />
-        </Bindings>
-    </Part>
-
-    <Product Name="BeHttp-iOSXCTest" >
-        <SubPart PartName="iOSXCTest" LibType="Static"/>
-        <Directories DirectoryListName="iOSXCTestProduct" Repository="BeGTest" PartFile="BeGTest"/>
-    </Product>
-    
-    <Part Name="RuniOSXCTest" BentleyBuildMakeFile="${SrcRoot}BeGTest/iOS/RunXCTestProject.mke" BentleyBuildMakeOptions="-dXCTEST_PRODUCT=BeHttp-iOSXCTest" OnlyPlatforms="iOS*">
-        <SubProduct ProductName="BeHttp-iOSXCTest"/>
-        <Bindings>
-            <Files Required="false" SubPartDirectory="XCTest/Logs">Delivery/XCTest/Logs/BeHttp-iOSXCTest.log</Files>
-        </Bindings>
-    </Part>
-    
-</BuildContext>
+<?xml version="1.0" encoding="utf-8"?>
+
+<BuildContext xmlns:xsi="http://www.w3.org/2001/XMLSchema-instance" xsi:noNamespaceSchemaLocation="../bsicommon/build/PartFile.xsd">
+
+    <Part Name="PublicAPI" BentleyBuildMakeFile="prewire.mke" ApiNumber="B02">
+        <SubPart PartName="Base"                 PartFile="Bentley"          Repository="Bentley" />
+        <SubPart PartName="BeOpenSSLPublicAPI-UWP"/>
+        <SubPart PartName="BeOpenSSLPublicAPI-NonUWP"/>
+        <SubPart PartName="PublicAPI"            PartFile="BeSQLite"         Repository="BeSQLite"/>
+        <SubPart PartName="PublicAPI"            PartFile="BeCurl"           Repository="Libsrc-Curl"/>
+        <Bindings>
+            <PublicAPI Domain="BeHttp" />
+        </Bindings>
+    </Part>
+
+    <Part Name="BeOpenSSLPublicAPI-UWP" OnlyPlatforms="WinRT*">
+        <SubPart PartName="PublicAPI" PartFile="BeOpenSSLUWP" Repository="Libsrc-OpenSSL-UWP"/>
+    </Part>
+
+    <Part Name="BeOpenSSLPublicAPI-NonUWP" ExcludePlatforms="WinRT*">
+        <SubPart PartName="PublicAPI" PartFile="BeOpenSSL" Repository="Libsrc-OpenSSL"/>
+    </Part>
+
+    <!-- We need this shim part because there is no LKG for Android, and thus Android builds cannot get a partfile from the LKG to see that the part excludes Android. -->
+    <Part Name="BeCasablancaPublicAPIShim" OnlyPlatforms="WinRT*,x86,x64">
+        <SubPart PartName="PublicAPI"            PartFile="BeCasablanca"     Repository="Libsrc-casablanca"/>
+    </Part>
+         
+    <Part Name="PublishedAPI" BentleyBuildMakeFile="${SrcRoot}bsicommon/sharedmki/PublishApi.mke" BMakeOptions="+dPUBLISHAPI_DELIVERY_DIR=Delivery/PublishedApi">
+        <SubPart PartName="PublicAPI" />
+        <Bindings>
+            <Directory SourceName="Delivery/PublishedApi" SubPartDirectory="PublishedApi/BeHttp" />
+        </Bindings>
+    </Part>
+
+    <Part Name="BeHttpLibrary" BentleyBuildMakeFile="BeHttp.mke" ApiNumber="B02">
+        <SubPart PartName="PublicAPI" />
+        <SubPart PartName="BeHttpLibrary-Curl"/>
+        <SubPart PartName="BentleyDll"      PartFile="Bentley"      Repository="Bentley"/>
+        <SubPart PartName="BeSQLite"        PartFile="BeSQLite"     Repository="BeSQLite"/>
+        <Bindings>
+            <Libs>Delivery/$(libprefix)BeHttp$(libext)</Libs>
+            <Assemblies>Delivery/$(shlibprefix)BeHttp$(ApiNumber)$(shlibext)</Assemblies>
+            <Directory ProductDirectoryName="Assets" ProductSubDirectory="http" SourceName="Delivery/http"/>
+        </Bindings>
+    </Part>
+    
+    <Part Name="BeHttpLibrary-Curl">
+        <SubPart PartName="BeCurl"          PartFile="BeCurl"       Repository="Libsrc-Curl"/>
+    </Part>
+    
+    <Part Name="BeHttp">
+        <SubPart PartName="PublishedAPI" />
+        <SubPart PartName="BeHttpLibrary" />
+        <SubPart PartName="BeHttp-Xliffs"/>
+    </Part>
+    
+    <!-- //////////////////////////////////////////////////////////////////////////// -->
+    <!-- // L10N                                                                   // -->
+    <!-- //////////////////////////////////////////////////////////////////////////// -->
+
+    <Part Name="BeHttp-Xliffs" BentleyBuildMakeFile="BeHttpXliffs.mke">
+        <Bindings>
+            <Files ProductDirectoryName="BeHttpXliffs" Required="false" SubPartDirectory="xliffs">
+                Delivery/xliffs/BeHttp_en.xliff
+            </Files>
+        </Bindings>
+    </Part>
+
+    <!-- English Xliffs generated during the build are pushed (by PRG only) to Mercurial next to translations for L10N vendor convenience -->
+    <Part Name="L10N-BeHttpXliffs-en" OnlyPlatforms="x64"
+        BentleyBuildMakeFile="${SrcRoot}bsicommon/sqlang/mki/PushXliffsFromBuild.mke"
+        BentleyBuildMakeOptions="-dBUILD_XLIFF_DIRECTORY=$(OutputRootDir)BuildContexts/BeHttp/Delivery/xliffs/ -dL10N_XLIFF_DIRECTORY=$(SrcRoot)l10n/l10n-BeHttp/ -dL10N_XLIFF_LANG_DIRECTORY=en">
+        <SubPart PartName="BeHttp-Xliffs" />
+    </Part>
+
+    <!-- Translated Xliffs are linked into the BuildContext here -->
+    <Part Name="L10N-BeHttpXliffs-cs" BentleyBuildMakeFile="l10n-BeHttp.mke" BentleyBuildMakeOptions="-dL10N_LANGUAGE_TAG=cs">
+        <RequiredRepository>l10n-BeHttp</RequiredRepository>
+        <Bindings>
+            <Files ProductDirectoryName="L10N-BeHttpXliffs" Required="false" ProductSubDirectory="cs" SubPartDirectory="l10n/cs">Delivery/l10n/cs/BeHttp_cs.xliff</Files>
+        </Bindings>
+    </Part>
+
+    <!-- Translated Xliffs are linked into the BuildContext here -->
+    <Part Name="L10N-BeHttpXliffs-de" BentleyBuildMakeFile="l10n-BeHttp.mke" BentleyBuildMakeOptions="-dL10N_LANGUAGE_TAG=de">
+        <RequiredRepository>l10n-BeHttp</RequiredRepository>
+        <Bindings>
+            <Files ProductDirectoryName="L10N-BeHttpXliffs" Required="false" ProductSubDirectory="de" SubPartDirectory="l10n/de">Delivery/l10n/de/BeHttp_de.xliff</Files>
+        </Bindings>
+    </Part>
+
+    <!-- Translated Xliffs are linked into the BuildContext here -->
+    <Part Name="L10N-BeHttpXliffs-es" BentleyBuildMakeFile="l10n-BeHttp.mke" BentleyBuildMakeOptions="-dL10N_LANGUAGE_TAG=es">
+        <RequiredRepository>l10n-BeHttp</RequiredRepository>
+        <Bindings>
+            <Files ProductDirectoryName="L10N-BeHttpXliffs" Required="false" ProductSubDirectory="es" SubPartDirectory="l10n/es">Delivery/l10n/es/BeHttp_es.xliff</Files>
+        </Bindings>
+    </Part>
+
+    <!-- Translated Xliffs are linked into the BuildContext here -->
+    <Part Name="L10N-BeHttpXliffs-fi" BentleyBuildMakeFile="l10n-BeHttp.mke" BentleyBuildMakeOptions="-dL10N_LANGUAGE_TAG=fi">
+        <RequiredRepository>l10n-BeHttp</RequiredRepository>
+        <Bindings>
+            <Files ProductDirectoryName="L10N-BeHttpXliffs" Required="false" ProductSubDirectory="fi" SubPartDirectory="l10n/fi">Delivery/l10n/fi/BeHttp_fi.xliff</Files>
+        </Bindings>
+    </Part>
+
+    <!-- Translated Xliffs are linked into the BuildContext here -->
+    <Part Name="L10N-BeHttpXliffs-fr" BentleyBuildMakeFile="l10n-BeHttp.mke" BentleyBuildMakeOptions="-dL10N_LANGUAGE_TAG=fr">
+        <RequiredRepository>l10n-BeHttp</RequiredRepository>
+        <Bindings>
+            <Files ProductDirectoryName="L10N-BeHttpXliffs" Required="false" ProductSubDirectory="fr" SubPartDirectory="l10n/fr">Delivery/l10n/fr/BeHttp_fr.xliff</Files>
+        </Bindings>
+    </Part>
+
+    <!-- Translated Xliffs are linked into the BuildContext here -->
+    <Part Name="L10N-BeHttpXliffs-it" BentleyBuildMakeFile="l10n-BeHttp.mke" BentleyBuildMakeOptions="-dL10N_LANGUAGE_TAG=it">
+        <RequiredRepository>l10n-BeHttp</RequiredRepository>
+        <Bindings>
+            <Files ProductDirectoryName="L10N-BeHttpXliffs" Required="false" ProductSubDirectory="it" SubPartDirectory="l10n/it">Delivery/l10n/it/BeHttp_it.xliff</Files>
+        </Bindings>
+    </Part>
+
+    <!-- Translated Xliffs are linked into the BuildContext here -->
+    <Part Name="L10N-BeHttpXliffs-ja" BentleyBuildMakeFile="l10n-BeHttp.mke" BentleyBuildMakeOptions="-dL10N_LANGUAGE_TAG=ja">
+        <RequiredRepository>l10n-BeHttp</RequiredRepository>
+        <Bindings>
+            <Files ProductDirectoryName="L10N-BeHttpXliffs" Required="false" ProductSubDirectory="ja" SubPartDirectory="l10n/ja">Delivery/l10n/ja/BeHttp_ja.xliff</Files>
+        </Bindings>
+    </Part>
+
+    <!-- Translated Xliffs are linked into the BuildContext here -->
+    <Part Name="L10N-BeHttpXliffs-ko" BentleyBuildMakeFile="l10n-BeHttp.mke" BentleyBuildMakeOptions="-dL10N_LANGUAGE_TAG=ko">
+        <RequiredRepository>l10n-BeHttp</RequiredRepository>
+        <Bindings>
+            <Files ProductDirectoryName="L10N-BeHttpXliffs" Required="false" ProductSubDirectory="ko" SubPartDirectory="l10n/ko">Delivery/l10n/ko/BeHttp_ko.xliff</Files>
+        </Bindings>
+    </Part>
+
+    <!-- Translated Xliffs are linked into the BuildContext here -->
+    <Part Name="L10N-BeHttpXliffs-nl" BentleyBuildMakeFile="l10n-BeHttp.mke" BentleyBuildMakeOptions="-dL10N_LANGUAGE_TAG=nl">
+        <RequiredRepository>l10n-BeHttp</RequiredRepository>
+        <Bindings>
+            <Files ProductDirectoryName="L10N-BeHttpXliffs" Required="false" ProductSubDirectory="nl" SubPartDirectory="l10n/nl">Delivery/l10n/nl/BeHttp_nl.xliff</Files>
+        </Bindings>
+    </Part>
+
+    <!-- Translated Xliffs are linked into the BuildContext here -->
+    <Part Name="L10N-BeHttpXliffs-pl" BentleyBuildMakeFile="l10n-BeHttp.mke" BentleyBuildMakeOptions="-dL10N_LANGUAGE_TAG=pl">
+        <RequiredRepository>l10n-BeHttp</RequiredRepository>
+        <Bindings>
+            <Files ProductDirectoryName="L10N-BeHttpXliffs" Required="false" ProductSubDirectory="pl" SubPartDirectory="l10n/pl">Delivery/l10n/pl/BeHttp_pl.xliff</Files>
+        </Bindings>
+    </Part>
+
+    <!-- Translated Xliffs are linked into the BuildContext here -->
+    <Part Name="L10N-BeHttpXliffs-pt" BentleyBuildMakeFile="l10n-BeHttp.mke" BentleyBuildMakeOptions="-dL10N_LANGUAGE_TAG=pt">
+        <RequiredRepository>l10n-BeHttp</RequiredRepository>
+        <Bindings>
+            <Files ProductDirectoryName="L10N-BeHttpXliffs" Required="false" ProductSubDirectory="pt" SubPartDirectory="l10n/pt">Delivery/l10n/pt/BeHttp_pt.xliff</Files>
+        </Bindings>
+    </Part>
+
+    <!-- Translated Xliffs are linked into the BuildContext here -->
+    <Part Name="L10N-BeHttpXliffs-ru" BentleyBuildMakeFile="l10n-BeHttp.mke" BentleyBuildMakeOptions="-dL10N_LANGUAGE_TAG=ru">
+        <RequiredRepository>l10n-BeHttp</RequiredRepository>
+        <Bindings>
+            <Files ProductDirectoryName="L10N-BeHttpXliffs" Required="false" ProductSubDirectory="ru" SubPartDirectory="l10n/ru">Delivery/l10n/ru/BeHttp_ru.xliff</Files>
+        </Bindings>
+    </Part>
+
+    <!-- Translated Xliffs are linked into the BuildContext here -->
+    <Part Name="L10N-BeHttpXliffs-sv" BentleyBuildMakeFile="l10n-BeHttp.mke" BentleyBuildMakeOptions="-dL10N_LANGUAGE_TAG=sv">
+        <RequiredRepository>l10n-BeHttp</RequiredRepository>
+        <Bindings>
+            <Files ProductDirectoryName="L10N-BeHttpXliffs" Required="false" ProductSubDirectory="sv" SubPartDirectory="l10n/sv">Delivery/l10n/sv/BeHttp_sv.xliff</Files>
+        </Bindings>
+    </Part>
+
+    <!-- Translated Xliffs are linked into the BuildContext here -->
+    <Part Name="L10N-BeHttpXliffs-tr" BentleyBuildMakeFile="l10n-BeHttp.mke" BentleyBuildMakeOptions="-dL10N_LANGUAGE_TAG=tr">
+        <RequiredRepository>l10n-BeHttp</RequiredRepository>
+        <Bindings>
+            <Files ProductDirectoryName="L10N-BeHttpXliffs" Required="false" ProductSubDirectory="tr" SubPartDirectory="l10n/tr">Delivery/l10n/tr/BeHttp_tr.xliff</Files>
+        </Bindings>
+    </Part>
+
+    <!-- Translated Xliffs are linked into the BuildContext here -->
+    <Part Name="L10N-BeHttpXliffs-zh-cn" BentleyBuildMakeFile="l10n-BeHttp.mke" BentleyBuildMakeOptions="-dL10N_LANGUAGE_TAG=zh-cn">
+        <RequiredRepository>l10n-BeHttp</RequiredRepository>
+        <Bindings>
+            <Files ProductDirectoryName="L10N-BeHttpXliffs" Required="false" ProductSubDirectory="zh-cn" SubPartDirectory="l10n/zh-cn">Delivery/l10n/zh-cn/BeHttp_zh-cn.xliff</Files>
+        </Bindings>
+    </Part>
+
+    <!-- Translated Xliffs are linked into the BuildContext here -->
+    <Part Name="L10N-BeHttpXliffs-zh-tw" BentleyBuildMakeFile="l10n-BeHttp.mke" BentleyBuildMakeOptions="-dL10N_LANGUAGE_TAG=zh-tw">
+        <RequiredRepository>l10n-BeHttp</RequiredRepository>
+        <Bindings>
+            <Files ProductDirectoryName="L10N-BeHttpXliffs" Required="false" ProductSubDirectory="zh-tw" SubPartDirectory="l10n/zh-tw">Delivery/l10n/zh-tw/BeHttp_zh-tw.xliff</Files>
+        </Bindings>
+    </Part>
+
+    <!-- ******************************** Unit Tests ************************************** -->
+    <Part Name="PrewireForUnitTests" BentleyBuildMakeFile="Tests/Prewire.mke">
+        <SubPart PartName="BeHttpLibrary" />
+        <Bindings>
+            <Files ProductDirectoryName="UnitTests-IgnoreList" ProductSubDirectory="BeHttp" SubPartDirectory="UnitTests/BeHttp">Delivery/UnitTests/ignore_list.txt</Files>
+        </Bindings>
+    </Part>
+
+    <Part Name="UnitTests-Published" BentleyBuildMakeFile="Tests/BuildTests.mke" BentleyBuildMakeOptions="-dTestDir=Published -dUsePublishedApi">
+        <SubPart PartName="PrewireForUnitTests" />
+        <SubPart PartName="PublishedAPI" />
+        <Bindings>
+            <Directory ProductDirectoryName="UnitTests-Objects" ProductSubDirectory="BeHttp/Published" SourceName="Delivery/UnitTests/Objects/Published"/>
+        </Bindings>
+    </Part>
+
+    <!-- Define a test collection part. This is included in DgnClientFx's TestsAggregate -->
+    <Part Name="Tests">
+        <SubPart PartName="UnitTests-Published"/>
+    </Part>
+
+    <!-- Define a gtest program to run the tests. The Gtest and RunGtest parts are included in DgnClientFx's Gtest-Aggregator and RunGtest-DgnClientFxTests parts -->
+    <Product Name="BeHttp-Tests">
+        <SubPart Repository="BeGTest" PartFile="BeGTest" PartName="Base" />
+        <SubPart PartName="Tests"/>
+        <Directories DirectoryListName="CollectionProduct" Repository="BeGTest"  PartFile="BeGTest"/>
+    </Product>
+
+    <Part Name="Gtest" BentleyBuildMakeFile="${SrcRoot}BeGTest/gtest/buildGTest.mke" BentleyBuildMakeOptions="-dTEST_NAME=BeHttpTest -dTEST_COLLECTION_PRODUCT=BeHttp-Tests" OnlyPlatforms="x86,x64,Linux*,MacOS*,Android*">
+        <SubProduct ProductName="BeHttp-Tests"/>
+        <SubPart PartName="Gtest-Tools" Repository="BeGTest" PartFile="BeGTest"/>
+        <Bindings>
+            <Files ProductDirectoryName="Gtest-NativeAssemblies">Delivery/Gtest/BeHttpTest/Assemblies/*</Files>
+            <Directory ProductDirectoryName="Gtest-Assets" SourceName="Delivery/Gtest/BeHttpTest/Assets" />
+        </Bindings>
+    </Part>
+
+    <Product Name="BeHttp-Gtest" >
+        <SubPart PartName="Gtest"/>
+        <Directories DirectoryListName="GtestProduct" Repository="BeGTest" PartFile="BeGTest"/>
+    </Product>
+
+    <Part Name="RunGtest" BentleyBuildMakeFile="${SrcRoot}BeGTest/gtest/RunGTest.mke" BentleyBuildMakeOptions="-dGTEST_EXE=$(OutputRootDir)Product/BeHttp-Gtest/BeHttpTest" OnlyPlatforms="x86,x64,MacOs*,Linux*">
+        <SubProduct ProductName="BeHttp-Gtest" />
+        <SubPart PartName="Gtest-Tools" Repository="BeGTest" PartFile="BeGTest"/>
+      <Bindings>
+        <Files Required="false" SubPartDirectory="Gtest/Logs">Delivery/Gtest/Logs/BeHttpTest.log</Files>
+      </Bindings>
+    </Part>
+
+    <!--                ********************** -->
+    <!--                **** AndroidJUnit **** -->
+    <!--                ********************** -->
+    <Part Name="AndroidJUnit" BentleyBuildMakeFile="${SrcRoot}BeGTest/Android/MakeJUnitTestProject.mke" BentleyBuildMakeOptions="-dTEST_NAME=BeHttp -dTEST_COLLECTION_PRODUCT=BeHttp-Tests -dUSE_STATIC_LIBRARIES=1 -dTEST_ANDROID_MIN_SDK_VERSION=19" OnlyPlatforms="Android*">
+        <SubProduct ProductName="BeHttp-Tests"/>
+        <SubPart PartName="AndroidJUnitTest-Tools" Repository="BeGTest" PartFile="BeGTest"/>
+        <Bindings>
+            <Directory ProductDirectoryName="AndroidJUnit-Project" SourceName="Delivery/ANJUP" />
+        </Bindings>
+    </Part>
+
+    <Product Name="BeHttp-AndroidJUnit" >
+        <SubPart PartName="AndroidJUnit" LibType="Static"/>
+        <Directories DirectoryListName="AndroidJUnitProduct" Repository="BeGTest" PartFile="BeGTest"/>
+    </Product>
+
+    <Part Name="RunAndroidJUnitTest" BentleyBuildMakeFile="${SrcRoot}BeGTest/Android/RunAndroidJUnitTest.mke" BentleyBuildMakeOptions="-dANDROIDJUNIT_PRODUCT=BeHttp-AndroidJUnit" OnlyPlatforms="Android*">
+        <SubProduct ProductName="BeHttp-AndroidJUnit"/>
+        <Bindings>
+          <Files SubPartDirectory="ANJU/Logs">Delivery/ANJU/Logs/BeHttp-AndroidJUnit.log</Files>
+        </Bindings>
+    </Part>
+    
+    <!--                ********************** -->
+    <!--                **** iOSXCTest **** -->
+    <!--                ********************** -->
+    <Part Name="iOSXCTest" BentleyBuildMakeFile="${SrcRoot}BeGTest/iOS/MakeXCTestProject.mke" BentleyBuildMakeOptions="-dTEST_NAME=BeHttp -dTEST_COLLECTION_PRODUCT=BeHttp-Tests -dUSE_STATIC_LIBRARIES=1" OnlyPlatforms="iOS*">
+        <SubProduct ProductName="BeHttp-Tests"/>
+        <SubPart PartName="iOSXCTest-Tools" Repository="BeGTest" PartFile="BeGTest"/>
+        <Bindings>
+            <Directory ProductDirectoryName="iOSXCTestProject" SourceName="Delivery/iOSXCTest/BeHttp/Project" />
+        </Bindings>
+    </Part>
+
+    <Product Name="BeHttp-iOSXCTest" >
+        <SubPart PartName="iOSXCTest" LibType="Static"/>
+        <Directories DirectoryListName="iOSXCTestProduct" Repository="BeGTest" PartFile="BeGTest"/>
+    </Product>
+    
+    <Part Name="RuniOSXCTest" BentleyBuildMakeFile="${SrcRoot}BeGTest/iOS/RunXCTestProject.mke" BentleyBuildMakeOptions="-dXCTEST_PRODUCT=BeHttp-iOSXCTest" OnlyPlatforms="iOS*">
+        <SubProduct ProductName="BeHttp-iOSXCTest"/>
+        <Bindings>
+            <Files Required="false" SubPartDirectory="XCTest/Logs">Delivery/XCTest/Logs/BeHttp-iOSXCTest.log</Files>
+        </Bindings>
+    </Part>
+    
+</BuildContext>