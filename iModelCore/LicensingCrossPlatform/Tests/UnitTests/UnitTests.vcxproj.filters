--- conflicted
+++ resolved
@@ -1,154 +1,151 @@
-﻿<?xml version="1.0" encoding="utf-8"?>
-<Project ToolsVersion="4.0" xmlns="http://schemas.microsoft.com/developer/msbuild/2003">
-  <ItemGroup>
-    <Filter Include="Source Files">
-      <UniqueIdentifier>{4FC737F1-C7A5-4376-A066-2A32D752A2FF}</UniqueIdentifier>
-      <Extensions>cpp;c;cc;cxx;def;odl;idl;hpj;bat;asm;asmx</Extensions>
-    </Filter>
-    <Filter Include="Header Files">
-      <UniqueIdentifier>{93995380-89BD-4b04-88EB-625FBE52EBFB}</UniqueIdentifier>
-      <Extensions>h;hh;hpp;hxx;hm;inl;inc;xsd</Extensions>
-    </Filter>
-    <Filter Include="Resource Files">
-      <UniqueIdentifier>{67DA6AB6-F800-4c08-8B7A-83BB121AAD01}</UniqueIdentifier>
-      <Extensions>rc;ico;cur;bmp;dlg;rc2;rct;bin;rgs;gif;jpg;jpeg;jpe;resx;tiff;tif;png;wav;mfcribbon-ms</Extensions>
-    </Filter>
-  </ItemGroup>
-  <ItemGroup>
-    <ClCompile Include="TestsHelper.cpp">
-      <Filter>Source Files</Filter>
-    </ClCompile>
-    <ClCompile Include="ClientTests.cpp">
-      <Filter>Source Files</Filter>
-    </ClCompile>
-    <ClCompile Include="Utils\DelayedExecutorTests.cpp">
-      <Filter>Source Files</Filter>
-    </ClCompile>
-    <ClCompile Include="Utils\JWTokenTests.cpp">
-      <Filter>Source Files</Filter>
-    </ClCompile>
-    <ClCompile Include="Utils\SCVWritterTests.cpp">
-      <Filter>Source Files</Filter>
-    </ClCompile>
-    <ClCompile Include="Utils\UrlSafeBase64UtilitiesTests.cpp">
-      <Filter>Source Files</Filter>
-    </ClCompile>
-    <ClCompile Include="GenerateSIDTests.cpp">
-      <Filter>Source Files</Filter>
-    </ClCompile>
-    <ClCompile Include="PolicyTests.cpp">
-      <Filter>Source Files</Filter>
-    </ClCompile>
-    <ClCompile Include="Utils\LogFileHelperTests.cpp">
-      <Filter>Source Files</Filter>
-    </ClCompile>
-    <ClCompile Include="DummyPolicyHelper.cpp">
-      <Filter>Source Files</Filter>
-    </ClCompile>
-    <ClCompile Include="Utils\FeatureUserDataMapTests.cpp">
-      <Filter>Source Files</Filter>
-    </ClCompile>
-    <ClCompile Include="PolicyProviderTests.cpp">
-      <Filter>Source Files</Filter>
-    </ClCompile>
-    <ClCompile Include="UlasProviderTests.cpp">
-      <Filter>Source Files</Filter>
-    </ClCompile>
-    <ClCompile Include="Utils\MockHttpHandler.cpp">
-      <Filter>Source Files</Filter>
-    </ClCompile>
-    <ClCompile Include="LicensingDbTests.cpp">
-      <Filter>Source Files</Filter>
-    </ClCompile>
-    <ClCompile Include="DummyUserInfoHelper.cpp">
-      <Filter>Source Files</Filter>
-    </ClCompile>
-    <ClCompile Include="Mocks\PolicyProviderMock.cpp">
-      <Filter>Source Files</Filter>
-    </ClCompile>
-<<<<<<< HEAD
-    <ClCompile Include="JsonHelper.cpp">
-=======
-    <ClCompile Include="Mocks\BuddiProviderMock.cpp">
-      <Filter>Source Files</Filter>
-    </ClCompile>
-    <ClCompile Include="Mocks\AuthHandlerProviderMock.cpp">
-      <Filter>Source Files</Filter>
-    </ClCompile>
-    <ClCompile Include="Mocks\UlasProviderMock.cpp">
-      <Filter>Source Files</Filter>
-    </ClCompile>
-    <ClCompile Include="Mocks\LicensingDbMock.cpp">
->>>>>>> b6a2dd30
-      <Filter>Source Files</Filter>
-    </ClCompile>
-  </ItemGroup>
-  <ItemGroup>
-    <ClInclude Include="TestsHelper.h">
-      <Filter>Header Files</Filter>
-    </ClInclude>
-    <ClInclude Include="ClientTests.h">
-      <Filter>Header Files</Filter>
-    </ClInclude>
-    <ClInclude Include="Utils\UrlSafeBase64UtilitiesTests.h">
-      <Filter>Header Files</Filter>
-    </ClInclude>
-    <ClInclude Include="Utils\DelayedExecutorTests.h">
-      <Filter>Header Files</Filter>
-    </ClInclude>
-    <ClInclude Include="Utils\JWTokenTests.h">
-      <Filter>Header Files</Filter>
-    </ClInclude>
-    <ClInclude Include="Utils\SCVWritterTests.h">
-      <Filter>Header Files</Filter>
-    </ClInclude>
-    <ClInclude Include="GenerateSIDTests.h">
-      <Filter>Header Files</Filter>
-    </ClInclude>
-    <ClInclude Include="PolicyTests.h">
-      <Filter>Header Files</Filter>
-    </ClInclude>
-    <ClInclude Include="Utils\LogFileHelperTests.h">
-      <Filter>Header Files</Filter>
-    </ClInclude>
-    <ClInclude Include="DummyPolicyHelper.h">
-      <Filter>Header Files</Filter>
-    </ClInclude>
-    <ClInclude Include="Utils\FeatureUserDataMapTests.h">
-      <Filter>Header Files</Filter>
-    </ClInclude>
-    <ClInclude Include="Mocks\BuddiProviderMock.h">
-      <Filter>Header Files</Filter>
-    </ClInclude>
-    <ClInclude Include="Mocks\PolicyProviderMock.h">
-      <Filter>Header Files</Filter>
-    </ClInclude>
-    <ClInclude Include="PolicyProviderTests.h">
-      <Filter>Header Files</Filter>
-    </ClInclude>
-    <ClInclude Include="Mocks\UlasProviderMock.h">
-      <Filter>Header Files</Filter>
-    </ClInclude>
-    <ClInclude Include="Mocks\AuthHandlerProviderMock.h">
-      <Filter>Header Files</Filter>
-    </ClInclude>
-    <ClInclude Include="UlasProviderTests.h">
-      <Filter>Header Files</Filter>
-    </ClInclude>
-    <ClInclude Include="Utils\MockHttpHandler.h">
-      <Filter>Header Files</Filter>
-    </ClInclude>
-    <ClInclude Include="LicensingDbTests.h">
-      <Filter>Header Files</Filter>
-    </ClInclude>
-    <ClInclude Include="Mocks\LicensingDbMock.h">
-      <Filter>Header Files</Filter>
-    </ClInclude>
-    <ClInclude Include="DummyUserInfoHelper.h">
-      <Filter>Header Files</Filter>
-    </ClInclude>
-    <ClInclude Include="JsonHelper.h">
-      <Filter>Header Files</Filter>
-    </ClInclude>
-  </ItemGroup>
+﻿<?xml version="1.0" encoding="utf-8"?>
+<Project ToolsVersion="4.0" xmlns="http://schemas.microsoft.com/developer/msbuild/2003">
+  <ItemGroup>
+    <Filter Include="Source Files">
+      <UniqueIdentifier>{4FC737F1-C7A5-4376-A066-2A32D752A2FF}</UniqueIdentifier>
+      <Extensions>cpp;c;cc;cxx;def;odl;idl;hpj;bat;asm;asmx</Extensions>
+    </Filter>
+    <Filter Include="Header Files">
+      <UniqueIdentifier>{93995380-89BD-4b04-88EB-625FBE52EBFB}</UniqueIdentifier>
+      <Extensions>h;hh;hpp;hxx;hm;inl;inc;xsd</Extensions>
+    </Filter>
+    <Filter Include="Resource Files">
+      <UniqueIdentifier>{67DA6AB6-F800-4c08-8B7A-83BB121AAD01}</UniqueIdentifier>
+      <Extensions>rc;ico;cur;bmp;dlg;rc2;rct;bin;rgs;gif;jpg;jpeg;jpe;resx;tiff;tif;png;wav;mfcribbon-ms</Extensions>
+    </Filter>
+  </ItemGroup>
+  <ItemGroup>
+    <ClCompile Include="TestsHelper.cpp">
+      <Filter>Source Files</Filter>
+    </ClCompile>
+    <ClCompile Include="ClientTests.cpp">
+      <Filter>Source Files</Filter>
+    </ClCompile>
+    <ClCompile Include="Utils\DelayedExecutorTests.cpp">
+      <Filter>Source Files</Filter>
+    </ClCompile>
+    <ClCompile Include="Utils\JWTokenTests.cpp">
+      <Filter>Source Files</Filter>
+    </ClCompile>
+    <ClCompile Include="Utils\SCVWritterTests.cpp">
+      <Filter>Source Files</Filter>
+    </ClCompile>
+    <ClCompile Include="Utils\UrlSafeBase64UtilitiesTests.cpp">
+      <Filter>Source Files</Filter>
+    </ClCompile>
+    <ClCompile Include="GenerateSIDTests.cpp">
+      <Filter>Source Files</Filter>
+    </ClCompile>
+    <ClCompile Include="PolicyTests.cpp">
+      <Filter>Source Files</Filter>
+    </ClCompile>
+    <ClCompile Include="Utils\LogFileHelperTests.cpp">
+      <Filter>Source Files</Filter>
+    </ClCompile>
+    <ClCompile Include="DummyPolicyHelper.cpp">
+      <Filter>Source Files</Filter>
+    </ClCompile>
+    <ClCompile Include="Utils\FeatureUserDataMapTests.cpp">
+      <Filter>Source Files</Filter>
+    </ClCompile>
+    <ClCompile Include="PolicyProviderTests.cpp">
+      <Filter>Source Files</Filter>
+    </ClCompile>
+    <ClCompile Include="UlasProviderTests.cpp">
+      <Filter>Source Files</Filter>
+    </ClCompile>
+    <ClCompile Include="Utils\MockHttpHandler.cpp">
+      <Filter>Source Files</Filter>
+    </ClCompile>
+    <ClCompile Include="LicensingDbTests.cpp">
+      <Filter>Source Files</Filter>
+    </ClCompile>
+    <ClCompile Include="DummyUserInfoHelper.cpp">
+      <Filter>Source Files</Filter>
+    </ClCompile>
+    <ClCompile Include="Mocks\PolicyProviderMock.cpp">
+      <Filter>Source Files</Filter>
+    </ClCompile>
+    <ClCompile Include="JsonHelper.cpp">
+    <ClCompile Include="Mocks\BuddiProviderMock.cpp">
+      <Filter>Source Files</Filter>
+    </ClCompile>
+    <ClCompile Include="Mocks\AuthHandlerProviderMock.cpp">
+      <Filter>Source Files</Filter>
+    </ClCompile>
+    <ClCompile Include="Mocks\UlasProviderMock.cpp">
+      <Filter>Source Files</Filter>
+    </ClCompile>
+    <ClCompile Include="Mocks\LicensingDbMock.cpp">
+      <Filter>Source Files</Filter>
+    </ClCompile>
+  </ItemGroup>
+  <ItemGroup>
+    <ClInclude Include="TestsHelper.h">
+      <Filter>Header Files</Filter>
+    </ClInclude>
+    <ClInclude Include="ClientTests.h">
+      <Filter>Header Files</Filter>
+    </ClInclude>
+    <ClInclude Include="Utils\UrlSafeBase64UtilitiesTests.h">
+      <Filter>Header Files</Filter>
+    </ClInclude>
+    <ClInclude Include="Utils\DelayedExecutorTests.h">
+      <Filter>Header Files</Filter>
+    </ClInclude>
+    <ClInclude Include="Utils\JWTokenTests.h">
+      <Filter>Header Files</Filter>
+    </ClInclude>
+    <ClInclude Include="Utils\SCVWritterTests.h">
+      <Filter>Header Files</Filter>
+    </ClInclude>
+    <ClInclude Include="GenerateSIDTests.h">
+      <Filter>Header Files</Filter>
+    </ClInclude>
+    <ClInclude Include="PolicyTests.h">
+      <Filter>Header Files</Filter>
+    </ClInclude>
+    <ClInclude Include="Utils\LogFileHelperTests.h">
+      <Filter>Header Files</Filter>
+    </ClInclude>
+    <ClInclude Include="DummyPolicyHelper.h">
+      <Filter>Header Files</Filter>
+    </ClInclude>
+    <ClInclude Include="Utils\FeatureUserDataMapTests.h">
+      <Filter>Header Files</Filter>
+    </ClInclude>
+    <ClInclude Include="Mocks\BuddiProviderMock.h">
+      <Filter>Header Files</Filter>
+    </ClInclude>
+    <ClInclude Include="Mocks\PolicyProviderMock.h">
+      <Filter>Header Files</Filter>
+    </ClInclude>
+    <ClInclude Include="PolicyProviderTests.h">
+      <Filter>Header Files</Filter>
+    </ClInclude>
+    <ClInclude Include="Mocks\UlasProviderMock.h">
+      <Filter>Header Files</Filter>
+    </ClInclude>
+    <ClInclude Include="Mocks\AuthHandlerProviderMock.h">
+      <Filter>Header Files</Filter>
+    </ClInclude>
+    <ClInclude Include="UlasProviderTests.h">
+      <Filter>Header Files</Filter>
+    </ClInclude>
+    <ClInclude Include="Utils\MockHttpHandler.h">
+      <Filter>Header Files</Filter>
+    </ClInclude>
+    <ClInclude Include="LicensingDbTests.h">
+      <Filter>Header Files</Filter>
+    </ClInclude>
+    <ClInclude Include="Mocks\LicensingDbMock.h">
+      <Filter>Header Files</Filter>
+    </ClInclude>
+    <ClInclude Include="DummyUserInfoHelper.h">
+      <Filter>Header Files</Filter>
+    </ClInclude>
+    <ClInclude Include="JsonHelper.h">
+      <Filter>Header Files</Filter>
+    </ClInclude>
+  </ItemGroup>
 </Project>