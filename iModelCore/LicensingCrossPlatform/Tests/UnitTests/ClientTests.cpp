--- conflicted
+++ resolved
@@ -1,951 +1,823 @@
-/*--------------------------------------------------------------------------------------+
-|
-|     $Source: Tests/UnitTests/ClientTests.cpp $
-|
-|  $Copyright: (c) 2019 Bentley Systems, Incorporated. All rights reserved. $
-|
-+--------------------------------------------------------------------------------------*/
-
-#include "TestsHelper.h"
-#include "ClientTests.h"
-#include "Utils/MockHttpHandler.h"
-#include "DummyPolicyHelper.h"
-#include "DummyUserInfoHelper.h"
-
-#include <Licensing/Client.h>
-#include <Licensing/SaasClient.h>
-#include <Licensing/Utils/DateHelper.h>
-#include "../../Licensing/ClientImpl.h"
-#include "../../Licensing/SaasClientImpl.h"
-#include "../../Licensing/ClientWithKeyImpl.h"
-#include "../../Licensing/LicensingDb.h"
-#include "../../PublicAPI/Licensing/Utils/SCVWritter.h"
-
-#include <BeHttp/HttpClient.h>
-#include <BeHttp/ProxyHttpHandler.h>
-#include <BeSQLite/BeSQLite.h>
-#include <BeSQLite/L10N.h>
-#include <fstream>
-#include <Licensing/Utils/InMemoryJsonLocalState.h>
-
-#include <WebServices/Configuration/UrlProvider.h>
-#include <WebServices/Connect/ConnectSignInManager.h>
-
-using ::testing::AtLeast;
-using ::testing::Return;
-using ::testing::ByMove;
-using ::testing::A;
-using ::testing::_;
-
-#define TEST_PRODUCT_ID         "2545"
-#define TEST_HEARTBEAT_INTERVAL 10 // this is not passed to the actual client, so it does nothing
-#define TEST_ACCESSKEY          "somekey"
-
-USING_NAMESPACE_BENTLEY_LICENSING
-USING_NAMESPACE_BENTLEY_LICENSING_UNIT_TESTS
-USING_NAMESPACE_BENTLEY_HTTP
-USING_NAMESPACE_BENTLEY_WEBSERVICES
-USING_NAMESPACE_BENTLEY_SQLITE
-
-struct TestTimeRetriever : ITimeRetriever
-    {
-public:
-    int64_t time = 0;
-
-public:
-    static std::shared_ptr<TestTimeRetriever> Create()
-        {
-        return std::shared_ptr<TestTimeRetriever>(new TestTimeRetriever());
-        }
-
-    virtual int64_t GetCurrentTimeAsUnixMillis() override
-        {
-        return time;
-        }
-    };
-
-struct TestDelayedExecutor : IDelayedExecutor
-    {
-private:
-    std::queue<folly::Promise<folly::Unit>> m_promises;
-
-public:
-    static std::shared_ptr<TestDelayedExecutor> Create()
-        {
-        return std::shared_ptr<TestDelayedExecutor>(new TestDelayedExecutor());
-        }
-
-    virtual folly::Future<folly::Unit> Delayed(uint64_t ms) override
-        {
-        m_promises.emplace();
-        return m_promises.back().getFuture();
-        }
-
-    void Execute()
-        {
-        m_promises.front().setValue();
-        m_promises.pop();
-        }
-    };
-
-BeFileName GetLicensingDbPath()
-    {
-    BeFileName path;
-    BeTest::GetHost().GetTempDir(path);
-    path.AppendToPath(L"License.db");
-
-    return path;
-    }
-
-ClientImplPtr CreateTestClient(ConnectSignInManager::UserInfo userInfo, uint64_t heartbeatInterval, ITimeRetrieverPtr timeRetriever, IDelayedExecutorPtr delayedExecutor, UrlProvider::Environment env, Utf8StringCR productId, IBuddiProviderPtr buddiProvider, IPolicyProviderPtr policyProvider, IUlasProviderPtr ulasProvider, ILicensingDbPtr licensingDb, IAuthHandlerProviderPtr authHandler)
-    {
-    auto clientInfo = std::make_shared<ClientInfo>("Bentley-Test", BeVersion(1, 0), "TestAppGUID", "TestDeviceId", "TestSystem", productId);
-
-    BeFileName dbPath = GetLicensingDbPath();
-
-    return std::make_shared<ClientImpl>
-        (
-        userInfo,
-        clientInfo,
-        dbPath,
-        true,
-        policyProvider,
-        ulasProvider,
-        "",
-        "",
-        licensingDb
-        );
-    }
-
-SaasClientImplPtr CreateTestSaasClient(uint64_t heartbeatInterval, ITimeRetrieverPtr timeRetriever, IDelayedExecutorPtr delayedExecutor, UrlProvider::Environment env, int productId, IUlasProviderPtr ulasProvider)
-    {
-    return std::make_shared<SaasClientImpl>(
-        productId,
-        "",
-        ulasProvider);
-    }
-
-ClientWithKeyImplPtr CreateWithKeyTestClient(uint64_t heartbeatInterval, ITimeRetrieverPtr timeRetriever, IDelayedExecutorPtr delayedExecutor, UrlProvider::Environment env, Utf8StringCR productId, IBuddiProviderPtr buddiProvider, IPolicyProviderPtr policyProvider, IUlasProviderPtr ulasProvider, ILicensingDbPtr licensingDb)
-    {
-    auto clientInfo = std::make_shared<ClientInfo>("Bentley-Test", BeVersion(1, 0), "TestAppGUID", "TestDeviceId", "TestSystem", productId);
-
-    BeFileName dbPath = GetLicensingDbPath();
-
-    return std::make_shared<ClientWithKeyImpl>(
-        TEST_ACCESSKEY,
-        clientInfo,
-        dbPath,
-        true,
-        policyProvider,
-        ulasProvider,
-        "",
-        "",
-        licensingDb);
-    }
-
-// Note: cannot use BuddiProvider mocks with clients created with the factory
-ClientPtr CreateTestClientFromFactory(bool signIn, uint64_t heartbeatInterval, ITimeRetrieverPtr timeRetriever, IDelayedExecutorPtr delayedExecutor, UrlProvider::Environment env, Utf8StringCR productId)
-    {
-    InMemoryJsonLocalState* localState = new InMemoryJsonLocalState();
-    UrlProvider::Initialize(env, UrlProvider::DefaultTimeout, localState);
-
-    auto clientInfo = std::make_shared<ClientInfo>("Bentley-Test", BeVersion(1, 0), "TestAppGUID", "TestDeviceId", "TestSystem", productId);
-
-    auto proxy = ProxyHttpHandler::GetFiddlerProxyIfReachable();
-    auto manager = ConnectSignInManager::Create(clientInfo, proxy, localState);
-    if (signIn)
-    {
-        Credentials credentials("qa2_devuser2@mailinator.com", "bentley");
-        if (!manager->SignInWithCredentials(credentials)->GetResult().IsSuccess())
-            return nullptr;
-    }
-    BeFileName dbPath = GetLicensingDbPath();
-
-    return Client::Create(
-        manager->GetUserInfo(),
-        clientInfo,
-        manager,
-        dbPath,
-        true,
-        "",
-        "",
-        proxy);
-    }
-
-SaasClientPtr CreateTestSaasClientFromFactory(bool signIn, uint64_t heartbeatInterval, ITimeRetrieverPtr timeRetriever, IDelayedExecutorPtr delayedExecutor, UrlProvider::Environment env, int productId)
-    {
-    InMemoryJsonLocalState* localState = new InMemoryJsonLocalState();
-    UrlProvider::Initialize(env, UrlProvider::DefaultTimeout, localState);
-
-    auto proxy = ProxyHttpHandler::GetFiddlerProxyIfReachable();
-
-    return SaasClient::Create(
-        productId,
-        "",
-        proxy);
-    }
-
-ClientPtr CreateWithKeyTestClientFromFactory(bool signIn, uint64_t heartbeatInterval, ITimeRetrieverPtr timeRetriever, IDelayedExecutorPtr delayedExecutor, UrlProvider::Environment env, Utf8StringCR productId)
-    {
-    InMemoryJsonLocalState* localState = new InMemoryJsonLocalState();
-    UrlProvider::Initialize(env, UrlProvider::DefaultTimeout, localState);
-
-    auto clientInfo = std::make_shared<ClientInfo>("Bentley-Test", BeVersion(1, 0), "TestAppGUID", "TestDeviceId", "TestSystem", productId);
-
-    auto proxy = ProxyHttpHandler::GetFiddlerProxyIfReachable();
-
-
-    auto manager = ConnectSignInManager::Create(clientInfo, proxy, localState);
-
-    BeFileName dbPath = GetLicensingDbPath();
-
-    return Client::CreateWithKey(
-        TEST_ACCESSKEY,
-        clientInfo,
-        dbPath,
-        true,
-        "",
-        "",
-        proxy);
-    }
-
-ClientImplPtr CreateTestClient(ConnectSignInManager::UserInfo userInfo, IBuddiProviderPtr buddiProvider, IPolicyProviderPtr policyProvider, IUlasProviderPtr ulasProvider, ILicensingDbPtr licensingDb, IAuthHandlerProviderPtr authHandler)
-    {
-    return CreateTestClient(userInfo, TEST_HEARTBEAT_INTERVAL, TimeRetriever::Get(), DelayedExecutor::Get(), UrlProvider::Environment::Qa, TEST_PRODUCT_ID, buddiProvider, policyProvider, ulasProvider, licensingDb, authHandler);
-    }
-
-ClientPtr CreateTestClientFromFactory(bool signIn)
-    {
-    return CreateTestClientFromFactory(signIn, TEST_HEARTBEAT_INTERVAL, TimeRetriever::Get(), DelayedExecutor::Get(), UrlProvider::Environment::Qa, TEST_PRODUCT_ID);
-    }
-
-SaasClientImplPtr CreateTestSaasClient(IUlasProviderPtr ulasProvider)
-    {
-    return CreateTestSaasClient(TEST_HEARTBEAT_INTERVAL, TimeRetriever::Get(), DelayedExecutor::Get(), UrlProvider::Environment::Qa, std::atoi(TEST_PRODUCT_ID), ulasProvider);
-    }
-
-SaasClientPtr CreateTestSaasClientFromFactory(bool signIn)
-    {
-    return CreateTestSaasClientFromFactory(signIn, TEST_HEARTBEAT_INTERVAL, TimeRetriever::Get(), DelayedExecutor::Get(), UrlProvider::Environment::Qa, std::atoi(TEST_PRODUCT_ID));
-    }
-
-ClientWithKeyImplPtr CreateWithKeyTestClient(IBuddiProviderPtr buddiProvider, IPolicyProviderPtr policyProvider, IUlasProviderPtr ulasProvider, ILicensingDbPtr licensingDb)
-    {
-    return CreateWithKeyTestClient(TEST_HEARTBEAT_INTERVAL, TimeRetriever::Get(), DelayedExecutor::Get(), UrlProvider::Environment::Qa, TEST_PRODUCT_ID, buddiProvider, policyProvider, ulasProvider, licensingDb);
-    }
-
-ClientPtr CreateWithKeyTestClientFromFactory(bool signIn)
-    {
-    return CreateWithKeyTestClientFromFactory(signIn, TEST_HEARTBEAT_INTERVAL, TimeRetriever::Get(), DelayedExecutor::Get(), UrlProvider::Environment::Qa, TEST_PRODUCT_ID);
-    }
-
-/*--------------------------------------------------------------------------------------+
-* @bsimethod
-+---------------+---------------+---------------+---------------+---------------+------*/
-ClientTests::ClientTests() :
-    m_handler(std::make_shared<MockHttpHandler>()),
-    m_buddiProviderMock(std::make_shared<BuddiProviderMock>()),
-    m_policyProviderMock(std::make_shared<PolicyProviderMock>()),
-    m_ulasProviderMock(std::make_shared<UlasProviderMock>()),
-    m_licensingDbMock(std::make_shared<LicensingDbMock>())
-    {}
-
-/*--------------------------------------------------------------------------------------+
-* @bsimethod
-+---------------+---------------+---------------+---------------+---------------+------*/
-MockHttpHandler& ClientTests::GetHandler() const
-    {
-    return *m_handler;
-    }
-
-/*--------------------------------------------------------------------------------------+
-* @bsimethod
-+---------------+---------------+---------------+---------------+---------------+------*/
-std::shared_ptr<MockHttpHandler> ClientTests::GetHandlerPtr() const
-    {
-    return m_handler;
-    }
-
-/*--------------------------------------------------------------------------------------+
-* @bsimethod
-+---------------+---------------+---------------+---------------+---------------+------*/
-AuthHandlerProviderMock&  ClientTests::GetAuthHandlerProviderMock() const
-    {
-    return *m_authHandlerMock;
-    }
-
-/*--------------------------------------------------------------------------------------+
-* @bsimethod
-+---------------+---------------+---------------+---------------+---------------+------*/
-std::shared_ptr<AuthHandlerProviderMock> ClientTests::GetAuthHandlerProviderMockPtr() const
-    {
-    return m_authHandlerMock;
-    }
-
-/*--------------------------------------------------------------------------------------+
-* @bsimethod
-+---------------+---------------+---------------+---------------+---------------+------*/
-BuddiProviderMock&  ClientTests::GetBuddiProviderMock() const
-    {
-    return *m_buddiProviderMock;
-    }
-
-/*--------------------------------------------------------------------------------------+
-* @bsimethod
-+---------------+---------------+---------------+---------------+---------------+------*/
-std::shared_ptr<BuddiProviderMock> ClientTests::GetBuddiProviderMockPtr() const
-    {
-    return m_buddiProviderMock;
-    }
-
-/*--------------------------------------------------------------------------------------+
-* @bsimethod
-+---------------+---------------+---------------+---------------+---------------+------*/
-PolicyProviderMock&  ClientTests::GetPolicyProviderMock() const
-    {
-    return *m_policyProviderMock;
-    }
-
-/*--------------------------------------------------------------------------------------+
-* @bsimethod
-+---------------+---------------+---------------+---------------+---------------+------*/
-std::shared_ptr<PolicyProviderMock> ClientTests::GetPolicyProviderMockPtr() const
-    {
-    return m_policyProviderMock;
-    }
-
-/*--------------------------------------------------------------------------------------+
-* @bsimethod
-+---------------+---------------+---------------+---------------+---------------+------*/
-UlasProviderMock&  ClientTests::GetUlasProviderMock() const
-    {
-    return *m_ulasProviderMock;
-    }
-
-/*--------------------------------------------------------------------------------------+
-* @bsimethod
-+---------------+---------------+---------------+---------------+---------------+------*/
-std::shared_ptr<UlasProviderMock> ClientTests::GetUlasProviderMockPtr() const
-    {
-    return m_ulasProviderMock;
-    }
-
-/*--------------------------------------------------------------------------------------+
-* @bsimethod
-+---------------+---------------+---------------+---------------+---------------+------*/
-LicensingDbMock&  ClientTests::GetLicensingDbMock() const
-    {
-    return *m_licensingDbMock;
-    }
-
-/*--------------------------------------------------------------------------------------+
-* @bsimethod
-+---------------+---------------+---------------+---------------+---------------+------*/
-std::shared_ptr<LicensingDbMock> ClientTests::GetLicensingDbMockPtr() const
-    {
-    return m_licensingDbMock;
-    }
-
-/*--------------------------------------------------------------------------------------+
-* @bsimethod
-+---------------+---------------+---------------+---------------+---------------+------*/
-void ClientTests::TearDown()
-    {
-    m_handler->ValidateAndClearExpectations();
-    }
-
-void ClientTests::SetUpTestCase()
-    {
-    // This is only an example of how to set logging severity and see info logs. Usually should be set more globally than in TestCase SetUp
-    // NativeLogging::LoggingConfig::SetSeverity(LOGGER_NAMESPACE_BENTLEY_LICENSING, BentleyApi::NativeLogging::LOG_INFO);
-
-    BeFileName asssetsDir;
-    BeTest::GetHost().GetDgnPlatformAssetsDirectory(asssetsDir);
-    HttpClient::Initialize(asssetsDir);
-
-    BeFileName tmpDir;
-    BeTest::GetHost().GetTempDir(tmpDir);
-    BeSQLiteLib::Initialize(tmpDir);
-
-    BeFileName path;
-    BeTest::GetHost().GetDgnPlatformAssetsDirectory(path);
-    path.AppendToPath(L"sqlang/DgnClientFx_en.sqlang.db3");
-
-    ASSERT_EQ(SUCCESS, L10N::Initialize(BeSQLite::L10N::SqlangFiles(path)));
-    }
-
-TEST_F(ClientTests, StartApplication_Error)
-    {
-    auto userInfo = DummyUserInfoHelper::CreateUserInfo("username", "firstName", "lastName", "userId", "orgId");
-    auto client = CreateTestClient(userInfo, GetBuddiProviderMockPtr(), GetPolicyProviderMockPtr(), GetUlasProviderMockPtr(), GetLicensingDbMockPtr(), GetAuthHandlerProviderMockPtr());
-
-    EXPECT_CALL(GetLicensingDbMock(), OpenOrCreate(A<BeFileNameCR>()))
-        .Times(1)
-        .WillOnce(Return(BentleyStatus::ERROR));
-
-    EXPECT_EQ((int)client->StartApplication(), (int)LicenseStatus::Error);
-    }
-
-TEST_F(ClientTests, StartApplicationNoHeartbeat_Success)
-    {
-    auto userInfo = DummyUserInfoHelper::CreateUserInfo("username", "firstName", "lastName", "userId", "orgId");
-    auto client = CreateTestClient(userInfo, GetBuddiProviderMockPtr(), GetPolicyProviderMockPtr(), GetUlasProviderMockPtr(), GetLicensingDbMockPtr(), GetAuthHandlerProviderMockPtr());
-
-    EXPECT_CALL(GetLicensingDbMock(), OpenOrCreate(A<BeFileNameCR>()))
-        .Times(1)
-        .WillOnce(Return(BentleyStatus::SUCCESS));
-
-    Utf8String userId = "ca1cc6ca-2af1-4efd-8876-fd5910a3a7fa";
-    auto jsonPolicyValid = DummyPolicyHelper::CreatePolicyFull(DateHelper::GetCurrentTime(), DateHelper::AddDaysToCurrentTime(7), DateHelper::AddDaysToCurrentTime(7), userId, 9900, "", 1, false);
-    auto validPolicy = Policy::Create(jsonPolicyValid);
-
-    std::list<Json::Value> validPolicyList;
-    validPolicyList.push_back(jsonPolicyValid);
-
-    GetPolicyProviderMock().MockGetPolicy(validPolicy);
-
-    EXPECT_CALL(GetLicensingDbMock(), AddOrUpdatePolicyFile(A<Utf8StringCR>(), A<Utf8StringCR>(), A<Utf8StringCR>(), A<Utf8StringCR>(), A<Utf8StringCR>(), A<Json::Value>()))
-        .Times(AtLeast(1));
-
-    EXPECT_CALL(GetLicensingDbMock(), DeleteAllOtherPolicyFilesByUser(A<Utf8StringCR>(), A<Utf8StringCR>()))
-        .Times(AtLeast(1));
-
-    EXPECT_CALL(GetLicensingDbMock(), GetPolicyFilesByUser(A<Utf8StringCR>()))
-        .Times(1)
-        .WillOnce(Return(validPolicyList));
-
-    EXPECT_NE((int)client->StartApplication(), (int)LicenseStatus::Error); // not entitiled so skips the heartbeat calls
-    EXPECT_EQ(1, GetPolicyProviderMock().GetPolicyCalls());
-    }
-
-TEST_F(ClientTests, StartApplicationStopApplication_Success)
-    {
-    auto userInfo = DummyUserInfoHelper::CreateUserInfo("username", "firstName", "lastName", "ca1cc6ca-2af1-4efd-8876-fd5910a3a7fa", "orgId");
-    auto client = CreateTestClient(userInfo, GetBuddiProviderMockPtr(), GetPolicyProviderMockPtr(), GetUlasProviderMockPtr(), GetLicensingDbMockPtr(), GetAuthHandlerProviderMockPtr());
-
-    EXPECT_CALL(GetLicensingDbMock(), OpenOrCreate(A<BeFileNameCR>()))
-        .Times(1)
-        .WillOnce(Return(BentleyStatus::SUCCESS));
-
-    Utf8String userId = "ca1cc6ca-2af1-4efd-8876-fd5910a3a7fa";
-    auto jsonPolicyValid = DummyPolicyHelper::CreatePolicyFull(DateHelper::GetCurrentTime(), DateHelper::AddDaysToCurrentTime(7), DateHelper::AddDaysToCurrentTime(7), userId, std::atoi(TEST_PRODUCT_ID), "", 1, false);
-    auto validPolicy = Policy::Create(jsonPolicyValid);
-
-    std::list<Json::Value> validPolicyList;
-    validPolicyList.push_back(jsonPolicyValid);
-
-    GetPolicyProviderMock().MockGetPolicy(validPolicy);
-
-    EXPECT_CALL(GetLicensingDbMock(), AddOrUpdatePolicyFile(A<Utf8StringCR>(), A<Utf8StringCR>(), A<Utf8StringCR>(), A<Utf8StringCR>(), A<Utf8StringCR>(), A<Json::Value>()))
-        .Times(AtLeast(1));
-
-    EXPECT_CALL(GetLicensingDbMock(), DeleteAllOtherPolicyFilesByUser(A<Utf8StringCR>(), A<Utf8StringCR>()))
-        .Times(AtLeast(1));
-
-    EXPECT_CALL(GetLicensingDbMock(), GetPolicyFilesByUser(A<Utf8StringCR>()))
-        .Times(AtLeast(1))
-        .WillRepeatedly(Return(validPolicyList));
-
-    // called in Usage heartbeat
-    EXPECT_CALL(GetLicensingDbMock(), IsDbOpen())
-        .WillRepeatedly(Return(true));
-    EXPECT_CALL(GetLicensingDbMock(), RecordUsageMock())
-        .WillRepeatedly(Return(BentleyStatus::SUCCESS));
-
-    // LogPosting heartbeat
-    EXPECT_CALL(GetLicensingDbMock(), GetUsageRecordCount())
-        .WillRepeatedly(Return(1)); // will get PostUsageLogs() called
-    EXPECT_CALL(GetLicensingDbMock(), GetFeatureRecordCount())
-        .WillRepeatedly(Return(1)); // will get PostFeatureLogs() called
-    EXPECT_CALL(GetUlasProviderMock(), PostUsageLogs(_, _, _, _));
-    EXPECT_CALL(GetUlasProviderMock(), PostFeatureLogs(_, _, _, _));
-
-    // called in Policy heartbeat
-    EXPECT_CALL(GetLicensingDbMock(), GetOfflineGracePeriodStart())
-        .WillRepeatedly(Return(""));
-
-    EXPECT_CALL(GetLicensingDbMock(), Close());
-
-    EXPECT_NE((int)client->StartApplication(), (int)LicenseStatus::Error);
-    EXPECT_SUCCESS(client->StopApplication());
-    }
-
-<<<<<<< HEAD
-=======
-TEST_F(ClientTests, DISABLED_TrackUsage_FreeApplication_Success)
-    {
-    EXPECT_CALL(GetBuddiProviderMock(), UlasRealtimeLoggingBaseUrl()) // called on TrackUsage()
-        .Times(1)
-        .WillRepeatedly(Return("https://qa-connect-ulastm.bentley.com/Bentley.ULAS.PostingService/PostingSvcWebApi/"));
-    auto client = CreateTestSaasClient(GetUlasProviderMockPtr());
-    Utf8String tokenstring = "b683fe041bfd1ef554599e69253271f5f6775eb7106514fa56e512040d635d4a";
-    auto version = BeVersion(1, 0);
-    Utf8String projectId = "00000000-0000-0000-0000-000000000000";
-    EXPECT_SUCCESS(client->TrackUsage(tokenstring,version,projectId).get());
-    }
-
-// ClientWithKey tests - move to new test file?
-TEST_F(ClientTests, WithKeyStartApplication_Error)
-    {
-    auto client = CreateWithKeyTestClient(GetBuddiProviderMockPtr(), GetPolicyProviderMockPtr(), GetUlasProviderMockPtr(), GetLicensingDbMockPtr());
-
-    EXPECT_CALL(GetLicensingDbMock(), OpenOrCreate(A<BeFileNameCR>()))
-        .Times(1)
-        .WillOnce(Return(BentleyStatus::ERROR));
-
-    EXPECT_EQ((int)client->StartApplication(), (int)LicenseStatus::Error);
-    }
-
-TEST_F(ClientTests, WithKeyStartApplicationNullPolicy_Error)
-    {
-    auto client = CreateWithKeyTestClient(GetBuddiProviderMockPtr(), GetPolicyProviderMockPtr(), GetUlasProviderMockPtr(), GetLicensingDbMockPtr());
-
-    EXPECT_CALL(GetLicensingDbMock(), OpenOrCreate(A<BeFileNameCR>()))
-        .Times(1)
-        .WillOnce(Return(BentleyStatus::SUCCESS));
-
-    const std::shared_ptr<Policy> nullPolicy = nullptr;
-
-    GetPolicyProviderMock().MockGetPolicyWithKey(nullPolicy);
-
-    EXPECT_EQ((int)client->StartApplication(), static_cast<int>(LicenseStatus::Error));
-    EXPECT_EQ(1, GetPolicyProviderMock().GetPolicyWithKeyCalls());
-    }
-
-TEST_F(ClientTests, WithKeyStartApplicationInvalidKey_Success)
-    {
-    auto client = CreateWithKeyTestClient(GetBuddiProviderMockPtr(), GetPolicyProviderMockPtr(), GetUlasProviderMockPtr(), GetLicensingDbMockPtr());
-
-    EXPECT_CALL(GetLicensingDbMock(), OpenOrCreate(A<BeFileNameCR>()))
-        .Times(1)
-        .WillOnce(Return(BentleyStatus::SUCCESS));
-
-    Utf8String userId = "ca1cc6ca-2af1-4efd-8876-fd5910a3a7fa";
-    auto jsonPolicyValid = DummyPolicyHelper::CreatePolicyFull(DateHelper::GetCurrentTime(), DateHelper::AddDaysToCurrentTime(7), DateHelper::AddDaysToCurrentTime(7), userId, 9900, "", 1, false);
-    const auto validPolicy = Policy::Create(jsonPolicyValid);
-
-    std::list<Json::Value> validPolicyList;
-    validPolicyList.push_back(jsonPolicyValid);
-
-    GetPolicyProviderMock().MockGetPolicyWithKey(validPolicy);
-
-    EXPECT_CALL(GetLicensingDbMock(), AddOrUpdatePolicyFile(A<Utf8StringCR>(), A<Utf8StringCR>(), A<Utf8StringCR>(), A<Utf8StringCR>(), A<Utf8StringCR>(), A<Json::Value>()))
-        .Times(AtLeast(1));
-
-    EXPECT_CALL(GetLicensingDbMock(), DeleteAllOtherPolicyFilesByKey(A<Utf8StringCR>(), A<Utf8StringCR>()))
-        .Times(AtLeast(1));
-
-    Json::Value jsonAccessKeyResponse(Json::objectValue);
-    jsonAccessKeyResponse["status"] = "Failure";
-    jsonAccessKeyResponse["msg"] = "Record is Inactive or Expired";
-
-    EXPECT_CALL(GetUlasProviderMock(), GetAccessKeyInfo(A<ClientInfoPtr>(), A<Utf8StringCR>()))
-        .Times(1)
-        .WillOnce(Return(ByMove(folly::makeFuture(jsonAccessKeyResponse))));
-
-    EXPECT_EQ((int)client->StartApplication(), (int)LicenseStatus::NotEntitled);
-    EXPECT_EQ(1, GetPolicyProviderMock().GetPolicyWithKeyCalls());
-    }
-
-TEST_F(ClientTests, WithKeyStartApplication_StopApplication_Success)
-    {
-    auto client = CreateWithKeyTestClient(GetBuddiProviderMockPtr(), GetPolicyProviderMockPtr(), GetUlasProviderMockPtr(), GetLicensingDbMockPtr());
-
-    EXPECT_CALL(GetLicensingDbMock(), OpenOrCreate(A<BeFileNameCR>()))
-        .Times(1)
-        .WillOnce(Return(BentleyStatus::SUCCESS));
-
-    Utf8String userId = "ca1cc6ca-2af1-4efd-8876-fd5910a3a7fa";
-    auto jsonPolicyValid = DummyPolicyHelper::CreatePolicyFullWithKey(DateHelper::GetCurrentTime(), DateHelper::AddDaysToCurrentTime(7), DateHelper::AddDaysToCurrentTime(7), userId, std::atoi(TEST_PRODUCT_ID), "", 1, false, TEST_ACCESSKEY);
-    auto validPolicy = Policy::Create(jsonPolicyValid);
-
-    Utf8StringCR testAccessKey = TEST_ACCESSKEY;
-
-    GetPolicyProviderMock().MockGetPolicyWithKey(validPolicy);
-
-    EXPECT_CALL(GetLicensingDbMock(), AddOrUpdatePolicyFile(A<Utf8StringCR>(), A<Utf8StringCR>(), A<Utf8StringCR>(), A<Utf8StringCR>(), A<Utf8StringCR>(), A<Json::Value>()))
-        .Times(AtLeast(1));
-
-    EXPECT_CALL(GetLicensingDbMock(), DeleteAllOtherPolicyFilesByKey(A<Utf8StringCR>(), A<Utf8StringCR>()))
-        .Times(AtLeast(1));
-
-    Json::Value jsonAccessKeyResponse(Json::objectValue);
-    jsonAccessKeyResponse["status"] = "Success";
-
-    EXPECT_CALL(GetUlasProviderMock(), GetAccessKeyInfo(A<ClientInfoPtr>(), A<Utf8StringCR>()))
-        .Times(1)
-        .WillOnce(Return(ByMove(folly::makeFuture(jsonAccessKeyResponse))));
-
-    std::list<Json::Value> validPolicyList;
-    validPolicyList.push_back(jsonPolicyValid);
-
-    EXPECT_CALL(GetLicensingDbMock(), GetPolicyFilesByKey(testAccessKey))
-        .Times(1)
-        .WillOnce(Return(validPolicyList));
-
-    EXPECT_CALL(GetLicensingDbMock(), GetOfflineGracePeriodStart())
-        .Times(1)
-        .WillOnce(Return(""));
-
-    EXPECT_CALL(GetLicensingDbMock(), Close())
-        .Times(1);
-
-    EXPECT_NE((int)client->StartApplication(), (int)LicenseStatus::Error);
-    EXPECT_SUCCESS(client->StopApplication());
-    EXPECT_EQ(1, GetPolicyProviderMock().GetPolicyWithKeyCalls());
-    }
-
->>>>>>> 8ffe9aca
-// Tests for specific situations
-TEST_F(ClientTests, GetPolicy_Success)
-    {
-    Utf8String userId = "ca1cc6ca-2af1-4efd-8876-fd5910a3a7fa";
-    auto jsonPolicyValid = DummyPolicyHelper::CreatePolicyFull(DateHelper::GetCurrentTime(), DateHelper::AddDaysToCurrentTime(7), DateHelper::AddDaysToCurrentTime(7), userId, 9900, "", 1, false);
-    auto policy = Policy::Create(jsonPolicyValid);
-
-    GetPolicyProviderMock().MockGetPolicy(policy);
-
-    auto userInfo = DummyUserInfoHelper::CreateUserInfo("username", "firstName", "lastName", "userId", "orgId");
-    auto client = CreateTestClient(userInfo, GetBuddiProviderMockPtr(), GetPolicyProviderMockPtr(), GetUlasProviderMockPtr(), GetLicensingDbMockPtr(), GetAuthHandlerProviderMockPtr());
-
-    auto policyToken = client->GetPolicy().get();
-    EXPECT_NE(policyToken, nullptr); //not testing the policy token here, just that GetPolicy is called
-    EXPECT_EQ(1, GetPolicyProviderMock().GetPolicyCalls());
-    }
-
-TEST_F(ClientTests, GetCertificate_Success_HttpMock)
-    {
-    auto url = "https://qa-connect-ulastm.bentley.com/Bentley.Entitlement.PolicyService/PolicySvcWebApi/api";
-
-    GetHandler().ExpectRequests(1);
-    GetHandler().ForRequest(1, [=] (Http::RequestCR request)
-        {
-        EXPECT_EQ(url, request.GetUrl());
-        return MockHttpHandler::StubHttpResponse();
-        });
-
-    HttpClient client(nullptr, GetHandlerPtr());
-    auto cert = client.CreateGetRequest(url).Perform().get();
-    }
-
-TEST_F(ClientTests, GetProductStatusNoGracePeriod_Test)
-    {
-    auto userInfo = DummyUserInfoHelper::CreateUserInfo("username", "firstName", "lastName", "ca1cc6ca-2af1-4efd-8876-fd5910a3a7fa", "orgId");
-    auto client = CreateTestClient(userInfo, GetBuddiProviderMockPtr(), GetPolicyProviderMockPtr(), GetUlasProviderMockPtr(), GetLicensingDbMockPtr(), GetAuthHandlerProviderMockPtr());
-
-    Utf8String userId = "ca1cc6ca-2af1-4efd-8876-fd5910a3a7fa";
-    Utf8String userIdBad = "00000000-0000-0000-0000-000000000000";
-
-    std::list<Json::Value> emptyPolicyList;
-
-    auto jsonPolicyValid = DummyPolicyHelper::CreatePolicyFull(DateHelper::GetCurrentTime(), DateHelper::AddDaysToCurrentTime(7), DateHelper::AddDaysToCurrentTime(7), userId, 9900, "", 1, false);
-    std::list<Json::Value> validPolicyList;
-    validPolicyList.push_back(jsonPolicyValid);
-
-    auto jsonPolicyValidTrial = DummyPolicyHelper::CreatePolicyFull(DateHelper::GetCurrentTime(), DateHelper::AddDaysToCurrentTime(7), DateHelper::AddDaysToCurrentTime(7), userId, 9901, "", 1, true);
-    std::list<Json::Value> validTrialPolicyList;
-    validTrialPolicyList.push_back(jsonPolicyValidTrial);
-
-    auto jsonPolicyValidTrialExpired = DummyPolicyHelper::CreatePolicyFull(DateHelper::GetCurrentTime(), DateHelper::AddDaysToCurrentTime(7), DateHelper::AddDaysToCurrentTime(-1), userId, 9902, "", 1, true);
-    std::list<Json::Value> validTrialExpiredPolicyList;
-    validTrialExpiredPolicyList.push_back(jsonPolicyValidTrialExpired);
-
-    auto jsonPolicyExpired = DummyPolicyHelper::CreatePolicyFull(DateHelper::GetCurrentTime(), DateHelper::AddDaysToCurrentTime(-1), DateHelper::AddDaysToCurrentTime(7), userId, 9903, "", 1, false);
-    std::list<Json::Value> expiredPolicyList;
-    expiredPolicyList.push_back(jsonPolicyExpired);
-
-    auto jsonPolicyNoSecurables = DummyPolicyHelper::CreatePolicyNoSecurables(DateHelper::GetCurrentTime(), DateHelper::AddDaysToCurrentTime(7), DateHelper::AddDaysToCurrentTime(7), userId, 9904, "", 1, false);
-    std::list<Json::Value> noSecurablesPolicyList;
-    noSecurablesPolicyList.push_back(jsonPolicyNoSecurables);
-
-    auto jsonPolicyNoACLs = DummyPolicyHelper::CreatePolicyNoACLs(DateHelper::GetCurrentTime(), DateHelper::AddDaysToCurrentTime(7), DateHelper::AddDaysToCurrentTime(7), userId, 9905, "", 1, false);
-    std::list<Json::Value> noACLsPolicyList;
-    noACLsPolicyList.push_back(jsonPolicyNoACLs);
-
-    auto jsonPolicyNoUserData = DummyPolicyHelper::CreatePolicyNoUserData(DateHelper::GetCurrentTime(), DateHelper::AddDaysToCurrentTime(7), DateHelper::AddDaysToCurrentTime(7), userId, 9906, "", 1, false);
-    std::list<Json::Value> noUserDataPolicyList;
-    noUserDataPolicyList.push_back(jsonPolicyNoUserData);
-
-    auto jsonPolicyNoRequestData = DummyPolicyHelper::CreatePolicyNoRequestData(DateHelper::GetCurrentTime(), DateHelper::AddDaysToCurrentTime(7), DateHelper::AddDaysToCurrentTime(7), userId, 9907, "", 1, false);
-    std::list<Json::Value> noRequestDataPolicyList;
-    noRequestDataPolicyList.push_back(jsonPolicyNoRequestData);
-
-    auto jsonPolicyIdBad = DummyPolicyHelper::CreatePolicyFull(DateHelper::GetCurrentTime(), DateHelper::AddDaysToCurrentTime(7), DateHelper::AddDaysToCurrentTime(7), userIdBad, 9908, "", 1, false);
-    std::list<Json::Value> idBadPolicyList;
-    idBadPolicyList.push_back(jsonPolicyIdBad);
-
-    auto jsonPolicyOfflineNotAllowed = DummyPolicyHelper::CreatePolicyOfflineNotAllowed(DateHelper::GetCurrentTime(), DateHelper::AddDaysToCurrentTime(7), DateHelper::AddDaysToCurrentTime(7), userId, 9909, "", 1, false);
-    std::list<Json::Value> offlineNotAllowedPolicyList;
-    offlineNotAllowedPolicyList.push_back(jsonPolicyOfflineNotAllowed);
-
-    EXPECT_CALL(GetLicensingDbMock(), GetPolicyFilesByUser(A<Utf8StringCR>()))
-        .Times(12)
-        .WillOnce(Return(emptyPolicyList))
-        .WillOnce(Return(validPolicyList))
-        .WillOnce(Return(validTrialPolicyList))
-        .WillOnce(Return(validTrialExpiredPolicyList))
-        .WillOnce(Return(expiredPolicyList))
-        .WillOnce(Return(noSecurablesPolicyList))
-        .WillOnce(Return(noACLsPolicyList))
-        .WillOnce(Return(noUserDataPolicyList))
-        .WillOnce(Return(noRequestDataPolicyList))
-        .WillOnce(Return(idBadPolicyList))
-        .WillOnce(Return(emptyPolicyList))
-        .WillOnce(Return(offlineNotAllowedPolicyList));
-
-    EXPECT_CALL(GetLicensingDbMock(), GetOfflineGracePeriodStart())
-        .WillRepeatedly(Return(""));
-
-    // NOTE: statuses are cast to int so that if test fails, logs will show human-readable values (rather than byte representation of enumeration value)
-    ASSERT_EQ((int)client->GetProductStatus(), (int)LicenseStatus::NotEntitled);
-    ASSERT_EQ((int)client->GetProductStatus(9900), (int)LicenseStatus::Ok);
-    ASSERT_EQ((int)client->GetProductStatus(9901), (int)LicenseStatus::Trial);
-    ASSERT_EQ((int)client->GetProductStatus(9902), (int)LicenseStatus::Expired);
-    ASSERT_EQ((int)client->GetProductStatus(9903), (int)LicenseStatus::NotEntitled); // Policy is not valid due to expiration, therefore no entitlement
-    ASSERT_EQ((int)client->GetProductStatus(9904), (int)LicenseStatus::NotEntitled);
-    ASSERT_EQ((int)client->GetProductStatus(9905), (int)LicenseStatus::NotEntitled);
-    ASSERT_EQ((int)client->GetProductStatus(9906), (int)LicenseStatus::NotEntitled);
-    ASSERT_EQ((int)client->GetProductStatus(9907), (int)LicenseStatus::NotEntitled);
-    ASSERT_EQ((int)client->GetProductStatus(9908), (int)LicenseStatus::NotEntitled);
-    ASSERT_EQ((int)client->GetProductStatus(9999), (int)LicenseStatus::NotEntitled); // Policy with productId does not exist
-    ASSERT_EQ((int)client->GetProductStatus(9909), (int)LicenseStatus::Ok); // Grace Period NOT started; should return Ok
-    }
-
-TEST_F(ClientTests, GetProductStatusStartedGracePeriod_Test)
-    {
-    auto userInfo = DummyUserInfoHelper::CreateUserInfo("username", "firstName", "lastName", "ca1cc6ca-2af1-4efd-8876-fd5910a3a7fa", "orgId");
-    auto client = CreateTestClient(userInfo, GetBuddiProviderMockPtr(), GetPolicyProviderMockPtr(), GetUlasProviderMockPtr(), GetLicensingDbMockPtr(), GetAuthHandlerProviderMockPtr());
-
-    Utf8String userId = "ca1cc6ca-2af1-4efd-8876-fd5910a3a7fa";
-
-    auto jsonPolicyValid = DummyPolicyHelper::CreatePolicyFull(DateHelper::GetCurrentTime(), DateHelper::AddDaysToCurrentTime(7), DateHelper::AddDaysToCurrentTime(7), userId, 9900, "", 1, false);
-    std::list<Json::Value> validPolicyList;
-    validPolicyList.push_back(jsonPolicyValid);
-
-    auto jsonPolicyOfflineNotAllowed = DummyPolicyHelper::CreatePolicyOfflineNotAllowed(DateHelper::GetCurrentTime(), DateHelper::AddDaysToCurrentTime(7), DateHelper::AddDaysToCurrentTime(7), userId, 9909, "", 1, false);
-    std::list<Json::Value> offlineNotAllowedPolicyList;
-    offlineNotAllowedPolicyList.push_back(jsonPolicyOfflineNotAllowed);
-
-    auto timestamp = DateHelper::GetCurrentTime();
-
-    EXPECT_CALL(GetLicensingDbMock(), GetPolicyFilesByUser(A<Utf8StringCR>()))
-        .Times(2)
-        .WillOnce(Return(validPolicyList))
-        .WillOnce(Return(offlineNotAllowedPolicyList));
-
-    EXPECT_CALL(GetLicensingDbMock(), GetOfflineGracePeriodStart())
-        .WillRepeatedly(Return(timestamp));
-
-    ASSERT_EQ((int)client->GetProductStatus(9900), (int)LicenseStatus::Offline); // Valid status should be Offline now
-    ASSERT_EQ((int)client->GetProductStatus(9909), (int)LicenseStatus::DisabledByPolicy); // Grace Period started; should be disabled
-    }
-
-TEST_F(ClientTests, GetProductStatusExpiredGracePeriod_Test)
-    {
-    auto userInfo = DummyUserInfoHelper::CreateUserInfo("username", "firstName", "lastName", "ca1cc6ca-2af1-4efd-8876-fd5910a3a7fa", "orgId");
-    auto client = CreateTestClient(userInfo, GetBuddiProviderMockPtr(), GetPolicyProviderMockPtr(), GetUlasProviderMockPtr(), GetLicensingDbMockPtr(), GetAuthHandlerProviderMockPtr());
-
-    Utf8String userId = "ca1cc6ca-2af1-4efd-8876-fd5910a3a7fa";
-
-    auto jsonPolicyValid = DummyPolicyHelper::CreatePolicyFull(DateHelper::GetCurrentTime(), DateHelper::AddDaysToCurrentTime(7), DateHelper::AddDaysToCurrentTime(7), userId, 9900, "", 1, false);
-    std::list<Json::Value> validPolicyList;
-    validPolicyList.push_back(jsonPolicyValid);
-
-    auto timestampPast = DateHelper::AddDaysToCurrentTime(-14); // Two weeks ago; default offline period allowed is only 1 week
-
-    EXPECT_CALL(GetLicensingDbMock(), GetPolicyFilesByUser(A<Utf8StringCR>()))
-        .Times(1)
-        .WillOnce(Return(validPolicyList));
-
-    EXPECT_CALL(GetLicensingDbMock(), GetOfflineGracePeriodStart())
-        .WillRepeatedly(Return(timestampPast));
-
-    ASSERT_EQ((int)client->GetProductStatus(9900), (int)LicenseStatus::Expired); // Valid status should be Expired now, since offline grace period has expired
-    }
-
-TEST_F(ClientTests, CleanUpPolicies_Success)
-    {
-    auto userInfo = DummyUserInfoHelper::CreateUserInfo("username", "firstName", "lastName", "userId", "orgId");
-    auto client = CreateTestClient(userInfo, GetBuddiProviderMockPtr(), GetPolicyProviderMockPtr(), GetUlasProviderMockPtr(), GetLicensingDbMockPtr(), GetAuthHandlerProviderMockPtr());
-
-    Utf8String userId = "ca1cc6ca-2af1-4efd-8876-fd5910a3a7fa";
-
-    auto jsonPolicyExpired = DummyPolicyHelper::CreatePolicyFull(DateHelper::GetCurrentTime(), DateHelper::AddDaysToCurrentTime(-1), DateHelper::AddDaysToCurrentTime(7), userId, 9903, "", 1, false);
-    std::list<Json::Value> expiredPolicyList;
-    expiredPolicyList.push_back(jsonPolicyExpired);
-
-    EXPECT_CALL(GetLicensingDbMock(), GetPolicyFiles())
-        .WillRepeatedly(Return(expiredPolicyList));
-
-    EXPECT_CALL(GetLicensingDbMock(), DeletePolicyFile(A<Utf8StringCR>()))
-        .Times(AtLeast(1));
-
-    client->CleanUpPolicies();
-    }
-
-TEST_F(ClientTests, DeleteAllOtherPoliciesByUser_Success)
-    {
-    auto userInfo = DummyUserInfoHelper::CreateUserInfo("username", "firstName", "lastName", "userId", "orgId");
-    auto client = CreateTestClient(userInfo, GetBuddiProviderMockPtr(), GetPolicyProviderMockPtr(), GetUlasProviderMockPtr(), GetLicensingDbMockPtr(), GetAuthHandlerProviderMockPtr());
-
-    Utf8String userId = "ca1cc6ca-2af1-4efd-8876-fd5910a3a7fa";
-
-    auto jsonPolicyValid = DummyPolicyHelper::CreatePolicyFull(DateHelper::GetCurrentTime(), DateHelper::AddDaysToCurrentTime(7), DateHelper::AddDaysToCurrentTime(7), userId, 9900, "", 1, false);
-    auto validPolicy = Policy::Create(jsonPolicyValid);
-
-    EXPECT_CALL(GetLicensingDbMock(), DeleteAllOtherPolicyFilesByUser(A<Utf8StringCR>(), A<Utf8StringCR>()))
-        .Times(AtLeast(1));
-
-    client->DeleteAllOtherPoliciesByUser(validPolicy);
-    }
-
-// SaasClient tests
-TEST_F(ClientTests, SaasClientTrackUsage_Success)
-    {
-    auto client = CreateTestSaasClient(GetUlasProviderMockPtr());
-
-    Utf8String accessToken = "TestToken";
-    const auto version = BeVersion(1, 0);
-    FeatureEvent featureEvent = FeatureEvent("TestFeatureId", version);
-
-    BentleyStatus status = BentleyStatus::SUCCESS;
-
-    EXPECT_CALL(GetUlasProviderMock(), RealtimeTrackUsage(A<Utf8StringCR>(), A<int>(), A<Utf8StringCR>(), A<Utf8StringCR>(), A<BeVersionCR>(), A<Utf8StringCR>()))
-        .Times(1)
-        .WillOnce(Return(ByMove(folly::makeFuture(status))));
-
-    Utf8String projectId = "00000000-0000-0000-0000-000000000000";
-    EXPECT_SUCCESS(client->TrackUsage(accessToken, version, projectId).get());
-    }
-
-TEST_F(ClientTests, SaasClientMarkFeatureNoDataNoProject_Success)
-    {
-    auto client = CreateTestSaasClient(GetUlasProviderMockPtr());
-
-    Utf8String accessToken = "TestToken";
-    const auto version = BeVersion(1, 0);
-    FeatureEvent featureEvent = FeatureEvent("TestFeatureId", version);
-
-    BentleyStatus status = BentleyStatus::SUCCESS;
-
-    EXPECT_CALL(GetUlasProviderMock(), RealtimeMarkFeature(A<Utf8StringCR>(), A<FeatureEvent>(), A<int>(), A<Utf8StringCR>(), A<Utf8StringCR>()))
-        .Times(1)
-        .WillOnce(Return(ByMove(folly::makeFuture(status))));
-
-    EXPECT_SUCCESS(client->MarkFeature(accessToken, featureEvent).get());
-    }
-
-// ClientWithKey tests - move to new test file?
-TEST_F(ClientTests, WithKeyStartApplication_Error)
-    {
-    auto client = CreateWithKeyTestClient(GetBuddiProviderMockPtr(), GetPolicyProviderMockPtr(), GetUlasProviderMockPtr(), GetLicensingDbMockPtr());
-
-    EXPECT_CALL(GetLicensingDbMock(), OpenOrCreate(A<BeFileNameCR>()))
-        .Times(1)
-        .WillOnce(Return(BentleyStatus::ERROR));
-
-    EXPECT_EQ((int)client->StartApplication(), (int)LicenseStatus::Error);
-    }
-
-TEST_F(ClientTests, WithKeyStartApplicationNullPolicy_Error)
-    {
-    auto client = CreateWithKeyTestClient(GetBuddiProviderMockPtr(), GetPolicyProviderMockPtr(), GetUlasProviderMockPtr(), GetLicensingDbMockPtr());
-
-    EXPECT_CALL(GetLicensingDbMock(), OpenOrCreate(A<BeFileNameCR>()))
-        .Times(1)
-        .WillOnce(Return(BentleyStatus::SUCCESS));
-
-    std::shared_ptr<Policy> nullPolicy = nullptr;
-
-    EXPECT_CALL(GetPolicyProviderMock(), GetPolicyWithKey(A<Utf8StringCR>()))
-        .Times(1)
-        .WillOnce(Return(ByMove(folly::makeFuture(nullPolicy))));
-
-    EXPECT_EQ((int)client->StartApplication(), (int)LicenseStatus::Error);
-    }
-
-TEST_F(ClientTests, WithKeyStartApplicationInvalidKey_Success)
-    {
-    auto client = CreateWithKeyTestClient(GetBuddiProviderMockPtr(), GetPolicyProviderMockPtr(), GetUlasProviderMockPtr(), GetLicensingDbMockPtr());
-
-    EXPECT_CALL(GetLicensingDbMock(), OpenOrCreate(A<BeFileNameCR>()))
-        .Times(1)
-        .WillOnce(Return(BentleyStatus::SUCCESS));
-
-    Utf8String userId = "ca1cc6ca-2af1-4efd-8876-fd5910a3a7fa";
-    auto jsonPolicyValid = DummyPolicyHelper::CreatePolicyFull(DateHelper::GetCurrentTime(), DateHelper::AddDaysToCurrentTime(7), DateHelper::AddDaysToCurrentTime(7), userId, 9900, "", 1, false);
-    auto validPolicy = Policy::Create(jsonPolicyValid);
-
-    std::list<Json::Value> validPolicyList;
-    validPolicyList.push_back(jsonPolicyValid);
-
-    EXPECT_CALL(GetPolicyProviderMock(), GetPolicyWithKey(A<Utf8StringCR>()))
-        .Times(1)
-        .WillOnce(Return(ByMove(folly::makeFuture(validPolicy)))); // need ByMove since this calls the copy constructor for folly::Future, which is deleted
-
-    EXPECT_CALL(GetLicensingDbMock(), AddOrUpdatePolicyFile(A<Utf8StringCR>(), A<Utf8StringCR>(), A<Utf8StringCR>(), A<Utf8StringCR>(), A<Utf8StringCR>(), A<Json::Value>()))
-        .Times(AtLeast(1));
-
-    EXPECT_CALL(GetLicensingDbMock(), DeleteAllOtherPolicyFilesByKey(A<Utf8StringCR>(), A<Utf8StringCR>()))
-        .Times(AtLeast(1));
-
-    Json::Value jsonAccessKeyResponse(Json::objectValue);
-    jsonAccessKeyResponse["status"] = "Failure";
-    jsonAccessKeyResponse["msg"] = "Record is Inactive or Expired";
-
-    EXPECT_CALL(GetUlasProviderMock(), GetAccessKeyInfo(A<ClientInfoPtr>(), A<Utf8StringCR>()))
-        .Times(1)
-        .WillOnce(Return(ByMove(folly::makeFuture(jsonAccessKeyResponse))));
-
-    EXPECT_EQ((int)client->StartApplication(), (int)LicenseStatus::NotEntitled);
-    }
-
-TEST_F(ClientTests, WithKeyStartApplication_StopApplication_Success)
-    {
-    auto client = CreateWithKeyTestClient(GetBuddiProviderMockPtr(), GetPolicyProviderMockPtr(), GetUlasProviderMockPtr(), GetLicensingDbMockPtr());
-
-    EXPECT_CALL(GetLicensingDbMock(), OpenOrCreate(A<BeFileNameCR>()))
-        .Times(1)
-        .WillOnce(Return(BentleyStatus::SUCCESS));
-
-    Utf8String userId = "ca1cc6ca-2af1-4efd-8876-fd5910a3a7fa";
-    auto jsonPolicyValid = DummyPolicyHelper::CreatePolicyFullWithKey(DateHelper::GetCurrentTime(), DateHelper::AddDaysToCurrentTime(7), DateHelper::AddDaysToCurrentTime(7), userId, std::atoi(TEST_PRODUCT_ID), "", 1, false, TEST_ACCESSKEY);
-    auto validPolicy = Policy::Create(jsonPolicyValid);
-
-    Utf8StringCR testAccessKey = TEST_ACCESSKEY;
-
-    EXPECT_CALL(GetPolicyProviderMock(), GetPolicyWithKey(testAccessKey))
-        .Times(1)
-        .WillOnce(Return(ByMove(folly::makeFuture(validPolicy)))); // need ByMove since this calls the copy constructor for folly::Future, which is deleted
-
-    EXPECT_CALL(GetLicensingDbMock(), AddOrUpdatePolicyFile(A<Utf8StringCR>(), A<Utf8StringCR>(), A<Utf8StringCR>(), A<Utf8StringCR>(), A<Utf8StringCR>(), A<Json::Value>()))
-        .Times(AtLeast(1));
-
-    EXPECT_CALL(GetLicensingDbMock(), DeleteAllOtherPolicyFilesByKey(A<Utf8StringCR>(), A<Utf8StringCR>()))
-        .Times(AtLeast(1));
-
-    Json::Value jsonAccessKeyResponse(Json::objectValue);
-    jsonAccessKeyResponse["status"] = "Success";
-
-    EXPECT_CALL(GetUlasProviderMock(), GetAccessKeyInfo(A<ClientInfoPtr>(), A<Utf8StringCR>()))
-        .Times(1)
-        .WillOnce(Return(ByMove(folly::makeFuture(jsonAccessKeyResponse))));
-
-    std::list<Json::Value> validPolicyList;
-    validPolicyList.push_back(jsonPolicyValid);
-
-    EXPECT_CALL(GetLicensingDbMock(), GetPolicyFilesByKey(testAccessKey))
-        .Times(1)
-        .WillOnce(Return(validPolicyList));
-
-    EXPECT_CALL(GetLicensingDbMock(), GetOfflineGracePeriodStart())
-        .Times(1)
-        .WillOnce(Return(""));
-
-    EXPECT_CALL(GetLicensingDbMock(), Close())
-        .Times(1);
-
-    EXPECT_NE((int)client->StartApplication(), (int)LicenseStatus::Error);
-    EXPECT_SUCCESS(client->StopApplication());
-    }
-
+/*--------------------------------------------------------------------------------------+
+|
+|     $Source: Tests/UnitTests/ClientTests.cpp $
+|
+|  $Copyright: (c) 2019 Bentley Systems, Incorporated. All rights reserved. $
+|
++--------------------------------------------------------------------------------------*/
+
+#include "TestsHelper.h"
+#include "ClientTests.h"
+#include "Utils/MockHttpHandler.h"
+#include "DummyPolicyHelper.h"
+#include "DummyUserInfoHelper.h"
+
+#include <Licensing/Client.h>
+#include <Licensing/SaasClient.h>
+#include <Licensing/Utils/DateHelper.h>
+#include "../../Licensing/ClientImpl.h"
+#include "../../Licensing/SaasClientImpl.h"
+#include "../../Licensing/ClientWithKeyImpl.h"
+#include "../../Licensing/LicensingDb.h"
+#include "../../PublicAPI/Licensing/Utils/SCVWritter.h"
+
+#include <BeHttp/HttpClient.h>
+#include <BeHttp/ProxyHttpHandler.h>
+#include <BeSQLite/BeSQLite.h>
+#include <BeSQLite/L10N.h>
+#include <fstream>
+#include <Licensing/Utils/InMemoryJsonLocalState.h>
+
+#include <WebServices/Configuration/UrlProvider.h>
+#include <WebServices/Connect/ConnectSignInManager.h>
+
+using ::testing::AtLeast;
+using ::testing::Return;
+using ::testing::ByMove;
+using ::testing::A;
+using ::testing::_;
+
+#define TEST_PRODUCT_ID         "2545"
+#define TEST_HEARTBEAT_INTERVAL 10 // this is not passed to the actual client, so it does nothing
+#define TEST_ACCESSKEY          "somekey"
+
+USING_NAMESPACE_BENTLEY_LICENSING
+USING_NAMESPACE_BENTLEY_LICENSING_UNIT_TESTS
+USING_NAMESPACE_BENTLEY_HTTP
+USING_NAMESPACE_BENTLEY_WEBSERVICES
+USING_NAMESPACE_BENTLEY_SQLITE
+
+struct TestTimeRetriever : ITimeRetriever
+    {
+public:
+    int64_t time = 0;
+
+public:
+    static std::shared_ptr<TestTimeRetriever> Create()
+        {
+        return std::shared_ptr<TestTimeRetriever>(new TestTimeRetriever());
+        }
+
+    virtual int64_t GetCurrentTimeAsUnixMillis() override
+        {
+        return time;
+        }
+    };
+
+struct TestDelayedExecutor : IDelayedExecutor
+    {
+private:
+    std::queue<folly::Promise<folly::Unit>> m_promises;
+
+public:
+    static std::shared_ptr<TestDelayedExecutor> Create()
+        {
+        return std::shared_ptr<TestDelayedExecutor>(new TestDelayedExecutor());
+        }
+
+    virtual folly::Future<folly::Unit> Delayed(uint64_t ms) override
+        {
+        m_promises.emplace();
+        return m_promises.back().getFuture();
+        }
+
+    void Execute()
+        {
+        m_promises.front().setValue();
+        m_promises.pop();
+        }
+    };
+
+BeFileName GetLicensingDbPath()
+    {
+    BeFileName path;
+    BeTest::GetHost().GetTempDir(path);
+    path.AppendToPath(L"License.db");
+
+    return path;
+    }
+
+ClientImplPtr CreateTestClient(ConnectSignInManager::UserInfo userInfo, uint64_t heartbeatInterval, ITimeRetrieverPtr timeRetriever, IDelayedExecutorPtr delayedExecutor, UrlProvider::Environment env, Utf8StringCR productId, IBuddiProviderPtr buddiProvider, IPolicyProviderPtr policyProvider, IUlasProviderPtr ulasProvider, ILicensingDbPtr licensingDb, IAuthHandlerProviderPtr authHandler)
+    {
+    auto clientInfo = std::make_shared<ClientInfo>("Bentley-Test", BeVersion(1, 0), "TestAppGUID", "TestDeviceId", "TestSystem", productId);
+
+    BeFileName dbPath = GetLicensingDbPath();
+
+    return std::make_shared<ClientImpl>
+        (
+        userInfo,
+        clientInfo,
+        dbPath,
+        true,
+        policyProvider,
+        ulasProvider,
+        "",
+        "",
+        licensingDb
+        );
+    }
+
+SaasClientImplPtr CreateTestSaasClient(uint64_t heartbeatInterval, ITimeRetrieverPtr timeRetriever, IDelayedExecutorPtr delayedExecutor, UrlProvider::Environment env, int productId, IUlasProviderPtr ulasProvider)
+    {
+    return std::make_shared<SaasClientImpl>(
+        productId,
+        "",
+        ulasProvider);
+    }
+
+ClientWithKeyImplPtr CreateWithKeyTestClient(uint64_t heartbeatInterval, ITimeRetrieverPtr timeRetriever, IDelayedExecutorPtr delayedExecutor, UrlProvider::Environment env, Utf8StringCR productId, IBuddiProviderPtr buddiProvider, IPolicyProviderPtr policyProvider, IUlasProviderPtr ulasProvider, ILicensingDbPtr licensingDb)
+    {
+    auto clientInfo = std::make_shared<ClientInfo>("Bentley-Test", BeVersion(1, 0), "TestAppGUID", "TestDeviceId", "TestSystem", productId);
+
+    BeFileName dbPath = GetLicensingDbPath();
+
+    return std::make_shared<ClientWithKeyImpl>(
+        TEST_ACCESSKEY,
+        clientInfo,
+        dbPath,
+        true,
+        policyProvider,
+        ulasProvider,
+        "",
+        "",
+        licensingDb);
+    }
+
+// Note: cannot use BuddiProvider mocks with clients created with the factory
+ClientPtr CreateTestClientFromFactory(bool signIn, uint64_t heartbeatInterval, ITimeRetrieverPtr timeRetriever, IDelayedExecutorPtr delayedExecutor, UrlProvider::Environment env, Utf8StringCR productId)
+    {
+    InMemoryJsonLocalState* localState = new InMemoryJsonLocalState();
+    UrlProvider::Initialize(env, UrlProvider::DefaultTimeout, localState);
+
+    auto clientInfo = std::make_shared<ClientInfo>("Bentley-Test", BeVersion(1, 0), "TestAppGUID", "TestDeviceId", "TestSystem", productId);
+
+    auto proxy = ProxyHttpHandler::GetFiddlerProxyIfReachable();
+    auto manager = ConnectSignInManager::Create(clientInfo, proxy, localState);
+    if (signIn)
+    {
+        Credentials credentials("qa2_devuser2@mailinator.com", "bentley");
+        if (!manager->SignInWithCredentials(credentials)->GetResult().IsSuccess())
+            return nullptr;
+    }
+    BeFileName dbPath = GetLicensingDbPath();
+
+    return Client::Create(
+        manager->GetUserInfo(),
+        clientInfo,
+        manager,
+        dbPath,
+        true,
+        "",
+        "",
+        proxy);
+    }
+
+SaasClientPtr CreateTestSaasClientFromFactory(bool signIn, uint64_t heartbeatInterval, ITimeRetrieverPtr timeRetriever, IDelayedExecutorPtr delayedExecutor, UrlProvider::Environment env, int productId)
+    {
+    InMemoryJsonLocalState* localState = new InMemoryJsonLocalState();
+    UrlProvider::Initialize(env, UrlProvider::DefaultTimeout, localState);
+
+    auto proxy = ProxyHttpHandler::GetFiddlerProxyIfReachable();
+
+    return SaasClient::Create(
+        productId,
+        "",
+        proxy);
+    }
+
+ClientPtr CreateWithKeyTestClientFromFactory(bool signIn, uint64_t heartbeatInterval, ITimeRetrieverPtr timeRetriever, IDelayedExecutorPtr delayedExecutor, UrlProvider::Environment env, Utf8StringCR productId)
+    {
+    InMemoryJsonLocalState* localState = new InMemoryJsonLocalState();
+    UrlProvider::Initialize(env, UrlProvider::DefaultTimeout, localState);
+
+    auto clientInfo = std::make_shared<ClientInfo>("Bentley-Test", BeVersion(1, 0), "TestAppGUID", "TestDeviceId", "TestSystem", productId);
+
+    auto proxy = ProxyHttpHandler::GetFiddlerProxyIfReachable();
+
+
+    auto manager = ConnectSignInManager::Create(clientInfo, proxy, localState);
+
+    BeFileName dbPath = GetLicensingDbPath();
+
+    return Client::CreateWithKey(
+        TEST_ACCESSKEY,
+        clientInfo,
+        dbPath,
+        true,
+        "",
+        "",
+        proxy);
+    }
+
+ClientImplPtr CreateTestClient(ConnectSignInManager::UserInfo userInfo, IBuddiProviderPtr buddiProvider, IPolicyProviderPtr policyProvider, IUlasProviderPtr ulasProvider, ILicensingDbPtr licensingDb, IAuthHandlerProviderPtr authHandler)
+    {
+    return CreateTestClient(userInfo, TEST_HEARTBEAT_INTERVAL, TimeRetriever::Get(), DelayedExecutor::Get(), UrlProvider::Environment::Qa, TEST_PRODUCT_ID, buddiProvider, policyProvider, ulasProvider, licensingDb, authHandler);
+    }
+
+ClientPtr CreateTestClientFromFactory(bool signIn)
+    {
+    return CreateTestClientFromFactory(signIn, TEST_HEARTBEAT_INTERVAL, TimeRetriever::Get(), DelayedExecutor::Get(), UrlProvider::Environment::Qa, TEST_PRODUCT_ID);
+    }
+
+SaasClientImplPtr CreateTestSaasClient(IUlasProviderPtr ulasProvider)
+    {
+    return CreateTestSaasClient(TEST_HEARTBEAT_INTERVAL, TimeRetriever::Get(), DelayedExecutor::Get(), UrlProvider::Environment::Qa, std::atoi(TEST_PRODUCT_ID), ulasProvider);
+    }
+
+SaasClientPtr CreateTestSaasClientFromFactory(bool signIn)
+    {
+    return CreateTestSaasClientFromFactory(signIn, TEST_HEARTBEAT_INTERVAL, TimeRetriever::Get(), DelayedExecutor::Get(), UrlProvider::Environment::Qa, std::atoi(TEST_PRODUCT_ID));
+    }
+
+ClientWithKeyImplPtr CreateWithKeyTestClient(IBuddiProviderPtr buddiProvider, IPolicyProviderPtr policyProvider, IUlasProviderPtr ulasProvider, ILicensingDbPtr licensingDb)
+    {
+    return CreateWithKeyTestClient(TEST_HEARTBEAT_INTERVAL, TimeRetriever::Get(), DelayedExecutor::Get(), UrlProvider::Environment::Qa, TEST_PRODUCT_ID, buddiProvider, policyProvider, ulasProvider, licensingDb);
+    }
+
+ClientPtr CreateWithKeyTestClientFromFactory(bool signIn)
+    {
+    return CreateWithKeyTestClientFromFactory(signIn, TEST_HEARTBEAT_INTERVAL, TimeRetriever::Get(), DelayedExecutor::Get(), UrlProvider::Environment::Qa, TEST_PRODUCT_ID);
+    }
+
+/*--------------------------------------------------------------------------------------+
+* @bsimethod
++---------------+---------------+---------------+---------------+---------------+------*/
+ClientTests::ClientTests() :
+    m_handler(std::make_shared<MockHttpHandler>()),
+    m_buddiProviderMock(std::make_shared<BuddiProviderMock>()),
+    m_policyProviderMock(std::make_shared<PolicyProviderMock>()),
+    m_ulasProviderMock(std::make_shared<UlasProviderMock>()),
+    m_licensingDbMock(std::make_shared<LicensingDbMock>())
+    {}
+
+/*--------------------------------------------------------------------------------------+
+* @bsimethod
++---------------+---------------+---------------+---------------+---------------+------*/
+MockHttpHandler& ClientTests::GetHandler() const
+    {
+    return *m_handler;
+    }
+
+/*--------------------------------------------------------------------------------------+
+* @bsimethod
++---------------+---------------+---------------+---------------+---------------+------*/
+std::shared_ptr<MockHttpHandler> ClientTests::GetHandlerPtr() const
+    {
+    return m_handler;
+    }
+
+/*--------------------------------------------------------------------------------------+
+* @bsimethod
++---------------+---------------+---------------+---------------+---------------+------*/
+AuthHandlerProviderMock&  ClientTests::GetAuthHandlerProviderMock() const
+    {
+    return *m_authHandlerMock;
+    }
+
+/*--------------------------------------------------------------------------------------+
+* @bsimethod
++---------------+---------------+---------------+---------------+---------------+------*/
+std::shared_ptr<AuthHandlerProviderMock> ClientTests::GetAuthHandlerProviderMockPtr() const
+    {
+    return m_authHandlerMock;
+    }
+
+/*--------------------------------------------------------------------------------------+
+* @bsimethod
++---------------+---------------+---------------+---------------+---------------+------*/
+BuddiProviderMock&  ClientTests::GetBuddiProviderMock() const
+    {
+    return *m_buddiProviderMock;
+    }
+
+/*--------------------------------------------------------------------------------------+
+* @bsimethod
++---------------+---------------+---------------+---------------+---------------+------*/
+std::shared_ptr<BuddiProviderMock> ClientTests::GetBuddiProviderMockPtr() const
+    {
+    return m_buddiProviderMock;
+    }
+
+/*--------------------------------------------------------------------------------------+
+* @bsimethod
++---------------+---------------+---------------+---------------+---------------+------*/
+PolicyProviderMock&  ClientTests::GetPolicyProviderMock() const
+    {
+    return *m_policyProviderMock;
+    }
+
+/*--------------------------------------------------------------------------------------+
+* @bsimethod
++---------------+---------------+---------------+---------------+---------------+------*/
+std::shared_ptr<PolicyProviderMock> ClientTests::GetPolicyProviderMockPtr() const
+    {
+    return m_policyProviderMock;
+    }
+
+/*--------------------------------------------------------------------------------------+
+* @bsimethod
++---------------+---------------+---------------+---------------+---------------+------*/
+UlasProviderMock&  ClientTests::GetUlasProviderMock() const
+    {
+    return *m_ulasProviderMock;
+    }
+
+/*--------------------------------------------------------------------------------------+
+* @bsimethod
++---------------+---------------+---------------+---------------+---------------+------*/
+std::shared_ptr<UlasProviderMock> ClientTests::GetUlasProviderMockPtr() const
+    {
+    return m_ulasProviderMock;
+    }
+
+/*--------------------------------------------------------------------------------------+
+* @bsimethod
++---------------+---------------+---------------+---------------+---------------+------*/
+LicensingDbMock&  ClientTests::GetLicensingDbMock() const
+    {
+    return *m_licensingDbMock;
+    }
+
+/*--------------------------------------------------------------------------------------+
+* @bsimethod
++---------------+---------------+---------------+---------------+---------------+------*/
+std::shared_ptr<LicensingDbMock> ClientTests::GetLicensingDbMockPtr() const
+    {
+    return m_licensingDbMock;
+    }
+
+/*--------------------------------------------------------------------------------------+
+* @bsimethod
++---------------+---------------+---------------+---------------+---------------+------*/
+void ClientTests::TearDown()
+    {
+    m_handler->ValidateAndClearExpectations();
+    }
+
+void ClientTests::SetUpTestCase()
+    {
+    // This is only an example of how to set logging severity and see info logs. Usually should be set more globally than in TestCase SetUp
+    // NativeLogging::LoggingConfig::SetSeverity(LOGGER_NAMESPACE_BENTLEY_LICENSING, BentleyApi::NativeLogging::LOG_INFO);
+
+    BeFileName asssetsDir;
+    BeTest::GetHost().GetDgnPlatformAssetsDirectory(asssetsDir);
+    HttpClient::Initialize(asssetsDir);
+
+    BeFileName tmpDir;
+    BeTest::GetHost().GetTempDir(tmpDir);
+    BeSQLiteLib::Initialize(tmpDir);
+
+    BeFileName path;
+    BeTest::GetHost().GetDgnPlatformAssetsDirectory(path);
+    path.AppendToPath(L"sqlang/DgnClientFx_en.sqlang.db3");
+
+    ASSERT_EQ(SUCCESS, L10N::Initialize(BeSQLite::L10N::SqlangFiles(path)));
+    }
+
+TEST_F(ClientTests, StartApplication_Error)
+    {
+    auto userInfo = DummyUserInfoHelper::CreateUserInfo("username", "firstName", "lastName", "userId", "orgId");
+    auto client = CreateTestClient(userInfo, GetBuddiProviderMockPtr(), GetPolicyProviderMockPtr(), GetUlasProviderMockPtr(), GetLicensingDbMockPtr(), GetAuthHandlerProviderMockPtr());
+
+    EXPECT_CALL(GetLicensingDbMock(), OpenOrCreate(A<BeFileNameCR>()))
+        .Times(1)
+        .WillOnce(Return(BentleyStatus::ERROR));
+
+    EXPECT_EQ((int)client->StartApplication(), (int)LicenseStatus::Error);
+    }
+
+TEST_F(ClientTests, StartApplicationNoHeartbeat_Success)
+    {
+    auto userInfo = DummyUserInfoHelper::CreateUserInfo("username", "firstName", "lastName", "userId", "orgId");
+    auto client = CreateTestClient(userInfo, GetBuddiProviderMockPtr(), GetPolicyProviderMockPtr(), GetUlasProviderMockPtr(), GetLicensingDbMockPtr(), GetAuthHandlerProviderMockPtr());
+
+    EXPECT_CALL(GetLicensingDbMock(), OpenOrCreate(A<BeFileNameCR>()))
+        .Times(1)
+        .WillOnce(Return(BentleyStatus::SUCCESS));
+
+    Utf8String userId = "ca1cc6ca-2af1-4efd-8876-fd5910a3a7fa";
+    auto jsonPolicyValid = DummyPolicyHelper::CreatePolicyFull(DateHelper::GetCurrentTime(), DateHelper::AddDaysToCurrentTime(7), DateHelper::AddDaysToCurrentTime(7), userId, 9900, "", 1, false);
+    auto validPolicy = Policy::Create(jsonPolicyValid);
+
+    std::list<Json::Value> validPolicyList;
+    validPolicyList.push_back(jsonPolicyValid);
+
+    GetPolicyProviderMock().MockGetPolicy(validPolicy);
+
+    EXPECT_CALL(GetLicensingDbMock(), AddOrUpdatePolicyFile(A<Utf8StringCR>(), A<Utf8StringCR>(), A<Utf8StringCR>(), A<Utf8StringCR>(), A<Utf8StringCR>(), A<Json::Value>()))
+        .Times(AtLeast(1));
+
+    EXPECT_CALL(GetLicensingDbMock(), DeleteAllOtherPolicyFilesByUser(A<Utf8StringCR>(), A<Utf8StringCR>()))
+        .Times(AtLeast(1));
+
+    EXPECT_CALL(GetLicensingDbMock(), GetPolicyFilesByUser(A<Utf8StringCR>()))
+        .Times(1)
+        .WillOnce(Return(validPolicyList));
+
+    EXPECT_NE((int)client->StartApplication(), (int)LicenseStatus::Error); // not entitiled so skips the heartbeat calls
+    EXPECT_EQ(1, GetPolicyProviderMock().GetPolicyCalls());
+    }
+
+TEST_F(ClientTests, StartApplicationStopApplication_Success)
+    {
+    auto userInfo = DummyUserInfoHelper::CreateUserInfo("username", "firstName", "lastName", "ca1cc6ca-2af1-4efd-8876-fd5910a3a7fa", "orgId");
+    auto client = CreateTestClient(userInfo, GetBuddiProviderMockPtr(), GetPolicyProviderMockPtr(), GetUlasProviderMockPtr(), GetLicensingDbMockPtr(), GetAuthHandlerProviderMockPtr());
+
+    EXPECT_CALL(GetLicensingDbMock(), OpenOrCreate(A<BeFileNameCR>()))
+        .Times(1)
+        .WillOnce(Return(BentleyStatus::SUCCESS));
+
+    Utf8String userId = "ca1cc6ca-2af1-4efd-8876-fd5910a3a7fa";
+    auto jsonPolicyValid = DummyPolicyHelper::CreatePolicyFull(DateHelper::GetCurrentTime(), DateHelper::AddDaysToCurrentTime(7), DateHelper::AddDaysToCurrentTime(7), userId, std::atoi(TEST_PRODUCT_ID), "", 1, false);
+    auto validPolicy = Policy::Create(jsonPolicyValid);
+
+    std::list<Json::Value> validPolicyList;
+    validPolicyList.push_back(jsonPolicyValid);
+
+    GetPolicyProviderMock().MockGetPolicy(validPolicy);
+
+    EXPECT_CALL(GetLicensingDbMock(), AddOrUpdatePolicyFile(A<Utf8StringCR>(), A<Utf8StringCR>(), A<Utf8StringCR>(), A<Utf8StringCR>(), A<Utf8StringCR>(), A<Json::Value>()))
+        .Times(AtLeast(1));
+
+    EXPECT_CALL(GetLicensingDbMock(), DeleteAllOtherPolicyFilesByUser(A<Utf8StringCR>(), A<Utf8StringCR>()))
+        .Times(AtLeast(1));
+
+    EXPECT_CALL(GetLicensingDbMock(), GetPolicyFilesByUser(A<Utf8StringCR>()))
+        .Times(AtLeast(1))
+        .WillRepeatedly(Return(validPolicyList));
+
+    // called in Usage heartbeat
+    EXPECT_CALL(GetLicensingDbMock(), IsDbOpen())
+        .WillRepeatedly(Return(true));
+    EXPECT_CALL(GetLicensingDbMock(), RecordUsageMock())
+        .WillRepeatedly(Return(BentleyStatus::SUCCESS));
+
+    // LogPosting heartbeat
+    EXPECT_CALL(GetLicensingDbMock(), GetUsageRecordCount())
+        .WillRepeatedly(Return(1)); // will get PostUsageLogs() called
+    EXPECT_CALL(GetLicensingDbMock(), GetFeatureRecordCount())
+        .WillRepeatedly(Return(1)); // will get PostFeatureLogs() called
+    EXPECT_CALL(GetUlasProviderMock(), PostUsageLogs(_, _, _, _));
+    EXPECT_CALL(GetUlasProviderMock(), PostFeatureLogs(_, _, _, _));
+
+    // called in Policy heartbeat
+    EXPECT_CALL(GetLicensingDbMock(), GetOfflineGracePeriodStart())
+        .WillRepeatedly(Return(""));
+
+    EXPECT_CALL(GetLicensingDbMock(), Close());
+
+    EXPECT_NE((int)client->StartApplication(), (int)LicenseStatus::Error);
+    EXPECT_SUCCESS(client->StopApplication());
+    }
+
+// Tests for specific situations
+TEST_F(ClientTests, GetPolicy_Success)
+    {
+    Utf8String userId = "ca1cc6ca-2af1-4efd-8876-fd5910a3a7fa";
+    auto jsonPolicyValid = DummyPolicyHelper::CreatePolicyFull(DateHelper::GetCurrentTime(), DateHelper::AddDaysToCurrentTime(7), DateHelper::AddDaysToCurrentTime(7), userId, 9900, "", 1, false);
+    auto policy = Policy::Create(jsonPolicyValid);
+
+    GetPolicyProviderMock().MockGetPolicy(policy);
+
+    auto userInfo = DummyUserInfoHelper::CreateUserInfo("username", "firstName", "lastName", "userId", "orgId");
+    auto client = CreateTestClient(userInfo, GetBuddiProviderMockPtr(), GetPolicyProviderMockPtr(), GetUlasProviderMockPtr(), GetLicensingDbMockPtr(), GetAuthHandlerProviderMockPtr());
+
+    auto policyToken = client->GetPolicy().get();
+    EXPECT_NE(policyToken, nullptr); //not testing the policy token here, just that GetPolicy is called
+    EXPECT_EQ(1, GetPolicyProviderMock().GetPolicyCalls());
+    }
+
+TEST_F(ClientTests, GetCertificate_Success_HttpMock)
+    {
+    auto url = "https://qa-connect-ulastm.bentley.com/Bentley.Entitlement.PolicyService/PolicySvcWebApi/api";
+
+    GetHandler().ExpectRequests(1);
+    GetHandler().ForRequest(1, [=] (Http::RequestCR request)
+        {
+        EXPECT_EQ(url, request.GetUrl());
+        return MockHttpHandler::StubHttpResponse();
+        });
+
+    HttpClient client(nullptr, GetHandlerPtr());
+    auto cert = client.CreateGetRequest(url).Perform().get();
+    }
+
+TEST_F(ClientTests, GetProductStatusNoGracePeriod_Test)
+    {
+    auto userInfo = DummyUserInfoHelper::CreateUserInfo("username", "firstName", "lastName", "ca1cc6ca-2af1-4efd-8876-fd5910a3a7fa", "orgId");
+    auto client = CreateTestClient(userInfo, GetBuddiProviderMockPtr(), GetPolicyProviderMockPtr(), GetUlasProviderMockPtr(), GetLicensingDbMockPtr(), GetAuthHandlerProviderMockPtr());
+
+    Utf8String userId = "ca1cc6ca-2af1-4efd-8876-fd5910a3a7fa";
+    Utf8String userIdBad = "00000000-0000-0000-0000-000000000000";
+
+    std::list<Json::Value> emptyPolicyList;
+
+    auto jsonPolicyValid = DummyPolicyHelper::CreatePolicyFull(DateHelper::GetCurrentTime(), DateHelper::AddDaysToCurrentTime(7), DateHelper::AddDaysToCurrentTime(7), userId, 9900, "", 1, false);
+    std::list<Json::Value> validPolicyList;
+    validPolicyList.push_back(jsonPolicyValid);
+
+    auto jsonPolicyValidTrial = DummyPolicyHelper::CreatePolicyFull(DateHelper::GetCurrentTime(), DateHelper::AddDaysToCurrentTime(7), DateHelper::AddDaysToCurrentTime(7), userId, 9901, "", 1, true);
+    std::list<Json::Value> validTrialPolicyList;
+    validTrialPolicyList.push_back(jsonPolicyValidTrial);
+
+    auto jsonPolicyValidTrialExpired = DummyPolicyHelper::CreatePolicyFull(DateHelper::GetCurrentTime(), DateHelper::AddDaysToCurrentTime(7), DateHelper::AddDaysToCurrentTime(-1), userId, 9902, "", 1, true);
+    std::list<Json::Value> validTrialExpiredPolicyList;
+    validTrialExpiredPolicyList.push_back(jsonPolicyValidTrialExpired);
+
+    auto jsonPolicyExpired = DummyPolicyHelper::CreatePolicyFull(DateHelper::GetCurrentTime(), DateHelper::AddDaysToCurrentTime(-1), DateHelper::AddDaysToCurrentTime(7), userId, 9903, "", 1, false);
+    std::list<Json::Value> expiredPolicyList;
+    expiredPolicyList.push_back(jsonPolicyExpired);
+
+    auto jsonPolicyNoSecurables = DummyPolicyHelper::CreatePolicyNoSecurables(DateHelper::GetCurrentTime(), DateHelper::AddDaysToCurrentTime(7), DateHelper::AddDaysToCurrentTime(7), userId, 9904, "", 1, false);
+    std::list<Json::Value> noSecurablesPolicyList;
+    noSecurablesPolicyList.push_back(jsonPolicyNoSecurables);
+
+    auto jsonPolicyNoACLs = DummyPolicyHelper::CreatePolicyNoACLs(DateHelper::GetCurrentTime(), DateHelper::AddDaysToCurrentTime(7), DateHelper::AddDaysToCurrentTime(7), userId, 9905, "", 1, false);
+    std::list<Json::Value> noACLsPolicyList;
+    noACLsPolicyList.push_back(jsonPolicyNoACLs);
+
+    auto jsonPolicyNoUserData = DummyPolicyHelper::CreatePolicyNoUserData(DateHelper::GetCurrentTime(), DateHelper::AddDaysToCurrentTime(7), DateHelper::AddDaysToCurrentTime(7), userId, 9906, "", 1, false);
+    std::list<Json::Value> noUserDataPolicyList;
+    noUserDataPolicyList.push_back(jsonPolicyNoUserData);
+
+    auto jsonPolicyNoRequestData = DummyPolicyHelper::CreatePolicyNoRequestData(DateHelper::GetCurrentTime(), DateHelper::AddDaysToCurrentTime(7), DateHelper::AddDaysToCurrentTime(7), userId, 9907, "", 1, false);
+    std::list<Json::Value> noRequestDataPolicyList;
+    noRequestDataPolicyList.push_back(jsonPolicyNoRequestData);
+
+    auto jsonPolicyIdBad = DummyPolicyHelper::CreatePolicyFull(DateHelper::GetCurrentTime(), DateHelper::AddDaysToCurrentTime(7), DateHelper::AddDaysToCurrentTime(7), userIdBad, 9908, "", 1, false);
+    std::list<Json::Value> idBadPolicyList;
+    idBadPolicyList.push_back(jsonPolicyIdBad);
+
+    auto jsonPolicyOfflineNotAllowed = DummyPolicyHelper::CreatePolicyOfflineNotAllowed(DateHelper::GetCurrentTime(), DateHelper::AddDaysToCurrentTime(7), DateHelper::AddDaysToCurrentTime(7), userId, 9909, "", 1, false);
+    std::list<Json::Value> offlineNotAllowedPolicyList;
+    offlineNotAllowedPolicyList.push_back(jsonPolicyOfflineNotAllowed);
+
+    EXPECT_CALL(GetLicensingDbMock(), GetPolicyFilesByUser(A<Utf8StringCR>()))
+        .Times(12)
+        .WillOnce(Return(emptyPolicyList))
+        .WillOnce(Return(validPolicyList))
+        .WillOnce(Return(validTrialPolicyList))
+        .WillOnce(Return(validTrialExpiredPolicyList))
+        .WillOnce(Return(expiredPolicyList))
+        .WillOnce(Return(noSecurablesPolicyList))
+        .WillOnce(Return(noACLsPolicyList))
+        .WillOnce(Return(noUserDataPolicyList))
+        .WillOnce(Return(noRequestDataPolicyList))
+        .WillOnce(Return(idBadPolicyList))
+        .WillOnce(Return(emptyPolicyList))
+        .WillOnce(Return(offlineNotAllowedPolicyList));
+
+    EXPECT_CALL(GetLicensingDbMock(), GetOfflineGracePeriodStart())
+        .WillRepeatedly(Return(""));
+
+    // NOTE: statuses are cast to int so that if test fails, logs will show human-readable values (rather than byte representation of enumeration value)
+    ASSERT_EQ((int)client->GetProductStatus(), (int)LicenseStatus::NotEntitled);
+    ASSERT_EQ((int)client->GetProductStatus(9900), (int)LicenseStatus::Ok);
+    ASSERT_EQ((int)client->GetProductStatus(9901), (int)LicenseStatus::Trial);
+    ASSERT_EQ((int)client->GetProductStatus(9902), (int)LicenseStatus::Expired);
+    ASSERT_EQ((int)client->GetProductStatus(9903), (int)LicenseStatus::NotEntitled); // Policy is not valid due to expiration, therefore no entitlement
+    ASSERT_EQ((int)client->GetProductStatus(9904), (int)LicenseStatus::NotEntitled);
+    ASSERT_EQ((int)client->GetProductStatus(9905), (int)LicenseStatus::NotEntitled);
+    ASSERT_EQ((int)client->GetProductStatus(9906), (int)LicenseStatus::NotEntitled);
+    ASSERT_EQ((int)client->GetProductStatus(9907), (int)LicenseStatus::NotEntitled);
+    ASSERT_EQ((int)client->GetProductStatus(9908), (int)LicenseStatus::NotEntitled);
+    ASSERT_EQ((int)client->GetProductStatus(9999), (int)LicenseStatus::NotEntitled); // Policy with productId does not exist
+    ASSERT_EQ((int)client->GetProductStatus(9909), (int)LicenseStatus::Ok); // Grace Period NOT started; should return Ok
+    }
+
+TEST_F(ClientTests, GetProductStatusStartedGracePeriod_Test)
+    {
+    auto userInfo = DummyUserInfoHelper::CreateUserInfo("username", "firstName", "lastName", "ca1cc6ca-2af1-4efd-8876-fd5910a3a7fa", "orgId");
+    auto client = CreateTestClient(userInfo, GetBuddiProviderMockPtr(), GetPolicyProviderMockPtr(), GetUlasProviderMockPtr(), GetLicensingDbMockPtr(), GetAuthHandlerProviderMockPtr());
+
+    Utf8String userId = "ca1cc6ca-2af1-4efd-8876-fd5910a3a7fa";
+
+    auto jsonPolicyValid = DummyPolicyHelper::CreatePolicyFull(DateHelper::GetCurrentTime(), DateHelper::AddDaysToCurrentTime(7), DateHelper::AddDaysToCurrentTime(7), userId, 9900, "", 1, false);
+    std::list<Json::Value> validPolicyList;
+    validPolicyList.push_back(jsonPolicyValid);
+
+    auto jsonPolicyOfflineNotAllowed = DummyPolicyHelper::CreatePolicyOfflineNotAllowed(DateHelper::GetCurrentTime(), DateHelper::AddDaysToCurrentTime(7), DateHelper::AddDaysToCurrentTime(7), userId, 9909, "", 1, false);
+    std::list<Json::Value> offlineNotAllowedPolicyList;
+    offlineNotAllowedPolicyList.push_back(jsonPolicyOfflineNotAllowed);
+
+    auto timestamp = DateHelper::GetCurrentTime();
+
+    EXPECT_CALL(GetLicensingDbMock(), GetPolicyFilesByUser(A<Utf8StringCR>()))
+        .Times(2)
+        .WillOnce(Return(validPolicyList))
+        .WillOnce(Return(offlineNotAllowedPolicyList));
+
+    EXPECT_CALL(GetLicensingDbMock(), GetOfflineGracePeriodStart())
+        .WillRepeatedly(Return(timestamp));
+
+    ASSERT_EQ((int)client->GetProductStatus(9900), (int)LicenseStatus::Offline); // Valid status should be Offline now
+    ASSERT_EQ((int)client->GetProductStatus(9909), (int)LicenseStatus::DisabledByPolicy); // Grace Period started; should be disabled
+    }
+
+TEST_F(ClientTests, GetProductStatusExpiredGracePeriod_Test)
+    {
+    auto userInfo = DummyUserInfoHelper::CreateUserInfo("username", "firstName", "lastName", "ca1cc6ca-2af1-4efd-8876-fd5910a3a7fa", "orgId");
+    auto client = CreateTestClient(userInfo, GetBuddiProviderMockPtr(), GetPolicyProviderMockPtr(), GetUlasProviderMockPtr(), GetLicensingDbMockPtr(), GetAuthHandlerProviderMockPtr());
+
+    Utf8String userId = "ca1cc6ca-2af1-4efd-8876-fd5910a3a7fa";
+
+    auto jsonPolicyValid = DummyPolicyHelper::CreatePolicyFull(DateHelper::GetCurrentTime(), DateHelper::AddDaysToCurrentTime(7), DateHelper::AddDaysToCurrentTime(7), userId, 9900, "", 1, false);
+    std::list<Json::Value> validPolicyList;
+    validPolicyList.push_back(jsonPolicyValid);
+
+    auto timestampPast = DateHelper::AddDaysToCurrentTime(-14); // Two weeks ago; default offline period allowed is only 1 week
+
+    EXPECT_CALL(GetLicensingDbMock(), GetPolicyFilesByUser(A<Utf8StringCR>()))
+        .Times(1)
+        .WillOnce(Return(validPolicyList));
+
+    EXPECT_CALL(GetLicensingDbMock(), GetOfflineGracePeriodStart())
+        .WillRepeatedly(Return(timestampPast));
+
+    ASSERT_EQ((int)client->GetProductStatus(9900), (int)LicenseStatus::Expired); // Valid status should be Expired now, since offline grace period has expired
+    }
+
+TEST_F(ClientTests, CleanUpPolicies_Success)
+    {
+    auto userInfo = DummyUserInfoHelper::CreateUserInfo("username", "firstName", "lastName", "userId", "orgId");
+    auto client = CreateTestClient(userInfo, GetBuddiProviderMockPtr(), GetPolicyProviderMockPtr(), GetUlasProviderMockPtr(), GetLicensingDbMockPtr(), GetAuthHandlerProviderMockPtr());
+
+    Utf8String userId = "ca1cc6ca-2af1-4efd-8876-fd5910a3a7fa";
+
+    auto jsonPolicyExpired = DummyPolicyHelper::CreatePolicyFull(DateHelper::GetCurrentTime(), DateHelper::AddDaysToCurrentTime(-1), DateHelper::AddDaysToCurrentTime(7), userId, 9903, "", 1, false);
+    std::list<Json::Value> expiredPolicyList;
+    expiredPolicyList.push_back(jsonPolicyExpired);
+
+    EXPECT_CALL(GetLicensingDbMock(), GetPolicyFiles())
+        .WillRepeatedly(Return(expiredPolicyList));
+
+    EXPECT_CALL(GetLicensingDbMock(), DeletePolicyFile(A<Utf8StringCR>()))
+        .Times(AtLeast(1));
+
+    client->CleanUpPolicies();
+    }
+
+TEST_F(ClientTests, DeleteAllOtherPoliciesByUser_Success)
+    {
+    auto userInfo = DummyUserInfoHelper::CreateUserInfo("username", "firstName", "lastName", "userId", "orgId");
+    auto client = CreateTestClient(userInfo, GetBuddiProviderMockPtr(), GetPolicyProviderMockPtr(), GetUlasProviderMockPtr(), GetLicensingDbMockPtr(), GetAuthHandlerProviderMockPtr());
+
+    Utf8String userId = "ca1cc6ca-2af1-4efd-8876-fd5910a3a7fa";
+
+    auto jsonPolicyValid = DummyPolicyHelper::CreatePolicyFull(DateHelper::GetCurrentTime(), DateHelper::AddDaysToCurrentTime(7), DateHelper::AddDaysToCurrentTime(7), userId, 9900, "", 1, false);
+    auto validPolicy = Policy::Create(jsonPolicyValid);
+
+    EXPECT_CALL(GetLicensingDbMock(), DeleteAllOtherPolicyFilesByUser(A<Utf8StringCR>(), A<Utf8StringCR>()))
+        .Times(AtLeast(1));
+
+    client->DeleteAllOtherPoliciesByUser(validPolicy);
+    }
+
+// SaasClient tests
+TEST_F(ClientTests, SaasClientTrackUsage_Success)
+    {
+    auto client = CreateTestSaasClient(GetUlasProviderMockPtr());
+
+    Utf8String accessToken = "TestToken";
+    const auto version = BeVersion(1, 0);
+    FeatureEvent featureEvent = FeatureEvent("TestFeatureId", version);
+
+    BentleyStatus status = BentleyStatus::SUCCESS;
+
+    EXPECT_CALL(GetUlasProviderMock(), RealtimeTrackUsage(A<Utf8StringCR>(), A<int>(), A<Utf8StringCR>(), A<Utf8StringCR>(), A<BeVersionCR>(), A<Utf8StringCR>()))
+        .Times(1)
+        .WillOnce(Return(ByMove(folly::makeFuture(status))));
+
+    Utf8String projectId = "00000000-0000-0000-0000-000000000000";
+    EXPECT_SUCCESS(client->TrackUsage(accessToken, version, projectId).get());
+    }
+
+TEST_F(ClientTests, SaasClientMarkFeatureNoDataNoProject_Success)
+    {
+    auto client = CreateTestSaasClient(GetUlasProviderMockPtr());
+
+    Utf8String accessToken = "TestToken";
+    const auto version = BeVersion(1, 0);
+    FeatureEvent featureEvent = FeatureEvent("TestFeatureId", version);
+
+    BentleyStatus status = BentleyStatus::SUCCESS;
+
+    EXPECT_CALL(GetUlasProviderMock(), RealtimeMarkFeature(A<Utf8StringCR>(), A<FeatureEvent>(), A<int>(), A<Utf8StringCR>(), A<Utf8StringCR>()))
+        .Times(1)
+        .WillOnce(Return(ByMove(folly::makeFuture(status))));
+
+    EXPECT_SUCCESS(client->MarkFeature(accessToken, featureEvent).get());
+    }
+
+// ClientWithKey tests - move to new test file?
+TEST_F(ClientTests, WithKeyStartApplication_Error)
+    {
+    auto client = CreateWithKeyTestClient(GetBuddiProviderMockPtr(), GetPolicyProviderMockPtr(), GetUlasProviderMockPtr(), GetLicensingDbMockPtr());
+
+    EXPECT_CALL(GetLicensingDbMock(), OpenOrCreate(A<BeFileNameCR>()))
+        .Times(1)
+        .WillOnce(Return(BentleyStatus::ERROR));
+
+    EXPECT_EQ((int)client->StartApplication(), (int)LicenseStatus::Error);
+    }
+
+TEST_F(ClientTests, WithKeyStartApplicationNullPolicy_Error)
+    {
+    auto client = CreateWithKeyTestClient(GetBuddiProviderMockPtr(), GetPolicyProviderMockPtr(), GetUlasProviderMockPtr(), GetLicensingDbMockPtr());
+
+    EXPECT_CALL(GetLicensingDbMock(), OpenOrCreate(A<BeFileNameCR>()))
+        .Times(1)
+        .WillOnce(Return(BentleyStatus::SUCCESS));
+
+    const std::shared_ptr<Policy> nullPolicy = nullptr;
+
+    GetPolicyProviderMock().MockGetPolicyWithKey(nullPolicy);
+
+    EXPECT_EQ((int)client->StartApplication(), static_cast<int>(LicenseStatus::Error));
+    EXPECT_EQ(1, GetPolicyProviderMock().GetPolicyWithKeyCalls());
+    }
+
+TEST_F(ClientTests, WithKeyStartApplicationInvalidKey_Success)
+    {
+    auto client = CreateWithKeyTestClient(GetBuddiProviderMockPtr(), GetPolicyProviderMockPtr(), GetUlasProviderMockPtr(), GetLicensingDbMockPtr());
+
+    EXPECT_CALL(GetLicensingDbMock(), OpenOrCreate(A<BeFileNameCR>()))
+        .Times(1)
+        .WillOnce(Return(BentleyStatus::SUCCESS));
+
+    Utf8String userId = "ca1cc6ca-2af1-4efd-8876-fd5910a3a7fa";
+    auto jsonPolicyValid = DummyPolicyHelper::CreatePolicyFull(DateHelper::GetCurrentTime(), DateHelper::AddDaysToCurrentTime(7), DateHelper::AddDaysToCurrentTime(7), userId, 9900, "", 1, false);
+    const auto validPolicy = Policy::Create(jsonPolicyValid);
+
+    std::list<Json::Value> validPolicyList;
+    validPolicyList.push_back(jsonPolicyValid);
+
+    GetPolicyProviderMock().MockGetPolicyWithKey(validPolicy);
+
+    EXPECT_CALL(GetLicensingDbMock(), AddOrUpdatePolicyFile(A<Utf8StringCR>(), A<Utf8StringCR>(), A<Utf8StringCR>(), A<Utf8StringCR>(), A<Utf8StringCR>(), A<Json::Value>()))
+        .Times(AtLeast(1));
+
+    EXPECT_CALL(GetLicensingDbMock(), DeleteAllOtherPolicyFilesByKey(A<Utf8StringCR>(), A<Utf8StringCR>()))
+        .Times(AtLeast(1));
+
+    Json::Value jsonAccessKeyResponse(Json::objectValue);
+    jsonAccessKeyResponse["status"] = "Failure";
+    jsonAccessKeyResponse["msg"] = "Record is Inactive or Expired";
+
+    EXPECT_CALL(GetUlasProviderMock(), GetAccessKeyInfo(A<ClientInfoPtr>(), A<Utf8StringCR>()))
+        .Times(1)
+        .WillOnce(Return(ByMove(folly::makeFuture(jsonAccessKeyResponse))));
+
+    EXPECT_EQ((int)client->StartApplication(), (int)LicenseStatus::NotEntitled);
+    EXPECT_EQ(1, GetPolicyProviderMock().GetPolicyWithKeyCalls());
+    }
+
+TEST_F(ClientTests, WithKeyStartApplication_StopApplication_Success)
+    {
+    auto client = CreateWithKeyTestClient(GetBuddiProviderMockPtr(), GetPolicyProviderMockPtr(), GetUlasProviderMockPtr(), GetLicensingDbMockPtr());
+
+    EXPECT_CALL(GetLicensingDbMock(), OpenOrCreate(A<BeFileNameCR>()))
+        .Times(1)
+        .WillOnce(Return(BentleyStatus::SUCCESS));
+
+    Utf8String userId = "ca1cc6ca-2af1-4efd-8876-fd5910a3a7fa";
+    auto jsonPolicyValid = DummyPolicyHelper::CreatePolicyFullWithKey(DateHelper::GetCurrentTime(), DateHelper::AddDaysToCurrentTime(7), DateHelper::AddDaysToCurrentTime(7), userId, std::atoi(TEST_PRODUCT_ID), "", 1, false, TEST_ACCESSKEY);
+    auto validPolicy = Policy::Create(jsonPolicyValid);
+
+    Utf8StringCR testAccessKey = TEST_ACCESSKEY;
+
+    GetPolicyProviderMock().MockGetPolicyWithKey(validPolicy);
+
+    EXPECT_CALL(GetLicensingDbMock(), AddOrUpdatePolicyFile(A<Utf8StringCR>(), A<Utf8StringCR>(), A<Utf8StringCR>(), A<Utf8StringCR>(), A<Utf8StringCR>(), A<Json::Value>()))
+        .Times(AtLeast(1));
+
+    EXPECT_CALL(GetLicensingDbMock(), DeleteAllOtherPolicyFilesByKey(A<Utf8StringCR>(), A<Utf8StringCR>()))
+        .Times(AtLeast(1));
+
+    Json::Value jsonAccessKeyResponse(Json::objectValue);
+    jsonAccessKeyResponse["status"] = "Success";
+
+    EXPECT_CALL(GetUlasProviderMock(), GetAccessKeyInfo(A<ClientInfoPtr>(), A<Utf8StringCR>()))
+        .Times(1)
+        .WillOnce(Return(ByMove(folly::makeFuture(jsonAccessKeyResponse))));
+
+    std::list<Json::Value> validPolicyList;
+    validPolicyList.push_back(jsonPolicyValid);
+
+    EXPECT_CALL(GetLicensingDbMock(), GetPolicyFilesByKey(testAccessKey))
+        .Times(1)
+        .WillOnce(Return(validPolicyList));
+
+    EXPECT_CALL(GetLicensingDbMock(), GetOfflineGracePeriodStart())
+        .Times(1)
+        .WillOnce(Return(""));
+
+    EXPECT_CALL(GetLicensingDbMock(), Close())
+        .Times(1);
+
+    EXPECT_NE((int)client->StartApplication(), (int)LicenseStatus::Error);
+    EXPECT_SUCCESS(client->StopApplication());
+    EXPECT_EQ(1, GetPolicyProviderMock().GetPolicyWithKeyCalls());
+    }
+
+