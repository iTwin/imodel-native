<<<<<<< HEAD
/*--------------------------------------------------------------------------------------+
|
|     $Source: Tests/IntegrationTests/NonPublished/AccessKeyClientIntegrationTests.cpp $
|
|  $Copyright: (c) 2019 Bentley Systems, Incorporated. All rights reserved. $
|
+--------------------------------------------------------------------------------------*/

#include "AccessKeyClientIntegrationTests.h"
#include "TestsHelper.h"
#include "DummyPolicyHelper.h"

#include <Licensing/Utils/DateHelper.h>
#include "../../../Licensing/LicensingDb.h"
#include "../../../PublicAPI/Licensing/Utils/SCVWritter.h"

//#include "../../../Licensing/Providers/IBuddiProvider.h"
//#include "../../../Licensing/Providers/IPolicyProvider.h"
//#include "../../../Licensing/Providers/IUlasProvider.h"

#include "../../../Licensing/Providers/BuddiProvider.h"
#include "../../../Licensing/Providers/PolicyProvider.h"
#include "../../../Licensing/Providers/UlasProvider.h"

#include <BeHttp/HttpClient.h>
#include <BeHttp/ProxyHttpHandler.h>
#include <BeSQLite/BeSQLite.h>
#include <BeSQLite/L10N.h>
#include <fstream>
#include <Licensing/Utils/InMemoryJsonLocalState.h>

#include <WebServices/Configuration/UrlProvider.h>
#include <WebServices/Connect/ConnectSignInManager.h>

#define TEST_ACCESSKEY_PRODUCT_ID      "1000"
#define TEST_VALID_ACCESSKEY "3469AD8D095A53F3CBC9A905A8FF8926"
#define TEST_ULTIMATE_ID        "1001389117"
#define TEST_AGNOSTICKEY     "527A02AACC79A919A5FF3710DD0E6480"//QA Enviroment 

USING_NAMESPACE_BENTLEY_LICENSING
USING_NAMESPACE_BENTLEY_LICENSING_INTEGRATION_TESTS
USING_NAMESPACE_BENTLEY_HTTP
USING_NAMESPACE_BENTLEY_WEBSERVICES
USING_NAMESPACE_BENTLEY_SQLITE

BeFileName AccessKeyClientIntegrationTests::GetLicensingDbPathIntegration() const
    {
    BeFileName path;
    BeTest::GetHost().GetTempDir(path);
    path.AppendToPath(L"License.db");

    return path;
    }

/*--------------------------------------------------------------------------------------+
* @bsimethod
+---------------+---------------+---------------+---------------+---------------+------*/
AccessKeyClientIntegrationTests::AccessKeyClientIntegrationTests() {}

/*--------------------------------------------------------------------------------------+
* @bsimethod
+---------------+---------------+---------------+---------------+---------------+------*/
void AccessKeyClientIntegrationTests::TearDown() {}

/*--------------------------------------------------------------------------------------+
* @bsimethod
+---------------+---------------+---------------+---------------+---------------+------*/
void AccessKeyClientIntegrationTests::SetUpTestCase()
    {
    // This is only an example of how to set logging severity and see info logs. Usually should be set more globally than in TestCase SetUp
    //NativeLogging::LoggingConfig::SetSeverity(LOGGER_NAMESPACE_BENTLEY_LICENSING, BentleyApi::NativeLogging::LOG_INFO);
    //NativeLogging::LoggingConfig::SetSeverity(LOGGER_NAMESPACE_BENTLEY_LICENSING, BentleyApi::NativeLogging::LOG_DEBUG);
    //NativeLogging::LoggingConfig::SetSeverity(LOGGER_NAMESPACE_BENTLEY_LICENSING, BentleyApi::NativeLogging::LOG_TRACE);

    BeFileName asssetsDir;
    BeTest::GetHost().GetDgnPlatformAssetsDirectory(asssetsDir);
    HttpClient::Initialize(asssetsDir);

    BeFileName tmpDir;
    BeTest::GetHost().GetTempDir(tmpDir);
    BeSQLiteLib::Initialize(tmpDir);

    BeFileName path;
    BeTest::GetHost().GetDgnPlatformAssetsDirectory(path);
    path.AppendToPath(L"TestAssets/sqlang/DgnClientFx_en.sqlang.db3");

    ASSERT_EQ(SUCCESS, L10N::Initialize(BeSQLite::L10N::SqlangFiles(path)));
    }

AccessKeyClientPtr AccessKeyClientIntegrationTests::CreateTestClient(Utf8StringCR productId, Utf8StringCR accessKey) const
    {
    //InMemoryJsonLocalState* localState = new InMemoryJsonLocalState();
    RuntimeJsonLocalState* localState = new RuntimeJsonLocalState();
    UrlProvider::Initialize(UrlProvider::Environment::Qa, UrlProvider::DefaultTimeout, localState);
 
    auto clientInfo = std::make_shared<ClientInfo>("Bentley-Test", BeVersion(1, 0), "TestAppGUID", "TestDeviceId", "TestSystem", productId);

    auto proxy = ProxyHttpHandler::GetFiddlerProxyIfReachable();

    BeFileName dbPath = GetLicensingDbPathIntegration();

    return AccessKeyClient::Create
        (
        accessKey,
        clientInfo,
        dbPath,
        true,
        "",
        "",
        proxy
        );
    }

AccessKeyClientPtr AccessKeyClientIntegrationTests::CreateTestClientWithUltimate(Utf8StringCR ultimateId, Utf8StringCR productId, Utf8StringCR accessKey) const
    {
    //InMemoryJsonLocalState* localState = new InMemoryJsonLocalState();
    RuntimeJsonLocalState* localState = new RuntimeJsonLocalState();
    UrlProvider::Initialize(UrlProvider::Environment::Qa, UrlProvider::DefaultTimeout, localState);

    auto appInfo = ApplicationInfo::Create(BeVersion(1, 0), productId);

    auto proxy = ProxyHttpHandler::GetFiddlerProxyIfReachable();

    BeFileName dbPath = GetLicensingDbPathIntegration();

    return AccessKeyClient::AgnosticCreateWithUltimate
        (
        accessKey,
        appInfo,
        dbPath,
        true,
        ultimateId,
        "",
        "",
        proxy
        );
    }

AccessKeyClientImplPtr AccessKeyClientIntegrationTests::CreateTestClientImpl(Utf8StringCR productId, Utf8StringCR accessKey) const
    {
    InMemoryJsonLocalState* localState = new InMemoryJsonLocalState();
    UrlProvider::Initialize(UrlProvider::Environment::Qa, UrlProvider::DefaultTimeout, localState);

    auto clientInfo = std::make_shared<ClientInfo>("Bentley-Test", BeVersion(1, 0), "TestAppGUID", "TestDeviceId", "TestSystem", productId);

    auto proxy = ProxyHttpHandler::GetFiddlerProxyIfReachable();

    BeFileName dbPath = GetLicensingDbPathIntegration();

    ApplicationInfoPtr applicationInfo = std::make_shared<ApplicationInfo>(clientInfo->GetApplicationVersion(), clientInfo->GetDeviceId(), clientInfo->GetApplicationProductId());
    IBuddiProviderPtr buddiProvider = std::make_shared<BuddiProvider>();
    IPolicyProviderPtr policyProvider = std::make_shared<PolicyProvider>(buddiProvider, applicationInfo, proxy, AuthType::None);
    IUlasProviderPtr ulasProvider = std::make_shared<UlasProvider>(buddiProvider, proxy);

    return std::make_shared<AccessKeyClientImpl>
        (
        accessKey,
        applicationInfo,
        dbPath,
        true,
        policyProvider,
        ulasProvider,
        "",
        "",
        nullptr,
        ""
        );
    }

TEST_F(AccessKeyClientIntegrationTests, FactoryStartStopApplication_Success)
    {
    auto client = CreateTestClient(TEST_ACCESSKEY_PRODUCT_ID, TEST_VALID_ACCESSKEY);
    auto startStatus = client->StartApplication();
    ASSERT_NE(static_cast<int>(startStatus), static_cast<int>(LicenseStatus::Error));
    ASSERT_NE(static_cast<int>(startStatus), static_cast<int>(LicenseStatus::NotEntitled));

    EXPECT_SUCCESS(client->StopApplication());
    }

TEST_F(AccessKeyClientIntegrationTests, StartStopApplication_Success)
    {
    auto client = CreateTestClientImpl(TEST_ACCESSKEY_PRODUCT_ID, TEST_VALID_ACCESSKEY);
    auto startStatus = client->StartApplication();
    ASSERT_NE(static_cast<int>(startStatus), static_cast<int>(LicenseStatus::Error));
    ASSERT_NE(static_cast<int>(startStatus), static_cast<int>(LicenseStatus::NotEntitled));

    EXPECT_SUCCESS(client->StopApplication());
    }

TEST_F(AccessKeyClientIntegrationTests, StartApplicationInvalidKey_Success)
    {
    // note: expired access keys are cleaned occasionaly by ULAS, so this is a non-expired key where "active" = false
    auto client = CreateTestClientImpl(TEST_ACCESSKEY_PRODUCT_ID, "F1F5BAC030C7CF3F472655412617CF5D");

    // inactive key will give a nullptr policy, so StartApplication will fail
    ASSERT_EQ(static_cast<int>(client->StartApplication()), static_cast<int>(LicenseStatus::Error));
    }

TEST_F(AccessKeyClientIntegrationTests, MarkFeature_Success)
    {
    auto client = CreateTestClientImpl(TEST_ACCESSKEY_PRODUCT_ID); // TEST_VALID_ACCESSKEY is entitled to microstation (1000)

    FeatureUserDataMapPtr featureData = std::make_shared<FeatureUserDataMap>();

    featureData->AddAttribute("Manufacturer", "Bentley Systems, Inc.");
    featureData->AddAttribute("Website", "https://www.w3schools.com");
    featureData->AddAttribute("Title", "Mobile App");

    auto startStatus = client->StartApplication();
    ASSERT_NE(static_cast<int>(startStatus), static_cast<int>(LicenseStatus::Error));
    ASSERT_NE(static_cast<int>(startStatus), static_cast<int>(LicenseStatus::NotEntitled));

    EXPECT_EQ(static_cast<int>(client->MarkFeature("TestFeatureId", featureData)), static_cast<int>(BentleyStatus::SUCCESS));
    EXPECT_SUCCESS(client->StopApplication());
    }

TEST_F(AccessKeyClientIntegrationTests, GetLicenseStatusValidPolicy_Success)
    {
    auto client = CreateTestClientImpl(TEST_ACCESSKEY_PRODUCT_ID); // TEST_VALID_ACCESSKEY is entitled to microstation (1000)

    auto startStatus = client->StartApplication();
    ASSERT_NE(static_cast<int>(startStatus), static_cast<int>(LicenseStatus::Error));
    ASSERT_NE(static_cast<int>(startStatus), static_cast<int>(LicenseStatus::NotEntitled));

    EXPECT_EQ(static_cast<int>(client->GetLicenseStatus()), static_cast<int>(LicenseStatus::Ok));
    EXPECT_SUCCESS(client->StopApplication());
    }

TEST_F(AccessKeyClientIntegrationTests, GetLicenseStatusValidPolicy_SuccessAgnostic)
{
	auto client = CreateTestClientWithUltimate(TEST_ULTIMATE_ID, TEST_ACCESSKEY_PRODUCT_ID, TEST_AGNOSTICKEY);

    auto startStatus = client->StartApplication();
    ASSERT_NE(static_cast<int>(startStatus), static_cast<int>(LicenseStatus::Error));
    ASSERT_NE(static_cast<int>(startStatus), static_cast<int>(LicenseStatus::NotEntitled));

	EXPECT_EQ(static_cast<int>(client->GetLicenseStatus()), static_cast<int>(LicenseStatus::Ok));
	EXPECT_SUCCESS(client->StopApplication());
}

//TEST_F(AccessKeyClientIntegrationTests, GetDaysRemainingValidPolicy_Success)
//    {
//    auto client = CreateTestClientImpl(TEST_ACCESSKEY_PRODUCT_ID); // TEST_VALID_ACCESSKEY is entitled to microstation (1000)
//
//    auto startStatus = client->StartApplication();
//    ASSERT_NE(static_cast<int>(startStatus), static_cast<int>(LicenseStatus::Error));
//    ASSERT_NE(static_cast<int>(startStatus), static_cast<int>(LicenseStatus::NotEntitled));
//
//    EXPECT_EQ(static_cast<int>(client->GetLicenseStatus()), static_cast<int>(LicenseStatus::Ok));
//    EXPECT_SUCCESS(client->StopApplication());
//    }

// The following are tests we use to verify behavior, not meant to be run on a regular basis

//TEST_F(AccessKeyClientIntegrationTests, AccessKeyClientTestPolicyHeartbeat_Test)
//    {
//    // I am using this test to manually debug/test the heartbeat to make sure of the following:
//    // - policy heartbeat does in fact run as expected (heartbeat every 1 second, refresh policy by PolicyInterval)
//    // - policy heartbeat cleans up as expected (after StopApplication is called, it doens't try to access disposed resources)
//    // - maybe: policy heartbeat handles going offline well (keeps using old policy and access key until policy expires)
//    auto client = CreateTestClient(TEST_ACCESSKEY_PRODUCT_ID, TEST_VALID_ACCESSKEY);
//    //ASSERT_NE((int)client->StartApplication(), (int)LicenseStatus::Error);
//
//    while (true)
//        {
//        auto startStatus = client->StartApplication();
//        ASSERT_NE(static_cast<int>(startStatus), static_cast<int>(LicenseStatus::Error));
//        ASSERT_NE(static_cast<int>(startStatus), static_cast<int>(LicenseStatus::NotEntitled));
//
//        std::this_thread::sleep_for(std::chrono::seconds(10));
//        ASSERT_NE(client->StopApplication(), BentleyStatus::ERROR);
//        }
//    }

TEST_F(AccessKeyClientIntegrationTests, HeartbeatWithUltimateId_Test)
    {
    // Note: this call goes through successfully, but the access key is invalid without the machine name (not an agnostic key)

    // I am using this test to manually debug/test the heartbeat when using ultimate ID vs device ID
    auto client = CreateTestClientWithUltimate("12345678"); // check for this ultimate in the network call to fiddler
    auto startStatus = client->StartApplication();
    ASSERT_NE(static_cast<int>(startStatus), static_cast<int>(LicenseStatus::Error));
    ASSERT_NE(static_cast<int>(startStatus), static_cast<int>(LicenseStatus::NotEntitled));

    std::this_thread::sleep_for(std::chrono::milliseconds(100));

    EXPECT_SUCCESS(client->StopApplication());
    }

//TEST_F(AccessKeyClientIntegrationTests, OfflinePolicyHeartbeat_Test)
//    {
//    // I am using this test to manually debug/test the heartbeat to make sure of the following:
//    // - policy heartbeat does in fact run as expected (heartbeat every 1 second, refresh policy by PolicyInterval)
//    // - policy heartbeat cleans up as expected (after StopApplication is called, it doens't try to access disposed resources)
//
//    auto client = CreateTestClientImpl(TEST_ACCESSKEY_PRODUCT_ID, TEST_VALID_ACCESSKEY);
//
//    Utf8String userId = "ca1cc6ca-2af1-4efd-8876-fd5910a3a7fa"; // shouldn't need this
//    auto jsonPolicyValid = DummyPolicyHelper::CreatePolicyFullWithKey(DateHelper::GetCurrentTime(), DateHelper::AddDaysToCurrentTime(7), DateHelper::AddDaysToCurrentTime(7), userId, std::atoi(TEST_ACCESSKEY_PRODUCT_ID), "", 1, false, TEST_VALID_ACCESSKEY);
//    auto validPolicy = Policy::Create(jsonPolicyValid);
//    client->AddPolicyToDb(validPolicy);
//
//    ASSERT_NE(static_cast<int>(client->StartApplication()), static_cast<int>(LicenseStatus::Error));
//
//    std::this_thread::sleep_for(std::chrono::seconds(10));
//
//    EXPECT_SUCCESS(client->StopApplication());
//
//    std::this_thread::sleep_for(std::chrono::seconds(10));
//
//    }
=======
/*--------------------------------------------------------------------------------------+
|
|     $Source: Tests/IntegrationTests/NonPublished/AccessKeyClientIntegrationTests.cpp $
|
|  $Copyright: (c) 2019 Bentley Systems, Incorporated. All rights reserved. $
|
+--------------------------------------------------------------------------------------*/

#include "AccessKeyClientIntegrationTests.h"
#include "TestsHelper.h"
#include "DummyPolicyHelper.h"

#include <Licensing/Utils/DateHelper.h>
#include "../../../Licensing/LicensingDb.h"
#include "../../../PublicAPI/Licensing/Utils/SCVWritter.h"

//#include "../../../Licensing/Providers/IBuddiProvider.h"
//#include "../../../Licensing/Providers/IPolicyProvider.h"
//#include "../../../Licensing/Providers/IUlasProvider.h"

#include "../../../Licensing/Providers/BuddiProvider.h"
#include "../../../Licensing/Providers/PolicyProvider.h"
#include "../../../Licensing/Providers/UlasProvider.h"

#include <BeHttp/HttpClient.h>
#include <BeHttp/ProxyHttpHandler.h>
#include <BeSQLite/BeSQLite.h>
#include <BeSQLite/L10N.h>
#include <fstream>
#include <Licensing/Utils/InMemoryJsonLocalState.h>

#include <WebServices/Configuration/UrlProvider.h>
#include <WebServices/Connect/ConnectSignInManager.h>

#define TEST_ACCESSKEY_PRODUCT_ID      "1000"
#define TEST_VALID_ACCESSKEY "3469AD8D095A53F3CBC9A905A8FF8926"
#define TEST_ULTIMATE_ID        "1001389117"
#define TEST_AGNOSTICKEY     "527A02AACC79A919A5FF3710DD0E6480"//QA Enviroment 

USING_NAMESPACE_BENTLEY_LICENSING
USING_NAMESPACE_BENTLEY_LICENSING_INTEGRATION_TESTS
USING_NAMESPACE_BENTLEY_HTTP
USING_NAMESPACE_BENTLEY_WEBSERVICES
USING_NAMESPACE_BENTLEY_SQLITE

BeFileName AccessKeyClientIntegrationTests::GetLicensingDbPathIntegration() const
    {
    BeFileName path;
    BeTest::GetHost().GetTempDir(path);
    path.AppendToPath(L"License.db");

    return path;
    }

/*--------------------------------------------------------------------------------------+
* @bsimethod
+---------------+---------------+---------------+---------------+---------------+------*/
AccessKeyClientIntegrationTests::AccessKeyClientIntegrationTests() {}

/*--------------------------------------------------------------------------------------+
* @bsimethod
+---------------+---------------+---------------+---------------+---------------+------*/
void AccessKeyClientIntegrationTests::TearDown() {}

/*--------------------------------------------------------------------------------------+
* @bsimethod
+---------------+---------------+---------------+---------------+---------------+------*/
void AccessKeyClientIntegrationTests::SetUpTestCase()
    {
    // This is only an example of how to set logging severity and see info logs. Usually should be set more globally than in TestCase SetUp
    //NativeLogging::LoggingConfig::SetSeverity(LOGGER_NAMESPACE_BENTLEY_LICENSING, BentleyApi::NativeLogging::LOG_INFO);
    //NativeLogging::LoggingConfig::SetSeverity(LOGGER_NAMESPACE_BENTLEY_LICENSING, BentleyApi::NativeLogging::LOG_DEBUG);
    //NativeLogging::LoggingConfig::SetSeverity(LOGGER_NAMESPACE_BENTLEY_LICENSING, BentleyApi::NativeLogging::LOG_TRACE);

    BeFileName asssetsDir;
    BeTest::GetHost().GetDgnPlatformAssetsDirectory(asssetsDir);
    HttpClient::Initialize(asssetsDir);

    BeFileName tmpDir;
    BeTest::GetHost().GetTempDir(tmpDir);
    BeSQLiteLib::Initialize(tmpDir);

    BeFileName path;
    BeTest::GetHost().GetDgnPlatformAssetsDirectory(path);
    path.AppendToPath(L"TestAssets/sqlang/DgnClientFx_en.sqlang.db3");

    ASSERT_EQ(SUCCESS, L10N::Initialize(BeSQLite::L10N::SqlangFiles(path)));
    }

AccessKeyClientPtr AccessKeyClientIntegrationTests::CreateTestClient(Utf8StringCR productId, Utf8StringCR accessKey) const
    {
    //InMemoryJsonLocalState* localState = new InMemoryJsonLocalState();
    RuntimeJsonLocalState* localState = new RuntimeJsonLocalState();
    UrlProvider::Initialize(UrlProvider::Environment::Qa, UrlProvider::DefaultTimeout, localState);
 
    auto clientInfo = std::make_shared<ClientInfo>("Bentley-Test", BeVersion(1, 0), "TestAppGUID", "TestDeviceId", "TestSystem", productId);

    auto proxy = ProxyHttpHandler::GetFiddlerProxyIfReachable();

    BeFileName dbPath = GetLicensingDbPathIntegration();

    return AccessKeyClient::Create
        (
        accessKey,
        clientInfo,
        dbPath,
        true,
        "",
        "",
        proxy
        );
    }

AccessKeyClientPtr AccessKeyClientIntegrationTests::CreateTestClientWithUltimate(Utf8StringCR ultimateId, Utf8StringCR productId, Utf8StringCR accessKey) const
    {
    //InMemoryJsonLocalState* localState = new InMemoryJsonLocalState();
    RuntimeJsonLocalState* localState = new RuntimeJsonLocalState();
    UrlProvider::Initialize(UrlProvider::Environment::Qa, UrlProvider::DefaultTimeout, localState);

    auto appInfo = ApplicationInfo::Create(BeVersion(1, 0), productId);

    auto proxy = ProxyHttpHandler::GetFiddlerProxyIfReachable();

    BeFileName dbPath = GetLicensingDbPathIntegration();

    return AccessKeyClient::AgnosticCreateWithUltimate
        (
        accessKey,
        appInfo,
        dbPath,
        true,
        ultimateId,
        "",
        "",
        proxy
        );
    }

AccessKeyClientImplPtr AccessKeyClientIntegrationTests::CreateTestClientImpl(Utf8StringCR productId, Utf8StringCR accessKey) const
    {
    InMemoryJsonLocalState* localState = new InMemoryJsonLocalState();
    UrlProvider::Initialize(UrlProvider::Environment::Qa, UrlProvider::DefaultTimeout, localState);

    auto clientInfo = std::make_shared<ClientInfo>("Bentley-Test", BeVersion(1, 0), "TestAppGUID", "TestDeviceId", "TestSystem", productId);

    auto proxy = ProxyHttpHandler::GetFiddlerProxyIfReachable();

    BeFileName dbPath = GetLicensingDbPathIntegration();

    ApplicationInfoPtr applicationInfo = std::make_shared<ApplicationInfo>(clientInfo->GetApplicationVersion(), clientInfo->GetDeviceId(), clientInfo->GetApplicationProductId());
    IBuddiProviderPtr buddiProvider = std::make_shared<BuddiProvider>();
    IPolicyProviderPtr policyProvider = std::make_shared<PolicyProvider>(buddiProvider, applicationInfo, proxy, AuthType::None);
    IUlasProviderPtr ulasProvider = std::make_shared<UlasProvider>(buddiProvider, proxy);

    return std::make_shared<AccessKeyClientImpl>
        (
        accessKey,
        applicationInfo,
        dbPath,
        true,
        policyProvider,
        ulasProvider,
        "",
        "",
        nullptr,
        ""
        );
    }

TEST_F(AccessKeyClientIntegrationTests, FactoryStartStopApplication_Success)
    {
    auto client = CreateTestClient(TEST_ACCESSKEY_PRODUCT_ID, TEST_VALID_ACCESSKEY);
    auto startStatus = client->StartApplication();
    ASSERT_NE(static_cast<int>(startStatus), static_cast<int>(LicenseStatus::Error));
    ASSERT_NE(static_cast<int>(startStatus), static_cast<int>(LicenseStatus::NotEntitled));

    EXPECT_SUCCESS(client->StopApplication());
    }

TEST_F(AccessKeyClientIntegrationTests, StartStopApplication_Success)
    {
    auto client = CreateTestClientImpl(TEST_ACCESSKEY_PRODUCT_ID, TEST_VALID_ACCESSKEY);
    auto startStatus = client->StartApplication();
    ASSERT_NE(static_cast<int>(startStatus), static_cast<int>(LicenseStatus::Error));
    ASSERT_NE(static_cast<int>(startStatus), static_cast<int>(LicenseStatus::NotEntitled));

    EXPECT_SUCCESS(client->StopApplication());
    }

TEST_F(AccessKeyClientIntegrationTests, StartApplicationInvalidKey_Success)
    {
    // note: expired access keys are cleaned occasionaly by ULAS, so this is a non-expired key where "active" = false
    auto client = CreateTestClientImpl(TEST_ACCESSKEY_PRODUCT_ID, "F1F5BAC030C7CF3F472655412617CF5D");

    // inactive key will give a nullptr policy, so StartApplication will fail
    ASSERT_EQ(static_cast<int>(client->StartApplication()), static_cast<int>(LicenseStatus::Error));
    }

TEST_F(AccessKeyClientIntegrationTests, MarkFeature_Success)
    {
    auto client = CreateTestClientImpl(TEST_ACCESSKEY_PRODUCT_ID); // TEST_VALID_ACCESSKEY is entitled to microstation (1000)

    FeatureUserDataMapPtr featureData = std::make_shared<FeatureUserDataMap>();

    featureData->AddAttribute("Manufacturer", "Bentley Systems, Inc.");
    featureData->AddAttribute("Website", "https://www.w3schools.com");
    featureData->AddAttribute("Title", "Mobile App");

    auto startStatus = client->StartApplication();
    ASSERT_NE(static_cast<int>(startStatus), static_cast<int>(LicenseStatus::Error));
    ASSERT_NE(static_cast<int>(startStatus), static_cast<int>(LicenseStatus::NotEntitled));

    EXPECT_EQ(static_cast<int>(client->MarkFeature("TestFeatureId", featureData)), static_cast<int>(BentleyStatus::SUCCESS));
    EXPECT_SUCCESS(client->StopApplication());
    }

TEST_F(AccessKeyClientIntegrationTests, GetLicenseStatusValidPolicy_Success)
    {
    auto client = CreateTestClientImpl(TEST_ACCESSKEY_PRODUCT_ID); // TEST_VALID_ACCESSKEY is entitled to microstation (1000)

    auto startStatus = client->StartApplication();
    ASSERT_NE(static_cast<int>(startStatus), static_cast<int>(LicenseStatus::Error));
    ASSERT_NE(static_cast<int>(startStatus), static_cast<int>(LicenseStatus::NotEntitled));

    EXPECT_EQ(static_cast<int>(client->GetLicenseStatus()), static_cast<int>(LicenseStatus::Ok));
    EXPECT_SUCCESS(client->StopApplication());
    }

TEST_F(AccessKeyClientIntegrationTests, GetLicenseStatusValidPolicy_SuccessAgnostic)
{
	auto client = CreateTestClientWithUltimate(TEST_ULTIMATE_ID, TEST_ACCESSKEY_PRODUCT_ID, TEST_AGNOSTICKEY);

    auto startStatus = client->StartApplication();
    ASSERT_NE(static_cast<int>(startStatus), static_cast<int>(LicenseStatus::Error));
    ASSERT_NE(static_cast<int>(startStatus), static_cast<int>(LicenseStatus::NotEntitled));

	EXPECT_EQ(static_cast<int>(client->GetLicenseStatus()), static_cast<int>(LicenseStatus::Ok));
	EXPECT_SUCCESS(client->StopApplication());
}

TEST_F(AccessKeyClientIntegrationTests, GetDaysRemainingHeartbeat_Success)
    {
    auto client = CreateTestClientImpl(TEST_ACCESSKEY_PRODUCT_ID); // TEST_VALID_ACCESSKEY is entitled to microstation (1000)

    auto startStatus = client->StartApplication();
    ASSERT_NE(static_cast<int>(startStatus), static_cast<int>(LicenseStatus::Error));
    ASSERT_NE(static_cast<int>(startStatus), static_cast<int>(LicenseStatus::NotEntitled));

    EXPECT_EQ(client->GetTrialDaysRemaining(), -1);
    EXPECT_SUCCESS(client->StopApplication());
    }

// The following are tests we use to verify behavior, not meant to be run on a regular basis

//TEST_F(AccessKeyClientIntegrationTests, AccessKeyClientTestPolicyHeartbeat_Test)
//    {
//    // I am using this test to manually debug/test the heartbeat to make sure of the following:
//    // - policy heartbeat does in fact run as expected (heartbeat every 1 second, refresh policy by PolicyInterval)
//    // - policy heartbeat cleans up as expected (after StopApplication is called, it doens't try to access disposed resources)
//    // - maybe: policy heartbeat handles going offline well (keeps using old policy and access key until policy expires)
//    auto client = CreateTestClient(TEST_ACCESSKEY_PRODUCT_ID, TEST_VALID_ACCESSKEY);
//    //ASSERT_NE((int)client->StartApplication(), (int)LicenseStatus::Error);
//
//    while (true)
//        {
//        auto startStatus = client->StartApplication();
//        ASSERT_NE(static_cast<int>(startStatus), static_cast<int>(LicenseStatus::Error));
//        ASSERT_NE(static_cast<int>(startStatus), static_cast<int>(LicenseStatus::NotEntitled));
//
//        std::this_thread::sleep_for(std::chrono::seconds(10));
//        ASSERT_NE(client->StopApplication(), BentleyStatus::ERROR);
//        }
//    }

//TEST_F(AccessKeyClientIntegrationTests, HeartbeatWithUltimateId_Test)
//    {
//    // Note: this call goes through successfully, but the access key is invalid without the machine name (not an agnostic key)
//
//    // I am using this test to manually debug/test the heartbeat when using ultimate ID vs device ID
//    auto client = CreateTestClientWithUltimate("12345678"); // check for this ultimate in the network call to fiddler
//    auto startStatus = client->StartApplication();
//    ASSERT_NE(static_cast<int>(startStatus), static_cast<int>(LicenseStatus::Error));
//    ASSERT_NE(static_cast<int>(startStatus), static_cast<int>(LicenseStatus::NotEntitled));
//
//    std::this_thread::sleep_for(std::chrono::milliseconds(100));
//
//    EXPECT_SUCCESS(client->StopApplication());
//    }

//TEST_F(AccessKeyClientIntegrationTests, OfflinePolicyHeartbeat_Test)
//    {
//    // I am using this test to manually debug/test the heartbeat to make sure of the following:
//    // - policy heartbeat does in fact run as expected (heartbeat every 1 second, refresh policy by PolicyInterval)
//    // - policy heartbeat cleans up as expected (after StopApplication is called, it doens't try to access disposed resources)
//
//    auto client = CreateTestClientImpl(TEST_ACCESSKEY_PRODUCT_ID, TEST_VALID_ACCESSKEY);
//
//    Utf8String userId = "ca1cc6ca-2af1-4efd-8876-fd5910a3a7fa"; // shouldn't need this
//    auto jsonPolicyValid = DummyPolicyHelper::CreatePolicyFullWithKey(DateHelper::GetCurrentTime(), DateHelper::AddDaysToCurrentTime(7), DateHelper::AddDaysToCurrentTime(7), userId, std::atoi(TEST_ACCESSKEY_PRODUCT_ID), "", 1, false, TEST_VALID_ACCESSKEY);
//    auto validPolicy = Policy::Create(jsonPolicyValid);
//    client->AddPolicyToDb(validPolicy);
//
//    ASSERT_NE(static_cast<int>(client->StartApplication()), static_cast<int>(LicenseStatus::Error));
//
//    std::this_thread::sleep_for(std::chrono::seconds(10));
//
//    EXPECT_SUCCESS(client->StopApplication());
//
//    std::this_thread::sleep_for(std::chrono::seconds(10));
//
//    }
>>>>>>> 8983e385
<|MERGE_RESOLUTION|>--- conflicted
+++ resolved
@@ -1,4 +1,3 @@
-<<<<<<< HEAD
 /*--------------------------------------------------------------------------------------+
 |
 |     $Source: Tests/IntegrationTests/NonPublished/AccessKeyClientIntegrationTests.cpp $
@@ -239,17 +238,17 @@
 	EXPECT_SUCCESS(client->StopApplication());
 }
 
-//TEST_F(AccessKeyClientIntegrationTests, GetDaysRemainingValidPolicy_Success)
-//    {
-//    auto client = CreateTestClientImpl(TEST_ACCESSKEY_PRODUCT_ID); // TEST_VALID_ACCESSKEY is entitled to microstation (1000)
-//
-//    auto startStatus = client->StartApplication();
-//    ASSERT_NE(static_cast<int>(startStatus), static_cast<int>(LicenseStatus::Error));
-//    ASSERT_NE(static_cast<int>(startStatus), static_cast<int>(LicenseStatus::NotEntitled));
-//
-//    EXPECT_EQ(static_cast<int>(client->GetLicenseStatus()), static_cast<int>(LicenseStatus::Ok));
-//    EXPECT_SUCCESS(client->StopApplication());
-//    }
+TEST_F(AccessKeyClientIntegrationTests, GetDaysRemainingHeartbeat_Success)
+    {
+    auto client = CreateTestClientImpl(TEST_ACCESSKEY_PRODUCT_ID); // TEST_VALID_ACCESSKEY is entitled to microstation (1000)
+
+    auto startStatus = client->StartApplication();
+    ASSERT_NE(static_cast<int>(startStatus), static_cast<int>(LicenseStatus::Error));
+    ASSERT_NE(static_cast<int>(startStatus), static_cast<int>(LicenseStatus::NotEntitled));
+
+    EXPECT_EQ(client->GetTrialDaysRemaining(), -1);
+    EXPECT_SUCCESS(client->StopApplication());
+    }
 
 // The following are tests we use to verify behavior, not meant to be run on a regular basis
 
@@ -273,20 +272,20 @@
 //        }
 //    }
 
-TEST_F(AccessKeyClientIntegrationTests, HeartbeatWithUltimateId_Test)
-    {
-    // Note: this call goes through successfully, but the access key is invalid without the machine name (not an agnostic key)
-
-    // I am using this test to manually debug/test the heartbeat when using ultimate ID vs device ID
-    auto client = CreateTestClientWithUltimate("12345678"); // check for this ultimate in the network call to fiddler
-    auto startStatus = client->StartApplication();
-    ASSERT_NE(static_cast<int>(startStatus), static_cast<int>(LicenseStatus::Error));
-    ASSERT_NE(static_cast<int>(startStatus), static_cast<int>(LicenseStatus::NotEntitled));
-
-    std::this_thread::sleep_for(std::chrono::milliseconds(100));
-
-    EXPECT_SUCCESS(client->StopApplication());
-    }
+//TEST_F(AccessKeyClientIntegrationTests, HeartbeatWithUltimateId_Test)
+//    {
+//    // Note: this call goes through successfully, but the access key is invalid without the machine name (not an agnostic key)
+//
+//    // I am using this test to manually debug/test the heartbeat when using ultimate ID vs device ID
+//    auto client = CreateTestClientWithUltimate("12345678"); // check for this ultimate in the network call to fiddler
+//    auto startStatus = client->StartApplication();
+//    ASSERT_NE(static_cast<int>(startStatus), static_cast<int>(LicenseStatus::Error));
+//    ASSERT_NE(static_cast<int>(startStatus), static_cast<int>(LicenseStatus::NotEntitled));
+//
+//    std::this_thread::sleep_for(std::chrono::milliseconds(100));
+//
+//    EXPECT_SUCCESS(client->StopApplication());
+//    }
 
 //TEST_F(AccessKeyClientIntegrationTests, OfflinePolicyHeartbeat_Test)
 //    {
@@ -309,317 +308,4 @@
 //
 //    std::this_thread::sleep_for(std::chrono::seconds(10));
 //
-//    }
-=======
-/*--------------------------------------------------------------------------------------+
-|
-|     $Source: Tests/IntegrationTests/NonPublished/AccessKeyClientIntegrationTests.cpp $
-|
-|  $Copyright: (c) 2019 Bentley Systems, Incorporated. All rights reserved. $
-|
-+--------------------------------------------------------------------------------------*/
-
-#include "AccessKeyClientIntegrationTests.h"
-#include "TestsHelper.h"
-#include "DummyPolicyHelper.h"
-
-#include <Licensing/Utils/DateHelper.h>
-#include "../../../Licensing/LicensingDb.h"
-#include "../../../PublicAPI/Licensing/Utils/SCVWritter.h"
-
-//#include "../../../Licensing/Providers/IBuddiProvider.h"
-//#include "../../../Licensing/Providers/IPolicyProvider.h"
-//#include "../../../Licensing/Providers/IUlasProvider.h"
-
-#include "../../../Licensing/Providers/BuddiProvider.h"
-#include "../../../Licensing/Providers/PolicyProvider.h"
-#include "../../../Licensing/Providers/UlasProvider.h"
-
-#include <BeHttp/HttpClient.h>
-#include <BeHttp/ProxyHttpHandler.h>
-#include <BeSQLite/BeSQLite.h>
-#include <BeSQLite/L10N.h>
-#include <fstream>
-#include <Licensing/Utils/InMemoryJsonLocalState.h>
-
-#include <WebServices/Configuration/UrlProvider.h>
-#include <WebServices/Connect/ConnectSignInManager.h>
-
-#define TEST_ACCESSKEY_PRODUCT_ID      "1000"
-#define TEST_VALID_ACCESSKEY "3469AD8D095A53F3CBC9A905A8FF8926"
-#define TEST_ULTIMATE_ID        "1001389117"
-#define TEST_AGNOSTICKEY     "527A02AACC79A919A5FF3710DD0E6480"//QA Enviroment 
-
-USING_NAMESPACE_BENTLEY_LICENSING
-USING_NAMESPACE_BENTLEY_LICENSING_INTEGRATION_TESTS
-USING_NAMESPACE_BENTLEY_HTTP
-USING_NAMESPACE_BENTLEY_WEBSERVICES
-USING_NAMESPACE_BENTLEY_SQLITE
-
-BeFileName AccessKeyClientIntegrationTests::GetLicensingDbPathIntegration() const
-    {
-    BeFileName path;
-    BeTest::GetHost().GetTempDir(path);
-    path.AppendToPath(L"License.db");
-
-    return path;
-    }
-
-/*--------------------------------------------------------------------------------------+
-* @bsimethod
-+---------------+---------------+---------------+---------------+---------------+------*/
-AccessKeyClientIntegrationTests::AccessKeyClientIntegrationTests() {}
-
-/*--------------------------------------------------------------------------------------+
-* @bsimethod
-+---------------+---------------+---------------+---------------+---------------+------*/
-void AccessKeyClientIntegrationTests::TearDown() {}
-
-/*--------------------------------------------------------------------------------------+
-* @bsimethod
-+---------------+---------------+---------------+---------------+---------------+------*/
-void AccessKeyClientIntegrationTests::SetUpTestCase()
-    {
-    // This is only an example of how to set logging severity and see info logs. Usually should be set more globally than in TestCase SetUp
-    //NativeLogging::LoggingConfig::SetSeverity(LOGGER_NAMESPACE_BENTLEY_LICENSING, BentleyApi::NativeLogging::LOG_INFO);
-    //NativeLogging::LoggingConfig::SetSeverity(LOGGER_NAMESPACE_BENTLEY_LICENSING, BentleyApi::NativeLogging::LOG_DEBUG);
-    //NativeLogging::LoggingConfig::SetSeverity(LOGGER_NAMESPACE_BENTLEY_LICENSING, BentleyApi::NativeLogging::LOG_TRACE);
-
-    BeFileName asssetsDir;
-    BeTest::GetHost().GetDgnPlatformAssetsDirectory(asssetsDir);
-    HttpClient::Initialize(asssetsDir);
-
-    BeFileName tmpDir;
-    BeTest::GetHost().GetTempDir(tmpDir);
-    BeSQLiteLib::Initialize(tmpDir);
-
-    BeFileName path;
-    BeTest::GetHost().GetDgnPlatformAssetsDirectory(path);
-    path.AppendToPath(L"TestAssets/sqlang/DgnClientFx_en.sqlang.db3");
-
-    ASSERT_EQ(SUCCESS, L10N::Initialize(BeSQLite::L10N::SqlangFiles(path)));
-    }
-
-AccessKeyClientPtr AccessKeyClientIntegrationTests::CreateTestClient(Utf8StringCR productId, Utf8StringCR accessKey) const
-    {
-    //InMemoryJsonLocalState* localState = new InMemoryJsonLocalState();
-    RuntimeJsonLocalState* localState = new RuntimeJsonLocalState();
-    UrlProvider::Initialize(UrlProvider::Environment::Qa, UrlProvider::DefaultTimeout, localState);
- 
-    auto clientInfo = std::make_shared<ClientInfo>("Bentley-Test", BeVersion(1, 0), "TestAppGUID", "TestDeviceId", "TestSystem", productId);
-
-    auto proxy = ProxyHttpHandler::GetFiddlerProxyIfReachable();
-
-    BeFileName dbPath = GetLicensingDbPathIntegration();
-
-    return AccessKeyClient::Create
-        (
-        accessKey,
-        clientInfo,
-        dbPath,
-        true,
-        "",
-        "",
-        proxy
-        );
-    }
-
-AccessKeyClientPtr AccessKeyClientIntegrationTests::CreateTestClientWithUltimate(Utf8StringCR ultimateId, Utf8StringCR productId, Utf8StringCR accessKey) const
-    {
-    //InMemoryJsonLocalState* localState = new InMemoryJsonLocalState();
-    RuntimeJsonLocalState* localState = new RuntimeJsonLocalState();
-    UrlProvider::Initialize(UrlProvider::Environment::Qa, UrlProvider::DefaultTimeout, localState);
-
-    auto appInfo = ApplicationInfo::Create(BeVersion(1, 0), productId);
-
-    auto proxy = ProxyHttpHandler::GetFiddlerProxyIfReachable();
-
-    BeFileName dbPath = GetLicensingDbPathIntegration();
-
-    return AccessKeyClient::AgnosticCreateWithUltimate
-        (
-        accessKey,
-        appInfo,
-        dbPath,
-        true,
-        ultimateId,
-        "",
-        "",
-        proxy
-        );
-    }
-
-AccessKeyClientImplPtr AccessKeyClientIntegrationTests::CreateTestClientImpl(Utf8StringCR productId, Utf8StringCR accessKey) const
-    {
-    InMemoryJsonLocalState* localState = new InMemoryJsonLocalState();
-    UrlProvider::Initialize(UrlProvider::Environment::Qa, UrlProvider::DefaultTimeout, localState);
-
-    auto clientInfo = std::make_shared<ClientInfo>("Bentley-Test", BeVersion(1, 0), "TestAppGUID", "TestDeviceId", "TestSystem", productId);
-
-    auto proxy = ProxyHttpHandler::GetFiddlerProxyIfReachable();
-
-    BeFileName dbPath = GetLicensingDbPathIntegration();
-
-    ApplicationInfoPtr applicationInfo = std::make_shared<ApplicationInfo>(clientInfo->GetApplicationVersion(), clientInfo->GetDeviceId(), clientInfo->GetApplicationProductId());
-    IBuddiProviderPtr buddiProvider = std::make_shared<BuddiProvider>();
-    IPolicyProviderPtr policyProvider = std::make_shared<PolicyProvider>(buddiProvider, applicationInfo, proxy, AuthType::None);
-    IUlasProviderPtr ulasProvider = std::make_shared<UlasProvider>(buddiProvider, proxy);
-
-    return std::make_shared<AccessKeyClientImpl>
-        (
-        accessKey,
-        applicationInfo,
-        dbPath,
-        true,
-        policyProvider,
-        ulasProvider,
-        "",
-        "",
-        nullptr,
-        ""
-        );
-    }
-
-TEST_F(AccessKeyClientIntegrationTests, FactoryStartStopApplication_Success)
-    {
-    auto client = CreateTestClient(TEST_ACCESSKEY_PRODUCT_ID, TEST_VALID_ACCESSKEY);
-    auto startStatus = client->StartApplication();
-    ASSERT_NE(static_cast<int>(startStatus), static_cast<int>(LicenseStatus::Error));
-    ASSERT_NE(static_cast<int>(startStatus), static_cast<int>(LicenseStatus::NotEntitled));
-
-    EXPECT_SUCCESS(client->StopApplication());
-    }
-
-TEST_F(AccessKeyClientIntegrationTests, StartStopApplication_Success)
-    {
-    auto client = CreateTestClientImpl(TEST_ACCESSKEY_PRODUCT_ID, TEST_VALID_ACCESSKEY);
-    auto startStatus = client->StartApplication();
-    ASSERT_NE(static_cast<int>(startStatus), static_cast<int>(LicenseStatus::Error));
-    ASSERT_NE(static_cast<int>(startStatus), static_cast<int>(LicenseStatus::NotEntitled));
-
-    EXPECT_SUCCESS(client->StopApplication());
-    }
-
-TEST_F(AccessKeyClientIntegrationTests, StartApplicationInvalidKey_Success)
-    {
-    // note: expired access keys are cleaned occasionaly by ULAS, so this is a non-expired key where "active" = false
-    auto client = CreateTestClientImpl(TEST_ACCESSKEY_PRODUCT_ID, "F1F5BAC030C7CF3F472655412617CF5D");
-
-    // inactive key will give a nullptr policy, so StartApplication will fail
-    ASSERT_EQ(static_cast<int>(client->StartApplication()), static_cast<int>(LicenseStatus::Error));
-    }
-
-TEST_F(AccessKeyClientIntegrationTests, MarkFeature_Success)
-    {
-    auto client = CreateTestClientImpl(TEST_ACCESSKEY_PRODUCT_ID); // TEST_VALID_ACCESSKEY is entitled to microstation (1000)
-
-    FeatureUserDataMapPtr featureData = std::make_shared<FeatureUserDataMap>();
-
-    featureData->AddAttribute("Manufacturer", "Bentley Systems, Inc.");
-    featureData->AddAttribute("Website", "https://www.w3schools.com");
-    featureData->AddAttribute("Title", "Mobile App");
-
-    auto startStatus = client->StartApplication();
-    ASSERT_NE(static_cast<int>(startStatus), static_cast<int>(LicenseStatus::Error));
-    ASSERT_NE(static_cast<int>(startStatus), static_cast<int>(LicenseStatus::NotEntitled));
-
-    EXPECT_EQ(static_cast<int>(client->MarkFeature("TestFeatureId", featureData)), static_cast<int>(BentleyStatus::SUCCESS));
-    EXPECT_SUCCESS(client->StopApplication());
-    }
-
-TEST_F(AccessKeyClientIntegrationTests, GetLicenseStatusValidPolicy_Success)
-    {
-    auto client = CreateTestClientImpl(TEST_ACCESSKEY_PRODUCT_ID); // TEST_VALID_ACCESSKEY is entitled to microstation (1000)
-
-    auto startStatus = client->StartApplication();
-    ASSERT_NE(static_cast<int>(startStatus), static_cast<int>(LicenseStatus::Error));
-    ASSERT_NE(static_cast<int>(startStatus), static_cast<int>(LicenseStatus::NotEntitled));
-
-    EXPECT_EQ(static_cast<int>(client->GetLicenseStatus()), static_cast<int>(LicenseStatus::Ok));
-    EXPECT_SUCCESS(client->StopApplication());
-    }
-
-TEST_F(AccessKeyClientIntegrationTests, GetLicenseStatusValidPolicy_SuccessAgnostic)
-{
-	auto client = CreateTestClientWithUltimate(TEST_ULTIMATE_ID, TEST_ACCESSKEY_PRODUCT_ID, TEST_AGNOSTICKEY);
-
-    auto startStatus = client->StartApplication();
-    ASSERT_NE(static_cast<int>(startStatus), static_cast<int>(LicenseStatus::Error));
-    ASSERT_NE(static_cast<int>(startStatus), static_cast<int>(LicenseStatus::NotEntitled));
-
-	EXPECT_EQ(static_cast<int>(client->GetLicenseStatus()), static_cast<int>(LicenseStatus::Ok));
-	EXPECT_SUCCESS(client->StopApplication());
-}
-
-TEST_F(AccessKeyClientIntegrationTests, GetDaysRemainingHeartbeat_Success)
-    {
-    auto client = CreateTestClientImpl(TEST_ACCESSKEY_PRODUCT_ID); // TEST_VALID_ACCESSKEY is entitled to microstation (1000)
-
-    auto startStatus = client->StartApplication();
-    ASSERT_NE(static_cast<int>(startStatus), static_cast<int>(LicenseStatus::Error));
-    ASSERT_NE(static_cast<int>(startStatus), static_cast<int>(LicenseStatus::NotEntitled));
-
-    EXPECT_EQ(client->GetTrialDaysRemaining(), -1);
-    EXPECT_SUCCESS(client->StopApplication());
-    }
-
-// The following are tests we use to verify behavior, not meant to be run on a regular basis
-
-//TEST_F(AccessKeyClientIntegrationTests, AccessKeyClientTestPolicyHeartbeat_Test)
-//    {
-//    // I am using this test to manually debug/test the heartbeat to make sure of the following:
-//    // - policy heartbeat does in fact run as expected (heartbeat every 1 second, refresh policy by PolicyInterval)
-//    // - policy heartbeat cleans up as expected (after StopApplication is called, it doens't try to access disposed resources)
-//    // - maybe: policy heartbeat handles going offline well (keeps using old policy and access key until policy expires)
-//    auto client = CreateTestClient(TEST_ACCESSKEY_PRODUCT_ID, TEST_VALID_ACCESSKEY);
-//    //ASSERT_NE((int)client->StartApplication(), (int)LicenseStatus::Error);
-//
-//    while (true)
-//        {
-//        auto startStatus = client->StartApplication();
-//        ASSERT_NE(static_cast<int>(startStatus), static_cast<int>(LicenseStatus::Error));
-//        ASSERT_NE(static_cast<int>(startStatus), static_cast<int>(LicenseStatus::NotEntitled));
-//
-//        std::this_thread::sleep_for(std::chrono::seconds(10));
-//        ASSERT_NE(client->StopApplication(), BentleyStatus::ERROR);
-//        }
-//    }
-
-//TEST_F(AccessKeyClientIntegrationTests, HeartbeatWithUltimateId_Test)
-//    {
-//    // Note: this call goes through successfully, but the access key is invalid without the machine name (not an agnostic key)
-//
-//    // I am using this test to manually debug/test the heartbeat when using ultimate ID vs device ID
-//    auto client = CreateTestClientWithUltimate("12345678"); // check for this ultimate in the network call to fiddler
-//    auto startStatus = client->StartApplication();
-//    ASSERT_NE(static_cast<int>(startStatus), static_cast<int>(LicenseStatus::Error));
-//    ASSERT_NE(static_cast<int>(startStatus), static_cast<int>(LicenseStatus::NotEntitled));
-//
-//    std::this_thread::sleep_for(std::chrono::milliseconds(100));
-//
-//    EXPECT_SUCCESS(client->StopApplication());
-//    }
-
-//TEST_F(AccessKeyClientIntegrationTests, OfflinePolicyHeartbeat_Test)
-//    {
-//    // I am using this test to manually debug/test the heartbeat to make sure of the following:
-//    // - policy heartbeat does in fact run as expected (heartbeat every 1 second, refresh policy by PolicyInterval)
-//    // - policy heartbeat cleans up as expected (after StopApplication is called, it doens't try to access disposed resources)
-//
-//    auto client = CreateTestClientImpl(TEST_ACCESSKEY_PRODUCT_ID, TEST_VALID_ACCESSKEY);
-//
-//    Utf8String userId = "ca1cc6ca-2af1-4efd-8876-fd5910a3a7fa"; // shouldn't need this
-//    auto jsonPolicyValid = DummyPolicyHelper::CreatePolicyFullWithKey(DateHelper::GetCurrentTime(), DateHelper::AddDaysToCurrentTime(7), DateHelper::AddDaysToCurrentTime(7), userId, std::atoi(TEST_ACCESSKEY_PRODUCT_ID), "", 1, false, TEST_VALID_ACCESSKEY);
-//    auto validPolicy = Policy::Create(jsonPolicyValid);
-//    client->AddPolicyToDb(validPolicy);
-//
-//    ASSERT_NE(static_cast<int>(client->StartApplication()), static_cast<int>(LicenseStatus::Error));
-//
-//    std::this_thread::sleep_for(std::chrono::seconds(10));
-//
-//    EXPECT_SUCCESS(client->StopApplication());
-//
-//    std::this_thread::sleep_for(std::chrono::seconds(10));
-//
-//    }
->>>>>>> 8983e385
+//    }