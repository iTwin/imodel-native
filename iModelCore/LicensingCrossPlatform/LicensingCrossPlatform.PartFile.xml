--- conflicted
+++ resolved
@@ -1,254 +1,249 @@
-<?xml version="1.0" encoding="utf-8"?>
-
-<BuildContext xmlns:xsi="http://www.w3.org/2001/XMLSchema-instance" xsi:noNamespaceSchemaLocation="../bsicommon/build/PartFile.xsd">
-
-    <Part Name="PublicAPI" BentleyBuildMakeFile="DeliverPublicAPI.mke">
-        <Bindings>
-            <PublicAPI Domain="Licensing"/>
-        </Bindings>
-    </Part>
-
-    <Part Name="LicensingNativeLib" BentleyBuildMakeFile="Licensing.mke" >
-        <SubPart PartName="WebServicesClient" PartFile="WSClient" Repository="WSClient" />
-        <SubPart PartName="BeSQLite" PartFile="BeSQLite" Repository="BeSQLite" />
-        <SubPart PartName="PublicAPI"/>
-        <SubPart PartName="BeSecurity" PartFile="BeSecurity" Repository="BeSecurity"/>
-        <!--<SubPart PartName="NativeClient.Docs"/>-->
-
-        <Bindings>
-            <Libs>Delivery/$(libprefix)Licensing$(libext)</Libs>
-            <Assemblies>Delivery/$(shlibprefix)Licensing$(shlibext)</Assemblies>
-        </Bindings>
-    </Part>
-
-    <Part Name="Licensing" >
-        <SubPart PartName="Licensing-Winx64-Only" />
-        <SubPart PartName="Licensing-iOSARMActive-Only" />
-        <SubPart PartName="Licensing-iOSARM64-Only" />
-        <SubPart PartName="Licensing-AndroidARM64-Only" LibType="Static" />
-    </Part>
-
-    <Part Name="Licensing-Winx64-Only" OnlyPlatforms="x64">
-        <SubPart PartName="LicensingNativeLib" LibType="Dynamic" />
-    </Part>
-
-    <Part Name="Licensing-iOSARMActive-Only" OnlyPlatforms="iOSARMActive">
-        <SubPart PartName="LicensingNativeLib" LibType="Static" />
-    </Part>
-
-    <Part Name="Licensing-iOSARM64-Only" OnlyPlatforms="iOSARM64">
-        <SubPart PartName="LicensingNativeLib" LibType="Static" />
-    </Part>
-
-    <Part Name="Licensing-AndroidARM64-Only" OnlyPlatforms="AndroidARM64">
-        <SubPart PartName="LicensingNativeLib" LibType="Static" />
-    </Part>
-
-    <Part Name="PrewireForUnitTests" DeferType="BuildUnitTests" BentleyBuildMakeFile="Tests/Prewire.mke">
-        <Bindings>
-            <Files ProductDirectoryName="UnitTests-IgnoreList" ProductSubDirectory="Licensing" SubPartDirectory="UnitTests/Licensing">Delivery/UnitTests/ignore_list.txt</Files>
-        </Bindings>
-    </Part>
-
-    <Part Name="IntegrationTests" DeferType="BuildUnitTests" BentleyBuildMakeFile="Tests/BuildIntegrationTests.mke" BentleyBuildMakeOptions="-dTestDir=IntegrationTests">
-        <SubPart PartName="PrewireForUnitTests" />
-        <SubPart PartName="Licensing" />
-        <Bindings>
-            <Directory ProductDirectoryName="UnitTests-Objects" ProductSubDirectory="Licensing/IntegrationTests" SourceName="Delivery/UnitTests/Objects/IntegrationTests"/>
-        </Bindings>
-    </Part>
-
-    <Part Name="UnitTests" DeferType="BuildUnitTests" BentleyBuildMakeFile="Tests/BuildUnitTests.mke" BentleyBuildMakeOptions="-dTestDir=UnitTests">
-        <SubPart PartName="PrewireForUnitTests" />
-        <SubPart PartName="Licensing" />
-
-        <Bindings>
-            <Directory ProductDirectoryName="UnitTests-Objects" ProductSubDirectory="Licensing/UnitTests" SourceName="Delivery/UnitTests/Objects/UnitTests"/>
-        </Bindings>
-    </Part>
-
-    <Product Name="Licensing-IntegrationTests">
-        <SubPart Repository="BeGTest" PartFile="BeGTest" PartName="Base" />
-        <SubPart PartName="IntegrationTests"/>
-        <Directories DirectoryListName="CollectionProduct" Repository="BeGTest" PartFile="BeGTest"/>
-    </Product>
-
-    <Product Name="Licensing-UnitTests">
-        <SubPart Repository="BeGTest" PartFile="BeGTest" PartName="Base" />
-        <SubPart PartName="UnitTests"/>
-        <Directories DirectoryListName="CollectionProduct" Repository="BeGTest" PartFile="BeGTest"/>
-    </Product>
-
-    <Part Name="GtestIntegration" DeferType="BuildUnitTests" BentleyBuildMakeFile="${SrcRoot}BeGTest/gtest/buildGTest.mke" BentleyBuildMakeOptions="-dTEST_NAME=LicensingIntegrationTest -dTEST_COLLECTION_PRODUCT=Licensing-IntegrationTests" OnlyPlatforms="x86,x64,Linux*,MacOS*">
-        <SubProduct ProductName="Licensing-IntegrationTests"/>
-        <SubPart PartName="Gtest-Tools" Repository="BeGTest" PartFile="BeGTest"/>
-
-        <Bindings>
-            <Files ProductDirectoryName="Gtest-NativeAssemblies">Delivery/Gtest/LicensingIntegrationTest/Assemblies/*</Files>
-            <Directory ProductDirectoryName="Gtest-Assets" SourceName="Delivery/Gtest/LicensingIntegrationTest/Assets" />
-        </Bindings>
-    </Part>
-
-    <Part Name="GtestUnit" DeferType="BuildUnitTests" BentleyBuildMakeFile="${SrcRoot}BeGTest/gtest/buildGTest.mke" BentleyBuildMakeOptions="-dTEST_NAME=LicensingUnitTest -dTEST_COLLECTION_PRODUCT=Licensing-UnitTests" OnlyPlatforms="x86,x64,Linux*,MacOS*">
-        <SubProduct ProductName="Licensing-UnitTests"/>
-        <SubPart PartName="Gtest-Tools" Repository="BeGTest" PartFile="BeGTest"/>
-
-        <Bindings>
-            <Files ProductDirectoryName="Gtest-NativeAssemblies">Delivery/Gtest/LicensingUnitTest/Assemblies/*</Files>
-            <Directory ProductDirectoryName="Gtest-Assets" SourceName="Delivery/Gtest/LicensingUnitTest/Assets" />
-        </Bindings>
-    </Part>
-
-    <Part Name="RunGtestIntegration" DeferType="RunUnitTests" BentleyBuildMakeFile="${SrcRoot}BeGTest/gtest/RunGtest.mke" BentleyBuildMakeOptions="-dGTEST_PRODUCT=Licensing-GtestIntegration -dGTEST_NAME=LicensingIntegrationTest" OnlyPlatforms="x86,x64,MacOs*,Linux*">
-        <SubProduct ProductName="Licensing-GtestIntegration" />
-        <SubPart PartName="Gtest-Tools" Repository="BeGTest" PartFile="BeGTest"/>
-
-        <Bindings>
-          <Files Required="false" SubPartDirectory="Gtest/Logs">Delivery/Gtest/Logs/LicensingIntegrationTest.log</Files>
-        </Bindings>
-    </Part>    
-
-    <Part Name="RunGtestUnit" DeferType="RunUnitTests" BentleyBuildMakeFile="${SrcRoot}BeGTest/gtest/RunGtest.mke" BentleyBuildMakeOptions="-dGTEST_PRODUCT=Licensing-GtestUnit -dGTEST_NAME=LicensingUnitTest" OnlyPlatforms="x86,x64,MacOs*,Linux*">
-        <SubProduct ProductName="Licensing-GtestUnit" />
-        <SubPart PartName="Gtest-Tools" Repository="BeGTest" PartFile="BeGTest"/>
-        <SubPart PartName="UnitTestL10n"/>
-
-        <Bindings>
-          <Files Required="false" SubPartDirectory="Gtest/Logs">Delivery/Gtest/Logs/LicensingUnitTest.log</Files>
-        </Bindings>
-    </Part>
-
-    <Part Name="UnitTestL10n" BMakeFile="CopyTestingL10nDb.mke">
-        <SubProduct ProductName="Licensing-GtestUnit" />
-    </Part>
-
-    <!--<Part Name="NativeClient.Docs" BMakeFile="Licensing/docs.mke" OnlyPlatforms="x64">
-        <RequiredRepository>bsitools-doxygen</RequiredRepository>
-        <Bindings>
-             The Files portion below should be commented out if part in use
-             <Files ProductDirectoryName="LicenseClientCrossPlatform" IfNotPresent="Warn" Required="false">
-                Delivery/NativeClient.chm
-            </Files>
-        </Bindings>
-    </Part>-->
-
-    <Product Name="Licensing-GtestIntegration" >
-        <SubPart PartName="GtestIntegration"/>
-        <Directories DirectoryListName="GtestProduct" Repository="BeGTest" PartFile="BeGTest"/>
-    </Product>
-
-    <Product Name="Licensing-GtestUnit" >
-        <SubPart PartName="GtestUnit"/>
-        <Directories DirectoryListName="GtestProduct" Repository="BeGTest" PartFile="BeGTest"/>
-    </Product>
-
-    <!-- ********************** -->
-    <!-- **** AndroidJUnit **** -->
-    <!-- ********************** -->
-<<<<<<< HEAD
-    <!-- TODO need mocks to be manual for Android, enable when we get there -->
-    <!-- <Part Name="AndroidJUnit" DeferType="BuildUnitTests" BentleyBuildMakeFile="$(BuildContext)/SubParts/BeGTest/Android//MakeJUnitTestProject.mke" BentleyBuildMakeOptions="-dTEST_NAME=LicensingTest -dTEST_COLLECTION_PRODUCT=Licensing-Tests -dUSE_STATIC_LIBRARIES=1 -dTEST_ANDROID_MIN_SDK_VERSION=19" OnlyPlatforms="Android*">
-        <SubProduct ProductName="Licensing-Tests"/>
-=======
-    <Part Name="AndroidJUnit" DeferType="BuildUnitTests" BentleyBuildMakeFile="$(BuildContext)/SubParts/BeGTest/Android//MakeJUnitTestProject.mke" BentleyBuildMakeOptions="-dTEST_NAME=LicensingUnitTest -dTEST_COLLECTION_PRODUCT=Licensing-UnitTests -dUSE_STATIC_LIBRARIES=1 -dTEST_ANDROID_MIN_SDK_VERSION=19" OnlyPlatforms="Android*">
-        <SubProduct ProductName="Licensing-UnitTests"/>
->>>>>>> 5cccb627
-        <SubPart PartName="AndroidJUnitTest-Tools" Repository="BeGTest" PartFile="BeGTest"/>
-        <Bindings>
-            <Directory ProductDirectoryName="AndroidJUnit-Project" SourceName="Delivery/ANJUP" />
-        </Bindings>
-    </Part>
-
-    <Product Name="Licensing-AndroidJUnit" >
-        <SubPart PartName="AndroidJUnit" LibType="Static"/>
-        <Directories DirectoryListName="AndroidJUnitProduct" Repository="BeGTest" PartFile="BeGTest"/>
-    </Product>
-
-    <Part Name="RunAndroidJUnitTest" DeferType="RunUnitTests" BentleyBuildMakeFile="$(BuildContext)/SubParts/BeGTest/Android//RunAndroidJUnitTest.mke" BentleyBuildMakeOptions="-dANDROIDJUNIT_PRODUCT=Licensing-AndroidJUnit" OnlyPlatforms="Android*">
-        <SubProduct ProductName="Licensing-AndroidJUnit"/>
-        <Bindings>
-            <Files SubPartDirectory="ANJU/Logs">Delivery/ANJU/Logs/Licensing-AndroidJUnit.log</Files>
-        </Bindings>
-    </Part> -->
-
-    <!-- ********************** -->
-    <!-- **** iOSXCTest **** -->
-    <!-- ********************** -->
-    <Part Name="iOSXCTest" DeferType="BuildUnitTests" BentleyBuildMakeFile="$(BuildContext)/SubParts/BeGTest/iOS//MakeXCTestProject.mke" BentleyBuildMakeOptions="-dTEST_NAME=LicensingUnitTest -dTEST_COLLECTION_PRODUCT=Licensing-UnitTests -dUSE_STATIC_LIBRARIES=1" OnlyPlatforms="iOS*">
-        <SubProduct ProductName="Licensing-UnitTests"/>
-        <SubPart PartName="iOSXCTest-Tools" Repository="BeGTest" PartFile="BeGTest"/>
-        <Bindings>
-            <Directory ProductDirectoryName="iOSXCTestProject" SourceName="Delivery/iOSXCTest/Licensing/Project" />
-        </Bindings>
-    </Part>
-
-    <Product Name="Licensing-iOSXCTest" >
-        <SubPart PartName="iOSXCTest" LibType="Static"/>
-        <Directories DirectoryListName="iOSXCTestProduct" Repository="BeGTest" PartFile="BeGTest"/>
-    </Product>
-
-    <Part Name="RuniOSXCTest" DeferType="RunUnitTests" BentleyBuildMakeFile="$(BuildContext)/SubParts/BeGTest/iOS//RunXCTestProject.mke" BentleyBuildMakeOptions="-dXCTEST_PRODUCT=Licensing-iOSXCTest" OnlyPlatforms="iOS*">
-        <SubProduct ProductName="Licensing-iOSXCTest"/>
-        <Bindings>
-            <Files Required="false" SubPartDirectory="XCTest/Logs">Delivery/XCTest/Logs/Licensing-iOSXCTest.log</Files>
-        </Bindings>
-    </Part>
-
-    <!-- *********************************************************** -->
-    <!-- **** UWP Microsoft::VisualStudio::CppUnitTestFramework **** -->
-    <!-- *********************************************************** -->
-    <!-- N.B. ApiNumber is important here because we must manually reference some DLLs, and thus need an accruate suffix to find them. -->
-    <Part
-        Name="UwpTest"
-        DeferType="BuildUnitTests"
-        BentleyBuildMakeFile="$(BuildContext)/SubParts/BeGTest/uwp//MakeUwpTestProject.mke"
-        BentleyBuildMakeOptions="-dTEST_NAME=LicensingUnitTest -dTEST_COLLECTION_PRODUCT=Licensing-UnitTests"
-        OnlyPlatforms="WinRT*"
-        ApiNumber="B02"
-        >
-        <SubProduct ProductName="Licensing-UnitTests"/>
-        <SubPart PartName="UwpTest-Tools" Repository="BeGTest" PartFile="BeGTest"/>
-        <Bindings>
-            <Directory ProductDirectoryName="UwpTestProject" SourceName="Delivery/LicensingUwpTest"/>
-        </Bindings>
-    </Part>
-
-    <Product Name="Licensing-UwpTest">
-        <SubPart PartName="UwpTest"/>
-        <Directories DirectoryListName="UwpTestProduct" Repository="BeGTest" PartFile="BeGTest"/>
-    </Product>
-
-    <Part
-        Name="RunUwpTest"
-        DeferType="RunUnitTests"
-        BentleyBuildMakeFile="$(BuildContext)/SubParts/BeGTest/uwp//RunUwpTestProject.mke"
-        BentleyBuildMakeOptions="-dUWPTEST_PRODUCT=Licensing-UwpTest"
-        OnlyPlatforms="WinRT*"
-        >
-        <SubPart PartName="UwpTest-Tools" Repository="BeGTest" PartFile="BeGTest"/>
-        <SubProduct ProductName="Licensing-UwpTest"/>
-        <Bindings>
-            <Files Required="false" SubPartDirectory="UwpTest/Logs">Delivery/UwpTest/Logs/Licensing-UwpTest.log</Files>
-        </Bindings>
-    </Part>
-
-    <Product Name="LicenseClientCrossPLatform" PrgOutputDir="LicenseClientCrossPlatform" SaveProduct="true" SaveTranskit="true">
-        <SubPart PartName="Licensing"/>
-        <Directories DirectoryListName="LicenseClientCrossPlatform"/>
-
-        <SubProduct ProductName="Licensing-GtestUnit"/>
-        <SubPart PartName="RunGtestUnit"/>
-
-        <SubProduct ProductName="Licensing-GtestIntegration"/>
-        <SubPart PartName="RunGtestIntegration"/>
-    </Product>
-
-    <ProductDirectoryList ListName="LicenseClientCrossPlatform">
-        <ProductDirectory Name="Assemblies" Deliver="true"/>
-        <ProductDirectory Name="Assemblies" Deliver="true" LibType="Static"/>
-        <ProductDirectory Name="Assets" Deliver="true"/>
-        <ProductDirectory Name="VendorNotices" Deliver="false"/>
-        <ProductDirectory Name="VendorNotices" Deliver="false" LibType="Static"/>
-    </ProductDirectoryList>
-
-</BuildContext>
+<?xml version="1.0" encoding="utf-8"?>
+
+<BuildContext xmlns:xsi="http://www.w3.org/2001/XMLSchema-instance" xsi:noNamespaceSchemaLocation="../bsicommon/build/PartFile.xsd">
+
+    <Part Name="PublicAPI" BentleyBuildMakeFile="DeliverPublicAPI.mke">
+        <Bindings>
+            <PublicAPI Domain="Licensing"/>
+        </Bindings>
+    </Part>
+
+    <Part Name="LicensingNativeLib" BentleyBuildMakeFile="Licensing.mke" >
+        <SubPart PartName="WebServicesClient" PartFile="WSClient" Repository="WSClient" />
+        <SubPart PartName="BeSQLite" PartFile="BeSQLite" Repository="BeSQLite" />
+        <SubPart PartName="PublicAPI"/>
+        <SubPart PartName="BeSecurity" PartFile="BeSecurity" Repository="BeSecurity"/>
+        <!--<SubPart PartName="NativeClient.Docs"/>-->
+
+        <Bindings>
+            <Libs>Delivery/$(libprefix)Licensing$(libext)</Libs>
+            <Assemblies>Delivery/$(shlibprefix)Licensing$(shlibext)</Assemblies>
+        </Bindings>
+    </Part>
+
+    <Part Name="Licensing" >
+        <SubPart PartName="Licensing-Winx64-Only" />
+        <SubPart PartName="Licensing-iOSARMActive-Only" />
+        <SubPart PartName="Licensing-iOSARM64-Only" />
+        <SubPart PartName="Licensing-AndroidARM64-Only" LibType="Static" />
+    </Part>
+
+    <Part Name="Licensing-Winx64-Only" OnlyPlatforms="x64">
+        <SubPart PartName="LicensingNativeLib" LibType="Dynamic" />
+    </Part>
+
+    <Part Name="Licensing-iOSARMActive-Only" OnlyPlatforms="iOSARMActive">
+        <SubPart PartName="LicensingNativeLib" LibType="Static" />
+    </Part>
+
+    <Part Name="Licensing-iOSARM64-Only" OnlyPlatforms="iOSARM64">
+        <SubPart PartName="LicensingNativeLib" LibType="Static" />
+    </Part>
+
+    <Part Name="Licensing-AndroidARM64-Only" OnlyPlatforms="AndroidARM64">
+        <SubPart PartName="LicensingNativeLib" LibType="Static" />
+    </Part>
+
+    <Part Name="PrewireForUnitTests" DeferType="BuildUnitTests" BentleyBuildMakeFile="Tests/Prewire.mke">
+        <Bindings>
+            <Files ProductDirectoryName="UnitTests-IgnoreList" ProductSubDirectory="Licensing" SubPartDirectory="UnitTests/Licensing">Delivery/UnitTests/ignore_list.txt</Files>
+        </Bindings>
+    </Part>
+
+    <Part Name="IntegrationTests" DeferType="BuildUnitTests" BentleyBuildMakeFile="Tests/BuildIntegrationTests.mke" BentleyBuildMakeOptions="-dTestDir=IntegrationTests">
+        <SubPart PartName="PrewireForUnitTests" />
+        <SubPart PartName="Licensing" />
+        <Bindings>
+            <Directory ProductDirectoryName="UnitTests-Objects" ProductSubDirectory="Licensing/IntegrationTests" SourceName="Delivery/UnitTests/Objects/IntegrationTests"/>
+        </Bindings>
+    </Part>
+
+    <Part Name="UnitTests" DeferType="BuildUnitTests" BentleyBuildMakeFile="Tests/BuildUnitTests.mke" BentleyBuildMakeOptions="-dTestDir=UnitTests">
+        <SubPart PartName="PrewireForUnitTests" />
+        <SubPart PartName="Licensing" />
+
+        <Bindings>
+            <Directory ProductDirectoryName="UnitTests-Objects" ProductSubDirectory="Licensing/UnitTests" SourceName="Delivery/UnitTests/Objects/UnitTests"/>
+        </Bindings>
+    </Part>
+
+    <Product Name="Licensing-IntegrationTests">
+        <SubPart Repository="BeGTest" PartFile="BeGTest" PartName="Base" />
+        <SubPart PartName="IntegrationTests"/>
+        <Directories DirectoryListName="CollectionProduct" Repository="BeGTest" PartFile="BeGTest"/>
+    </Product>
+
+    <Product Name="Licensing-UnitTests">
+        <SubPart Repository="BeGTest" PartFile="BeGTest" PartName="Base" />
+        <SubPart PartName="UnitTests"/>
+        <Directories DirectoryListName="CollectionProduct" Repository="BeGTest" PartFile="BeGTest"/>
+    </Product>
+
+    <Part Name="GtestIntegration" DeferType="BuildUnitTests" BentleyBuildMakeFile="${SrcRoot}BeGTest/gtest/buildGTest.mke" BentleyBuildMakeOptions="-dTEST_NAME=LicensingIntegrationTest -dTEST_COLLECTION_PRODUCT=Licensing-IntegrationTests" OnlyPlatforms="x86,x64,Linux*,MacOS*">
+        <SubProduct ProductName="Licensing-IntegrationTests"/>
+        <SubPart PartName="Gtest-Tools" Repository="BeGTest" PartFile="BeGTest"/>
+
+        <Bindings>
+            <Files ProductDirectoryName="Gtest-NativeAssemblies">Delivery/Gtest/LicensingIntegrationTest/Assemblies/*</Files>
+            <Directory ProductDirectoryName="Gtest-Assets" SourceName="Delivery/Gtest/LicensingIntegrationTest/Assets" />
+        </Bindings>
+    </Part>
+
+    <Part Name="GtestUnit" DeferType="BuildUnitTests" BentleyBuildMakeFile="${SrcRoot}BeGTest/gtest/buildGTest.mke" BentleyBuildMakeOptions="-dTEST_NAME=LicensingUnitTest -dTEST_COLLECTION_PRODUCT=Licensing-UnitTests" OnlyPlatforms="x86,x64,Linux*,MacOS*">
+        <SubProduct ProductName="Licensing-UnitTests"/>
+        <SubPart PartName="Gtest-Tools" Repository="BeGTest" PartFile="BeGTest"/>
+
+        <Bindings>
+            <Files ProductDirectoryName="Gtest-NativeAssemblies">Delivery/Gtest/LicensingUnitTest/Assemblies/*</Files>
+            <Directory ProductDirectoryName="Gtest-Assets" SourceName="Delivery/Gtest/LicensingUnitTest/Assets" />
+        </Bindings>
+    </Part>
+
+    <Part Name="RunGtestIntegration" DeferType="RunUnitTests" BentleyBuildMakeFile="${SrcRoot}BeGTest/gtest/RunGtest.mke" BentleyBuildMakeOptions="-dGTEST_PRODUCT=Licensing-GtestIntegration -dGTEST_NAME=LicensingIntegrationTest" OnlyPlatforms="x86,x64,MacOs*,Linux*">
+        <SubProduct ProductName="Licensing-GtestIntegration" />
+        <SubPart PartName="Gtest-Tools" Repository="BeGTest" PartFile="BeGTest"/>
+
+        <Bindings>
+          <Files Required="false" SubPartDirectory="Gtest/Logs">Delivery/Gtest/Logs/LicensingIntegrationTest.log</Files>
+        </Bindings>
+    </Part>    
+
+    <Part Name="RunGtestUnit" DeferType="RunUnitTests" BentleyBuildMakeFile="${SrcRoot}BeGTest/gtest/RunGtest.mke" BentleyBuildMakeOptions="-dGTEST_PRODUCT=Licensing-GtestUnit -dGTEST_NAME=LicensingUnitTest" OnlyPlatforms="x86,x64,MacOs*,Linux*">
+        <SubProduct ProductName="Licensing-GtestUnit" />
+        <SubPart PartName="Gtest-Tools" Repository="BeGTest" PartFile="BeGTest"/>
+        <SubPart PartName="UnitTestL10n"/>
+
+        <Bindings>
+          <Files Required="false" SubPartDirectory="Gtest/Logs">Delivery/Gtest/Logs/LicensingUnitTest.log</Files>
+        </Bindings>
+    </Part>
+
+    <Part Name="UnitTestL10n" BMakeFile="CopyTestingL10nDb.mke">
+        <SubProduct ProductName="Licensing-GtestUnit" />
+    </Part>
+
+    <!--<Part Name="NativeClient.Docs" BMakeFile="Licensing/docs.mke" OnlyPlatforms="x64">
+        <RequiredRepository>bsitools-doxygen</RequiredRepository>
+        <Bindings>
+             The Files portion below should be commented out if part in use
+             <Files ProductDirectoryName="LicenseClientCrossPlatform" IfNotPresent="Warn" Required="false">
+                Delivery/NativeClient.chm
+            </Files>
+        </Bindings>
+    </Part>-->
+
+    <Product Name="Licensing-GtestIntegration" >
+        <SubPart PartName="GtestIntegration"/>
+        <Directories DirectoryListName="GtestProduct" Repository="BeGTest" PartFile="BeGTest"/>
+    </Product>
+
+    <Product Name="Licensing-GtestUnit" >
+        <SubPart PartName="GtestUnit"/>
+        <Directories DirectoryListName="GtestProduct" Repository="BeGTest" PartFile="BeGTest"/>
+    </Product>
+
+    <!-- ********************** -->
+    <!-- **** AndroidJUnit **** -->
+    <!-- ********************** -->
+    <!-- TODO need mocks to be manual for Android, enable when we get there -->
+    <!-- <Part Name="AndroidJUnit" DeferType="BuildUnitTests" BentleyBuildMakeFile="$(BuildContext)/SubParts/BeGTest/Android//MakeJUnitTestProject.mke" BentleyBuildMakeOptions="-dTEST_NAME=LicensingUnitTest -dTEST_COLLECTION_PRODUCT=Licensing-UnitTests -dUSE_STATIC_LIBRARIES=1 -dTEST_ANDROID_MIN_SDK_VERSION=19" OnlyPlatforms="Android*">
+        <SubProduct ProductName="Licensing-UnitTests"/>
+        <SubPart PartName="AndroidJUnitTest-Tools" Repository="BeGTest" PartFile="BeGTest"/>
+        <Bindings>
+            <Directory ProductDirectoryName="AndroidJUnit-Project" SourceName="Delivery/ANJUP" />
+        </Bindings>
+    </Part>
+
+    <Product Name="Licensing-AndroidJUnit" >
+        <SubPart PartName="AndroidJUnit" LibType="Static"/>
+        <Directories DirectoryListName="AndroidJUnitProduct" Repository="BeGTest" PartFile="BeGTest"/>
+    </Product>
+
+    <Part Name="RunAndroidJUnitTest" DeferType="RunUnitTests" BentleyBuildMakeFile="$(BuildContext)/SubParts/BeGTest/Android//RunAndroidJUnitTest.mke" BentleyBuildMakeOptions="-dANDROIDJUNIT_PRODUCT=Licensing-AndroidJUnit" OnlyPlatforms="Android*">
+        <SubProduct ProductName="Licensing-AndroidJUnit"/>
+        <Bindings>
+            <Files SubPartDirectory="ANJU/Logs">Delivery/ANJU/Logs/Licensing-AndroidJUnit.log</Files>
+        </Bindings>
+    </Part> -->
+
+    <!-- ********************** -->
+    <!-- **** iOSXCTest **** -->
+    <!-- ********************** -->
+    <Part Name="iOSXCTest" DeferType="BuildUnitTests" BentleyBuildMakeFile="$(BuildContext)/SubParts/BeGTest/iOS//MakeXCTestProject.mke" BentleyBuildMakeOptions="-dTEST_NAME=LicensingUnitTest -dTEST_COLLECTION_PRODUCT=Licensing-UnitTests -dUSE_STATIC_LIBRARIES=1" OnlyPlatforms="iOS*">
+        <SubProduct ProductName="Licensing-UnitTests"/>
+        <SubPart PartName="iOSXCTest-Tools" Repository="BeGTest" PartFile="BeGTest"/>
+        <Bindings>
+            <Directory ProductDirectoryName="iOSXCTestProject" SourceName="Delivery/iOSXCTest/Licensing/Project" />
+        </Bindings>
+    </Part>
+
+    <Product Name="Licensing-iOSXCTest" >
+        <SubPart PartName="iOSXCTest" LibType="Static"/>
+        <Directories DirectoryListName="iOSXCTestProduct" Repository="BeGTest" PartFile="BeGTest"/>
+    </Product>
+
+    <Part Name="RuniOSXCTest" DeferType="RunUnitTests" BentleyBuildMakeFile="$(BuildContext)/SubParts/BeGTest/iOS//RunXCTestProject.mke" BentleyBuildMakeOptions="-dXCTEST_PRODUCT=Licensing-iOSXCTest" OnlyPlatforms="iOS*">
+        <SubProduct ProductName="Licensing-iOSXCTest"/>
+        <Bindings>
+            <Files Required="false" SubPartDirectory="XCTest/Logs">Delivery/XCTest/Logs/Licensing-iOSXCTest.log</Files>
+        </Bindings>
+    </Part>
+
+    <!-- *********************************************************** -->
+    <!-- **** UWP Microsoft::VisualStudio::CppUnitTestFramework **** -->
+    <!-- *********************************************************** -->
+    <!-- N.B. ApiNumber is important here because we must manually reference some DLLs, and thus need an accruate suffix to find them. -->
+    <Part
+        Name="UwpTest"
+        DeferType="BuildUnitTests"
+        BentleyBuildMakeFile="$(BuildContext)/SubParts/BeGTest/uwp//MakeUwpTestProject.mke"
+        BentleyBuildMakeOptions="-dTEST_NAME=LicensingUnitTest -dTEST_COLLECTION_PRODUCT=Licensing-UnitTests"
+        OnlyPlatforms="WinRT*"
+        ApiNumber="B02"
+        >
+        <SubProduct ProductName="Licensing-UnitTests"/>
+        <SubPart PartName="UwpTest-Tools" Repository="BeGTest" PartFile="BeGTest"/>
+        <Bindings>
+            <Directory ProductDirectoryName="UwpTestProject" SourceName="Delivery/LicensingUwpTest"/>
+        </Bindings>
+    </Part>
+
+    <Product Name="Licensing-UwpTest">
+        <SubPart PartName="UwpTest"/>
+        <Directories DirectoryListName="UwpTestProduct" Repository="BeGTest" PartFile="BeGTest"/>
+    </Product>
+
+    <Part
+        Name="RunUwpTest"
+        DeferType="RunUnitTests"
+        BentleyBuildMakeFile="$(BuildContext)/SubParts/BeGTest/uwp//RunUwpTestProject.mke"
+        BentleyBuildMakeOptions="-dUWPTEST_PRODUCT=Licensing-UwpTest"
+        OnlyPlatforms="WinRT*"
+        >
+        <SubPart PartName="UwpTest-Tools" Repository="BeGTest" PartFile="BeGTest"/>
+        <SubProduct ProductName="Licensing-UwpTest"/>
+        <Bindings>
+            <Files Required="false" SubPartDirectory="UwpTest/Logs">Delivery/UwpTest/Logs/Licensing-UwpTest.log</Files>
+        </Bindings>
+    </Part>
+
+    <Product Name="LicenseClientCrossPLatform" PrgOutputDir="LicenseClientCrossPlatform" SaveProduct="true" SaveTranskit="true">
+        <SubPart PartName="Licensing"/>
+        <Directories DirectoryListName="LicenseClientCrossPlatform"/>
+
+        <SubProduct ProductName="Licensing-GtestUnit"/>
+        <SubPart PartName="RunGtestUnit"/>
+
+        <SubProduct ProductName="Licensing-GtestIntegration"/>
+        <SubPart PartName="RunGtestIntegration"/>
+    </Product>
+
+    <ProductDirectoryList ListName="LicenseClientCrossPlatform">
+        <ProductDirectory Name="Assemblies" Deliver="true"/>
+        <ProductDirectory Name="Assemblies" Deliver="true" LibType="Static"/>
+        <ProductDirectory Name="Assets" Deliver="true"/>
+        <ProductDirectory Name="VendorNotices" Deliver="false"/>
+        <ProductDirectory Name="VendorNotices" Deliver="false" LibType="Static"/>
+    </ProductDirectoryList>
+
+</BuildContext>