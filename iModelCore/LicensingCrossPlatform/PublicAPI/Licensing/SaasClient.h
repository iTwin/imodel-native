/*--------------------------------------------------------------------------------------+
|
|     $Source: PublicAPI/Licensing/SaasClient.h $
|
|  $Copyright: (c) 2019 Bentley Systems, Incorporated. All rights reserved. $
|
+--------------------------------------------------------------------------------------*/
#pragma once
//__PUBLISH_SECTION_START__


// TODO: check includes to make sure we need everything
#include <Licensing/Licensing.h>

#include "LicenseStatus.h"

#include <WebServices/Connect/IConnectAuthenticationProvider.h>
#include <WebServices/Client/ClientInfo.h>
#include <WebServices/Connect/ConnectSignInManager.h> // Would be nice to remove this dependency

//#include <Licensing/Utils/FeatureUserDataMap.h>

BEGIN_BENTLEY_LICENSING_NAMESPACE
USING_NAMESPACE_BENTLEY_WEBSERVICES

/*--------------------------------------------------------------------------------------+
* @bsiclass
+---------------+---------------+---------------+---------------+---------------+------*/
typedef std::shared_ptr<struct SaasClient> SaasClientPtr;

struct SaasClient
    {
private:
    std::shared_ptr<struct ISaasClient> m_impl;

    SaasClient
        (
        std::shared_ptr<struct ISaasClient> implementation
        );

public:
<<<<<<< HEAD
    // Client Creator - Initializes an instance of Client, returns a ClientPtr to the prepared Client instance.
    LICENSING_EXPORT static SaasClientPtr Create
        (
        int productId = 0, // ProductId, must be provided if want to track against a particular product, alternative is tracking linked back to OIDC client id
        Utf8StringCR featureString = "", // FeatureString, defaults to an empty string
        IHttpHandlerPtr customHttpHandler = nullptr // CustomHttpHandler, defaults to a nullptr
        );

    // Send real time usage
=======
    //! Creates a SaaS Licensing Client
    //! @param[in] productId ProductId, must be provided if want to track against a particular product, alternative is tracking linked back to OIDC client id
    //! @param[in] featureString Feature string of the application to track usage of
    //! @param[in] customHttpHandler CustomHttpHandler, defaults to a nullptr
    LICENSING_EXPORT static SaasClientPtr Create
        (
        int productId = 0,
        Utf8StringCR featureString = "",
        IHttpHandlerPtr customHttpHandler = nullptr
        );

    //! Send realtime usage
    //! @param[in] accessToken OIDC token of user to track usage against
    //! @param[in] version version for this usage
    //! @param[in] projectId projectId of this usage
>>>>>>> 37a870e4
    LICENSING_EXPORT folly::Future<BentleyStatus> TrackUsage(Utf8StringCR accessToken, BeVersionCR version, Utf8StringCR projectId);
    };

END_BENTLEY_LICENSING_NAMESPACE
<|MERGE_RESOLUTION|>--- conflicted
+++ resolved
@@ -1,72 +1,60 @@
-/*--------------------------------------------------------------------------------------+
-|
-|     $Source: PublicAPI/Licensing/SaasClient.h $
-|
-|  $Copyright: (c) 2019 Bentley Systems, Incorporated. All rights reserved. $
-|
-+--------------------------------------------------------------------------------------*/
-#pragma once
-//__PUBLISH_SECTION_START__
-
-
-// TODO: check includes to make sure we need everything
-#include <Licensing/Licensing.h>
-
-#include "LicenseStatus.h"
-
-#include <WebServices/Connect/IConnectAuthenticationProvider.h>
-#include <WebServices/Client/ClientInfo.h>
-#include <WebServices/Connect/ConnectSignInManager.h> // Would be nice to remove this dependency
-
-//#include <Licensing/Utils/FeatureUserDataMap.h>
-
-BEGIN_BENTLEY_LICENSING_NAMESPACE
-USING_NAMESPACE_BENTLEY_WEBSERVICES
-
-/*--------------------------------------------------------------------------------------+
-* @bsiclass
-+---------------+---------------+---------------+---------------+---------------+------*/
-typedef std::shared_ptr<struct SaasClient> SaasClientPtr;
-
-struct SaasClient
-    {
-private:
-    std::shared_ptr<struct ISaasClient> m_impl;
-
-    SaasClient
-        (
-        std::shared_ptr<struct ISaasClient> implementation
-        );
-
-public:
-<<<<<<< HEAD
-    // Client Creator - Initializes an instance of Client, returns a ClientPtr to the prepared Client instance.
-    LICENSING_EXPORT static SaasClientPtr Create
-        (
-        int productId = 0, // ProductId, must be provided if want to track against a particular product, alternative is tracking linked back to OIDC client id
-        Utf8StringCR featureString = "", // FeatureString, defaults to an empty string
-        IHttpHandlerPtr customHttpHandler = nullptr // CustomHttpHandler, defaults to a nullptr
-        );
-
-    // Send real time usage
-=======
-    //! Creates a SaaS Licensing Client
-    //! @param[in] productId ProductId, must be provided if want to track against a particular product, alternative is tracking linked back to OIDC client id
-    //! @param[in] featureString Feature string of the application to track usage of
-    //! @param[in] customHttpHandler CustomHttpHandler, defaults to a nullptr
-    LICENSING_EXPORT static SaasClientPtr Create
-        (
-        int productId = 0,
-        Utf8StringCR featureString = "",
-        IHttpHandlerPtr customHttpHandler = nullptr
-        );
-
-    //! Send realtime usage
-    //! @param[in] accessToken OIDC token of user to track usage against
-    //! @param[in] version version for this usage
-    //! @param[in] projectId projectId of this usage
->>>>>>> 37a870e4
-    LICENSING_EXPORT folly::Future<BentleyStatus> TrackUsage(Utf8StringCR accessToken, BeVersionCR version, Utf8StringCR projectId);
-    };
-
-END_BENTLEY_LICENSING_NAMESPACE
+/*--------------------------------------------------------------------------------------+
+|
+|     $Source: PublicAPI/Licensing/SaasClient.h $
+|
+|  $Copyright: (c) 2019 Bentley Systems, Incorporated. All rights reserved. $
+|
++--------------------------------------------------------------------------------------*/
+#pragma once
+//__PUBLISH_SECTION_START__
+
+
+// TODO: check includes to make sure we need everything
+#include <Licensing/Licensing.h>
+
+#include "LicenseStatus.h"
+
+#include <WebServices/Connect/IConnectAuthenticationProvider.h>
+#include <WebServices/Client/ClientInfo.h>
+#include <WebServices/Connect/ConnectSignInManager.h> // Would be nice to remove this dependency
+
+//#include <Licensing/Utils/FeatureUserDataMap.h>
+
+BEGIN_BENTLEY_LICENSING_NAMESPACE
+USING_NAMESPACE_BENTLEY_WEBSERVICES
+
+/*--------------------------------------------------------------------------------------+
+* @bsiclass
++---------------+---------------+---------------+---------------+---------------+------*/
+typedef std::shared_ptr<struct SaasClient> SaasClientPtr;
+
+struct SaasClient
+    {
+private:
+    std::shared_ptr<struct ISaasClient> m_impl;
+
+    SaasClient
+        (
+        std::shared_ptr<struct ISaasClient> implementation
+        );
+
+public:
+    //! Creates a SaaS Licensing Client
+    //! @param[in] productId ProductId, must be provided if want to track against a particular product, alternative is tracking linked back to OIDC client id
+    //! @param[in] featureString Feature string of the application to track usage of
+    //! @param[in] customHttpHandler CustomHttpHandler, defaults to a nullptr
+    LICENSING_EXPORT static SaasClientPtr Create
+        (
+        int productId = 0,
+        Utf8StringCR featureString = "",
+        IHttpHandlerPtr customHttpHandler = nullptr
+        );
+
+    //! Send realtime usage
+    //! @param[in] accessToken OIDC token of user to track usage against
+    //! @param[in] version version for this usage
+    //! @param[in] projectId projectId of this usage
+    LICENSING_EXPORT folly::Future<BentleyStatus> TrackUsage(Utf8StringCR accessToken, BeVersionCR version, Utf8StringCR projectId);
+    };
+
+END_BENTLEY_LICENSING_NAMESPACE