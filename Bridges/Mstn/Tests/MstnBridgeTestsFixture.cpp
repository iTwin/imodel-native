/*--------------------------------------------------------------------------------------+
|
|  $Source: Tests/MstnBridgeTestsFixture.cpp $
|
|  $Copyright: (c) 2018 Bentley Systems, Incorporated. All rights reserved. $
|
+--------------------------------------------------------------------------------------*/
#include "ConverterInternal.h"
#include "MstnBridgeTestsFixture.h"
#include <iModelBridge/TestIModelHubClientForBridges.h>
#include <iModelBridge/iModelBridgeFwk.h>
#include <iModelBridge/FakeRegistry.h>
#include <DgnPlatform/DesktopTools/KnownDesktopLocationsAdmin.h>
#include "V8FileEditor.h"

#define MAKE_ARGC_ARGV(argptrs, args)\
for (auto& arg: args)\
   argptrs.push_back(arg.c_str());\
int argc = (int)argptrs.size();\
wchar_t const** argv = argptrs.data();\


/*---------------------------------------------------------------------------------**//**
* @bsimethod                                    Abeesh.Basheer                  10/2018
+---------------+---------------+---------------+---------------+---------------+------*/
BentleyApi::BeFileName MstnBridgeTestsFixture::GetOutputDir()
    {
    BentleyApi::BeFileName testDir;
    BentleyApi::BeTest::GetHost().GetOutputRoot(testDir);
    testDir.AppendToPath(L"iModelBridgeTests");
    testDir.AppendToPath(L"Dgnv8Bridge");
    return testDir;
    }

/*---------------------------------------------------------------------------------**//**
* @bsimethod                                    Abeesh.Basheer                  10/2018
+---------------+---------------+---------------+---------------+---------------+------*/
struct ScopedDgnv8Host
    {
    DgnV8Api::DgnPlatformLib::Host m_host;
    bool m_initDone {};
    void Init()
        {
        DgnV8Api::DgnPlatformLib::Initialize(m_host, true, true);
        m_initDone = true;
        }
    ~ScopedDgnv8Host()
        {
        if (m_initDone)
            m_host.Terminate(false);
        }
    };

/*---------------------------------------------------------------------------------**//**
* @bsimethod                                    Abeesh.Basheer                  10/2018
+---------------+---------------+---------------+---------------+---------------+------*/
BentleyApi::BeFileName  MstnBridgeTestsFixture::GetOutputFileName(BentleyApi::WCharCP filename)
    {
    BentleyApi::BeFileName filepath = GetOutputDir();
    filepath.AppendToPath(filename);
    return filepath;
    }

/*---------------------------------------------------------------------------------**//**
* @bsimethod                                    Abeesh.Basheer                  10/2018
+---------------+---------------+---------------+---------------+---------------+------*/
BentleyApi::BeFileName MstnBridgeTestsFixture::GetDgnv8BridgeDllName()
    {
    auto fileName = BentleyApi::Desktop::FileSystem::GetExecutableDir();
    fileName.AppendToPath(L"Dgnv8BridgeB02.dll");
    return fileName;
    }


/*---------------------------------------------------------------------------------**//**
* @bsimethod                                    Abeesh.Basheer                  10/2018
+---------------+---------------+---------------+---------------+---------------+------*/
BentleyApi::BeFileName MstnBridgeTestsFixture::GetSeedFile()
    {
    ScopedDgnHost host;

    //Initialize parameters needed to create a DgnDb
    CreateDgnDbParams createProjectParams;
    createProjectParams.SetRootSubjectName("iModelBridgeTests");

    BentleyApi::BeFileName seedDbName = GetSeedFilePath();
    BeFileName::CreateNewDirectory(seedDbName.GetDirectoryName().c_str());

    // Create the seed DgnDb file. The BisCore domain schema is also imported. 
    BentleyApi::BeSQLite::DbResult createStatus;
    DgnDbPtr db = DgnDb::CreateDgnDb(&createStatus, seedDbName, createProjectParams);

    // Force the seed db to have non-zero briefcaseid, so that changes made to it will be in a txn
    //db->SetAsBriefcase(BentleyApi::BeSQLite::BeBriefcaseId(BentleyApi::BeSQLite::BeBriefcaseId::Master()));
    db->SaveChanges();
    return seedDbName;
    }

/*---------------------------------------------------------------------------------**//**
* @bsimethod                                    Abeesh.Basheer                  10/2018
+---------------+---------------+---------------+---------------+---------------+------*/
void MstnBridgeTestsFixture::SetUpTestCase()
    {
    BentleyApi::BeFileName tmpDir;
    BentleyApi::BeTest::GetHost().GetTempDir(tmpDir);
    BentleyApi::BeFileName::CreateNewDirectory(tmpDir.c_str());

    Converter::InitializeDllPath(GetDgnv8BridgeDllName());

    BentleyApi::BeFileName platformAssetsDir;
    BentleyApi::BeTest::GetHost().GetDgnPlatformAssetsDirectory(platformAssetsDir);
    BentleyApi::BeFileName sqLangFile(platformAssetsDir);
    sqLangFile.AppendToPath(L"sqlang\\MstnBridgeTests_en-US.sqlang.db3");
    L10N::Initialize(BentleyApi::BeSQLite::L10N::SqlangFiles(sqLangFile));
    ScopedDgnHost host;
    }

/*---------------------------------------------------------------------------------**//**
* @bsimethod                                    Abeesh.Basheer                  10/2018
+---------------+---------------+---------------+---------------+---------------+------*/
BentleyApi::BeFileName MstnBridgeTestsFixture::getiModelBridgeTestsOutputDir(WCharCP subdir)
    {
    BentleyApi::BeFileName testDir = GetOutputDir();
    testDir.AppendToPath(subdir);
    return testDir;
    }

/*---------------------------------------------------------------------------------**//**
* @bsimethod                                    Abeesh.Basheer                  10/2018
+---------------+---------------+---------------+---------------+---------------+------*/
void MstnBridgeTestsFixture::MakeCopyOfFile(BentleyApi::BeFileNameR outFile, BentleyApi::WCharCP filename, BentleyApi::WCharCP suffix)
    {
    BentleyApi::BeFileName filepath;
    BentleyApi::BeTest::GetHost().GetDocumentsRoot(filepath);
    filepath.AppendToPath(L"TestData");
    filepath.AppendToPath(filename);

    outFile = GetOutputFileName(filename).GetDirectoryName();
    outFile.AppendToPath(filepath.GetFileNameWithoutExtension().c_str());
    if (suffix)
        outFile.append(suffix);
    outFile.append(L".");
    outFile.append(filepath.GetExtension().c_str());


    ASSERT_EQ(BentleyApi::BeFileNameStatus::Success, BentleyApi::BeFileName::BeCopyFile(filepath.c_str(), outFile.c_str()));
    }

/*---------------------------------------------------------------------------------**//**
* @bsimethod                                    Abeesh.Basheer                  10/2018
+---------------+---------------+---------------+---------------+---------------+------*/
void MstnBridgeTestsFixture::SetUpBridgeProcessingArgs(BentleyApi::bvector<BentleyApi::WString>& args, WCharCP stagingDir, WCharCP bridgeRegSubkey, bool setCredentials)
    {
    args.push_back(L"iModelBridgeTests.ConvertLinesUsingBridgeFwk");                                                 // the value of this arg doesn't mean anything and is not checked by anything -- it is just a placeholder for a required arg
    args.push_back(L"--server-environment=Qa");
    args.push_back(L"--server-repository=iModelBridgeTests_Test1");                             // the value of this arg doesn't mean anything and is not checked by anything -- it is just a placeholder for a required arg
    args.push_back(L"--server-project-guid=iModelBridgeTests_Project");                         // the value of this arg doesn't mean anything and is not checked by anything -- it is just a placeholder for a required arg
    args.push_back(L"--fwk-revision-comment=\"comment in quotes\"");
    if (setCredentials)
        {
        args.push_back(L"--server-user=username=username");                                         // the value of this arg doesn't mean anything and is not checked by anything -- it is just a placeholder for a required arg
        args.push_back(L"--server-password=\"password><!@\"");                                      // the value of this arg doesn't mean anything and is not checked by anything -- it is just a placeholder for a required arg
        }
    args.push_back(BentleyApi::WPrintfString(L"--fwk-bridge-library=\"%s\"", GetDgnv8BridgeDllName().c_str()));     // must refer to a path that exists! 

    BentleyApi::BeFileName platformAssetsDir;
    BentleyApi::BeTest::GetHost().GetDgnPlatformAssetsDirectory(platformAssetsDir);
    args.push_back(BentleyApi::WPrintfString(L"--fwk-bridgeAssetsDir=\"%ls\"", platformAssetsDir.c_str())); // must be a real assets dir! the platform's assets dir will serve just find as the test bridge's assets dir.

    if (stagingDir)
        args.push_back(BentleyApi::WPrintfString(L"--fwk-staging-dir=\"%ls\"", stagingDir));
    if (bridgeRegSubkey)
        args.push_back(BentleyApi::WPrintfString(L"--fwk-bridge-regsubkey=%ls", bridgeRegSubkey));
    }

/*---------------------------------------------------------------------------------**//**
* @bsimethod                                    Abeesh.Basheer                  10/2018
+---------------+---------------+---------------+---------------+---------------+------*/
void MstnBridgeTestsFixture::AddAttachment(BentleyApi::BeFileName& inputFile, BentleyApi::BeFileNameR refV8File, int32_t num, bool useOffsetForElement)
    {
    ScopedDgnv8Host testHost;
    bool adoptHost = NULL == DgnV8Api::DgnPlatformLib::QueryHost();
    if (adoptHost)
        testHost.Init();
    {
    V8FileEditor v8editor;
    v8editor.Open(inputFile);
    int offset = useOffsetForElement ? num : 0;
    v8editor.AddAttachment(refV8File, nullptr, Bentley::DPoint3d::FromXYZ((double) offset * 1000, (double) offset * 1000, 0));
    v8editor.Save();
    }
    }

/*---------------------------------------------------------------------------------**//**
* @bsimethod                                    Abeesh.Basheer                  10/2018
+---------------+---------------+---------------+---------------+---------------+------*/
int64_t MstnBridgeTestsFixture::AddLine(BentleyApi::BeFileName& inputFile)
    {
    int64_t elementId = 0;
    ScopedDgnv8Host testHost;
    bool adoptHost = NULL == DgnV8Api::DgnPlatformLib::QueryHost();
    if (adoptHost)
        testHost.Init();
    {
    V8FileEditor v8editor;
    v8editor.Open(inputFile);
    DgnV8Api::ElementId eid1;
    v8editor.AddLine(&eid1);
    elementId = eid1;
    v8editor.Save();
    }
    return elementId;
    }

/*---------------------------------------------------------------------------------**//**
* @bsimethod                                    Abeesh.Basheer                  10/2018
+---------------+---------------+---------------+---------------+---------------+------*/
int32_t MstnBridgeTestsFixture::DbFileInfo::GetElementCount()
    {
    CachedStatementPtr stmt = m_db->Elements().GetStatement("SELECT count(*) FROM " BIS_TABLE(BIS_CLASS_Element) "");
    stmt->Step();
    return stmt->GetValueInt(0);
    }

/*---------------------------------------------------------------------------------**//**
* @bsimethod                                    Abeesh.Basheer                  10/2018
+---------------+---------------+---------------+---------------+---------------+------*/
MstnBridgeTestsFixture::DbFileInfo::DbFileInfo(BentleyApi::BeFileNameCR fileName)
    {
    
    BentleyApi::BeSQLite::DbResult result;
    m_db = DgnDb::OpenDgnDb(&result, fileName, DgnDb::OpenParams(BentleyApi::BeSQLite::Db::OpenMode::Readonly));
    BeAssert(BentleyApi::BeSQLite::DbResult::BE_SQLITE_OK ==  result);
    }

/*---------------------------------------------------------------------------------**//**
* @bsimethod                                    Abeesh.Basheer                  10/2018
+---------------+---------------+---------------+---------------+---------------+------*/
int32_t MstnBridgeTestsFixture::DbFileInfo::GetModelCount ()
    {
    CachedStatementPtr stmt = m_db->Elements().GetStatement("SELECT count(*) FROM " BIS_TABLE(BIS_CLASS_Model) "");
    stmt->Step();
    return stmt->GetValueInt(0);
    }

/*---------------------------------------------------------------------------------**//**
* @bsimethod                                    Abeesh.Basheer                  10/2018
+---------------+---------------+---------------+---------------+---------------+------*/
int32_t MstnBridgeTestsFixture::DbFileInfo::GetPhysicalModelCount()
    {
    ModelIterator iterator = m_db->Models().MakeIterator(BIS_SCHEMA(BIS_CLASS_PhysicalModel));
    return iterator.BuildIdSet().size();
    }


/*---------------------------------------------------------------------------------**//**
* @bsimethod                                    Abeesh.Basheer                  10/2018
+---------------+---------------+---------------+---------------+---------------+------*/
int32_t MstnBridgeTestsFixture::DbFileInfo::GetBISClassCount(CharCP className)
    {
    CachedStatementPtr stmt = m_db->Elements().GetStatement(Utf8PrintfString ("SELECT count(*) FROM %s ", className));
    stmt->Step();
    return stmt->GetValueInt(0);
    }

/*---------------------------------------------------------------------------------**//**
* @bsimethod                                    Abeesh.Basheer                  10/2018
+---------------+---------------+---------------+---------------+---------------+------*/
int32_t MstnBridgeTestsFixture::DbFileInfo::GetModelProvenanceCount(BentleyApi::BeSQLite::BeGuidCR fileGuid)
    {
    CachedStatementPtr stmt = m_db->Elements().GetStatement("SELECT count(*) FROM " DGN_TABLE_ProvenanceModel " WHERE  V8FileId = ?");
    BentleyApi::Utf8String guidString = fileGuid.ToString();
    stmt->BindText(1, guidString.c_str(), Statement::MakeCopy::No);
    stmt->Step();
    return  stmt->GetValueInt(0);
    }

/*---------------------------------------------------------------------------------**//**
* @bsimethod                                    Abeesh.Basheer                  10/2018
+---------------+---------------+---------------+---------------+---------------+------*/
void MstnBridgeTestsFixture::TerminateHost()
    {
    //We need to shut down v8host at the end so that rest of the processing works.
    DgnV8Api::DgnPlatformLib::Host* host = DgnV8Api::DgnPlatformLib::QueryHost();
    if (NULL != host)
        host->Terminate(false);
    }

/*---------------------------------------------------------------------------------**//**
* @bsimethod                                    Abeesh.Basheer                  10/2018
+---------------+---------------+---------------+---------------+---------------+------*/
void MstnBridgeTestsFixture::RunTheBridge(BentleyApi::bvector<BentleyApi::WString> const& args)
    {
    iModelBridgeFwk fwk;
    bvector<WCharCP> argptrs;
    
    MAKE_ARGC_ARGV(argptrs, args);

    ASSERT_EQ(BentleyApi::BSISUCCESS, fwk.ParseCommandLine(argc, argv));

    ASSERT_EQ(0, fwk.Run(argc, argv));
    }

/*---------------------------------------------------------------------------------**//**
* @bsimethod                                    Abeesh.Basheer                  10/2018
+---------------+---------------+---------------+---------------+---------------+------*/
void MstnBridgeTestsFixture::SetupTestDirectory(BentleyApi::BeFileNameR testDir,  BentleyApi::WCharCP dirName,
                                                BentleyApi::BeFileNameCR inputFile, BentleyApi::BeSQLite::BeGuidCR inputGuid,
                                                BentleyApi::BeFileNameCR refFile, BentleyApi::BeSQLite::BeGuidCR refGuid)
    {
    testDir = getiModelBridgeTestsOutputDir(dirName);

    ASSERT_EQ(BeFileNameStatus::Success, BeFileName::CreateNewDirectory(testDir));

    BentleyApi::BeFileName assignDbName(testDir);
    assignDbName.AppendToPath(L"iModelBridgeTests_Test1.fwk-registry.db");
    FakeRegistry testRegistry(testDir, assignDbName);
    testRegistry.WriteAssignments();

    BentleyApi::WString mstnbridgeRegSubKey = L"iModelBridgeForMstn";
    BentleyApi::WString abdbridgeRegSubKey = L"ABD";

    std::function<T_iModelBridge_getAffinity> lambda = [=](BentleyApi::WCharP buffer,
                                                           const size_t bufferSize,
                                                           iModelBridgeAffinityLevel& affinityLevel,
                                                           BentleyApi::WCharCP affinityLibraryPath,
                                                           BentleyApi::WCharCP sourceFileName)
        {
        affinityLevel = iModelBridgeAffinityLevel::Medium;
        BentleyApi::BeFileName srcFile(sourceFileName);
        if (0 == srcFile.CompareTo(refFile))
            {
            wcsncpy(buffer, abdbridgeRegSubKey.c_str(), abdbridgeRegSubKey.length());
            }
        else
            wcsncpy(buffer, mstnbridgeRegSubKey.c_str(), mstnbridgeRegSubKey.length());
        };

    testRegistry.AddBridge(mstnbridgeRegSubKey, lambda);
    testRegistry.AddBridge(abdbridgeRegSubKey, lambda);

    iModelBridgeDocumentProperties docProps1(inputGuid.ToString().c_str(), "wurn1", "durn1", "other1", "");
    iModelBridgeDocumentProperties refDocProps(refGuid.ToString().c_str(), "wurn2", "durn2", "other2", "");
    testRegistry.SetDocumentProperties(docProps1, inputFile);
    testRegistry.SetDocumentProperties(refDocProps, refFile);
    BentleyApi::WString bridgeName;
    testRegistry.SearchForBridgeToAssignToDocument(bridgeName, inputFile, L"");
    testRegistry.SearchForBridgeToAssignToDocument(bridgeName, refFile, L"");
    testRegistry.Save();
    //We need to shut down v8host at the end so that rest of the processing works.
    TerminateHost();
    }

/*---------------------------------------------------------------------------------**//**
* @bsimethod                                    Abeesh.Basheer                  11/2018
+---------------+---------------+---------------+---------------+---------------+------*/
BentleyApi::BentleyStatus MstnBridgeTestsFixture::DbFileInfo::GetiModelElementByDgnElementId(BentleyApi::Dgn::DgnElementId& elementId, int64_t srcElementId)
    {
<<<<<<< HEAD
    BentleyApi::BeSQLite::EC::ECSqlStatement estmt;
    estmt.Prepare(*m_db, "SELECT sourceInfo.Element.Id FROM "
                  BIS_SCHEMA(BIS_CLASS_GeometricElement3d) " AS g,"
                  SOURCEINFO_ECSCHEMA_NAME "." SOURCEINFO_CLASS_SoureElementInfo " AS sourceInfo"
                  " WHERE (sourceInfo.Element.Id=g.ECInstanceId) AND (sourceInfo.SourceId = ?)");
    estmt.BindInt64(1, srcElementId);
    if (BE_SQLITE_ROW != estmt.Step())
=======
    Utf8CP sqlStmt = "SELECT g.ECInstanceId FROM "
        BIS_SCHEMA(BIS_CLASS_GeometricElement3d) " AS g, "
        SOURCEINFO_ECSCHEMA_NAME "." SOURCEINFO_CLASS_SoureElementInfo " AS o"
        " WHERE (o.Element.Id=g.ECInstanceId) AND (o.SourceId = ? )";
    BentleyApi::BeSQLite::EC::CachedECSqlStatementPtr stmt = m_db->GetPreparedECSqlStatement(sqlStmt);
    BentleyApi::Utf8PrintfString srcElementIdStr("%lld", srcElementId);
    stmt->BindText(1, srcElementIdStr.c_str(), BentleyApi::BeSQLite::EC::IECSqlBinder::MakeCopy::No);
    if (BE_SQLITE_ROW != stmt->Step())
>>>>>>> 62b5c7a2
        return BentleyApi::BentleyStatus::BSIERROR;
    elementId = stmt->GetValueId<DgnElementId>(0);
    return BentleyApi::BentleyStatus::BSISUCCESS;
    }<|MERGE_RESOLUTION|>--- conflicted
+++ resolved
@@ -1,380 +1,369 @@
-/*--------------------------------------------------------------------------------------+
-|
-|  $Source: Tests/MstnBridgeTestsFixture.cpp $
-|
-|  $Copyright: (c) 2018 Bentley Systems, Incorporated. All rights reserved. $
-|
-+--------------------------------------------------------------------------------------*/
-#include "ConverterInternal.h"
-#include "MstnBridgeTestsFixture.h"
-#include <iModelBridge/TestIModelHubClientForBridges.h>
-#include <iModelBridge/iModelBridgeFwk.h>
-#include <iModelBridge/FakeRegistry.h>
-#include <DgnPlatform/DesktopTools/KnownDesktopLocationsAdmin.h>
-#include "V8FileEditor.h"
-
-#define MAKE_ARGC_ARGV(argptrs, args)\
-for (auto& arg: args)\
-   argptrs.push_back(arg.c_str());\
-int argc = (int)argptrs.size();\
-wchar_t const** argv = argptrs.data();\
-
-
-/*---------------------------------------------------------------------------------**//**
-* @bsimethod                                    Abeesh.Basheer                  10/2018
-+---------------+---------------+---------------+---------------+---------------+------*/
-BentleyApi::BeFileName MstnBridgeTestsFixture::GetOutputDir()
-    {
-    BentleyApi::BeFileName testDir;
-    BentleyApi::BeTest::GetHost().GetOutputRoot(testDir);
-    testDir.AppendToPath(L"iModelBridgeTests");
-    testDir.AppendToPath(L"Dgnv8Bridge");
-    return testDir;
-    }
-
-/*---------------------------------------------------------------------------------**//**
-* @bsimethod                                    Abeesh.Basheer                  10/2018
-+---------------+---------------+---------------+---------------+---------------+------*/
-struct ScopedDgnv8Host
-    {
-    DgnV8Api::DgnPlatformLib::Host m_host;
-    bool m_initDone {};
-    void Init()
-        {
-        DgnV8Api::DgnPlatformLib::Initialize(m_host, true, true);
-        m_initDone = true;
-        }
-    ~ScopedDgnv8Host()
-        {
-        if (m_initDone)
-            m_host.Terminate(false);
-        }
-    };
-
-/*---------------------------------------------------------------------------------**//**
-* @bsimethod                                    Abeesh.Basheer                  10/2018
-+---------------+---------------+---------------+---------------+---------------+------*/
-BentleyApi::BeFileName  MstnBridgeTestsFixture::GetOutputFileName(BentleyApi::WCharCP filename)
-    {
-    BentleyApi::BeFileName filepath = GetOutputDir();
-    filepath.AppendToPath(filename);
-    return filepath;
-    }
-
-/*---------------------------------------------------------------------------------**//**
-* @bsimethod                                    Abeesh.Basheer                  10/2018
-+---------------+---------------+---------------+---------------+---------------+------*/
-BentleyApi::BeFileName MstnBridgeTestsFixture::GetDgnv8BridgeDllName()
-    {
-    auto fileName = BentleyApi::Desktop::FileSystem::GetExecutableDir();
-    fileName.AppendToPath(L"Dgnv8BridgeB02.dll");
-    return fileName;
-    }
-
-
-/*---------------------------------------------------------------------------------**//**
-* @bsimethod                                    Abeesh.Basheer                  10/2018
-+---------------+---------------+---------------+---------------+---------------+------*/
-BentleyApi::BeFileName MstnBridgeTestsFixture::GetSeedFile()
-    {
-    ScopedDgnHost host;
-
-    //Initialize parameters needed to create a DgnDb
-    CreateDgnDbParams createProjectParams;
-    createProjectParams.SetRootSubjectName("iModelBridgeTests");
-
-    BentleyApi::BeFileName seedDbName = GetSeedFilePath();
-    BeFileName::CreateNewDirectory(seedDbName.GetDirectoryName().c_str());
-
-    // Create the seed DgnDb file. The BisCore domain schema is also imported. 
-    BentleyApi::BeSQLite::DbResult createStatus;
-    DgnDbPtr db = DgnDb::CreateDgnDb(&createStatus, seedDbName, createProjectParams);
-
-    // Force the seed db to have non-zero briefcaseid, so that changes made to it will be in a txn
-    //db->SetAsBriefcase(BentleyApi::BeSQLite::BeBriefcaseId(BentleyApi::BeSQLite::BeBriefcaseId::Master()));
-    db->SaveChanges();
-    return seedDbName;
-    }
-
-/*---------------------------------------------------------------------------------**//**
-* @bsimethod                                    Abeesh.Basheer                  10/2018
-+---------------+---------------+---------------+---------------+---------------+------*/
-void MstnBridgeTestsFixture::SetUpTestCase()
-    {
-    BentleyApi::BeFileName tmpDir;
-    BentleyApi::BeTest::GetHost().GetTempDir(tmpDir);
-    BentleyApi::BeFileName::CreateNewDirectory(tmpDir.c_str());
-
-    Converter::InitializeDllPath(GetDgnv8BridgeDllName());
-
-    BentleyApi::BeFileName platformAssetsDir;
-    BentleyApi::BeTest::GetHost().GetDgnPlatformAssetsDirectory(platformAssetsDir);
-    BentleyApi::BeFileName sqLangFile(platformAssetsDir);
-    sqLangFile.AppendToPath(L"sqlang\\MstnBridgeTests_en-US.sqlang.db3");
-    L10N::Initialize(BentleyApi::BeSQLite::L10N::SqlangFiles(sqLangFile));
-    ScopedDgnHost host;
-    }
-
-/*---------------------------------------------------------------------------------**//**
-* @bsimethod                                    Abeesh.Basheer                  10/2018
-+---------------+---------------+---------------+---------------+---------------+------*/
-BentleyApi::BeFileName MstnBridgeTestsFixture::getiModelBridgeTestsOutputDir(WCharCP subdir)
-    {
-    BentleyApi::BeFileName testDir = GetOutputDir();
-    testDir.AppendToPath(subdir);
-    return testDir;
-    }
-
-/*---------------------------------------------------------------------------------**//**
-* @bsimethod                                    Abeesh.Basheer                  10/2018
-+---------------+---------------+---------------+---------------+---------------+------*/
-void MstnBridgeTestsFixture::MakeCopyOfFile(BentleyApi::BeFileNameR outFile, BentleyApi::WCharCP filename, BentleyApi::WCharCP suffix)
-    {
-    BentleyApi::BeFileName filepath;
-    BentleyApi::BeTest::GetHost().GetDocumentsRoot(filepath);
-    filepath.AppendToPath(L"TestData");
-    filepath.AppendToPath(filename);
-
-    outFile = GetOutputFileName(filename).GetDirectoryName();
-    outFile.AppendToPath(filepath.GetFileNameWithoutExtension().c_str());
-    if (suffix)
-        outFile.append(suffix);
-    outFile.append(L".");
-    outFile.append(filepath.GetExtension().c_str());
-
-
-    ASSERT_EQ(BentleyApi::BeFileNameStatus::Success, BentleyApi::BeFileName::BeCopyFile(filepath.c_str(), outFile.c_str()));
-    }
-
-/*---------------------------------------------------------------------------------**//**
-* @bsimethod                                    Abeesh.Basheer                  10/2018
-+---------------+---------------+---------------+---------------+---------------+------*/
-void MstnBridgeTestsFixture::SetUpBridgeProcessingArgs(BentleyApi::bvector<BentleyApi::WString>& args, WCharCP stagingDir, WCharCP bridgeRegSubkey, bool setCredentials)
-    {
-    args.push_back(L"iModelBridgeTests.ConvertLinesUsingBridgeFwk");                                                 // the value of this arg doesn't mean anything and is not checked by anything -- it is just a placeholder for a required arg
-    args.push_back(L"--server-environment=Qa");
-    args.push_back(L"--server-repository=iModelBridgeTests_Test1");                             // the value of this arg doesn't mean anything and is not checked by anything -- it is just a placeholder for a required arg
-    args.push_back(L"--server-project-guid=iModelBridgeTests_Project");                         // the value of this arg doesn't mean anything and is not checked by anything -- it is just a placeholder for a required arg
-    args.push_back(L"--fwk-revision-comment=\"comment in quotes\"");
-    if (setCredentials)
-        {
-        args.push_back(L"--server-user=username=username");                                         // the value of this arg doesn't mean anything and is not checked by anything -- it is just a placeholder for a required arg
-        args.push_back(L"--server-password=\"password><!@\"");                                      // the value of this arg doesn't mean anything and is not checked by anything -- it is just a placeholder for a required arg
-        }
-    args.push_back(BentleyApi::WPrintfString(L"--fwk-bridge-library=\"%s\"", GetDgnv8BridgeDllName().c_str()));     // must refer to a path that exists! 
-
-    BentleyApi::BeFileName platformAssetsDir;
-    BentleyApi::BeTest::GetHost().GetDgnPlatformAssetsDirectory(platformAssetsDir);
-    args.push_back(BentleyApi::WPrintfString(L"--fwk-bridgeAssetsDir=\"%ls\"", platformAssetsDir.c_str())); // must be a real assets dir! the platform's assets dir will serve just find as the test bridge's assets dir.
-
-    if (stagingDir)
-        args.push_back(BentleyApi::WPrintfString(L"--fwk-staging-dir=\"%ls\"", stagingDir));
-    if (bridgeRegSubkey)
-        args.push_back(BentleyApi::WPrintfString(L"--fwk-bridge-regsubkey=%ls", bridgeRegSubkey));
-    }
-
-/*---------------------------------------------------------------------------------**//**
-* @bsimethod                                    Abeesh.Basheer                  10/2018
-+---------------+---------------+---------------+---------------+---------------+------*/
-void MstnBridgeTestsFixture::AddAttachment(BentleyApi::BeFileName& inputFile, BentleyApi::BeFileNameR refV8File, int32_t num, bool useOffsetForElement)
-    {
-    ScopedDgnv8Host testHost;
-    bool adoptHost = NULL == DgnV8Api::DgnPlatformLib::QueryHost();
-    if (adoptHost)
-        testHost.Init();
-    {
-    V8FileEditor v8editor;
-    v8editor.Open(inputFile);
-    int offset = useOffsetForElement ? num : 0;
-    v8editor.AddAttachment(refV8File, nullptr, Bentley::DPoint3d::FromXYZ((double) offset * 1000, (double) offset * 1000, 0));
-    v8editor.Save();
-    }
-    }
-
-/*---------------------------------------------------------------------------------**//**
-* @bsimethod                                    Abeesh.Basheer                  10/2018
-+---------------+---------------+---------------+---------------+---------------+------*/
-int64_t MstnBridgeTestsFixture::AddLine(BentleyApi::BeFileName& inputFile)
-    {
-    int64_t elementId = 0;
-    ScopedDgnv8Host testHost;
-    bool adoptHost = NULL == DgnV8Api::DgnPlatformLib::QueryHost();
-    if (adoptHost)
-        testHost.Init();
-    {
-    V8FileEditor v8editor;
-    v8editor.Open(inputFile);
-    DgnV8Api::ElementId eid1;
-    v8editor.AddLine(&eid1);
-    elementId = eid1;
-    v8editor.Save();
-    }
-    return elementId;
-    }
-
-/*---------------------------------------------------------------------------------**//**
-* @bsimethod                                    Abeesh.Basheer                  10/2018
-+---------------+---------------+---------------+---------------+---------------+------*/
-int32_t MstnBridgeTestsFixture::DbFileInfo::GetElementCount()
-    {
-    CachedStatementPtr stmt = m_db->Elements().GetStatement("SELECT count(*) FROM " BIS_TABLE(BIS_CLASS_Element) "");
-    stmt->Step();
-    return stmt->GetValueInt(0);
-    }
-
-/*---------------------------------------------------------------------------------**//**
-* @bsimethod                                    Abeesh.Basheer                  10/2018
-+---------------+---------------+---------------+---------------+---------------+------*/
-MstnBridgeTestsFixture::DbFileInfo::DbFileInfo(BentleyApi::BeFileNameCR fileName)
-    {
-    
-    BentleyApi::BeSQLite::DbResult result;
-    m_db = DgnDb::OpenDgnDb(&result, fileName, DgnDb::OpenParams(BentleyApi::BeSQLite::Db::OpenMode::Readonly));
-    BeAssert(BentleyApi::BeSQLite::DbResult::BE_SQLITE_OK ==  result);
-    }
-
-/*---------------------------------------------------------------------------------**//**
-* @bsimethod                                    Abeesh.Basheer                  10/2018
-+---------------+---------------+---------------+---------------+---------------+------*/
-int32_t MstnBridgeTestsFixture::DbFileInfo::GetModelCount ()
-    {
-    CachedStatementPtr stmt = m_db->Elements().GetStatement("SELECT count(*) FROM " BIS_TABLE(BIS_CLASS_Model) "");
-    stmt->Step();
-    return stmt->GetValueInt(0);
-    }
-
-/*---------------------------------------------------------------------------------**//**
-* @bsimethod                                    Abeesh.Basheer                  10/2018
-+---------------+---------------+---------------+---------------+---------------+------*/
-int32_t MstnBridgeTestsFixture::DbFileInfo::GetPhysicalModelCount()
-    {
-    ModelIterator iterator = m_db->Models().MakeIterator(BIS_SCHEMA(BIS_CLASS_PhysicalModel));
-    return iterator.BuildIdSet().size();
-    }
-
-
-/*---------------------------------------------------------------------------------**//**
-* @bsimethod                                    Abeesh.Basheer                  10/2018
-+---------------+---------------+---------------+---------------+---------------+------*/
-int32_t MstnBridgeTestsFixture::DbFileInfo::GetBISClassCount(CharCP className)
-    {
-    CachedStatementPtr stmt = m_db->Elements().GetStatement(Utf8PrintfString ("SELECT count(*) FROM %s ", className));
-    stmt->Step();
-    return stmt->GetValueInt(0);
-    }
-
-/*---------------------------------------------------------------------------------**//**
-* @bsimethod                                    Abeesh.Basheer                  10/2018
-+---------------+---------------+---------------+---------------+---------------+------*/
-int32_t MstnBridgeTestsFixture::DbFileInfo::GetModelProvenanceCount(BentleyApi::BeSQLite::BeGuidCR fileGuid)
-    {
-    CachedStatementPtr stmt = m_db->Elements().GetStatement("SELECT count(*) FROM " DGN_TABLE_ProvenanceModel " WHERE  V8FileId = ?");
-    BentleyApi::Utf8String guidString = fileGuid.ToString();
-    stmt->BindText(1, guidString.c_str(), Statement::MakeCopy::No);
-    stmt->Step();
-    return  stmt->GetValueInt(0);
-    }
-
-/*---------------------------------------------------------------------------------**//**
-* @bsimethod                                    Abeesh.Basheer                  10/2018
-+---------------+---------------+---------------+---------------+---------------+------*/
-void MstnBridgeTestsFixture::TerminateHost()
-    {
-    //We need to shut down v8host at the end so that rest of the processing works.
-    DgnV8Api::DgnPlatformLib::Host* host = DgnV8Api::DgnPlatformLib::QueryHost();
-    if (NULL != host)
-        host->Terminate(false);
-    }
-
-/*---------------------------------------------------------------------------------**//**
-* @bsimethod                                    Abeesh.Basheer                  10/2018
-+---------------+---------------+---------------+---------------+---------------+------*/
-void MstnBridgeTestsFixture::RunTheBridge(BentleyApi::bvector<BentleyApi::WString> const& args)
-    {
-    iModelBridgeFwk fwk;
-    bvector<WCharCP> argptrs;
-    
-    MAKE_ARGC_ARGV(argptrs, args);
-
-    ASSERT_EQ(BentleyApi::BSISUCCESS, fwk.ParseCommandLine(argc, argv));
-
-    ASSERT_EQ(0, fwk.Run(argc, argv));
-    }
-
-/*---------------------------------------------------------------------------------**//**
-* @bsimethod                                    Abeesh.Basheer                  10/2018
-+---------------+---------------+---------------+---------------+---------------+------*/
-void MstnBridgeTestsFixture::SetupTestDirectory(BentleyApi::BeFileNameR testDir,  BentleyApi::WCharCP dirName,
-                                                BentleyApi::BeFileNameCR inputFile, BentleyApi::BeSQLite::BeGuidCR inputGuid,
-                                                BentleyApi::BeFileNameCR refFile, BentleyApi::BeSQLite::BeGuidCR refGuid)
-    {
-    testDir = getiModelBridgeTestsOutputDir(dirName);
-
-    ASSERT_EQ(BeFileNameStatus::Success, BeFileName::CreateNewDirectory(testDir));
-
-    BentleyApi::BeFileName assignDbName(testDir);
-    assignDbName.AppendToPath(L"iModelBridgeTests_Test1.fwk-registry.db");
-    FakeRegistry testRegistry(testDir, assignDbName);
-    testRegistry.WriteAssignments();
-
-    BentleyApi::WString mstnbridgeRegSubKey = L"iModelBridgeForMstn";
-    BentleyApi::WString abdbridgeRegSubKey = L"ABD";
-
-    std::function<T_iModelBridge_getAffinity> lambda = [=](BentleyApi::WCharP buffer,
-                                                           const size_t bufferSize,
-                                                           iModelBridgeAffinityLevel& affinityLevel,
-                                                           BentleyApi::WCharCP affinityLibraryPath,
-                                                           BentleyApi::WCharCP sourceFileName)
-        {
-        affinityLevel = iModelBridgeAffinityLevel::Medium;
-        BentleyApi::BeFileName srcFile(sourceFileName);
-        if (0 == srcFile.CompareTo(refFile))
-            {
-            wcsncpy(buffer, abdbridgeRegSubKey.c_str(), abdbridgeRegSubKey.length());
-            }
-        else
-            wcsncpy(buffer, mstnbridgeRegSubKey.c_str(), mstnbridgeRegSubKey.length());
-        };
-
-    testRegistry.AddBridge(mstnbridgeRegSubKey, lambda);
-    testRegistry.AddBridge(abdbridgeRegSubKey, lambda);
-
-    iModelBridgeDocumentProperties docProps1(inputGuid.ToString().c_str(), "wurn1", "durn1", "other1", "");
-    iModelBridgeDocumentProperties refDocProps(refGuid.ToString().c_str(), "wurn2", "durn2", "other2", "");
-    testRegistry.SetDocumentProperties(docProps1, inputFile);
-    testRegistry.SetDocumentProperties(refDocProps, refFile);
-    BentleyApi::WString bridgeName;
-    testRegistry.SearchForBridgeToAssignToDocument(bridgeName, inputFile, L"");
-    testRegistry.SearchForBridgeToAssignToDocument(bridgeName, refFile, L"");
-    testRegistry.Save();
-    //We need to shut down v8host at the end so that rest of the processing works.
-    TerminateHost();
-    }
-
-/*---------------------------------------------------------------------------------**//**
-* @bsimethod                                    Abeesh.Basheer                  11/2018
-+---------------+---------------+---------------+---------------+---------------+------*/
-BentleyApi::BentleyStatus MstnBridgeTestsFixture::DbFileInfo::GetiModelElementByDgnElementId(BentleyApi::Dgn::DgnElementId& elementId, int64_t srcElementId)
-    {
-<<<<<<< HEAD
-    BentleyApi::BeSQLite::EC::ECSqlStatement estmt;
-    estmt.Prepare(*m_db, "SELECT sourceInfo.Element.Id FROM "
-                  BIS_SCHEMA(BIS_CLASS_GeometricElement3d) " AS g,"
-                  SOURCEINFO_ECSCHEMA_NAME "." SOURCEINFO_CLASS_SoureElementInfo " AS sourceInfo"
-                  " WHERE (sourceInfo.Element.Id=g.ECInstanceId) AND (sourceInfo.SourceId = ?)");
-    estmt.BindInt64(1, srcElementId);
-    if (BE_SQLITE_ROW != estmt.Step())
-=======
-    Utf8CP sqlStmt = "SELECT g.ECInstanceId FROM "
-        BIS_SCHEMA(BIS_CLASS_GeometricElement3d) " AS g, "
-        SOURCEINFO_ECSCHEMA_NAME "." SOURCEINFO_CLASS_SoureElementInfo " AS o"
-        " WHERE (o.Element.Id=g.ECInstanceId) AND (o.SourceId = ? )";
-    BentleyApi::BeSQLite::EC::CachedECSqlStatementPtr stmt = m_db->GetPreparedECSqlStatement(sqlStmt);
-    BentleyApi::Utf8PrintfString srcElementIdStr("%lld", srcElementId);
-    stmt->BindText(1, srcElementIdStr.c_str(), BentleyApi::BeSQLite::EC::IECSqlBinder::MakeCopy::No);
-    if (BE_SQLITE_ROW != stmt->Step())
->>>>>>> 62b5c7a2
-        return BentleyApi::BentleyStatus::BSIERROR;
-    elementId = stmt->GetValueId<DgnElementId>(0);
-    return BentleyApi::BentleyStatus::BSISUCCESS;
+/*--------------------------------------------------------------------------------------+
+|
+|  $Source: Tests/MstnBridgeTestsFixture.cpp $
+|
+|  $Copyright: (c) 2018 Bentley Systems, Incorporated. All rights reserved. $
+|
++--------------------------------------------------------------------------------------*/
+#include "ConverterInternal.h"
+#include "MstnBridgeTestsFixture.h"
+#include <iModelBridge/TestIModelHubClientForBridges.h>
+#include <iModelBridge/iModelBridgeFwk.h>
+#include <iModelBridge/FakeRegistry.h>
+#include <DgnPlatform/DesktopTools/KnownDesktopLocationsAdmin.h>
+#include "V8FileEditor.h"
+
+#define MAKE_ARGC_ARGV(argptrs, args)\
+for (auto& arg: args)\
+   argptrs.push_back(arg.c_str());\
+int argc = (int)argptrs.size();\
+wchar_t const** argv = argptrs.data();\
+
+
+/*---------------------------------------------------------------------------------**//**
+* @bsimethod                                    Abeesh.Basheer                  10/2018
++---------------+---------------+---------------+---------------+---------------+------*/
+BentleyApi::BeFileName MstnBridgeTestsFixture::GetOutputDir()
+    {
+    BentleyApi::BeFileName testDir;
+    BentleyApi::BeTest::GetHost().GetOutputRoot(testDir);
+    testDir.AppendToPath(L"iModelBridgeTests");
+    testDir.AppendToPath(L"Dgnv8Bridge");
+    return testDir;
+    }
+
+/*---------------------------------------------------------------------------------**//**
+* @bsimethod                                    Abeesh.Basheer                  10/2018
++---------------+---------------+---------------+---------------+---------------+------*/
+struct ScopedDgnv8Host
+    {
+    DgnV8Api::DgnPlatformLib::Host m_host;
+    bool m_initDone {};
+    void Init()
+        {
+        DgnV8Api::DgnPlatformLib::Initialize(m_host, true, true);
+        m_initDone = true;
+        }
+    ~ScopedDgnv8Host()
+        {
+        if (m_initDone)
+            m_host.Terminate(false);
+        }
+    };
+
+/*---------------------------------------------------------------------------------**//**
+* @bsimethod                                    Abeesh.Basheer                  10/2018
++---------------+---------------+---------------+---------------+---------------+------*/
+BentleyApi::BeFileName  MstnBridgeTestsFixture::GetOutputFileName(BentleyApi::WCharCP filename)
+    {
+    BentleyApi::BeFileName filepath = GetOutputDir();
+    filepath.AppendToPath(filename);
+    return filepath;
+    }
+
+/*---------------------------------------------------------------------------------**//**
+* @bsimethod                                    Abeesh.Basheer                  10/2018
++---------------+---------------+---------------+---------------+---------------+------*/
+BentleyApi::BeFileName MstnBridgeTestsFixture::GetDgnv8BridgeDllName()
+    {
+    auto fileName = BentleyApi::Desktop::FileSystem::GetExecutableDir();
+    fileName.AppendToPath(L"Dgnv8BridgeB02.dll");
+    return fileName;
+    }
+
+
+/*---------------------------------------------------------------------------------**//**
+* @bsimethod                                    Abeesh.Basheer                  10/2018
++---------------+---------------+---------------+---------------+---------------+------*/
+BentleyApi::BeFileName MstnBridgeTestsFixture::GetSeedFile()
+    {
+    ScopedDgnHost host;
+
+    //Initialize parameters needed to create a DgnDb
+    CreateDgnDbParams createProjectParams;
+    createProjectParams.SetRootSubjectName("iModelBridgeTests");
+
+    BentleyApi::BeFileName seedDbName = GetSeedFilePath();
+    BeFileName::CreateNewDirectory(seedDbName.GetDirectoryName().c_str());
+
+    // Create the seed DgnDb file. The BisCore domain schema is also imported. 
+    BentleyApi::BeSQLite::DbResult createStatus;
+    DgnDbPtr db = DgnDb::CreateDgnDb(&createStatus, seedDbName, createProjectParams);
+
+    // Force the seed db to have non-zero briefcaseid, so that changes made to it will be in a txn
+    //db->SetAsBriefcase(BentleyApi::BeSQLite::BeBriefcaseId(BentleyApi::BeSQLite::BeBriefcaseId::Master()));
+    db->SaveChanges();
+    return seedDbName;
+    }
+
+/*---------------------------------------------------------------------------------**//**
+* @bsimethod                                    Abeesh.Basheer                  10/2018
++---------------+---------------+---------------+---------------+---------------+------*/
+void MstnBridgeTestsFixture::SetUpTestCase()
+    {
+    BentleyApi::BeFileName tmpDir;
+    BentleyApi::BeTest::GetHost().GetTempDir(tmpDir);
+    BentleyApi::BeFileName::CreateNewDirectory(tmpDir.c_str());
+
+    Converter::InitializeDllPath(GetDgnv8BridgeDllName());
+
+    BentleyApi::BeFileName platformAssetsDir;
+    BentleyApi::BeTest::GetHost().GetDgnPlatformAssetsDirectory(platformAssetsDir);
+    BentleyApi::BeFileName sqLangFile(platformAssetsDir);
+    sqLangFile.AppendToPath(L"sqlang\\MstnBridgeTests_en-US.sqlang.db3");
+    L10N::Initialize(BentleyApi::BeSQLite::L10N::SqlangFiles(sqLangFile));
+    ScopedDgnHost host;
+    }
+
+/*---------------------------------------------------------------------------------**//**
+* @bsimethod                                    Abeesh.Basheer                  10/2018
++---------------+---------------+---------------+---------------+---------------+------*/
+BentleyApi::BeFileName MstnBridgeTestsFixture::getiModelBridgeTestsOutputDir(WCharCP subdir)
+    {
+    BentleyApi::BeFileName testDir = GetOutputDir();
+    testDir.AppendToPath(subdir);
+    return testDir;
+    }
+
+/*---------------------------------------------------------------------------------**//**
+* @bsimethod                                    Abeesh.Basheer                  10/2018
++---------------+---------------+---------------+---------------+---------------+------*/
+void MstnBridgeTestsFixture::MakeCopyOfFile(BentleyApi::BeFileNameR outFile, BentleyApi::WCharCP filename, BentleyApi::WCharCP suffix)
+    {
+    BentleyApi::BeFileName filepath;
+    BentleyApi::BeTest::GetHost().GetDocumentsRoot(filepath);
+    filepath.AppendToPath(L"TestData");
+    filepath.AppendToPath(filename);
+
+    outFile = GetOutputFileName(filename).GetDirectoryName();
+    outFile.AppendToPath(filepath.GetFileNameWithoutExtension().c_str());
+    if (suffix)
+        outFile.append(suffix);
+    outFile.append(L".");
+    outFile.append(filepath.GetExtension().c_str());
+
+
+    ASSERT_EQ(BentleyApi::BeFileNameStatus::Success, BentleyApi::BeFileName::BeCopyFile(filepath.c_str(), outFile.c_str()));
+    }
+
+/*---------------------------------------------------------------------------------**//**
+* @bsimethod                                    Abeesh.Basheer                  10/2018
++---------------+---------------+---------------+---------------+---------------+------*/
+void MstnBridgeTestsFixture::SetUpBridgeProcessingArgs(BentleyApi::bvector<BentleyApi::WString>& args, WCharCP stagingDir, WCharCP bridgeRegSubkey, bool setCredentials)
+    {
+    args.push_back(L"iModelBridgeTests.ConvertLinesUsingBridgeFwk");                                                 // the value of this arg doesn't mean anything and is not checked by anything -- it is just a placeholder for a required arg
+    args.push_back(L"--server-environment=Qa");
+    args.push_back(L"--server-repository=iModelBridgeTests_Test1");                             // the value of this arg doesn't mean anything and is not checked by anything -- it is just a placeholder for a required arg
+    args.push_back(L"--server-project-guid=iModelBridgeTests_Project");                         // the value of this arg doesn't mean anything and is not checked by anything -- it is just a placeholder for a required arg
+    args.push_back(L"--fwk-revision-comment=\"comment in quotes\"");
+    if (setCredentials)
+        {
+        args.push_back(L"--server-user=username=username");                                         // the value of this arg doesn't mean anything and is not checked by anything -- it is just a placeholder for a required arg
+        args.push_back(L"--server-password=\"password><!@\"");                                      // the value of this arg doesn't mean anything and is not checked by anything -- it is just a placeholder for a required arg
+        }
+    args.push_back(BentleyApi::WPrintfString(L"--fwk-bridge-library=\"%s\"", GetDgnv8BridgeDllName().c_str()));     // must refer to a path that exists! 
+
+    BentleyApi::BeFileName platformAssetsDir;
+    BentleyApi::BeTest::GetHost().GetDgnPlatformAssetsDirectory(platformAssetsDir);
+    args.push_back(BentleyApi::WPrintfString(L"--fwk-bridgeAssetsDir=\"%ls\"", platformAssetsDir.c_str())); // must be a real assets dir! the platform's assets dir will serve just find as the test bridge's assets dir.
+
+    if (stagingDir)
+        args.push_back(BentleyApi::WPrintfString(L"--fwk-staging-dir=\"%ls\"", stagingDir));
+    if (bridgeRegSubkey)
+        args.push_back(BentleyApi::WPrintfString(L"--fwk-bridge-regsubkey=%ls", bridgeRegSubkey));
+    }
+
+/*---------------------------------------------------------------------------------**//**
+* @bsimethod                                    Abeesh.Basheer                  10/2018
++---------------+---------------+---------------+---------------+---------------+------*/
+void MstnBridgeTestsFixture::AddAttachment(BentleyApi::BeFileName& inputFile, BentleyApi::BeFileNameR refV8File, int32_t num, bool useOffsetForElement)
+    {
+    ScopedDgnv8Host testHost;
+    bool adoptHost = NULL == DgnV8Api::DgnPlatformLib::QueryHost();
+    if (adoptHost)
+        testHost.Init();
+    {
+    V8FileEditor v8editor;
+    v8editor.Open(inputFile);
+    int offset = useOffsetForElement ? num : 0;
+    v8editor.AddAttachment(refV8File, nullptr, Bentley::DPoint3d::FromXYZ((double) offset * 1000, (double) offset * 1000, 0));
+    v8editor.Save();
+    }
+    }
+
+/*---------------------------------------------------------------------------------**//**
+* @bsimethod                                    Abeesh.Basheer                  10/2018
++---------------+---------------+---------------+---------------+---------------+------*/
+int64_t MstnBridgeTestsFixture::AddLine(BentleyApi::BeFileName& inputFile)
+    {
+    int64_t elementId = 0;
+    ScopedDgnv8Host testHost;
+    bool adoptHost = NULL == DgnV8Api::DgnPlatformLib::QueryHost();
+    if (adoptHost)
+        testHost.Init();
+    {
+    V8FileEditor v8editor;
+    v8editor.Open(inputFile);
+    DgnV8Api::ElementId eid1;
+    v8editor.AddLine(&eid1);
+    elementId = eid1;
+    v8editor.Save();
+    }
+    return elementId;
+    }
+
+/*---------------------------------------------------------------------------------**//**
+* @bsimethod                                    Abeesh.Basheer                  10/2018
++---------------+---------------+---------------+---------------+---------------+------*/
+int32_t MstnBridgeTestsFixture::DbFileInfo::GetElementCount()
+    {
+    CachedStatementPtr stmt = m_db->Elements().GetStatement("SELECT count(*) FROM " BIS_TABLE(BIS_CLASS_Element) "");
+    stmt->Step();
+    return stmt->GetValueInt(0);
+    }
+
+/*---------------------------------------------------------------------------------**//**
+* @bsimethod                                    Abeesh.Basheer                  10/2018
++---------------+---------------+---------------+---------------+---------------+------*/
+MstnBridgeTestsFixture::DbFileInfo::DbFileInfo(BentleyApi::BeFileNameCR fileName)
+    {
+    
+    BentleyApi::BeSQLite::DbResult result;
+    m_db = DgnDb::OpenDgnDb(&result, fileName, DgnDb::OpenParams(BentleyApi::BeSQLite::Db::OpenMode::Readonly));
+    BeAssert(BentleyApi::BeSQLite::DbResult::BE_SQLITE_OK ==  result);
+    }
+
+/*---------------------------------------------------------------------------------**//**
+* @bsimethod                                    Abeesh.Basheer                  10/2018
++---------------+---------------+---------------+---------------+---------------+------*/
+int32_t MstnBridgeTestsFixture::DbFileInfo::GetModelCount ()
+    {
+    CachedStatementPtr stmt = m_db->Elements().GetStatement("SELECT count(*) FROM " BIS_TABLE(BIS_CLASS_Model) "");
+    stmt->Step();
+    return stmt->GetValueInt(0);
+    }
+
+/*---------------------------------------------------------------------------------**//**
+* @bsimethod                                    Abeesh.Basheer                  10/2018
++---------------+---------------+---------------+---------------+---------------+------*/
+int32_t MstnBridgeTestsFixture::DbFileInfo::GetPhysicalModelCount()
+    {
+    ModelIterator iterator = m_db->Models().MakeIterator(BIS_SCHEMA(BIS_CLASS_PhysicalModel));
+    return iterator.BuildIdSet().size();
+    }
+
+
+/*---------------------------------------------------------------------------------**//**
+* @bsimethod                                    Abeesh.Basheer                  10/2018
++---------------+---------------+---------------+---------------+---------------+------*/
+int32_t MstnBridgeTestsFixture::DbFileInfo::GetBISClassCount(CharCP className)
+    {
+    CachedStatementPtr stmt = m_db->Elements().GetStatement(Utf8PrintfString ("SELECT count(*) FROM %s ", className));
+    stmt->Step();
+    return stmt->GetValueInt(0);
+    }
+
+/*---------------------------------------------------------------------------------**//**
+* @bsimethod                                    Abeesh.Basheer                  10/2018
++---------------+---------------+---------------+---------------+---------------+------*/
+int32_t MstnBridgeTestsFixture::DbFileInfo::GetModelProvenanceCount(BentleyApi::BeSQLite::BeGuidCR fileGuid)
+    {
+    CachedStatementPtr stmt = m_db->Elements().GetStatement("SELECT count(*) FROM " DGN_TABLE_ProvenanceModel " WHERE  V8FileId = ?");
+    BentleyApi::Utf8String guidString = fileGuid.ToString();
+    stmt->BindText(1, guidString.c_str(), Statement::MakeCopy::No);
+    stmt->Step();
+    return  stmt->GetValueInt(0);
+    }
+
+/*---------------------------------------------------------------------------------**//**
+* @bsimethod                                    Abeesh.Basheer                  10/2018
++---------------+---------------+---------------+---------------+---------------+------*/
+void MstnBridgeTestsFixture::TerminateHost()
+    {
+    //We need to shut down v8host at the end so that rest of the processing works.
+    DgnV8Api::DgnPlatformLib::Host* host = DgnV8Api::DgnPlatformLib::QueryHost();
+    if (NULL != host)
+        host->Terminate(false);
+    }
+
+/*---------------------------------------------------------------------------------**//**
+* @bsimethod                                    Abeesh.Basheer                  10/2018
++---------------+---------------+---------------+---------------+---------------+------*/
+void MstnBridgeTestsFixture::RunTheBridge(BentleyApi::bvector<BentleyApi::WString> const& args)
+    {
+    iModelBridgeFwk fwk;
+    bvector<WCharCP> argptrs;
+    
+    MAKE_ARGC_ARGV(argptrs, args);
+
+    ASSERT_EQ(BentleyApi::BSISUCCESS, fwk.ParseCommandLine(argc, argv));
+
+    ASSERT_EQ(0, fwk.Run(argc, argv));
+    }
+
+/*---------------------------------------------------------------------------------**//**
+* @bsimethod                                    Abeesh.Basheer                  10/2018
++---------------+---------------+---------------+---------------+---------------+------*/
+void MstnBridgeTestsFixture::SetupTestDirectory(BentleyApi::BeFileNameR testDir,  BentleyApi::WCharCP dirName,
+                                                BentleyApi::BeFileNameCR inputFile, BentleyApi::BeSQLite::BeGuidCR inputGuid,
+                                                BentleyApi::BeFileNameCR refFile, BentleyApi::BeSQLite::BeGuidCR refGuid)
+    {
+    testDir = getiModelBridgeTestsOutputDir(dirName);
+
+    ASSERT_EQ(BeFileNameStatus::Success, BeFileName::CreateNewDirectory(testDir));
+
+    BentleyApi::BeFileName assignDbName(testDir);
+    assignDbName.AppendToPath(L"iModelBridgeTests_Test1.fwk-registry.db");
+    FakeRegistry testRegistry(testDir, assignDbName);
+    testRegistry.WriteAssignments();
+
+    BentleyApi::WString mstnbridgeRegSubKey = L"iModelBridgeForMstn";
+    BentleyApi::WString abdbridgeRegSubKey = L"ABD";
+
+    std::function<T_iModelBridge_getAffinity> lambda = [=](BentleyApi::WCharP buffer,
+                                                           const size_t bufferSize,
+                                                           iModelBridgeAffinityLevel& affinityLevel,
+                                                           BentleyApi::WCharCP affinityLibraryPath,
+                                                           BentleyApi::WCharCP sourceFileName)
+        {
+        affinityLevel = iModelBridgeAffinityLevel::Medium;
+        BentleyApi::BeFileName srcFile(sourceFileName);
+        if (0 == srcFile.CompareTo(refFile))
+            {
+            wcsncpy(buffer, abdbridgeRegSubKey.c_str(), abdbridgeRegSubKey.length());
+            }
+        else
+            wcsncpy(buffer, mstnbridgeRegSubKey.c_str(), mstnbridgeRegSubKey.length());
+        };
+
+    testRegistry.AddBridge(mstnbridgeRegSubKey, lambda);
+    testRegistry.AddBridge(abdbridgeRegSubKey, lambda);
+
+    iModelBridgeDocumentProperties docProps1(inputGuid.ToString().c_str(), "wurn1", "durn1", "other1", "");
+    iModelBridgeDocumentProperties refDocProps(refGuid.ToString().c_str(), "wurn2", "durn2", "other2", "");
+    testRegistry.SetDocumentProperties(docProps1, inputFile);
+    testRegistry.SetDocumentProperties(refDocProps, refFile);
+    BentleyApi::WString bridgeName;
+    testRegistry.SearchForBridgeToAssignToDocument(bridgeName, inputFile, L"");
+    testRegistry.SearchForBridgeToAssignToDocument(bridgeName, refFile, L"");
+    testRegistry.Save();
+    //We need to shut down v8host at the end so that rest of the processing works.
+    TerminateHost();
+    }
+
+/*---------------------------------------------------------------------------------**//**
+* @bsimethod                                    Abeesh.Basheer                  11/2018
++---------------+---------------+---------------+---------------+---------------+------*/
+BentleyApi::BentleyStatus MstnBridgeTestsFixture::DbFileInfo::GetiModelElementByDgnElementId(BentleyApi::Dgn::DgnElementId& elementId, int64_t srcElementId)
+    {
+    BentleyApi::BeSQLite::EC::ECSqlStatement estmt;
+    estmt.Prepare(*m_db, "SELECT sourceInfo.Element.Id FROM "
+                  BIS_SCHEMA(BIS_CLASS_GeometricElement3d) " AS g,"
+                  SOURCEINFO_ECSCHEMA_NAME "." SOURCEINFO_CLASS_SoureElementInfo " AS sourceInfo"
+                  " WHERE (sourceInfo.Element.Id=g.ECInstanceId) AND (sourceInfo.SourceId = ?)");
+    estmt.BindInt64(1, srcElementId);
+    if (BE_SQLITE_ROW != estmt.Step())
+        return BentleyApi::BentleyStatus::BSIERROR;
+    elementId = estmt.GetValueId<DgnElementId>(0);
+    return BentleyApi::BentleyStatus::BSISUCCESS;
     }