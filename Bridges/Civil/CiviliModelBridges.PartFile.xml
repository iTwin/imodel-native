<?xml version="1.0" encoding="utf-8"?>

<BuildContext xmlns:xsi="http://www.w3.org/2001/XMLSchema-instance" xsi:noNamespaceSchemaLocation="../bsicommon/build/PartFile.xsd">
    
    <!-- ........................................................................................................................................ -->
    <!-- ORDBridge    The bridge itself is a product, containing all of the needed shared libraries, plus assets. -->
    <!-- ........................................................................................................................................ -->

    <Part Name="Cif_InternalSDK" BentleyBuildMakeFile="ORDBridge/Cif.Prewire.mke" OnlyPlatforms="x64" ExcludeLibType="Static">
        <SdkSource>Cif_InternalSDK</SdkSource>
        <Bindings>
            <PublicAPI Domain="CifApi" />
            <Files ProductDirectoryName="CifDlls" SubPartDirectory="CifSdk/Dlls" Required="true">
                Delivery/CifSdk/Dlls/*.dll
            </Files>
            <Directory SourceName="Delivery/CifSdk/Libs" Required="false" SubPartDirectory="CifLibs" />
            <Directory SourceName="Delivery/CifSdk/ECSchemas" ProductDirectoryName="CifDlls" ProductSubDirectory="ECSchemas" SubPartDirectory="CifSdk/ECSchemas" Required="true"/>
        </Bindings>
    </Part>

    <Product Name="ORDBridge">
        <SubPart PartName="ORDBridgeLibrary" />
        <Directories DirectoryListName="ORDBridgeDirectoryList" />
    </Product>

    <Part Name="ORDBridgePublicAPI" BentleyBuildMakeFile="ORDBridge/ORDBridge.prewire.mke">
        <Bindings>
            <PublicAPI Domain="ORDBridge"/>
        </Bindings>
    </Part>

    <ProductDirectoryList ListName="ORDBridgeDirectoryList">
        <ProductDirectory Name="ApplicationRoot" Path=""/>
        <ProductDirectory Name="Assemblies"   RelativeTo="ApplicationRoot"/>
        <ProductDirectory Name="Assets"  Path="Assets" RelativeTo="ApplicationRoot"/>
        <ProductDirectory Name="Assets"  Path="Assets" RelativeTo="ApplicationRoot"  LibType="static"/>
        <ProductDirectory Name="VendorNotices"  RelativeTo="ApplicationRoot" Path="Notices"/>
        <ProductDirectory Name="DgnV8Dlls"  Path="DgnV8"/>
        <ProductDirectory Name="CifDlls"  Path="Cif"/>
    </ProductDirectoryList>

    <Part Name="ORDBridgeLibrary" BentleyBuildMakeFile="ORDBridge/ORDBridge.mke" >
        <SubPart PartName="ORDBridgePublicAPI"/>
        <SubPart PartName="VersionedV8_InternalSDK" Repository="DgnDbSync" PartFile="DgnDbSync"/>
        <SubPart PartName="Cif_InternalSDK" />
        <SubPart PartName="iModelBridgeLibrary" PartFile="iModelBridge" Repository="DgnDbSync" />
        <SubPart PartName="DgnV8ConverterDLL" Repository="DgnDbSync" PartFile="DgnDbSync"/>
        <SubPart PartName="RoadRailPhysical" PartFile="RoadRailPhysical" Repository="DgnDomains-RoadRailPhysical"/>
        <Bindings>
            <Libs Required="false">Delivery/$(libprefix)ORDBridge$(libext)</Libs>
            <Assemblies>Delivery/$(shlibprefix)ORDBridge$(shlibext)</Assemblies>
        </Bindings>
    </Part>

    <!-- ........................................................................................................................................ -->
    <!-- ORDBridgeTestApp    This is a test application. It links with and runs the bridge in a standalone mode.                                 -->
    <!-- ........................................................................................................................................ -->

    <Product Name="ORDBridgeTestApp">
        <SubPart PartName="ORDBridgeTestAppExe" />
        <Directories DirectoryListName="ORDBridgeTestAppDirectoryList" />
    </Product>

    <ProductDirectoryList ListName="ORDBridgeTestAppDirectoryList">
        <ProductDirectory Name="ApplicationRoot"                Path=""/>
        <ProductDirectory Name="Assemblies"   RelativeTo="ApplicationRoot"/>
        <ProductDirectory Name="Assets"  Path="Assets" RelativeTo="ApplicationRoot"/>
        <ProductDirectory Name="Assets"  Path="Assets" RelativeTo="ApplicationRoot"  LibType="static"/>
        <ProductDirectory Name="VendorNotices"  RelativeTo="ApplicationRoot" Path="Notices"/>
        <ProductDirectory Name="DgnV8Dlls"  Path="DgnV8"/>
        <ProductDirectory Name="CifDlls"  Path="Cif"/>
        <ProductDirectory Name="ScalableMeshV8SDK" Deliver="false" />
        <ProductDirectory Name="BentleyDesktopClientApi" RelativeTo="ApplicationRoot" />
        <ProductDirectory Name="BentleyDesktopClientApi_Native" RelativeTo="ApplicationRoot" />
        <ProductDirectory Name="BentleyClientSharedAssemblies" RelativeTo="ApplicationRoot"/>        
    </ProductDirectoryList>

    <Part Name="ORDBridgeTestAppExe" BentleyBuildMakeFile="ORDBridge/TestApp/ORDBridgeTestApp.mke" >
        <SubPart PartName="ORDBridgeLibrary"/>
        <SubPart PartName="DgnV8ConverterSqlang" PartFile="DgnDbSync" Repository="DgnDbSync" />
        <SubPart PartName="iModelBridgeFwk-en" PartFile="iModelBridge"     Repository="DgnDbSync" />
        <Bindings>
            <Files ProductDirectoryName="ApplicationRoot">Delivery/ORDBridgeTestApp$(exeext)</Files>
        </Bindings>
    </Part>

    <Part Name="PrewireForORDBridgeUnitTests" BentleyBuildMakeFile="ORDBridge/Tests/prewire.mke">
        <SubPart PartName="ORD-TestFiles" PartFile="CivilTestFiles" Repository="Civil-TestFiles"/>
        <Bindings>
            <Files ProductDirectoryName="UnitTests-IgnoreList"  ProductSubDirectory="CiviliModelBridgesORDBridge" SubPartDirectory="UnitTests/CivilORDBridge"> Delivery/UnitTests/ordbridge_ignore_list.txt</Files>
        </Bindings>
    </Part>

    <Part Name="BackdoorForORDBridgeUnitTests" BentleyBuildMakeFile="ORDBridge/Tests/BuildTests.mke" BentleyBuildMakeOptions="-dTestDir=BackdoorORDBridge">
        <SubProduct ProductName="ORDBridgeTestApp"/>
        <SubPart PartName="PrewireForORDBridgeUnitTests" />
        <SubPart PartName="RoadRailPhysical" PartFile="RoadRailPhysical" Repository="DgnDomains-RoadRailPhysical"/>
        <Bindings>
            <Directory ProductDirectoryName="UnitTests-Objects"    ProductSubDirectory="CiviliModelBridgesORDBridge/Backdoor" SourceName="Delivery/UnitTests/Objects/BackdoorORDBridge"/>
        </Bindings>
    </Part>

    <Part Name="CiviliModelBridgesORDBridge-UnitTests-NonPublished" BentleyBuildMakeFile="ORDBridge/Tests/BuildTests.mke" BentleyBuildMakeOptions="-dTestDir=NonPublishedORDBridge">
        <SubPart PartName="BackdoorForORDBridgeUnitTests" />
        <Bindings>
            <Directory ProductDirectoryName="UnitTests-Objects"    ProductSubDirectory="CiviliModelBridgesORDBridge/NonPublished" SourceName="Delivery/UnitTests/Objects/NonPublishedORDBridge"/>
        </Bindings>
    </Part>

    <Part Name="CiviliModelBridgesORDBridge-UnitTests-Published" BentleyBuildMakeFile="ORDBridge/Tests/BuildTests.mke" BentleyBuildMakeOptions="-dTestDir=PublishedORDBridge">
        <SubPart PartName="BackdoorForORDBridgeUnitTests" />
        <Bindings>
            <Directory ProductDirectoryName="UnitTests-Objects"    ProductSubDirectory="CiviliModelBridgesORDBridge/Published" SourceName="Delivery/UnitTests/Objects/PublishedORDBridge"/>
        </Bindings>
    </Part>

    <!-- Put the unit tests into the form of a product. This product will be consumed by a platform-specific "runner" product. -->
    <!-- Lay out the test product according to the standard BeGTest layout. -->
    <Part Name="Tests">
        <!-- We probabaly need a PublishedAPI part for this product.  If we do, then uncomment the following line -->
        <!-- <SubPart PartName="UnitTests-Published" /> -->
        <SubPart PartName="CiviliModelBridgesORDBridge-UnitTests-Published" />
        <SubPart PartName="CiviliModelBridgesORDBridge-UnitTests-NonPublished" />
        <!--SubPart PartName="CiviliModelBridges-CrossPlatform-UnitTests-NonPublished" /-->

        <!-- We can also have Scenario and Performance tests, they'll get their own Parts -->

        <!-- Conceptstation calls the sqlang parts here too -->
    </Part>

    <Product Name="CiviliModelBridges-Tests">
        <!-- *** TRICKY: Must depend on a part in begtest repository, in order to use a productdirectorylist from there. -->

        <SubPart Repository="BeGTest" PartFile="BeGTest" PartName="Base" />
        <SubPart PartName="Tests"/>
        <!-- Lay out the Tests test product according to the standard BeGTest layout: -->
        <Directories Repository="BeGTest" PartFile="BeGTest" DirectoryListName="CollectionProduct"/>
    </Product>

    <!-- Build a gtest exe to run the tests -->
    <Product Name="Gtest-CiviliModelBridges-Tests">
<<<<<<< HEAD
    	<Directories DirectoryListName="GtestProduct" Repository="BeGTest" PartFile="BeGTest" />
    	<SubPart PartName="Gtest" />
=======
        <Directories DirectoryListName="GtestProduct" Repository="BeGTest" PartFile="BeGTest" />
        <SubPart PartName="Gtest" />
>>>>>>> 6bbdb4eb
    </Product>

    <Part Name="Gtest" BentleyBuildMakeFile="${SrcRoot}BeGTest/gtest/buildGTest.mke" BentleyBuildMakeOptions="
        -dTEST_NAME=CiviliModelBridgesTests
        -dTEST_COLLECTION_PRODUCT=CiviliModelBridges-Tests
        -dTEST_FRAMEWORK_SQLANG=DgnClientFx_en.sqlang.db3" OnlyPlatforms="x86,x64,MacOs*,Linux*">
        <SubProduct ProductName="CiviliModelBridges-Tests" />
        <SubPart PartName="Gtest-Tools" Repository="BeGTest" PartFile="BeGTest" />
        <Bindings>
            <Files ProductDirectoryName="Gtest-NativeAssemblies">Delivery/Gtest/CiviliModelBridgesTests/Assemblies/*</Files>
            <Directory ProductDirectoryName="Gtest-Assets" SourceName="Delivery/Gtest/CiviliModelBridgesTests/Assets" />
        </Bindings>
    </Part>

    <Part Name="RunGtest" BentleyBuildMakeFile="${SrcRoot}BeGTest/gtest/RunGTest.mke" BentleyBuildMakeOptions="-dGTEST_PRODUCT=Gtest-CiviliModelBridges-Tests -dGTEST_NAME=CiviliModelBridgesTests -dGTEST_SHOW_PROGRESS" OnlyPlatforms="x86,x64,MacOs*,Linux*">
        <SubProduct ProductName="Gtest-CiviliModelBridges-Tests" />
        <SubPart PartName="Gtest-Tools" Repository="BeGTest" PartFile="BeGTest" />
    </Part>

    <Part Name="CiviliModelBridgesTested">
        <SubPart PartName="RunGtest" />
    </Part>

</BuildContext>
<|MERGE_RESOLUTION|>--- conflicted
+++ resolved
@@ -1,172 +1,167 @@
-<?xml version="1.0" encoding="utf-8"?>
-
-<BuildContext xmlns:xsi="http://www.w3.org/2001/XMLSchema-instance" xsi:noNamespaceSchemaLocation="../bsicommon/build/PartFile.xsd">
-    
-    <!-- ........................................................................................................................................ -->
-    <!-- ORDBridge    The bridge itself is a product, containing all of the needed shared libraries, plus assets. -->
-    <!-- ........................................................................................................................................ -->
-
-    <Part Name="Cif_InternalSDK" BentleyBuildMakeFile="ORDBridge/Cif.Prewire.mke" OnlyPlatforms="x64" ExcludeLibType="Static">
-        <SdkSource>Cif_InternalSDK</SdkSource>
-        <Bindings>
-            <PublicAPI Domain="CifApi" />
-            <Files ProductDirectoryName="CifDlls" SubPartDirectory="CifSdk/Dlls" Required="true">
-                Delivery/CifSdk/Dlls/*.dll
-            </Files>
-            <Directory SourceName="Delivery/CifSdk/Libs" Required="false" SubPartDirectory="CifLibs" />
-            <Directory SourceName="Delivery/CifSdk/ECSchemas" ProductDirectoryName="CifDlls" ProductSubDirectory="ECSchemas" SubPartDirectory="CifSdk/ECSchemas" Required="true"/>
-        </Bindings>
-    </Part>
-
-    <Product Name="ORDBridge">
-        <SubPart PartName="ORDBridgeLibrary" />
-        <Directories DirectoryListName="ORDBridgeDirectoryList" />
-    </Product>
-
-    <Part Name="ORDBridgePublicAPI" BentleyBuildMakeFile="ORDBridge/ORDBridge.prewire.mke">
-        <Bindings>
-            <PublicAPI Domain="ORDBridge"/>
-        </Bindings>
-    </Part>
-
-    <ProductDirectoryList ListName="ORDBridgeDirectoryList">
-        <ProductDirectory Name="ApplicationRoot" Path=""/>
-        <ProductDirectory Name="Assemblies"   RelativeTo="ApplicationRoot"/>
-        <ProductDirectory Name="Assets"  Path="Assets" RelativeTo="ApplicationRoot"/>
-        <ProductDirectory Name="Assets"  Path="Assets" RelativeTo="ApplicationRoot"  LibType="static"/>
-        <ProductDirectory Name="VendorNotices"  RelativeTo="ApplicationRoot" Path="Notices"/>
-        <ProductDirectory Name="DgnV8Dlls"  Path="DgnV8"/>
-        <ProductDirectory Name="CifDlls"  Path="Cif"/>
-    </ProductDirectoryList>
-
-    <Part Name="ORDBridgeLibrary" BentleyBuildMakeFile="ORDBridge/ORDBridge.mke" >
-        <SubPart PartName="ORDBridgePublicAPI"/>
-        <SubPart PartName="VersionedV8_InternalSDK" Repository="DgnDbSync" PartFile="DgnDbSync"/>
-        <SubPart PartName="Cif_InternalSDK" />
-        <SubPart PartName="iModelBridgeLibrary" PartFile="iModelBridge" Repository="DgnDbSync" />
-        <SubPart PartName="DgnV8ConverterDLL" Repository="DgnDbSync" PartFile="DgnDbSync"/>
-        <SubPart PartName="RoadRailPhysical" PartFile="RoadRailPhysical" Repository="DgnDomains-RoadRailPhysical"/>
-        <Bindings>
-            <Libs Required="false">Delivery/$(libprefix)ORDBridge$(libext)</Libs>
-            <Assemblies>Delivery/$(shlibprefix)ORDBridge$(shlibext)</Assemblies>
-        </Bindings>
-    </Part>
-
-    <!-- ........................................................................................................................................ -->
-    <!-- ORDBridgeTestApp    This is a test application. It links with and runs the bridge in a standalone mode.                                 -->
-    <!-- ........................................................................................................................................ -->
-
-    <Product Name="ORDBridgeTestApp">
-        <SubPart PartName="ORDBridgeTestAppExe" />
-        <Directories DirectoryListName="ORDBridgeTestAppDirectoryList" />
-    </Product>
-
-    <ProductDirectoryList ListName="ORDBridgeTestAppDirectoryList">
-        <ProductDirectory Name="ApplicationRoot"                Path=""/>
-        <ProductDirectory Name="Assemblies"   RelativeTo="ApplicationRoot"/>
-        <ProductDirectory Name="Assets"  Path="Assets" RelativeTo="ApplicationRoot"/>
-        <ProductDirectory Name="Assets"  Path="Assets" RelativeTo="ApplicationRoot"  LibType="static"/>
-        <ProductDirectory Name="VendorNotices"  RelativeTo="ApplicationRoot" Path="Notices"/>
-        <ProductDirectory Name="DgnV8Dlls"  Path="DgnV8"/>
-        <ProductDirectory Name="CifDlls"  Path="Cif"/>
-        <ProductDirectory Name="ScalableMeshV8SDK" Deliver="false" />
-        <ProductDirectory Name="BentleyDesktopClientApi" RelativeTo="ApplicationRoot" />
-        <ProductDirectory Name="BentleyDesktopClientApi_Native" RelativeTo="ApplicationRoot" />
-        <ProductDirectory Name="BentleyClientSharedAssemblies" RelativeTo="ApplicationRoot"/>        
-    </ProductDirectoryList>
-
-    <Part Name="ORDBridgeTestAppExe" BentleyBuildMakeFile="ORDBridge/TestApp/ORDBridgeTestApp.mke" >
-        <SubPart PartName="ORDBridgeLibrary"/>
-        <SubPart PartName="DgnV8ConverterSqlang" PartFile="DgnDbSync" Repository="DgnDbSync" />
-        <SubPart PartName="iModelBridgeFwk-en" PartFile="iModelBridge"     Repository="DgnDbSync" />
-        <Bindings>
-            <Files ProductDirectoryName="ApplicationRoot">Delivery/ORDBridgeTestApp$(exeext)</Files>
-        </Bindings>
-    </Part>
-
-    <Part Name="PrewireForORDBridgeUnitTests" BentleyBuildMakeFile="ORDBridge/Tests/prewire.mke">
-        <SubPart PartName="ORD-TestFiles" PartFile="CivilTestFiles" Repository="Civil-TestFiles"/>
-        <Bindings>
-            <Files ProductDirectoryName="UnitTests-IgnoreList"  ProductSubDirectory="CiviliModelBridgesORDBridge" SubPartDirectory="UnitTests/CivilORDBridge"> Delivery/UnitTests/ordbridge_ignore_list.txt</Files>
-        </Bindings>
-    </Part>
-
-    <Part Name="BackdoorForORDBridgeUnitTests" BentleyBuildMakeFile="ORDBridge/Tests/BuildTests.mke" BentleyBuildMakeOptions="-dTestDir=BackdoorORDBridge">
-        <SubProduct ProductName="ORDBridgeTestApp"/>
-        <SubPart PartName="PrewireForORDBridgeUnitTests" />
-        <SubPart PartName="RoadRailPhysical" PartFile="RoadRailPhysical" Repository="DgnDomains-RoadRailPhysical"/>
-        <Bindings>
-            <Directory ProductDirectoryName="UnitTests-Objects"    ProductSubDirectory="CiviliModelBridgesORDBridge/Backdoor" SourceName="Delivery/UnitTests/Objects/BackdoorORDBridge"/>
-        </Bindings>
-    </Part>
-
-    <Part Name="CiviliModelBridgesORDBridge-UnitTests-NonPublished" BentleyBuildMakeFile="ORDBridge/Tests/BuildTests.mke" BentleyBuildMakeOptions="-dTestDir=NonPublishedORDBridge">
-        <SubPart PartName="BackdoorForORDBridgeUnitTests" />
-        <Bindings>
-            <Directory ProductDirectoryName="UnitTests-Objects"    ProductSubDirectory="CiviliModelBridgesORDBridge/NonPublished" SourceName="Delivery/UnitTests/Objects/NonPublishedORDBridge"/>
-        </Bindings>
-    </Part>
-
-    <Part Name="CiviliModelBridgesORDBridge-UnitTests-Published" BentleyBuildMakeFile="ORDBridge/Tests/BuildTests.mke" BentleyBuildMakeOptions="-dTestDir=PublishedORDBridge">
-        <SubPart PartName="BackdoorForORDBridgeUnitTests" />
-        <Bindings>
-            <Directory ProductDirectoryName="UnitTests-Objects"    ProductSubDirectory="CiviliModelBridgesORDBridge/Published" SourceName="Delivery/UnitTests/Objects/PublishedORDBridge"/>
-        </Bindings>
-    </Part>
-
-    <!-- Put the unit tests into the form of a product. This product will be consumed by a platform-specific "runner" product. -->
-    <!-- Lay out the test product according to the standard BeGTest layout. -->
-    <Part Name="Tests">
-        <!-- We probabaly need a PublishedAPI part for this product.  If we do, then uncomment the following line -->
-        <!-- <SubPart PartName="UnitTests-Published" /> -->
-        <SubPart PartName="CiviliModelBridgesORDBridge-UnitTests-Published" />
-        <SubPart PartName="CiviliModelBridgesORDBridge-UnitTests-NonPublished" />
-        <!--SubPart PartName="CiviliModelBridges-CrossPlatform-UnitTests-NonPublished" /-->
-
-        <!-- We can also have Scenario and Performance tests, they'll get their own Parts -->
-
-        <!-- Conceptstation calls the sqlang parts here too -->
-    </Part>
-
-    <Product Name="CiviliModelBridges-Tests">
-        <!-- *** TRICKY: Must depend on a part in begtest repository, in order to use a productdirectorylist from there. -->
-
-        <SubPart Repository="BeGTest" PartFile="BeGTest" PartName="Base" />
-        <SubPart PartName="Tests"/>
-        <!-- Lay out the Tests test product according to the standard BeGTest layout: -->
-        <Directories Repository="BeGTest" PartFile="BeGTest" DirectoryListName="CollectionProduct"/>
-    </Product>
-
-    <!-- Build a gtest exe to run the tests -->
-    <Product Name="Gtest-CiviliModelBridges-Tests">
-<<<<<<< HEAD
-    	<Directories DirectoryListName="GtestProduct" Repository="BeGTest" PartFile="BeGTest" />
-    	<SubPart PartName="Gtest" />
-=======
-        <Directories DirectoryListName="GtestProduct" Repository="BeGTest" PartFile="BeGTest" />
-        <SubPart PartName="Gtest" />
->>>>>>> 6bbdb4eb
-    </Product>
-
-    <Part Name="Gtest" BentleyBuildMakeFile="${SrcRoot}BeGTest/gtest/buildGTest.mke" BentleyBuildMakeOptions="
-        -dTEST_NAME=CiviliModelBridgesTests
-        -dTEST_COLLECTION_PRODUCT=CiviliModelBridges-Tests
-        -dTEST_FRAMEWORK_SQLANG=DgnClientFx_en.sqlang.db3" OnlyPlatforms="x86,x64,MacOs*,Linux*">
-        <SubProduct ProductName="CiviliModelBridges-Tests" />
-        <SubPart PartName="Gtest-Tools" Repository="BeGTest" PartFile="BeGTest" />
-        <Bindings>
-            <Files ProductDirectoryName="Gtest-NativeAssemblies">Delivery/Gtest/CiviliModelBridgesTests/Assemblies/*</Files>
-            <Directory ProductDirectoryName="Gtest-Assets" SourceName="Delivery/Gtest/CiviliModelBridgesTests/Assets" />
-        </Bindings>
-    </Part>
-
-    <Part Name="RunGtest" BentleyBuildMakeFile="${SrcRoot}BeGTest/gtest/RunGTest.mke" BentleyBuildMakeOptions="-dGTEST_PRODUCT=Gtest-CiviliModelBridges-Tests -dGTEST_NAME=CiviliModelBridgesTests -dGTEST_SHOW_PROGRESS" OnlyPlatforms="x86,x64,MacOs*,Linux*">
-        <SubProduct ProductName="Gtest-CiviliModelBridges-Tests" />
-        <SubPart PartName="Gtest-Tools" Repository="BeGTest" PartFile="BeGTest" />
-    </Part>
-
-    <Part Name="CiviliModelBridgesTested">
-        <SubPart PartName="RunGtest" />
-    </Part>
-
-</BuildContext>
+<?xml version="1.0" encoding="utf-8"?>
+
+<BuildContext xmlns:xsi="http://www.w3.org/2001/XMLSchema-instance" xsi:noNamespaceSchemaLocation="../bsicommon/build/PartFile.xsd">
+    
+    <!-- ........................................................................................................................................ -->
+    <!-- ORDBridge    The bridge itself is a product, containing all of the needed shared libraries, plus assets. -->
+    <!-- ........................................................................................................................................ -->
+
+    <Part Name="Cif_InternalSDK" BentleyBuildMakeFile="ORDBridge/Cif.Prewire.mke" OnlyPlatforms="x64" ExcludeLibType="Static">
+        <SdkSource>Cif_InternalSDK</SdkSource>
+        <Bindings>
+            <PublicAPI Domain="CifApi" />
+            <Files ProductDirectoryName="CifDlls" SubPartDirectory="CifSdk/Dlls" Required="true">
+                Delivery/CifSdk/Dlls/*.dll
+            </Files>
+            <Directory SourceName="Delivery/CifSdk/Libs" Required="false" SubPartDirectory="CifLibs" />
+            <Directory SourceName="Delivery/CifSdk/ECSchemas" ProductDirectoryName="CifDlls" ProductSubDirectory="ECSchemas" SubPartDirectory="CifSdk/ECSchemas" Required="true"/>
+        </Bindings>
+    </Part>
+
+    <Product Name="ORDBridge">
+        <SubPart PartName="ORDBridgeLibrary" />
+        <Directories DirectoryListName="ORDBridgeDirectoryList" />
+    </Product>
+
+    <Part Name="ORDBridgePublicAPI" BentleyBuildMakeFile="ORDBridge/ORDBridge.prewire.mke">
+        <Bindings>
+            <PublicAPI Domain="ORDBridge"/>
+        </Bindings>
+    </Part>
+
+    <ProductDirectoryList ListName="ORDBridgeDirectoryList">
+        <ProductDirectory Name="ApplicationRoot" Path=""/>
+        <ProductDirectory Name="Assemblies"   RelativeTo="ApplicationRoot"/>
+        <ProductDirectory Name="Assets"  Path="Assets" RelativeTo="ApplicationRoot"/>
+        <ProductDirectory Name="Assets"  Path="Assets" RelativeTo="ApplicationRoot"  LibType="static"/>
+        <ProductDirectory Name="VendorNotices"  RelativeTo="ApplicationRoot" Path="Notices"/>
+        <ProductDirectory Name="DgnV8Dlls"  Path="DgnV8"/>
+        <ProductDirectory Name="CifDlls"  Path="Cif"/>
+    </ProductDirectoryList>
+
+    <Part Name="ORDBridgeLibrary" BentleyBuildMakeFile="ORDBridge/ORDBridge.mke" >
+        <SubPart PartName="ORDBridgePublicAPI"/>
+        <SubPart PartName="VersionedV8_InternalSDK" Repository="DgnDbSync" PartFile="DgnDbSync"/>
+        <SubPart PartName="Cif_InternalSDK" />
+        <SubPart PartName="iModelBridgeLibrary" PartFile="iModelBridge" Repository="DgnDbSync" />
+        <SubPart PartName="DgnV8ConverterDLL" Repository="DgnDbSync" PartFile="DgnDbSync"/>
+        <SubPart PartName="RoadRailPhysical" PartFile="RoadRailPhysical" Repository="DgnDomains-RoadRailPhysical"/>
+        <Bindings>
+            <Libs Required="false">Delivery/$(libprefix)ORDBridge$(libext)</Libs>
+            <Assemblies>Delivery/$(shlibprefix)ORDBridge$(shlibext)</Assemblies>
+        </Bindings>
+    </Part>
+
+    <!-- ........................................................................................................................................ -->
+    <!-- ORDBridgeTestApp    This is a test application. It links with and runs the bridge in a standalone mode.                                 -->
+    <!-- ........................................................................................................................................ -->
+
+    <Product Name="ORDBridgeTestApp">
+        <SubPart PartName="ORDBridgeTestAppExe" />
+        <Directories DirectoryListName="ORDBridgeTestAppDirectoryList" />
+    </Product>
+
+    <ProductDirectoryList ListName="ORDBridgeTestAppDirectoryList">
+        <ProductDirectory Name="ApplicationRoot"                Path=""/>
+        <ProductDirectory Name="Assemblies"   RelativeTo="ApplicationRoot"/>
+        <ProductDirectory Name="Assets"  Path="Assets" RelativeTo="ApplicationRoot"/>
+        <ProductDirectory Name="Assets"  Path="Assets" RelativeTo="ApplicationRoot"  LibType="static"/>
+        <ProductDirectory Name="VendorNotices"  RelativeTo="ApplicationRoot" Path="Notices"/>
+        <ProductDirectory Name="DgnV8Dlls"  Path="DgnV8"/>
+        <ProductDirectory Name="CifDlls"  Path="Cif"/>
+        <ProductDirectory Name="ScalableMeshV8SDK" Deliver="false" />
+        <ProductDirectory Name="BentleyDesktopClientApi" RelativeTo="ApplicationRoot" />
+        <ProductDirectory Name="BentleyDesktopClientApi_Native" RelativeTo="ApplicationRoot" />
+        <ProductDirectory Name="BentleyClientSharedAssemblies" RelativeTo="ApplicationRoot"/>        
+    </ProductDirectoryList>
+
+    <Part Name="ORDBridgeTestAppExe" BentleyBuildMakeFile="ORDBridge/TestApp/ORDBridgeTestApp.mke" >
+        <SubPart PartName="ORDBridgeLibrary"/>
+        <SubPart PartName="DgnV8ConverterSqlang" PartFile="DgnDbSync" Repository="DgnDbSync" />
+        <SubPart PartName="iModelBridgeFwk-en" PartFile="iModelBridge"     Repository="DgnDbSync" />
+        <Bindings>
+            <Files ProductDirectoryName="ApplicationRoot">Delivery/ORDBridgeTestApp$(exeext)</Files>
+        </Bindings>
+    </Part>
+
+    <Part Name="PrewireForORDBridgeUnitTests" BentleyBuildMakeFile="ORDBridge/Tests/prewire.mke">
+        <SubPart PartName="ORD-TestFiles" PartFile="CivilTestFiles" Repository="Civil-TestFiles"/>
+        <Bindings>
+            <Files ProductDirectoryName="UnitTests-IgnoreList"  ProductSubDirectory="CiviliModelBridgesORDBridge" SubPartDirectory="UnitTests/CivilORDBridge"> Delivery/UnitTests/ordbridge_ignore_list.txt</Files>
+        </Bindings>
+    </Part>
+
+    <Part Name="BackdoorForORDBridgeUnitTests" BentleyBuildMakeFile="ORDBridge/Tests/BuildTests.mke" BentleyBuildMakeOptions="-dTestDir=BackdoorORDBridge">
+        <SubProduct ProductName="ORDBridgeTestApp"/>
+        <SubPart PartName="PrewireForORDBridgeUnitTests" />
+        <SubPart PartName="RoadRailPhysical" PartFile="RoadRailPhysical" Repository="DgnDomains-RoadRailPhysical"/>
+        <Bindings>
+            <Directory ProductDirectoryName="UnitTests-Objects"    ProductSubDirectory="CiviliModelBridgesORDBridge/Backdoor" SourceName="Delivery/UnitTests/Objects/BackdoorORDBridge"/>
+        </Bindings>
+    </Part>
+
+    <Part Name="CiviliModelBridgesORDBridge-UnitTests-NonPublished" BentleyBuildMakeFile="ORDBridge/Tests/BuildTests.mke" BentleyBuildMakeOptions="-dTestDir=NonPublishedORDBridge">
+        <SubPart PartName="BackdoorForORDBridgeUnitTests" />
+        <Bindings>
+            <Directory ProductDirectoryName="UnitTests-Objects"    ProductSubDirectory="CiviliModelBridgesORDBridge/NonPublished" SourceName="Delivery/UnitTests/Objects/NonPublishedORDBridge"/>
+        </Bindings>
+    </Part>
+
+    <Part Name="CiviliModelBridgesORDBridge-UnitTests-Published" BentleyBuildMakeFile="ORDBridge/Tests/BuildTests.mke" BentleyBuildMakeOptions="-dTestDir=PublishedORDBridge">
+        <SubPart PartName="BackdoorForORDBridgeUnitTests" />
+        <Bindings>
+            <Directory ProductDirectoryName="UnitTests-Objects"    ProductSubDirectory="CiviliModelBridgesORDBridge/Published" SourceName="Delivery/UnitTests/Objects/PublishedORDBridge"/>
+        </Bindings>
+    </Part>
+
+    <!-- Put the unit tests into the form of a product. This product will be consumed by a platform-specific "runner" product. -->
+    <!-- Lay out the test product according to the standard BeGTest layout. -->
+    <Part Name="Tests">
+        <!-- We probabaly need a PublishedAPI part for this product.  If we do, then uncomment the following line -->
+        <!-- <SubPart PartName="UnitTests-Published" /> -->
+        <SubPart PartName="CiviliModelBridgesORDBridge-UnitTests-Published" />
+        <SubPart PartName="CiviliModelBridgesORDBridge-UnitTests-NonPublished" />
+        <!--SubPart PartName="CiviliModelBridges-CrossPlatform-UnitTests-NonPublished" /-->
+
+        <!-- We can also have Scenario and Performance tests, they'll get their own Parts -->
+
+        <!-- Conceptstation calls the sqlang parts here too -->
+    </Part>
+
+    <Product Name="CiviliModelBridges-Tests">
+        <!-- *** TRICKY: Must depend on a part in begtest repository, in order to use a productdirectorylist from there. -->
+
+        <SubPart Repository="BeGTest" PartFile="BeGTest" PartName="Base" />
+        <SubPart PartName="Tests"/>
+        <!-- Lay out the Tests test product according to the standard BeGTest layout: -->
+        <Directories Repository="BeGTest" PartFile="BeGTest" DirectoryListName="CollectionProduct"/>
+    </Product>
+
+    <!-- Build a gtest exe to run the tests -->
+    <Product Name="Gtest-CiviliModelBridges-Tests">
+        <Directories DirectoryListName="GtestProduct" Repository="BeGTest" PartFile="BeGTest" />
+        <SubPart PartName="Gtest" />
+    </Product>
+
+    <Part Name="Gtest" BentleyBuildMakeFile="${SrcRoot}BeGTest/gtest/buildGTest.mke" BentleyBuildMakeOptions="
+        -dTEST_NAME=CiviliModelBridgesTests
+        -dTEST_COLLECTION_PRODUCT=CiviliModelBridges-Tests
+        -dTEST_FRAMEWORK_SQLANG=DgnClientFx_en.sqlang.db3" OnlyPlatforms="x86,x64,MacOs*,Linux*">
+        <SubProduct ProductName="CiviliModelBridges-Tests" />
+        <SubPart PartName="Gtest-Tools" Repository="BeGTest" PartFile="BeGTest" />
+        <Bindings>
+            <Files ProductDirectoryName="Gtest-NativeAssemblies">Delivery/Gtest/CiviliModelBridgesTests/Assemblies/*</Files>
+            <Directory ProductDirectoryName="Gtest-Assets" SourceName="Delivery/Gtest/CiviliModelBridgesTests/Assets" />
+        </Bindings>
+    </Part>
+
+    <Part Name="RunGtest" BentleyBuildMakeFile="${SrcRoot}BeGTest/gtest/RunGTest.mke" BentleyBuildMakeOptions="-dGTEST_PRODUCT=Gtest-CiviliModelBridges-Tests -dGTEST_NAME=CiviliModelBridgesTests -dGTEST_SHOW_PROGRESS" OnlyPlatforms="x86,x64,MacOs*,Linux*">
+        <SubProduct ProductName="Gtest-CiviliModelBridges-Tests" />
+        <SubPart PartName="Gtest-Tools" Repository="BeGTest" PartFile="BeGTest" />
+    </Part>
+
+    <Part Name="CiviliModelBridgesTested">
+        <SubPart PartName="RunGtest" />
+    </Part>
+
+</BuildContext>