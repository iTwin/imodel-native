#pragma once

#include <Bentley/BeTest.h>
#include <ORDBridge/ORDBridgeApi.h>
#include <LinearReferencing/LinearReferencingApi.h>
#include <RoadRailAlignment/RoadRailAlignmentApi.h>
#include <RoadRailPhysical/RoadRailPhysicalApi.h>
#include <ORDBridge/PublishORDToBimDLL.h>

struct ORDBridgeTestsHostImpl;

//=======================================================================================
//! A DgnPlatformLib host that can be used with "Published" tests
//=======================================================================================
struct ORDBridgeTestsHost : BentleyM0200::Dgn::DgnPlatformLib::Host
    {
    friend struct CiviliModelBridgesORDBridgeTestsFixture;
    DEFINE_T_SUPER(BentleyM0200::Dgn::DgnPlatformLib::Host)

    private:
        ORDBridgeTestsHostImpl* m_pimpl;

        void CleanOutputDirectory();

    public:
        ORDBridgeTestsHost();
        ~ORDBridgeTestsHost();

        BeFileName GetTestAppProductDirectory();
        BeFileName GetOutputDirectory();
        BeFileName GetDgnPlatformAssetsDirectory();
        WString* GetInputFileArgument(BeFileName inputPath, WCharCP input);
        WString* GetOutputFileArgument(BeFileName outputPath, WCharCP bimFileName);
        BeFileName BuildProjectFileName(WCharCP);
        virtual Dgn::DgnPlatformLib::Host::IKnownLocationsAdmin& _SupplyIKnownLocationsAdmin() override;
        virtual void _SupplyProductName(Utf8StringR) override;
        virtual BeSQLite::L10N::SqlangFiles _SupplySqlangFiles() override;
    };

//=======================================================================================
// Fixture class to ensure that the host is initialized at the beginning of every test
//=======================================================================================
struct CiviliModelBridgesORDBridgeTestsFixture : ::testing::Test
    {
    private:
        static ORDBridgeTestsHost* m_host;

    protected:
        //! Called before running all tests
        static void SetUpTestCase();
        //! Called after running all tests
        static void TearDownTestCase();

        //! Called before each test
        void SetUp()
            {
            }
        //! Called after each test
        void TearDown()
            {
            }

        static bool CopyTestFile(Utf8CP source, Utf8CP target);
        static bool RunTestApp(WCharCP input, WCharCP bimFileName, bool updateMode);
        static Dgn::DgnDbPtr VerifyConvertedElementCount(Utf8CP bimFileName, size_t alignmentCount, size_t corridorCount);
        static Dgn::DgnDbPtr VerifyConvertedGeometryUniqueAlignmentNameExists(Utf8CP bimFileName, Utf8CP alignmentName);
        static Dgn::DgnDbPtr VerifyConvertedGeometryTurnoutBranchCount(Utf8CP bimFileName, Utf8CP branchName, size_t branchCount);
<<<<<<< HEAD
        static Dgn::DgnDbPtr VerifyConvertedGeometrySpiralTypesAndLengths(Utf8CP bimFileName, Utf8CP alignmentName, int spiralTypeCode, double spiralLengths);
=======
        static Dgn::DgnDbPtr VerifyConvertedGeometrySpiralTypesAndLengths(Utf8CP bimFileName, Utf8CP alignmentName);
        static Dgn::DgnDbPtr VerifyConvertedGeometryStationStart(Utf8CP bimFileName, Utf8CP alignmentName, double startingStation, double startingDistance);
        static Dgn::DgnDbPtr VerifyConvertedGeometryStationEquation(Utf8CP bimFileName, Utf8CP alignmentName, double startingStation, double startingDistance, int eqnCount, double eqnDistanceAlong, double eqnStationAhead);
        static Dgn::DgnDbPtr VerifyConvertedElementItemTypes(Utf8CP bimFileName, Utf8CP alignmentName, Utf8CP itemTypeLibName, Utf8CP typeClassName, size_t typePropCount, Utf8CP typePropName, Utf8CP typePropStringValue, int typePropIntegerValue, double typePropDoubleValue);
>>>>>>> cc83c441

        static Dgn::DgnDbPtr VerifyConvertedGeometryElementCountAndEnds
        (
            Utf8CP bimFileName,
            Utf8CP alignmentName,
            int hElementCount,
            BentleyM0200::DPoint3dCR hBeg,
            BentleyM0200::DPoint3dCR hEnd,
            int vElementCount,
            BentleyM0200::DPoint3dCR vBeg,
            BentleyM0200::DPoint3dCR vEnd
        );

        static Dgn::DgnDbPtr VerifyConvertedGeometryElementLengths
        (
            Utf8CP bimFileName,
            Utf8CP alignmentName,
            bool checkExactValues,
            double hLineLength,
            double hArcLength,
            double hArcRadius,
            double hSpiralLength,
            double vLineLength,
            double vArcLength,
            double vParabolaLength
        );

    public:
    };

typedef CiviliModelBridgesORDBridgeTestsFixture CiviliModelBridgesORDBridgeTests;

USING_NAMESPACE_BENTLEY_SQLITE
USING_NAMESPACE_BENTLEY_SQLITE_EC
USING_NAMESPACE_BENTLEY_EC
USING_NAMESPACE_BENTLEY_DGN
USING_NAMESPACE_BENTLEY_LINEARREFERENCING
USING_NAMESPACE_BENTLEY_ROADRAILALIGNMENT
<|MERGE_RESOLUTION|>--- conflicted
+++ resolved
@@ -1,113 +1,109 @@
-#pragma once
-
-#include <Bentley/BeTest.h>
-#include <ORDBridge/ORDBridgeApi.h>
-#include <LinearReferencing/LinearReferencingApi.h>
-#include <RoadRailAlignment/RoadRailAlignmentApi.h>
-#include <RoadRailPhysical/RoadRailPhysicalApi.h>
-#include <ORDBridge/PublishORDToBimDLL.h>
-
-struct ORDBridgeTestsHostImpl;
-
-//=======================================================================================
-//! A DgnPlatformLib host that can be used with "Published" tests
-//=======================================================================================
-struct ORDBridgeTestsHost : BentleyM0200::Dgn::DgnPlatformLib::Host
-    {
-    friend struct CiviliModelBridgesORDBridgeTestsFixture;
-    DEFINE_T_SUPER(BentleyM0200::Dgn::DgnPlatformLib::Host)
-
-    private:
-        ORDBridgeTestsHostImpl* m_pimpl;
-
-        void CleanOutputDirectory();
-
-    public:
-        ORDBridgeTestsHost();
-        ~ORDBridgeTestsHost();
-
-        BeFileName GetTestAppProductDirectory();
-        BeFileName GetOutputDirectory();
-        BeFileName GetDgnPlatformAssetsDirectory();
-        WString* GetInputFileArgument(BeFileName inputPath, WCharCP input);
-        WString* GetOutputFileArgument(BeFileName outputPath, WCharCP bimFileName);
-        BeFileName BuildProjectFileName(WCharCP);
-        virtual Dgn::DgnPlatformLib::Host::IKnownLocationsAdmin& _SupplyIKnownLocationsAdmin() override;
-        virtual void _SupplyProductName(Utf8StringR) override;
-        virtual BeSQLite::L10N::SqlangFiles _SupplySqlangFiles() override;
-    };
-
-//=======================================================================================
-// Fixture class to ensure that the host is initialized at the beginning of every test
-//=======================================================================================
-struct CiviliModelBridgesORDBridgeTestsFixture : ::testing::Test
-    {
-    private:
-        static ORDBridgeTestsHost* m_host;
-
-    protected:
-        //! Called before running all tests
-        static void SetUpTestCase();
-        //! Called after running all tests
-        static void TearDownTestCase();
-
-        //! Called before each test
-        void SetUp()
-            {
-            }
-        //! Called after each test
-        void TearDown()
-            {
-            }
-
-        static bool CopyTestFile(Utf8CP source, Utf8CP target);
-        static bool RunTestApp(WCharCP input, WCharCP bimFileName, bool updateMode);
-        static Dgn::DgnDbPtr VerifyConvertedElementCount(Utf8CP bimFileName, size_t alignmentCount, size_t corridorCount);
-        static Dgn::DgnDbPtr VerifyConvertedGeometryUniqueAlignmentNameExists(Utf8CP bimFileName, Utf8CP alignmentName);
-        static Dgn::DgnDbPtr VerifyConvertedGeometryTurnoutBranchCount(Utf8CP bimFileName, Utf8CP branchName, size_t branchCount);
-<<<<<<< HEAD
-        static Dgn::DgnDbPtr VerifyConvertedGeometrySpiralTypesAndLengths(Utf8CP bimFileName, Utf8CP alignmentName, int spiralTypeCode, double spiralLengths);
-=======
-        static Dgn::DgnDbPtr VerifyConvertedGeometrySpiralTypesAndLengths(Utf8CP bimFileName, Utf8CP alignmentName);
-        static Dgn::DgnDbPtr VerifyConvertedGeometryStationStart(Utf8CP bimFileName, Utf8CP alignmentName, double startingStation, double startingDistance);
-        static Dgn::DgnDbPtr VerifyConvertedGeometryStationEquation(Utf8CP bimFileName, Utf8CP alignmentName, double startingStation, double startingDistance, int eqnCount, double eqnDistanceAlong, double eqnStationAhead);
-        static Dgn::DgnDbPtr VerifyConvertedElementItemTypes(Utf8CP bimFileName, Utf8CP alignmentName, Utf8CP itemTypeLibName, Utf8CP typeClassName, size_t typePropCount, Utf8CP typePropName, Utf8CP typePropStringValue, int typePropIntegerValue, double typePropDoubleValue);
->>>>>>> cc83c441
-
-        static Dgn::DgnDbPtr VerifyConvertedGeometryElementCountAndEnds
-        (
-            Utf8CP bimFileName,
-            Utf8CP alignmentName,
-            int hElementCount,
-            BentleyM0200::DPoint3dCR hBeg,
-            BentleyM0200::DPoint3dCR hEnd,
-            int vElementCount,
-            BentleyM0200::DPoint3dCR vBeg,
-            BentleyM0200::DPoint3dCR vEnd
-        );
-
-        static Dgn::DgnDbPtr VerifyConvertedGeometryElementLengths
-        (
-            Utf8CP bimFileName,
-            Utf8CP alignmentName,
-            bool checkExactValues,
-            double hLineLength,
-            double hArcLength,
-            double hArcRadius,
-            double hSpiralLength,
-            double vLineLength,
-            double vArcLength,
-            double vParabolaLength
-        );
-
-    public:
-    };
-
-typedef CiviliModelBridgesORDBridgeTestsFixture CiviliModelBridgesORDBridgeTests;
-
-USING_NAMESPACE_BENTLEY_SQLITE
-USING_NAMESPACE_BENTLEY_SQLITE_EC
-USING_NAMESPACE_BENTLEY_EC
-USING_NAMESPACE_BENTLEY_DGN
-USING_NAMESPACE_BENTLEY_LINEARREFERENCING
-USING_NAMESPACE_BENTLEY_ROADRAILALIGNMENT
+#pragma once
+
+#include <Bentley/BeTest.h>
+#include <ORDBridge/ORDBridgeApi.h>
+#include <LinearReferencing/LinearReferencingApi.h>
+#include <RoadRailAlignment/RoadRailAlignmentApi.h>
+#include <RoadRailPhysical/RoadRailPhysicalApi.h>
+#include <ORDBridge/PublishORDToBimDLL.h>
+
+struct ORDBridgeTestsHostImpl;
+
+//=======================================================================================
+//! A DgnPlatformLib host that can be used with "Published" tests
+//=======================================================================================
+struct ORDBridgeTestsHost : BentleyM0200::Dgn::DgnPlatformLib::Host
+    {
+    friend struct CiviliModelBridgesORDBridgeTestsFixture;
+    DEFINE_T_SUPER(BentleyM0200::Dgn::DgnPlatformLib::Host)
+
+    private:
+        ORDBridgeTestsHostImpl* m_pimpl;
+
+        void CleanOutputDirectory();
+
+    public:
+        ORDBridgeTestsHost();
+        ~ORDBridgeTestsHost();
+
+        BeFileName GetTestAppProductDirectory();
+        BeFileName GetOutputDirectory();
+        BeFileName GetDgnPlatformAssetsDirectory();
+        WString* GetInputFileArgument(BeFileName inputPath, WCharCP input);
+        WString* GetOutputFileArgument(BeFileName outputPath, WCharCP bimFileName);
+        BeFileName BuildProjectFileName(WCharCP);
+        virtual Dgn::DgnPlatformLib::Host::IKnownLocationsAdmin& _SupplyIKnownLocationsAdmin() override;
+        virtual void _SupplyProductName(Utf8StringR) override;
+        virtual BeSQLite::L10N::SqlangFiles _SupplySqlangFiles() override;
+    };
+
+//=======================================================================================
+// Fixture class to ensure that the host is initialized at the beginning of every test
+//=======================================================================================
+struct CiviliModelBridgesORDBridgeTestsFixture : ::testing::Test
+    {
+    private:
+        static ORDBridgeTestsHost* m_host;
+
+    protected:
+        //! Called before running all tests
+        static void SetUpTestCase();
+        //! Called after running all tests
+        static void TearDownTestCase();
+
+        //! Called before each test
+        void SetUp()
+            {
+            }
+        //! Called after each test
+        void TearDown()
+            {
+            }
+
+        static bool CopyTestFile(Utf8CP source, Utf8CP target);
+        static bool RunTestApp(WCharCP input, WCharCP bimFileName, bool updateMode);
+        static Dgn::DgnDbPtr VerifyConvertedElementCount(Utf8CP bimFileName, size_t alignmentCount, size_t corridorCount);
+        static Dgn::DgnDbPtr VerifyConvertedGeometryUniqueAlignmentNameExists(Utf8CP bimFileName, Utf8CP alignmentName);
+        static Dgn::DgnDbPtr VerifyConvertedGeometryTurnoutBranchCount(Utf8CP bimFileName, Utf8CP branchName, size_t branchCount);
+        static Dgn::DgnDbPtr VerifyConvertedGeometrySpiralTypesAndLengths(Utf8CP bimFileName, Utf8CP alignmentName);
+        static Dgn::DgnDbPtr VerifyConvertedGeometryStationStart(Utf8CP bimFileName, Utf8CP alignmentName, double startingStation, double startingDistance);
+        static Dgn::DgnDbPtr VerifyConvertedGeometryStationEquation(Utf8CP bimFileName, Utf8CP alignmentName, double startingStation, double startingDistance, int eqnCount, double eqnDistanceAlong, double eqnStationAhead);
+        static Dgn::DgnDbPtr VerifyConvertedElementItemTypes(Utf8CP bimFileName, Utf8CP alignmentName, Utf8CP itemTypeLibName, Utf8CP typeClassName, size_t typePropCount, Utf8CP typePropName, Utf8CP typePropStringValue, int typePropIntegerValue, double typePropDoubleValue);
+
+        static Dgn::DgnDbPtr VerifyConvertedGeometryElementCountAndEnds
+        (
+            Utf8CP bimFileName,
+            Utf8CP alignmentName,
+            int hElementCount,
+            BentleyM0200::DPoint3dCR hBeg,
+            BentleyM0200::DPoint3dCR hEnd,
+            int vElementCount,
+            BentleyM0200::DPoint3dCR vBeg,
+            BentleyM0200::DPoint3dCR vEnd
+        );
+
+        static Dgn::DgnDbPtr VerifyConvertedGeometryElementLengths
+        (
+            Utf8CP bimFileName,
+            Utf8CP alignmentName,
+            bool checkExactValues,
+            double hLineLength,
+            double hArcLength,
+            double hArcRadius,
+            double hSpiralLength,
+            double vLineLength,
+            double vArcLength,
+            double vParabolaLength
+        );
+
+    public:
+    };
+
+typedef CiviliModelBridgesORDBridgeTestsFixture CiviliModelBridgesORDBridgeTests;
+
+USING_NAMESPACE_BENTLEY_SQLITE
+USING_NAMESPACE_BENTLEY_SQLITE_EC
+USING_NAMESPACE_BENTLEY_EC
+USING_NAMESPACE_BENTLEY_DGN
+USING_NAMESPACE_BENTLEY_LINEARREFERENCING
+USING_NAMESPACE_BENTLEY_ROADRAILALIGNMENT