--- conflicted
+++ resolved
@@ -1,941 +1,933 @@
-/*--------------------------------------------------------------------------------------+
-|
-|     $Source: ORDBridge/ORDConverter.cpp $
-|
-|  $Copyright: (c) 2017 Bentley Systems, Incorporated. All rights reserved. $
-|
-+--------------------------------------------------------------------------------------*/
-#include <ORDBridgeInternal.h>
-#include <VersionedDgnV8Api/GeomSerialization/GeomLibsFlatBufferApi.h>
-
-BEGIN_ORDBRIDGE_NAMESPACE
-
-struct ConsensusSourceItem : iModelBridgeSyncInfoFile::ISourceItem
-{
-protected:
-    ConsensusEntityCP m_entity;
-    SHA1 m_sha1;
-
-protected:
-    ConsensusSourceItem(ConsensusEntityCR entity) : m_entity(&entity) {}
-
-public:
-    Utf8String _GetId() override { return Utf8String(m_entity->GetSyncId().c_str()); }
-    double _GetLastModifiedTime() override { return m_entity->GetElementHandle()->GetElementRef()->GetLastModified(); }
-}; // ConsensusSourceItem
-
-/*=================================================================================**//**
-* @bsiclass
-+===============+===============+===============+===============+===============+======*/
-struct ORDConverterUtils
-{
-public:
-    static BeSQLite::BeGuid CifSyncIdToBeGuid(Bentley::WStringCR cifSyncId);
-    static bool AssignFederationGuid(DgnElementR bimElement, Bentley::WStringCR cifSyncId);
-    static void AssignFeatureDefinition(DgnElementR bimElement, Bentley::WStringCR featureDefinitionName);
-}; // ORDConverterUtils
-
-/*---------------------------------------------------------------------------------**//**
-* @bsimethod                                    Diego.Diaz                      09/2017
-+---------------+---------------+---------------+---------------+---------------+------*/
-BeSQLite::BeGuid ORDConverterUtils::CifSyncIdToBeGuid(Bentley::WStringCR cifSyncId)
-    {
-    BeSQLite::BeGuid federationGuid;
-
-    if (!WString::IsNullOrEmpty(cifSyncId.c_str()))
-        {
-        Utf8String syncId;
-        if (cifSyncId.StartsWith(L"{"))
-            syncId = Utf8String(cifSyncId.substr(1, cifSyncId.size() - 2).c_str());
-        else
-            syncId = Utf8String(cifSyncId.c_str());
-
-        federationGuid.FromString(syncId.c_str());
-        }
-
-    return federationGuid;
-    }
-
-/*---------------------------------------------------------------------------------**//**
-* @bsimethod                                    Diego.Diaz                      06/2017
-+---------------+---------------+---------------+---------------+---------------+------*/
-bool ORDConverterUtils::AssignFederationGuid(DgnElementR bimElement, Bentley::WStringCR cifSyncId)
-    {
-    BeSQLite::BeGuid federationGuid = CifSyncIdToBeGuid(cifSyncId);
-
-    if (federationGuid.IsValid())
-        {
-        bimElement.SetFederationGuid(federationGuid);
-        return true;
-        }
-
-    return false;
-    }
-
-/*---------------------------------------------------------------------------------**//**
-* @bsimethod                                    Diego.Diaz                      11/2017
-+---------------+---------------+---------------+---------------+---------------+------*/
-void ORDConverterUtils::AssignFeatureDefinition(DgnElementR bimElement, Bentley::WStringCR featureDefinitionName)
-    {
-    ECN::AdHocJsonValue userProps = bimElement.GetUserProperties("OpenRoadsDesigner");
-    userProps.SetValueText("FeatureDefinitionName", Utf8String(featureDefinitionName.c_str()).c_str());
-    bimElement.SetUserProperties("OpenRoadsDesigner", userProps);
-    }
-
-DEFINE_POINTER_SUFFIX_TYPEDEFS(ORDAlignmentsConverter)
-DEFINE_REF_COUNTED_PTR(ORDAlignmentsConverter)
-
-/*=================================================================================**//**
-* @bsiclass
-+===============+===============+===============+===============+===============+======*/
-struct ORDAlignmentsConverter: RefCountedBase
-{
-    struct CifAlignmentSourceItem : ConsensusSourceItem
-    {
-    DEFINE_T_SUPER(ConsensusSourceItem)
-
-    public:
-        CifAlignmentSourceItem(AlignmentCR alignment): T_Super(alignment) {}
-
-        static Utf8CP Kind() { return "Alignment"; }
-
-    protected:
-        Utf8String _GetHash() override
-            {          
-            auto alignmentCP = dynamic_cast<AlignmentCP>(m_entity);
-            auto horizCurveVectorPtr = alignmentCP->GetGeometry();
-
-            Bentley::bvector<Byte> buffer;
-            Bentley::BentleyGeometryFlatBuffer::GeometryToBytes(*horizCurveVectorPtr, buffer);
-
-            if (buffer.empty())
-                return nullptr;
-
-            m_sha1.Add(buffer.begin(), buffer.size());
-            return m_sha1.GetHashString();
-            }
-    }; // CifAlignmentSourceItem
-
-    struct CifProfileSourceItem : ConsensusSourceItem
-    {
-    DEFINE_T_SUPER(ConsensusSourceItem)
-
-    public:
-        CifProfileSourceItem(ProfileCR profile): T_Super(profile) {}
-
-        static Utf8CP Kind() { return "VerticalAlignment"; }
-
-    protected:
-        Utf8String _GetHash() override
-            {
-            auto profileCP = dynamic_cast<ProfileCP>(m_entity);
-
-            Bentley::CurveVectorPtr curveVectorPtr;
-            if (SUCCESS != profileCP->GetVLinearGeometry()->GetCurveVector(curveVectorPtr))
-                return nullptr;
-
-            Bentley::bvector<Byte> buffer;
-            Bentley::BentleyGeometryFlatBuffer::GeometryToBytes(*curveVectorPtr, buffer);
-
-            if (buffer.empty())
-                return nullptr;
-
-            m_sha1.Add(buffer.begin(), buffer.size());
-            return m_sha1.GetHashString();
-            }
-    }; // CifProfileSourceItem
-
-private:
-    Dgn::DgnDbSync::DgnV8::ConverterLibrary& m_converterLib;
-    AlignmentBim::AlignmentModelPtr m_bimAlignmentModelPtr;
-
-private:
-    ORDAlignmentsConverter(DgnDbSync::DgnV8::ConverterLibrary& converterLib);
-
-    BentleyStatus Marshal(CurveVectorPtr& bimCurveVector, Bentley::CurveVectorCR v8CurveVector);
-    BentleyStatus MarshalVertical(CurveVectorPtr& bimCurveVector, Bentley::CurveVectorCR v8CurveVector);
-    BentleyStatus CreateNewBimVerticalAlignment(ProfileCR, AlignmentBim::AlignmentCR alignment,
-        iModelBridgeSyncInfoFile::ChangeDetector& changeDetector, iModelBridgeSyncInfoFile::ChangeDetector::Results const& change,
-        AlignmentBim::VerticalAlignmentCPtr& verticalAlignment);
-    BentleyStatus CreateNewBimAlignment(AlignmentCR cifAlignment, 
-        iModelBridgeSyncInfoFile::ChangeDetector& changeDetector, iModelBridgeSyncInfoFile::ChangeDetector::Results const& change, 
-        AlignmentBim::AlignmentCPtr& bimAlignment);
-    BentleyStatus UpdateBimAlignment(AlignmentCR cifAlignment,
-        iModelBridgeSyncInfoFile::ChangeDetector& changeDetector, iModelBridgeSyncInfoFile::ChangeDetector::Results const& change);
-    BentleyStatus UpdateBimVerticalAlignment(ProfileCR,
-        iModelBridgeSyncInfoFile::ChangeDetector& changeDetector, iModelBridgeSyncInfoFile::ChangeDetector::Results const& change);
-    BentleyStatus ConvertProfiles(AlignmentCR cifAlignment, AlignmentBim::AlignmentCR alignment, ORDConverter::Params& params);
-
-public:
-    static ORDAlignmentsConverterPtr Create(DgnDbSync::DgnV8::ConverterLibrary& converterLib)
-        {
-        return new ORDAlignmentsConverter(converterLib);
-        }
-
-    AlignmentBim::AlignmentModelR GetAlignmentModel() const { return *m_bimAlignmentModelPtr; }
-    BentleyStatus ConvertAlignment(AlignmentCR cifAlignment, ORDConverter::Params& params);
-}; // ORDAlignmentsConverter
-
-/*---------------------------------------------------------------------------------**//**
-* @bsimethod                                    Diego.Diaz                      05/2017
-+---------------+---------------+---------------+---------------+---------------+------*/
-ORDAlignmentsConverter::ORDAlignmentsConverter(DgnDbSync::DgnV8::ConverterLibrary& converterLib):
-    m_converterLib(converterLib)
-    {
-    m_bimAlignmentModelPtr = AlignmentBim::AlignmentModel::Query(m_converterLib.GetJobSubject(), ORDBRIDGE_AlignmentModelName);    
-    }
-
-/*---------------------------------------------------------------------------------**//**
-* @bsimethod                                    Diego.Diaz                      05/2017
-+---------------+---------------+---------------+---------------+---------------+------*/
-BentleyStatus ORDAlignmentsConverter::Marshal(CurveVectorPtr& bimCurveVectorPtr, Bentley::CurveVectorCR v8CurveVector)
-    {
-    // v8CurveVector assumed to be already in meters - as returned by the CIF SDK
-    DgnDbSync::DgnV8::Converter::ConvertCurveVector(bimCurveVectorPtr, v8CurveVector, nullptr);
-
-    return BentleyStatus::SUCCESS;
-    }
-
-/*---------------------------------------------------------------------------------**//**
-* @bsimethod                                    Diego.Diaz                      09/2017
-+---------------+---------------+---------------+---------------+---------------+------*/
-BentleyStatus ORDAlignmentsConverter::MarshalVertical(CurveVectorPtr& bimCurveVectorXZPtr, Bentley::CurveVectorCR v8CurveVector)
-    {
-    // v8CurveVector assumed to be already in meters - as returned by the CIF SDK
-    DgnDbSync::DgnV8::Converter::ConvertCurveVector(bimCurveVectorXZPtr, v8CurveVector, nullptr);
-
-    Transform flipAxes = Transform::FromOriginAndVectors(DPoint3d::FromZero(), DVec3d::UnitX(), DVec3d::UnitZ(), DVec3d::UnitY());
-    bimCurveVectorXZPtr->TransformInPlace(flipAxes);
-
-    return BentleyStatus::SUCCESS;
-    }
-
-/*---------------------------------------------------------------------------------**//**
-* @bsimethod                                    Diego.Diaz                      06/2017
-+---------------+---------------+---------------+---------------+---------------+------*/
-BentleyStatus ORDAlignmentsConverter::CreateNewBimAlignment(AlignmentCR cifAlignment, 
-    iModelBridgeSyncInfoFile::ChangeDetector& changeDetector, iModelBridgeSyncInfoFile::ChangeDetector::Results const& change,
-    AlignmentBim::AlignmentCPtr& bimAlignment)
-    {
-    auto linearGeomPtr = cifAlignment.GetLinearGeometry();
-    if (linearGeomPtr.IsNull())
-        return BentleyStatus::SUCCESS;
-
-    Bentley::CurveVectorPtr horizGeometryPtr;
-    linearGeomPtr->GetCurveVector(horizGeometryPtr);
-    if (horizGeometryPtr.IsNull())
-        return BentleyStatus::SUCCESS;
-
-    Utf8String cifAlignmentName(cifAlignment.GetName().c_str());
-    Bentley::WString cifSyncId = cifAlignment.GetSyncId();
-    auto bimGuid = ORDConverterUtils::CifSyncIdToBeGuid(cifSyncId);
-    
-    DgnCode bimCode;
-    
-    // Identifying alignments appearing more than once in a single bridge-run.
-    // For unnamed alignments, SyncId is used to differentiate them.
-    // For named alignments, if a name (code) is already used, differentiate them with full file-name + modelname.
-    if (Utf8String::IsNullOrEmpty(cifAlignmentName.c_str()))
-        {        
-        auto existingCPtr = m_bimAlignmentModelPtr->GetDgnDb().Elements().QueryElementByFederationGuid(bimGuid);
-        if (existingCPtr.IsValid())
-            return BentleyStatus::ERROR;
-        }
-    else
-        {
-        Utf8String bimAlignmentName = cifAlignmentName;
-        bimCode = AlignmentBim::RoadRailAlignmentDomain::CreateCode(*m_bimAlignmentModelPtr, bimAlignmentName);
-
-        int32_t suffix = 0;
-        auto existingId = m_bimAlignmentModelPtr->GetDgnDb().Elements().QueryElementIdByCode(bimCode);
-        while (existingId.IsValid())
-            {
-            auto existingAlgCPtr = AlignmentBim::Alignment::Get(m_bimAlignmentModelPtr->GetDgnDb(), existingId);
-
-            if (existingAlgCPtr.IsValid() && existingAlgCPtr->GetFederationGuid() == bimGuid)
-                return BentleyStatus::ERROR;
-            else
-                {
-                BeFileName fileName(cifAlignment.GetDgnModelP()->GetDgnFileP()->GetFileName().c_str());
-                bimAlignmentName = Utf8String(fileName.GetFileNameAndExtension().c_str());
-                bimAlignmentName += "\\";
-                bimAlignmentName += Utf8String(cifAlignment.GetDgnModelP()->GetModelName());
-                bimAlignmentName += "\\";
-                bimAlignmentName += cifAlignmentName;
-
-                if (suffix > 0)
-                    bimAlignmentName += Utf8PrintfString("-%d", suffix).c_str();
-
-                bimCode = AlignmentBim::RoadRailAlignmentDomain::CreateCode(*m_bimAlignmentModelPtr, bimAlignmentName);
-                suffix++;
-                }
-
-            existingId = m_bimAlignmentModelPtr->GetDgnDb().Elements().QueryElementIdByCode(bimCode);
-            }
-        }    
-
-    // Create Alignment
-    auto bimAlignmentPtr = AlignmentBim::Alignment::Create(*m_bimAlignmentModelPtr);
-    if (bimCode.IsValid())
-        bimAlignmentPtr->SetCode(bimCode);
-    
-    Bentley::WString featureDefName;
-    if (cifAlignment.GetFeatureDefinition().IsValid())
-        {
-        featureDefName = cifAlignment.GetFeatureDefinition()->GetName();
-        if (!Bentley::WString::IsNullOrEmpty(featureDefName.c_str()))
-            ORDConverterUtils::AssignFeatureDefinition(*bimAlignmentPtr, featureDefName);
-        }
-
-    ORDConverterUtils::AssignFederationGuid(*bimAlignmentPtr, cifSyncId);
-
-    iModelBridgeSyncInfoFile::ConversionResults results;
-    results.m_element = bimAlignmentPtr;
-    if (BentleyStatus::SUCCESS != changeDetector._UpdateBimAndSyncInfo(results, change)) 
-        return BentleyStatus::ERROR;
-
-    bimAlignment = bimAlignmentPtr.get();
-
-    CurveVectorPtr bimHorizGeometryPtr;
-    if (BentleyStatus::SUCCESS != Marshal(bimHorizGeometryPtr, *horizGeometryPtr))
-        return BentleyStatus::ERROR;
-
-    // Create Horizontal Alignment
-    auto bimHorizAlignmPtr = AlignmentBim::HorizontalAlignment::Create(*bimAlignmentPtr, *bimHorizGeometryPtr);
-    if (bimCode.IsValid())
-        bimHorizAlignmPtr->SetCode(AlignmentBim::RoadRailAlignmentDomain::CreateCode(*bimHorizAlignmPtr->GetModel(), bimCode.GetValueUtf8()));
-
-    if (!Bentley::WString::IsNullOrEmpty(featureDefName.c_str()))
-        ORDConverterUtils::AssignFeatureDefinition(*bimHorizAlignmPtr, featureDefName);
-
-    bimHorizAlignmPtr->GenerateElementGeom();
-    if (bimHorizAlignmPtr->Insert().IsNull())
-        return BentleyStatus::ERROR;
-
-    auto cifStationingPtr = cifAlignment.GetStationing();
-    if (cifStationingPtr.IsValid())
-        {
-        bimAlignmentPtr->SetStartStation(cifStationingPtr->GetStartStation());
-        bimAlignmentPtr->SetStartValue(cifStationingPtr->GetDistanceAlong());
-        }
-
-    if (bimAlignmentPtr->Update().IsNull())
-        return BentleyStatus::ERROR;
-
-    if (cifStationingPtr.IsValid())
-        {
-        auto stationEquationsPtr = cifStationingPtr->GetStationEquations();
-        while (stationEquationsPtr.IsValid() && stationEquationsPtr->MoveNext())
-            {
-            auto stationEqPtr = stationEquationsPtr->GetCurrent();
-            if (stationEqPtr.IsNull())
-                continue;
-
-            auto bimStationPtr = AlignmentBim::AlignmentStation::Create(*bimAlignmentPtr, stationEqPtr->GetDistanceAlong(), stationEqPtr->GetEquivalentStation());
-            if (!Bentley::WString::IsNullOrEmpty(stationEqPtr->GetName().c_str()))
-                bimStationPtr->SetUserLabel(Utf8String(stationEqPtr->GetName().c_str()).c_str());
-
-            bimStationPtr->Insert();
-            }
-        }
-
-    return BentleyStatus::SUCCESS;
-    }
-
-/*---------------------------------------------------------------------------------**//**
-* @bsimethod                                    Diego.Diaz                      06/2017
-+---------------+---------------+---------------+---------------+---------------+------*/
-BentleyStatus ORDAlignmentsConverter::CreateNewBimVerticalAlignment(ProfileCR cifProfile, AlignmentBim::AlignmentCR alignment,
-    iModelBridgeSyncInfoFile::ChangeDetector& changeDetector, iModelBridgeSyncInfoFile::ChangeDetector::Results const& change,
-    AlignmentBim::VerticalAlignmentCPtr& verticalAlignment)
-    {
-    auto vLinearGeomPtr = cifProfile.GetVLinearGeometry();
-
-    Bentley::CurveVectorPtr vertGeometryPtr;
-    if (SUCCESS != vLinearGeomPtr->GetCurveVector(vertGeometryPtr))
-        return BentleyStatus::ERROR;
-
-    CurveVectorPtr bimVertGeometryPtr;
-    if (BentleyStatus::SUCCESS != MarshalVertical(bimVertGeometryPtr, *vertGeometryPtr))
-        return BentleyStatus::ERROR;
-    
-    auto verticalModelId = alignment.QueryVerticalAlignmentSubModelId();    
-    if (!verticalModelId.IsValid())
-        {
-        auto verticalModelPtr = AlignmentBim::VerticalAlignmentModel::Create(
-            AlignmentBim::VerticalAlignmentModel::CreateParams(m_bimAlignmentModelPtr->GetDgnDb(), alignment.GetElementId()));
-        if (DgnDbStatus::Success != verticalModelPtr->Insert())
-            return BentleyStatus::ERROR;
-
-        verticalModelId = verticalModelPtr->GetModelId();
-        }
-
-    auto verticalModelCPtr = AlignmentBim::VerticalAlignmentModel::Get(alignment.GetDgnDb(), verticalModelId);;
-    auto verticalAlignmPtr = AlignmentBim::VerticalAlignment::Create(*verticalModelCPtr, *bimVertGeometryPtr);
-
-    if (cifProfile.GetFeatureDefinition().IsValid())
-        {
-        auto featureDefName = cifProfile.GetFeatureDefinition()->GetName();
-        if (!Bentley::WString::IsNullOrEmpty(featureDefName.c_str()))
-            ORDConverterUtils::AssignFeatureDefinition(*verticalAlignmPtr, featureDefName);
-        }
-
-    verticalAlignmPtr->GenerateElementGeom();
-
-    iModelBridgeSyncInfoFile::ConversionResults verticalResults;
-    verticalResults.m_element = verticalAlignmPtr;
-    if (BentleyStatus::SUCCESS != changeDetector._UpdateBimAndSyncInfo(verticalResults, change))
-        return BentleyStatus::ERROR;
-
-    verticalAlignment = verticalAlignmPtr.get();
-
-    return BentleyStatus::SUCCESS;
-    }
-
-/*---------------------------------------------------------------------------------**//**
-* @bsimethod                                    Diego.Diaz                      06/2017
-+---------------+---------------+---------------+---------------+---------------+------*/
-BentleyStatus ORDAlignmentsConverter::UpdateBimAlignment(AlignmentCR cifAlignment,
-    iModelBridgeSyncInfoFile::ChangeDetector& changeDetector, iModelBridgeSyncInfoFile::ChangeDetector::Results const& change)
-    {
-    auto horizGeometryPtr = cifAlignment.GetGeometry();
-
-    auto alignmentCPtr = AlignmentBim::Alignment::Get(changeDetector.GetDgnDb(), change.GetSyncInfoRecord().GetDgnElementId());
-    AlignmentBim::HorizontalAlignmentPtr horizAlignmentPtr = 
-        dynamic_cast<AlignmentBim::HorizontalAlignmentP>(alignmentCPtr->QueryHorizontal()->CopyForEdit().get());
-
-    CurveVectorPtr bimHorizGeometryPtr;
-    if (BentleyStatus::SUCCESS != Marshal(bimHorizGeometryPtr, *horizGeometryPtr))
-        return BentleyStatus::ERROR;
-
-    horizAlignmentPtr->SetGeometry(*bimHorizGeometryPtr);
-    horizAlignmentPtr->GenerateElementGeom();
-    if (horizAlignmentPtr->Update().IsNull())
-        return BentleyStatus::ERROR;
-
-    return BentleyStatus::SUCCESS;
-    }
-
-/*---------------------------------------------------------------------------------**//**
-* @bsimethod                                    Diego.Diaz                      06/2017
-+---------------+---------------+---------------+---------------+---------------+------*/
-BentleyStatus ORDAlignmentsConverter::UpdateBimVerticalAlignment(ProfileCR cifProfile,
-    iModelBridgeSyncInfoFile::ChangeDetector& changeDetector, iModelBridgeSyncInfoFile::ChangeDetector::Results const& change)
-    {
-    auto vLinearGeomPtr = cifProfile.GetVLinearGeometry();
-
-    Bentley::CurveVectorPtr vertGeometryPtr;
-    if (SUCCESS != vLinearGeomPtr->GetCurveVector(vertGeometryPtr))
-        return BentleyStatus::ERROR;
-
-    CurveVectorPtr bimVertGeometryPtr;
-    if (BentleyStatus::SUCCESS != MarshalVertical(bimVertGeometryPtr, *vertGeometryPtr))
-        return BentleyStatus::ERROR;
-
-    auto verticalAlignmentPtr = AlignmentBim::VerticalAlignment::GetForEdit(changeDetector.GetDgnDb(), change.GetSyncInfoRecord().GetDgnElementId());
-    verticalAlignmentPtr->SetGeometry(*bimVertGeometryPtr);
-    if (verticalAlignmentPtr->Update().IsNull())
-        return BentleyStatus::ERROR;
-
-    return BentleyStatus::SUCCESS;
-    }
-
-/*---------------------------------------------------------------------------------**//**
-* @bsimethod                                    Diego.Diaz                      06/2017
-+---------------+---------------+---------------+---------------+---------------+------*/
-BentleyStatus ORDAlignmentsConverter::ConvertProfiles(AlignmentCR cifAlignment, AlignmentBim::AlignmentCR alignment, ORDConverter::Params& params)
-    {
-    Bentley::WString activeProfileId;
-    auto activeProfilePtr = cifAlignment.GetActiveProfile();
-    if (activeProfilePtr.IsValid())
-        activeProfileId = activeProfilePtr->GetSyncId();
-
-    auto cifProfilesPtr = cifAlignment.GetProfiles();
-    while (cifProfilesPtr.IsValid() && cifProfilesPtr->MoveNext())
-        {
-        auto cifProfilePtr = cifProfilesPtr->GetCurrent();
-        if (!cifProfilePtr->IsFinalElement())
-            continue;
-
-        CifProfileSourceItem profileItem(*cifProfilePtr);
-        auto profileChange = params.changeDetectorP->_DetectChange(params.fileScopeId, profileItem.Kind(), profileItem);
-
-        AlignmentBim::VerticalAlignmentCPtr verticalAlignmCPtr;
-        if (iModelBridgeSyncInfoFile::ChangeDetector::ChangeType::Unchanged == profileChange.GetChangeType())
-            {
-            params.changeDetectorP->_OnElementSeen(profileChange.GetSyncInfoRecord().GetDgnElementId());
-            }
-        else if (iModelBridgeSyncInfoFile::ChangeDetector::ChangeType::New == profileChange.GetChangeType())
-            {
-            CreateNewBimVerticalAlignment(*cifProfilePtr, alignment, *params.changeDetectorP, profileChange, verticalAlignmCPtr);
-            }
-        else if (iModelBridgeSyncInfoFile::ChangeDetector::ChangeType::Changed == profileChange.GetChangeType())
-            {
-            if (BentleyStatus::SUCCESS != UpdateBimVerticalAlignment(*cifProfilePtr, *params.changeDetectorP, profileChange))
-                return BentleyStatus::ERROR;
-            }
-
-        if (!Bentley::WString::IsNullOrEmpty(activeProfileId.c_str()) && cifProfilePtr->GetSyncId().Equals(activeProfileId))
-            {
-            if (verticalAlignmCPtr.IsNull())
-                verticalAlignmCPtr = AlignmentBim::VerticalAlignment::Get(alignment.GetDgnDb(), profileChange.GetSyncInfoRecord().GetDgnElementId());
-
-            if (verticalAlignmCPtr.IsValid())
-                AlignmentBim::Alignment::SetMainVertical(alignment, *verticalAlignmCPtr);
-            }
-        }
-
-    return BentleyStatus::SUCCESS;
-    }
-
-/*---------------------------------------------------------------------------------**//**
-* @bsimethod                                    Diego.Diaz                      05/2017
-+---------------+---------------+---------------+---------------+---------------+------*/
-BentleyStatus ORDAlignmentsConverter::ConvertAlignment(AlignmentCR cifAlignment, ORDConverter::Params& params)
-    {
-    CifAlignmentSourceItem sourceItem(cifAlignment);
-
-    // only convert an Alignment if it is new or has changed in the source
-    auto change = params.changeDetectorP->_DetectChange(params.fileScopeId, sourceItem.Kind(), sourceItem, nullptr, params.spatialDataTransformHasChanged);
-
-    AlignmentBim::AlignmentCPtr alignmentCPtr;
-    if (iModelBridgeSyncInfoFile::ChangeDetector::ChangeType::New == change.GetChangeType())
-        {
-        if (BentleyStatus::SUCCESS != CreateNewBimAlignment(cifAlignment, *params.changeDetectorP, change, alignmentCPtr))
-            return BentleyStatus::ERROR;
-        }
-    else if (iModelBridgeSyncInfoFile::ChangeDetector::ChangeType::Unchanged == change.GetChangeType())
-        {
-        params.changeDetectorP->_OnElementSeen(change.GetSyncInfoRecord().GetDgnElementId());
-        }
-    else if (iModelBridgeSyncInfoFile::ChangeDetector::ChangeType::Changed == change.GetChangeType())
-        {
-        if (BentleyStatus::SUCCESS != UpdateBimAlignment(cifAlignment, *params.changeDetectorP, change))
-            return BentleyStatus::ERROR;
-        }
-
-    if (alignmentCPtr.IsNull())
-        alignmentCPtr = AlignmentBim::Alignment::Get(params.changeDetectorP->GetDgnDb(), change.GetSyncInfoRecord().GetDgnElementId());
-
-    return ConvertProfiles(cifAlignment, *alignmentCPtr, params);
-    }
-
-DEFINE_POINTER_SUFFIX_TYPEDEFS(ORDCorridorsConverter)
-DEFINE_REF_COUNTED_PTR(ORDCorridorsConverter)
-
-/*=================================================================================**//**
-* @bsiclass
-+===============+===============+===============+===============+===============+======*/
-struct ORDCorridorsConverter: RefCountedBase
-{
-    struct CifCorridorSourceItem : ConsensusSourceItem
-    {
-    DEFINE_T_SUPER(ConsensusSourceItem)
-
-    public:
-        CifCorridorSourceItem(CorridorCR corridor): T_Super(corridor) {}
-
-        static Utf8CP Kind() { return "Corridor"; }
-
-    protected:
-        Utf8String _GetHash() override
-            {
-            /*m_sha1(xml);
-            return m_sha1.GetHashString();*/
-            return "";
-            }
-    }; // CifCorridorSourceItem
-
-private:
-    Transform m_unitsScaleTransform;
-    Dgn::DgnDbSync::DgnV8::ConverterLibrary& m_converterLib;
-    Dgn::PhysicalModelPtr m_bimPhysicalModelPtr;
-
-private:
-    ORDCorridorsConverter(DgnDbSync::DgnV8::ConverterLibrary& converterLib, TransformCR unitsScaleTransform);
-
-    BentleyStatus Marshal(PolyfaceHeaderPtr& bimMesh, Bentley::PolyfaceHeaderCR v8Mesh);
-    BentleyStatus CreateNewRoadway(CorridorCR cifCorridor,
-        iModelBridgeSyncInfoFile::ChangeDetector& changeDetector, iModelBridgeSyncInfoFile::ROWID fileScopeId, iModelBridgeSyncInfoFile::ChangeDetector::Results const& change);
-    BentleyStatus UpdateRoadway(CorridorCR cifCorridor,
-        iModelBridgeSyncInfoFile::ChangeDetector& changeDetector, iModelBridgeSyncInfoFile::ChangeDetector::Results const& change);
-    BentleyStatus AssignRoadwayGeomStream(CorridorCR cifCorridor, RoadRailBim::RoadwayR roadway);
-
-public:
-    static ORDCorridorsConverterPtr Create(DgnDbSync::DgnV8::ConverterLibrary& converterLib, TransformCR unitsScaleTransform)
-        {
-        return new ORDCorridorsConverter(converterLib, unitsScaleTransform);
-        }
-
-    Dgn::PhysicalModelR GetPhysicalModel() const { return *m_bimPhysicalModelPtr; }
-    BentleyStatus ConvertCorridor(CorridorCR cifCorridor, ORDConverter::Params& params);
-}; // ORDCorridorsConverter
-
-/*---------------------------------------------------------------------------------**//**
-* @bsimethod                                    Diego.Diaz                      05/2017
-+---------------+---------------+---------------+---------------+---------------+------*/
-ORDCorridorsConverter::ORDCorridorsConverter(DgnDbSync::DgnV8::ConverterLibrary& converterLib, TransformCR unitsScaleTransform):
-    m_converterLib(converterLib), m_unitsScaleTransform(unitsScaleTransform)
-    {
-    m_bimPhysicalModelPtr = RoadRailBim::RoadRailPhysicalDomain::QueryPhysicalModel(m_converterLib.GetJobSubject(), ORDBRIDGE_PhysicalModelName);
-    }
-
-/*---------------------------------------------------------------------------------**//**
-* @bsimethod                                    Diego.Diaz                      05/2017
-+---------------+---------------+---------------+---------------+---------------+------*/
-BentleyStatus ORDCorridorsConverter::Marshal(PolyfaceHeaderPtr& bimMeshPtr, Bentley::PolyfaceHeaderCR v8CurveVector)
-    {
-    DgnDbSync::DgnV8::Converter::ConvertPolyface(bimMeshPtr, v8CurveVector);
-    bimMeshPtr->Transform(m_unitsScaleTransform);
-
-    return BentleyStatus::SUCCESS;
-    }
-
-/*---------------------------------------------------------------------------------**//**
-* @bsimethod                                    Diego.Diaz                      06/2017
-+---------------+---------------+---------------+---------------+---------------+------*/
-BentleyStatus ORDCorridorsConverter::AssignRoadwayGeomStream(CorridorCR cifCorridor, RoadRailBim::RoadwayR roadway)
-    {
-    auto corridorSurfacesPtr = cifCorridor.GetCorridorSurfaces();
-    if (corridorSurfacesPtr.IsNull())
-        return BentleyStatus::SUCCESS;
-
-    auto geomBuilderPtr = GeometryBuilder::Create(roadway);
-    while (corridorSurfacesPtr.IsValid() && corridorSurfacesPtr->MoveNext())
-        {
-        auto corridorSurfacePtr = corridorSurfacesPtr->GetCurrent();
-        if (corridorSurfacePtr.IsValid())
-            {
-            auto v8PolyfaceHeaderPtr = corridorSurfacePtr->GetMesh();
-            if (v8PolyfaceHeaderPtr.IsValid())
-                {
-                PolyfaceHeaderPtr bimPolyfaceHeaderPtr;
-                if (BentleyStatus::SUCCESS != Marshal(bimPolyfaceHeaderPtr, *v8PolyfaceHeaderPtr))
-                    return BentleyStatus::ERROR;
-
-                ElemDisplayParams v8DispParams;
-                auto v8CorridorElmHandleCP = corridorSurfacePtr->GetElementHandle();
-                corridorSurfacePtr->GetElementHandle()->GetDisplayHandler()->GetElemDisplayParams(*v8CorridorElmHandleCP, v8DispParams, true);
-
-                Render::GeometryParams geomParams;
-                geomParams.SetCategoryId(roadway.GetCategoryId());
-
-                if (auto pMaterial = v8DispParams.GetMaterial())
-                    {
-                    geomParams.SetMaterialId(m_converterLib.GetRemappedMaterial(pMaterial));
-                    if (!geomBuilderPtr->Append(geomParams, GeometryBuilder::CoordSystem::World))
-                        return BentleyStatus::ERROR;
-                    }
-
-                if (!geomBuilderPtr->Append(*bimPolyfaceHeaderPtr, GeometryBuilder::CoordSystem::World))
-                    return BentleyStatus::ERROR;
-                }
-            }
-        }
-
-    if (BentleyStatus::SUCCESS != geomBuilderPtr->Finish(roadway))
-        return BentleyStatus::ERROR;
-
-    return BentleyStatus::SUCCESS;
-    }
-/*---------------------------------------------------------------------------------**//**
-* @bsimethod                                    Diego.Diaz                      06/2017
-+---------------+---------------+---------------+---------------+---------------+------*/
-BentleyStatus ORDCorridorsConverter::CreateNewRoadway(
-    CorridorCR cifCorridor, 
-    iModelBridgeSyncInfoFile::ChangeDetector& changeDetector, 
-    iModelBridgeSyncInfoFile::ROWID fileScopeId,
-    iModelBridgeSyncInfoFile::ChangeDetector::Results const& change)
-    {
-    auto roadwayPtr = RoadRailBim::Roadway::Create(*m_bimPhysicalModelPtr);
-
-    ORDConverterUtils::AssignFederationGuid(*roadwayPtr, cifCorridor.GetSyncId());
-    RoadRailBim::StatusAspect::Set(*roadwayPtr, *RoadRailBim::StatusAspect::Create(RoadRailBim::StatusAspect::Status::Proposed));
-
-    if (!WString::IsNullOrEmpty(cifCorridor.GetName().c_str()))
-        roadwayPtr->SetUserLabel(Utf8String(cifCorridor.GetName().c_str()).c_str());
-    
-    AlignmentBim::AlignmentPtr bimMainAlignmentPtr;
-    auto cifAlignmentPtr = cifCorridor.GetCorridorAlignment();
-    if (cifAlignmentPtr.IsValid () && cifAlignmentPtr->IsFinalElement())
-        {
-        ORDAlignmentsConverter::CifAlignmentSourceItem alignmentItem(*cifAlignmentPtr);
-        iModelBridgeSyncInfoFile::SourceIdentity sourceIdentity(fileScopeId, alignmentItem.Kind(), alignmentItem._GetId());
-        auto iterator = changeDetector.GetSyncInfo().MakeIteratorBySourceId(sourceIdentity);
-        auto iterEntry = iterator.begin();
-        if (iterEntry != iterator.end())
-            {
-            bimMainAlignmentPtr = AlignmentBim::Alignment::GetForEdit(m_bimPhysicalModelPtr->GetDgnDb(), iterEntry.GetDgnElementId());
-            if (bimMainAlignmentPtr.IsValid())
-                {
-                if (bimMainAlignmentPtr->GetILinearElementSource().IsValid())
-                    return BentleyStatus::ERROR; // Alignment already associated with another Roadway
-
-                roadwayPtr->SetMainAlignment(bimMainAlignmentPtr.get());
-                }
-            }
-        }
-
-    if (BentleyStatus::SUCCESS != AssignRoadwayGeomStream(cifCorridor, *roadwayPtr))
-        return BentleyStatus::ERROR;
-
-    iModelBridgeSyncInfoFile::ConversionResults results;
-    results.m_element = roadwayPtr;
-    if (BentleyStatus::SUCCESS != changeDetector._UpdateBimAndSyncInfo(results, change))
-        return BentleyStatus::ERROR;
-
-    if (bimMainAlignmentPtr.IsValid())
-        {
-        bimMainAlignmentPtr->SetILinearElementSource(roadwayPtr.get());
-        bimMainAlignmentPtr->Update();
-        }
-
-    return BentleyStatus::SUCCESS;
-    }
-
-/*---------------------------------------------------------------------------------**//**
-* @bsimethod                                    Diego.Diaz                      06/2017
-+---------------+---------------+---------------+---------------+---------------+------*/
-BentleyStatus ORDCorridorsConverter::UpdateRoadway(CorridorCR cifCorridor,
-    iModelBridgeSyncInfoFile::ChangeDetector& changeDetector, iModelBridgeSyncInfoFile::ChangeDetector::Results const& change)
-    {
-    auto roadwayPtr = RoadRailBim::Roadway::GetForEdit(changeDetector.GetDgnDb(), change.GetSyncInfoRecord().GetDgnElementId());
-
-    if (BentleyStatus::SUCCESS != AssignRoadwayGeomStream(cifCorridor, *roadwayPtr))
-        return BentleyStatus::ERROR;
-
-    iModelBridgeSyncInfoFile::ConversionResults results;
-    results.m_element = roadwayPtr;
-    if (BentleyStatus::SUCCESS != changeDetector._UpdateBimAndSyncInfo(results, change))
-        return BentleyStatus::ERROR;
-
-    return BentleyStatus::SUCCESS;
-    }
-
-/*---------------------------------------------------------------------------------**//**
-* @bsimethod                                    Diego.Diaz                      05/2017
-+---------------+---------------+---------------+---------------+---------------+------*/
-BentleyStatus ORDCorridorsConverter::ConvertCorridor(CorridorCR cifCorridor, ORDConverter::Params& params)
-    {
-    CifCorridorSourceItem sourceItem(cifCorridor);
-
-    // only convert a Corridor if it is new or has changed in the source
-    auto change = params.changeDetectorP->_DetectChange(params.fileScopeId, sourceItem.Kind(), sourceItem, nullptr, params.spatialDataTransformHasChanged);
-    if (iModelBridgeSyncInfoFile::ChangeDetector::ChangeType::Unchanged == change.GetChangeType())
-        {
-        params.changeDetectorP->_OnElementSeen(change.GetSyncInfoRecord().GetDgnElementId());
-        return BentleyStatus::SUCCESS;
-        }
-
-    if (iModelBridgeSyncInfoFile::ChangeDetector::ChangeType::New == change.GetChangeType())
-        return CreateNewRoadway(cifCorridor, *params.changeDetectorP, params.fileScopeId, change);
-
-    if (iModelBridgeSyncInfoFile::ChangeDetector::ChangeType::Changed == change.GetChangeType())
-        return UpdateRoadway(cifCorridor, *params.changeDetectorP, change);
-
-    return BentleyStatus::ERROR;
-    }
-
-/*---------------------------------------------------------------------------------**//**
-* @bsimethod                                    Diego.Diaz                      06/2017
-+---------------+---------------+---------------+---------------+---------------+------*/
-void ORDConverter::ConvertAlignments(GeometryModel::SDK::GeometricModel const& geomModel, DgnDbSync::DgnV8::ConverterLibrary& converterLib, Params& params)
-    {    
-    ORDAlignmentsConverterPtr alignmentsConvPtr;
-
-    auto alignmentsPtr = geomModel.GetAlignments();
-    while (alignmentsPtr.IsValid() && alignmentsPtr->MoveNext())
-        {
-        auto cifAlignmentPtr = alignmentsPtr->GetCurrent();
-        if (!cifAlignmentPtr->IsFinalElement())
-            continue;
-
-        if (alignmentsConvPtr.IsNull())
-            alignmentsConvPtr = ORDAlignmentsConverter::Create(converterLib);
-
-        alignmentsConvPtr->ConvertAlignment(*cifAlignmentPtr, params);
-        }
-    }
-
-/*---------------------------------------------------------------------------------**//**
-* @bsimethod                                    Diego.Diaz                      06/2017
-+---------------+---------------+---------------+---------------+---------------+------*/
-void ORDConverter::ConvertCorridors(GeometryModel::SDK::GeometricModel const& geomModel, DgnDbSync::DgnV8::ConverterLibrary& converterLib, Params& params)
-    {
-    ORDCorridorsConverterPtr corridorsConvPtr;
-
-    auto corridorsPtr = geomModel.GetCorridors();
-    while (corridorsPtr.IsValid() && corridorsPtr->MoveNext())
-        {
-        auto corridorPtr = corridorsPtr->GetCurrent();
-        if (!corridorPtr.IsValid())
-            continue;
-
-        if (corridorsConvPtr.IsNull())
-            {
-            auto dgnModelP = corridorPtr->GetDgnModelP();
-            corridorsConvPtr = ORDCorridorsConverter::Create(converterLib, converterLib.ComputeUnitsScaleTransform(*dgnModelP));
-            }
-
-        corridorsConvPtr->ConvertCorridor(*corridorPtr, params);
-        }
-    }
-
-/*---------------------------------------------------------------------------------**//**
-* @bsimethod                                    Diego.Diaz                      06/2017
-+---------------+---------------+---------------+---------------+---------------+------*/
-Bentley::DgnModelP loadDgnModel(Bentley::DgnFileR dgnFile, ModelId rootModelId)
-    {
-    // The Converter's initialization step sets SetProcessingDisabled = true, but
-    // CIF needs backpointers to be created while "processingAffected" in order to
-    // be able to find some data (e.g. Alignment's names). Setting this to false
-    // temporarily while DependencyManager().ProcessAffected() is called by
-    // LoadRootModelById.
-    DependencyManager::SetProcessingDisabled(false);
-
-    StatusInt status;
-    auto modelP = dgnFile.LoadRootModelById(&status, rootModelId, true, true, true);
-
-    DependencyManager::SetProcessingDisabled(true);
-
-    return modelP;
-    }
-
-//---------------------------------------------------------------------------------------
-// @bsimethod                                   Bentley.Systems
-//---------------------------------------------------------------------------------------
-void updateProjectExtents(SpatialModelCR spatialModel, ORDConverter::Params& params, bool forceExtendExtents)
-    {
-    DgnDbR db = spatialModel.GetDgnDb();
-
-    AxisAlignedBox3d modelExtents = spatialModel.QueryModelRange();
-    if (modelExtents.IsEmpty())
-        return;
-
-    modelExtents.Extend(0.5);
-
-    if (params.isCreatingNewDgnDb && !forceExtendExtents)
-        {
-        db.GeoLocation().SetProjectExtents(modelExtents);
-        return;
-        }
-
-    // Make sure the project extents include the elements in the spatialModel, plus a margin
-    AxisAlignedBox3d currentProjectExtents = db.GeoLocation().GetProjectExtents();
-    if (!modelExtents.IsContained(currentProjectExtents))
-        {
-        currentProjectExtents.Extend(modelExtents);
-        db.GeoLocation().SetProjectExtents(currentProjectExtents);
-        }
-    }
-
-/*---------------------------------------------------------------------------------**//**
-* @bsimethod                                    Diego.Diaz                      05/2017
-+---------------+---------------+---------------+---------------+---------------+------*/
-void ORDConverter::ConvertORDData(Params& params)
-    {
-<<<<<<< HEAD
-    DgnDbSync::DgnV8::RootModelConverter::RootModelSpatialParams converterLibraryParams;    
-=======
-    DgnDbSync::DgnV8::RootModelConverter::RootModelSpatialParams converterLibraryParams;
-
-    BentleyApi::BeFileName configFileName = params.iModelBridgeParamsCP->GetAssetsDir();
-    configFileName.AppendToPath(L"ImportConfig.xml");
-
-    converterLibraryParams.SetConfigFile(configFileName);
-    converterLibraryParams.SetWantThumbnails(true);
-
->>>>>>> 633a7473
-    DgnDbSync::DgnV8::ConverterLibrary converterLib(params.subjectCPtr->GetDgnDb(), converterLibraryParams);
-    converterLib.SetJobSubject(*params.subjectCPtr);
-    converterLib.SetSpatialParentSubject(*params.subjectCPtr);
-    
-    BeFileName dgnFileName = params.iModelBridgeParamsCP->GetInputFileName();
-
-    DgnV8Api::DgnFileStatus v8Status;
-    auto dgnFilePtr = converterLib.OpenDgnV8File(v8Status, params.dgnFileName);
-    if (dgnFilePtr.IsNull())
-        return;
-
-    bset<DgnFileP> dgnFileSet;
-<<<<<<< HEAD
-    converterLibraryParams.AddDrawingOrSheetFile(params.dgnFileName);
-=======
-    converterLibraryParams.AddDrawingOrSheetFile(dgnFileName);
->>>>>>> 633a7473
-    dgnFileSet.insert(dgnFilePtr.get());
-
-    converterLib.SetRootV8File(dgnFilePtr.get());
-    auto rootSpatialModelP = loadDgnModel(*dgnFilePtr, converterLib.GetRootModelId());
-    if (!rootSpatialModelP)
-        return;
-
-    auto rootCIFModelP = loadDgnModel(*dgnFilePtr, dgnFilePtr->GetDefaultModelId());
-    if (!rootCIFModelP)
-        return;
-
-    auto cifConnPtr = ConsensusConnection::Create(*rootCIFModelP);
-    auto cifModelPtr = ConsensusModel::Create(*cifConnPtr);
-    if (cifModelPtr.IsValid())
-        {        
-        converterLib.SetRootModelAndSubject(*rootSpatialModelP, *params.subjectCPtr);
-        converterLib.ConvertModelMaterials(*rootSpatialModelP);
-
-        // Mapping the root-model to the Physical Model on the BIM side.
-        // That assumes the root-model is spatial (3D).
-        converterLib.RecordModelMapping(*rootSpatialModelP,
-            *RoadRailBim::RoadRailPhysicalDomain::GetDomain().QueryPhysicalModel(*params.subjectCPtr, ORDBRIDGE_PhysicalModelName));
-
-        // Making sure all alignments are processed before processing corridors
-        auto geomModelsPtr = cifModelPtr->GetActiveGeometricModels();
-        while (geomModelsPtr.IsValid() && geomModelsPtr->MoveNext())
-            {
-            auto geomModelPtr = geomModelsPtr->GetCurrent();
-            if (geomModelPtr.IsValid())
-                {
-                auto currentDgnFileP = geomModelPtr->GetDgnModelP()->GetDgnFileP();
-                converterLib.ConvertModelMaterials(*geomModelPtr->GetDgnModelP());
-
-                if (dgnFileSet.end() == dgnFileSet.find(currentDgnFileP))
-                    {
-                    converterLibraryParams.AddDrawingOrSheetFile(BeFileName(currentDgnFileP->GetFileName().c_str()));
-                    dgnFileSet.insert(currentDgnFileP);
-                    }
-
-                ConvertAlignments(*geomModelPtr, converterLib, params);                
-                }
-            }
-
-        if (geomModelsPtr.IsValid())
-            {
-            geomModelsPtr->Reset();
-            while (geomModelsPtr->MoveNext())
-                {
-                auto geomModelPtr = geomModelsPtr->GetCurrent();
-                if (geomModelPtr.IsValid())
-                    ConvertCorridors(*geomModelPtr, converterLib, params);
-                }
-            }
-
-        converterLib.ConvertAllDrawingsAndSheets();
-        converterLib.RemoveUnusedMaterials();
-
-        auto alignmentModelPtr = AlignmentBim::AlignmentModel::Query(*params.subjectCPtr, ORDBRIDGE_AlignmentModelName);
-        auto horizontalAlignmentModelId = AlignmentBim::HorizontalAlignmentModel::QueryBreakDownModelId(*alignmentModelPtr);
-        auto horizAlignmentModelCPtr = AlignmentBim::HorizontalAlignmentModel::Get(params.subjectCPtr->GetDgnDb(), horizontalAlignmentModelId);
-        auto physicalModelPtr = RoadRailBim::RoadRailPhysicalDomain::QueryPhysicalModel(*params.subjectCPtr, ORDBRIDGE_PhysicalModelName);
-
-        updateProjectExtents(*horizAlignmentModelCPtr, params, false);
-        updateProjectExtents(*physicalModelPtr, params, true);
-
-        if (params.isCreatingNewDgnDb)
-            {
-            RoadRailBim::RoadRailPhysicalDomain::SetUpDefaultViews(*params.subjectCPtr, ORDBRIDGE_AlignmentModelName, ORDBRIDGE_PhysicalModelName);
-            converterLib.OnCreateComplete();
-            }
-        else
-            converterLib.OnUpdateComplete();
-        }
-    }
-
+/*--------------------------------------------------------------------------------------+
+|
+|     $Source: ORDBridge/ORDConverter.cpp $
+|
+|  $Copyright: (c) 2017 Bentley Systems, Incorporated. All rights reserved. $
+|
++--------------------------------------------------------------------------------------*/
+#include <ORDBridgeInternal.h>
+#include <VersionedDgnV8Api/GeomSerialization/GeomLibsFlatBufferApi.h>
+
+BEGIN_ORDBRIDGE_NAMESPACE
+
+struct ConsensusSourceItem : iModelBridgeSyncInfoFile::ISourceItem
+{
+protected:
+    ConsensusEntityCP m_entity;
+    SHA1 m_sha1;
+
+protected:
+    ConsensusSourceItem(ConsensusEntityCR entity) : m_entity(&entity) {}
+
+public:
+    Utf8String _GetId() override { return Utf8String(m_entity->GetSyncId().c_str()); }
+    double _GetLastModifiedTime() override { return m_entity->GetElementHandle()->GetElementRef()->GetLastModified(); }
+}; // ConsensusSourceItem
+
+/*=================================================================================**//**
+* @bsiclass
++===============+===============+===============+===============+===============+======*/
+struct ORDConverterUtils
+{
+public:
+    static BeSQLite::BeGuid CifSyncIdToBeGuid(Bentley::WStringCR cifSyncId);
+    static bool AssignFederationGuid(DgnElementR bimElement, Bentley::WStringCR cifSyncId);
+    static void AssignFeatureDefinition(DgnElementR bimElement, Bentley::WStringCR featureDefinitionName);
+}; // ORDConverterUtils
+
+/*---------------------------------------------------------------------------------**//**
+* @bsimethod                                    Diego.Diaz                      09/2017
++---------------+---------------+---------------+---------------+---------------+------*/
+BeSQLite::BeGuid ORDConverterUtils::CifSyncIdToBeGuid(Bentley::WStringCR cifSyncId)
+    {
+    BeSQLite::BeGuid federationGuid;
+
+    if (!WString::IsNullOrEmpty(cifSyncId.c_str()))
+        {
+        Utf8String syncId;
+        if (cifSyncId.StartsWith(L"{"))
+            syncId = Utf8String(cifSyncId.substr(1, cifSyncId.size() - 2).c_str());
+        else
+            syncId = Utf8String(cifSyncId.c_str());
+
+        federationGuid.FromString(syncId.c_str());
+        }
+
+    return federationGuid;
+    }
+
+/*---------------------------------------------------------------------------------**//**
+* @bsimethod                                    Diego.Diaz                      06/2017
++---------------+---------------+---------------+---------------+---------------+------*/
+bool ORDConverterUtils::AssignFederationGuid(DgnElementR bimElement, Bentley::WStringCR cifSyncId)
+    {
+    BeSQLite::BeGuid federationGuid = CifSyncIdToBeGuid(cifSyncId);
+
+    if (federationGuid.IsValid())
+        {
+        bimElement.SetFederationGuid(federationGuid);
+        return true;
+        }
+
+    return false;
+    }
+
+/*---------------------------------------------------------------------------------**//**
+* @bsimethod                                    Diego.Diaz                      11/2017
++---------------+---------------+---------------+---------------+---------------+------*/
+void ORDConverterUtils::AssignFeatureDefinition(DgnElementR bimElement, Bentley::WStringCR featureDefinitionName)
+    {
+    ECN::AdHocJsonValue userProps = bimElement.GetUserProperties("OpenRoadsDesigner");
+    userProps.SetValueText("FeatureDefinitionName", Utf8String(featureDefinitionName.c_str()).c_str());
+    bimElement.SetUserProperties("OpenRoadsDesigner", userProps);
+    }
+
+DEFINE_POINTER_SUFFIX_TYPEDEFS(ORDAlignmentsConverter)
+DEFINE_REF_COUNTED_PTR(ORDAlignmentsConverter)
+
+/*=================================================================================**//**
+* @bsiclass
++===============+===============+===============+===============+===============+======*/
+struct ORDAlignmentsConverter: RefCountedBase
+{
+    struct CifAlignmentSourceItem : ConsensusSourceItem
+    {
+    DEFINE_T_SUPER(ConsensusSourceItem)
+
+    public:
+        CifAlignmentSourceItem(AlignmentCR alignment): T_Super(alignment) {}
+
+        static Utf8CP Kind() { return "Alignment"; }
+
+    protected:
+        Utf8String _GetHash() override
+            {          
+            auto alignmentCP = dynamic_cast<AlignmentCP>(m_entity);
+            auto horizCurveVectorPtr = alignmentCP->GetGeometry();
+
+            Bentley::bvector<Byte> buffer;
+            Bentley::BentleyGeometryFlatBuffer::GeometryToBytes(*horizCurveVectorPtr, buffer);
+
+            if (buffer.empty())
+                return nullptr;
+
+            m_sha1.Add(buffer.begin(), buffer.size());
+            return m_sha1.GetHashString();
+            }
+    }; // CifAlignmentSourceItem
+
+    struct CifProfileSourceItem : ConsensusSourceItem
+    {
+    DEFINE_T_SUPER(ConsensusSourceItem)
+
+    public:
+        CifProfileSourceItem(ProfileCR profile): T_Super(profile) {}
+
+        static Utf8CP Kind() { return "VerticalAlignment"; }
+
+    protected:
+        Utf8String _GetHash() override
+            {
+            auto profileCP = dynamic_cast<ProfileCP>(m_entity);
+
+            Bentley::CurveVectorPtr curveVectorPtr;
+            if (SUCCESS != profileCP->GetVLinearGeometry()->GetCurveVector(curveVectorPtr))
+                return nullptr;
+
+            Bentley::bvector<Byte> buffer;
+            Bentley::BentleyGeometryFlatBuffer::GeometryToBytes(*curveVectorPtr, buffer);
+
+            if (buffer.empty())
+                return nullptr;
+
+            m_sha1.Add(buffer.begin(), buffer.size());
+            return m_sha1.GetHashString();
+            }
+    }; // CifProfileSourceItem
+
+private:
+    Dgn::DgnDbSync::DgnV8::ConverterLibrary& m_converterLib;
+    AlignmentBim::AlignmentModelPtr m_bimAlignmentModelPtr;
+
+private:
+    ORDAlignmentsConverter(DgnDbSync::DgnV8::ConverterLibrary& converterLib);
+
+    BentleyStatus Marshal(CurveVectorPtr& bimCurveVector, Bentley::CurveVectorCR v8CurveVector);
+    BentleyStatus MarshalVertical(CurveVectorPtr& bimCurveVector, Bentley::CurveVectorCR v8CurveVector);
+    BentleyStatus CreateNewBimVerticalAlignment(ProfileCR, AlignmentBim::AlignmentCR alignment,
+        iModelBridgeSyncInfoFile::ChangeDetector& changeDetector, iModelBridgeSyncInfoFile::ChangeDetector::Results const& change,
+        AlignmentBim::VerticalAlignmentCPtr& verticalAlignment);
+    BentleyStatus CreateNewBimAlignment(AlignmentCR cifAlignment, 
+        iModelBridgeSyncInfoFile::ChangeDetector& changeDetector, iModelBridgeSyncInfoFile::ChangeDetector::Results const& change, 
+        AlignmentBim::AlignmentCPtr& bimAlignment);
+    BentleyStatus UpdateBimAlignment(AlignmentCR cifAlignment,
+        iModelBridgeSyncInfoFile::ChangeDetector& changeDetector, iModelBridgeSyncInfoFile::ChangeDetector::Results const& change);
+    BentleyStatus UpdateBimVerticalAlignment(ProfileCR,
+        iModelBridgeSyncInfoFile::ChangeDetector& changeDetector, iModelBridgeSyncInfoFile::ChangeDetector::Results const& change);
+    BentleyStatus ConvertProfiles(AlignmentCR cifAlignment, AlignmentBim::AlignmentCR alignment, ORDConverter::Params& params);
+
+public:
+    static ORDAlignmentsConverterPtr Create(DgnDbSync::DgnV8::ConverterLibrary& converterLib)
+        {
+        return new ORDAlignmentsConverter(converterLib);
+        }
+
+    AlignmentBim::AlignmentModelR GetAlignmentModel() const { return *m_bimAlignmentModelPtr; }
+    BentleyStatus ConvertAlignment(AlignmentCR cifAlignment, ORDConverter::Params& params);
+}; // ORDAlignmentsConverter
+
+/*---------------------------------------------------------------------------------**//**
+* @bsimethod                                    Diego.Diaz                      05/2017
++---------------+---------------+---------------+---------------+---------------+------*/
+ORDAlignmentsConverter::ORDAlignmentsConverter(DgnDbSync::DgnV8::ConverterLibrary& converterLib):
+    m_converterLib(converterLib)
+    {
+    m_bimAlignmentModelPtr = AlignmentBim::AlignmentModel::Query(m_converterLib.GetJobSubject(), ORDBRIDGE_AlignmentModelName);    
+    }
+
+/*---------------------------------------------------------------------------------**//**
+* @bsimethod                                    Diego.Diaz                      05/2017
++---------------+---------------+---------------+---------------+---------------+------*/
+BentleyStatus ORDAlignmentsConverter::Marshal(CurveVectorPtr& bimCurveVectorPtr, Bentley::CurveVectorCR v8CurveVector)
+    {
+    // v8CurveVector assumed to be already in meters - as returned by the CIF SDK
+    DgnDbSync::DgnV8::Converter::ConvertCurveVector(bimCurveVectorPtr, v8CurveVector, nullptr);
+
+    return BentleyStatus::SUCCESS;
+    }
+
+/*---------------------------------------------------------------------------------**//**
+* @bsimethod                                    Diego.Diaz                      09/2017
++---------------+---------------+---------------+---------------+---------------+------*/
+BentleyStatus ORDAlignmentsConverter::MarshalVertical(CurveVectorPtr& bimCurveVectorXZPtr, Bentley::CurveVectorCR v8CurveVector)
+    {
+    // v8CurveVector assumed to be already in meters - as returned by the CIF SDK
+    DgnDbSync::DgnV8::Converter::ConvertCurveVector(bimCurveVectorXZPtr, v8CurveVector, nullptr);
+
+    Transform flipAxes = Transform::FromOriginAndVectors(DPoint3d::FromZero(), DVec3d::UnitX(), DVec3d::UnitZ(), DVec3d::UnitY());
+    bimCurveVectorXZPtr->TransformInPlace(flipAxes);
+
+    return BentleyStatus::SUCCESS;
+    }
+
+/*---------------------------------------------------------------------------------**//**
+* @bsimethod                                    Diego.Diaz                      06/2017
++---------------+---------------+---------------+---------------+---------------+------*/
+BentleyStatus ORDAlignmentsConverter::CreateNewBimAlignment(AlignmentCR cifAlignment, 
+    iModelBridgeSyncInfoFile::ChangeDetector& changeDetector, iModelBridgeSyncInfoFile::ChangeDetector::Results const& change,
+    AlignmentBim::AlignmentCPtr& bimAlignment)
+    {
+    auto linearGeomPtr = cifAlignment.GetLinearGeometry();
+    if (linearGeomPtr.IsNull())
+        return BentleyStatus::SUCCESS;
+
+    Bentley::CurveVectorPtr horizGeometryPtr;
+    linearGeomPtr->GetCurveVector(horizGeometryPtr);
+    if (horizGeometryPtr.IsNull())
+        return BentleyStatus::SUCCESS;
+
+    Utf8String cifAlignmentName(cifAlignment.GetName().c_str());
+    Bentley::WString cifSyncId = cifAlignment.GetSyncId();
+    auto bimGuid = ORDConverterUtils::CifSyncIdToBeGuid(cifSyncId);
+    
+    DgnCode bimCode;
+    
+    // Identifying alignments appearing more than once in a single bridge-run.
+    // For unnamed alignments, SyncId is used to differentiate them.
+    // For named alignments, if a name (code) is already used, differentiate them with full file-name + modelname.
+    if (Utf8String::IsNullOrEmpty(cifAlignmentName.c_str()))
+        {        
+        auto existingCPtr = m_bimAlignmentModelPtr->GetDgnDb().Elements().QueryElementByFederationGuid(bimGuid);
+        if (existingCPtr.IsValid())
+            return BentleyStatus::ERROR;
+        }
+    else
+        {
+        Utf8String bimAlignmentName = cifAlignmentName;
+        bimCode = AlignmentBim::RoadRailAlignmentDomain::CreateCode(*m_bimAlignmentModelPtr, bimAlignmentName);
+
+        int32_t suffix = 0;
+        auto existingId = m_bimAlignmentModelPtr->GetDgnDb().Elements().QueryElementIdByCode(bimCode);
+        while (existingId.IsValid())
+            {
+            auto existingAlgCPtr = AlignmentBim::Alignment::Get(m_bimAlignmentModelPtr->GetDgnDb(), existingId);
+
+            if (existingAlgCPtr.IsValid() && existingAlgCPtr->GetFederationGuid() == bimGuid)
+                return BentleyStatus::ERROR;
+            else
+                {
+                BeFileName fileName(cifAlignment.GetDgnModelP()->GetDgnFileP()->GetFileName().c_str());
+                bimAlignmentName = Utf8String(fileName.GetFileNameAndExtension().c_str());
+                bimAlignmentName += "\\";
+                bimAlignmentName += Utf8String(cifAlignment.GetDgnModelP()->GetModelName());
+                bimAlignmentName += "\\";
+                bimAlignmentName += cifAlignmentName;
+
+                if (suffix > 0)
+                    bimAlignmentName += Utf8PrintfString("-%d", suffix).c_str();
+
+                bimCode = AlignmentBim::RoadRailAlignmentDomain::CreateCode(*m_bimAlignmentModelPtr, bimAlignmentName);
+                suffix++;
+                }
+
+            existingId = m_bimAlignmentModelPtr->GetDgnDb().Elements().QueryElementIdByCode(bimCode);
+            }
+        }    
+
+    // Create Alignment
+    auto bimAlignmentPtr = AlignmentBim::Alignment::Create(*m_bimAlignmentModelPtr);
+    if (bimCode.IsValid())
+        bimAlignmentPtr->SetCode(bimCode);
+    
+    Bentley::WString featureDefName;
+    if (cifAlignment.GetFeatureDefinition().IsValid())
+        {
+        featureDefName = cifAlignment.GetFeatureDefinition()->GetName();
+        if (!Bentley::WString::IsNullOrEmpty(featureDefName.c_str()))
+            ORDConverterUtils::AssignFeatureDefinition(*bimAlignmentPtr, featureDefName);
+        }
+
+    ORDConverterUtils::AssignFederationGuid(*bimAlignmentPtr, cifSyncId);
+
+    iModelBridgeSyncInfoFile::ConversionResults results;
+    results.m_element = bimAlignmentPtr;
+    if (BentleyStatus::SUCCESS != changeDetector._UpdateBimAndSyncInfo(results, change)) 
+        return BentleyStatus::ERROR;
+
+    bimAlignment = bimAlignmentPtr.get();
+
+    CurveVectorPtr bimHorizGeometryPtr;
+    if (BentleyStatus::SUCCESS != Marshal(bimHorizGeometryPtr, *horizGeometryPtr))
+        return BentleyStatus::ERROR;
+
+    // Create Horizontal Alignment
+    auto bimHorizAlignmPtr = AlignmentBim::HorizontalAlignment::Create(*bimAlignmentPtr, *bimHorizGeometryPtr);
+    if (bimCode.IsValid())
+        bimHorizAlignmPtr->SetCode(AlignmentBim::RoadRailAlignmentDomain::CreateCode(*bimHorizAlignmPtr->GetModel(), bimCode.GetValueUtf8()));
+
+    if (!Bentley::WString::IsNullOrEmpty(featureDefName.c_str()))
+        ORDConverterUtils::AssignFeatureDefinition(*bimHorizAlignmPtr, featureDefName);
+
+    bimHorizAlignmPtr->GenerateElementGeom();
+    if (bimHorizAlignmPtr->Insert().IsNull())
+        return BentleyStatus::ERROR;
+
+    auto cifStationingPtr = cifAlignment.GetStationing();
+    if (cifStationingPtr.IsValid())
+        {
+        bimAlignmentPtr->SetStartStation(cifStationingPtr->GetStartStation());
+        bimAlignmentPtr->SetStartValue(cifStationingPtr->GetDistanceAlong());
+        }
+
+    if (bimAlignmentPtr->Update().IsNull())
+        return BentleyStatus::ERROR;
+
+    if (cifStationingPtr.IsValid())
+        {
+        auto stationEquationsPtr = cifStationingPtr->GetStationEquations();
+        while (stationEquationsPtr.IsValid() && stationEquationsPtr->MoveNext())
+            {
+            auto stationEqPtr = stationEquationsPtr->GetCurrent();
+            if (stationEqPtr.IsNull())
+                continue;
+
+            auto bimStationPtr = AlignmentBim::AlignmentStation::Create(*bimAlignmentPtr, stationEqPtr->GetDistanceAlong(), stationEqPtr->GetEquivalentStation());
+            if (!Bentley::WString::IsNullOrEmpty(stationEqPtr->GetName().c_str()))
+                bimStationPtr->SetUserLabel(Utf8String(stationEqPtr->GetName().c_str()).c_str());
+
+            bimStationPtr->Insert();
+            }
+        }
+
+    return BentleyStatus::SUCCESS;
+    }
+
+/*---------------------------------------------------------------------------------**//**
+* @bsimethod                                    Diego.Diaz                      06/2017
++---------------+---------------+---------------+---------------+---------------+------*/
+BentleyStatus ORDAlignmentsConverter::CreateNewBimVerticalAlignment(ProfileCR cifProfile, AlignmentBim::AlignmentCR alignment,
+    iModelBridgeSyncInfoFile::ChangeDetector& changeDetector, iModelBridgeSyncInfoFile::ChangeDetector::Results const& change,
+    AlignmentBim::VerticalAlignmentCPtr& verticalAlignment)
+    {
+    auto vLinearGeomPtr = cifProfile.GetVLinearGeometry();
+
+    Bentley::CurveVectorPtr vertGeometryPtr;
+    if (SUCCESS != vLinearGeomPtr->GetCurveVector(vertGeometryPtr))
+        return BentleyStatus::ERROR;
+
+    CurveVectorPtr bimVertGeometryPtr;
+    if (BentleyStatus::SUCCESS != MarshalVertical(bimVertGeometryPtr, *vertGeometryPtr))
+        return BentleyStatus::ERROR;
+    
+    auto verticalModelId = alignment.QueryVerticalAlignmentSubModelId();    
+    if (!verticalModelId.IsValid())
+        {
+        auto verticalModelPtr = AlignmentBim::VerticalAlignmentModel::Create(
+            AlignmentBim::VerticalAlignmentModel::CreateParams(m_bimAlignmentModelPtr->GetDgnDb(), alignment.GetElementId()));
+        if (DgnDbStatus::Success != verticalModelPtr->Insert())
+            return BentleyStatus::ERROR;
+
+        verticalModelId = verticalModelPtr->GetModelId();
+        }
+
+    auto verticalModelCPtr = AlignmentBim::VerticalAlignmentModel::Get(alignment.GetDgnDb(), verticalModelId);;
+    auto verticalAlignmPtr = AlignmentBim::VerticalAlignment::Create(*verticalModelCPtr, *bimVertGeometryPtr);
+
+    if (cifProfile.GetFeatureDefinition().IsValid())
+        {
+        auto featureDefName = cifProfile.GetFeatureDefinition()->GetName();
+        if (!Bentley::WString::IsNullOrEmpty(featureDefName.c_str()))
+            ORDConverterUtils::AssignFeatureDefinition(*verticalAlignmPtr, featureDefName);
+        }
+
+    verticalAlignmPtr->GenerateElementGeom();
+
+    iModelBridgeSyncInfoFile::ConversionResults verticalResults;
+    verticalResults.m_element = verticalAlignmPtr;
+    if (BentleyStatus::SUCCESS != changeDetector._UpdateBimAndSyncInfo(verticalResults, change))
+        return BentleyStatus::ERROR;
+
+    verticalAlignment = verticalAlignmPtr.get();
+
+    return BentleyStatus::SUCCESS;
+    }
+
+/*---------------------------------------------------------------------------------**//**
+* @bsimethod                                    Diego.Diaz                      06/2017
++---------------+---------------+---------------+---------------+---------------+------*/
+BentleyStatus ORDAlignmentsConverter::UpdateBimAlignment(AlignmentCR cifAlignment,
+    iModelBridgeSyncInfoFile::ChangeDetector& changeDetector, iModelBridgeSyncInfoFile::ChangeDetector::Results const& change)
+    {
+    auto horizGeometryPtr = cifAlignment.GetGeometry();
+
+    auto alignmentCPtr = AlignmentBim::Alignment::Get(changeDetector.GetDgnDb(), change.GetSyncInfoRecord().GetDgnElementId());
+    AlignmentBim::HorizontalAlignmentPtr horizAlignmentPtr = 
+        dynamic_cast<AlignmentBim::HorizontalAlignmentP>(alignmentCPtr->QueryHorizontal()->CopyForEdit().get());
+
+    CurveVectorPtr bimHorizGeometryPtr;
+    if (BentleyStatus::SUCCESS != Marshal(bimHorizGeometryPtr, *horizGeometryPtr))
+        return BentleyStatus::ERROR;
+
+    horizAlignmentPtr->SetGeometry(*bimHorizGeometryPtr);
+    horizAlignmentPtr->GenerateElementGeom();
+    if (horizAlignmentPtr->Update().IsNull())
+        return BentleyStatus::ERROR;
+
+    return BentleyStatus::SUCCESS;
+    }
+
+/*---------------------------------------------------------------------------------**//**
+* @bsimethod                                    Diego.Diaz                      06/2017
++---------------+---------------+---------------+---------------+---------------+------*/
+BentleyStatus ORDAlignmentsConverter::UpdateBimVerticalAlignment(ProfileCR cifProfile,
+    iModelBridgeSyncInfoFile::ChangeDetector& changeDetector, iModelBridgeSyncInfoFile::ChangeDetector::Results const& change)
+    {
+    auto vLinearGeomPtr = cifProfile.GetVLinearGeometry();
+
+    Bentley::CurveVectorPtr vertGeometryPtr;
+    if (SUCCESS != vLinearGeomPtr->GetCurveVector(vertGeometryPtr))
+        return BentleyStatus::ERROR;
+
+    CurveVectorPtr bimVertGeometryPtr;
+    if (BentleyStatus::SUCCESS != MarshalVertical(bimVertGeometryPtr, *vertGeometryPtr))
+        return BentleyStatus::ERROR;
+
+    auto verticalAlignmentPtr = AlignmentBim::VerticalAlignment::GetForEdit(changeDetector.GetDgnDb(), change.GetSyncInfoRecord().GetDgnElementId());
+    verticalAlignmentPtr->SetGeometry(*bimVertGeometryPtr);
+    if (verticalAlignmentPtr->Update().IsNull())
+        return BentleyStatus::ERROR;
+
+    return BentleyStatus::SUCCESS;
+    }
+
+/*---------------------------------------------------------------------------------**//**
+* @bsimethod                                    Diego.Diaz                      06/2017
++---------------+---------------+---------------+---------------+---------------+------*/
+BentleyStatus ORDAlignmentsConverter::ConvertProfiles(AlignmentCR cifAlignment, AlignmentBim::AlignmentCR alignment, ORDConverter::Params& params)
+    {
+    Bentley::WString activeProfileId;
+    auto activeProfilePtr = cifAlignment.GetActiveProfile();
+    if (activeProfilePtr.IsValid())
+        activeProfileId = activeProfilePtr->GetSyncId();
+
+    auto cifProfilesPtr = cifAlignment.GetProfiles();
+    while (cifProfilesPtr.IsValid() && cifProfilesPtr->MoveNext())
+        {
+        auto cifProfilePtr = cifProfilesPtr->GetCurrent();
+        if (!cifProfilePtr->IsFinalElement())
+            continue;
+
+        CifProfileSourceItem profileItem(*cifProfilePtr);
+        auto profileChange = params.changeDetectorP->_DetectChange(params.fileScopeId, profileItem.Kind(), profileItem);
+
+        AlignmentBim::VerticalAlignmentCPtr verticalAlignmCPtr;
+        if (iModelBridgeSyncInfoFile::ChangeDetector::ChangeType::Unchanged == profileChange.GetChangeType())
+            {
+            params.changeDetectorP->_OnElementSeen(profileChange.GetSyncInfoRecord().GetDgnElementId());
+            }
+        else if (iModelBridgeSyncInfoFile::ChangeDetector::ChangeType::New == profileChange.GetChangeType())
+            {
+            CreateNewBimVerticalAlignment(*cifProfilePtr, alignment, *params.changeDetectorP, profileChange, verticalAlignmCPtr);
+            }
+        else if (iModelBridgeSyncInfoFile::ChangeDetector::ChangeType::Changed == profileChange.GetChangeType())
+            {
+            if (BentleyStatus::SUCCESS != UpdateBimVerticalAlignment(*cifProfilePtr, *params.changeDetectorP, profileChange))
+                return BentleyStatus::ERROR;
+            }
+
+        if (!Bentley::WString::IsNullOrEmpty(activeProfileId.c_str()) && cifProfilePtr->GetSyncId().Equals(activeProfileId))
+            {
+            if (verticalAlignmCPtr.IsNull())
+                verticalAlignmCPtr = AlignmentBim::VerticalAlignment::Get(alignment.GetDgnDb(), profileChange.GetSyncInfoRecord().GetDgnElementId());
+
+            if (verticalAlignmCPtr.IsValid())
+                AlignmentBim::Alignment::SetMainVertical(alignment, *verticalAlignmCPtr);
+            }
+        }
+
+    return BentleyStatus::SUCCESS;
+    }
+
+/*---------------------------------------------------------------------------------**//**
+* @bsimethod                                    Diego.Diaz                      05/2017
++---------------+---------------+---------------+---------------+---------------+------*/
+BentleyStatus ORDAlignmentsConverter::ConvertAlignment(AlignmentCR cifAlignment, ORDConverter::Params& params)
+    {
+    CifAlignmentSourceItem sourceItem(cifAlignment);
+
+    // only convert an Alignment if it is new or has changed in the source
+    auto change = params.changeDetectorP->_DetectChange(params.fileScopeId, sourceItem.Kind(), sourceItem, nullptr, params.spatialDataTransformHasChanged);
+
+    AlignmentBim::AlignmentCPtr alignmentCPtr;
+    if (iModelBridgeSyncInfoFile::ChangeDetector::ChangeType::New == change.GetChangeType())
+        {
+        if (BentleyStatus::SUCCESS != CreateNewBimAlignment(cifAlignment, *params.changeDetectorP, change, alignmentCPtr))
+            return BentleyStatus::ERROR;
+        }
+    else if (iModelBridgeSyncInfoFile::ChangeDetector::ChangeType::Unchanged == change.GetChangeType())
+        {
+        params.changeDetectorP->_OnElementSeen(change.GetSyncInfoRecord().GetDgnElementId());
+        }
+    else if (iModelBridgeSyncInfoFile::ChangeDetector::ChangeType::Changed == change.GetChangeType())
+        {
+        if (BentleyStatus::SUCCESS != UpdateBimAlignment(cifAlignment, *params.changeDetectorP, change))
+            return BentleyStatus::ERROR;
+        }
+
+    if (alignmentCPtr.IsNull())
+        alignmentCPtr = AlignmentBim::Alignment::Get(params.changeDetectorP->GetDgnDb(), change.GetSyncInfoRecord().GetDgnElementId());
+
+    return ConvertProfiles(cifAlignment, *alignmentCPtr, params);
+    }
+
+DEFINE_POINTER_SUFFIX_TYPEDEFS(ORDCorridorsConverter)
+DEFINE_REF_COUNTED_PTR(ORDCorridorsConverter)
+
+/*=================================================================================**//**
+* @bsiclass
++===============+===============+===============+===============+===============+======*/
+struct ORDCorridorsConverter: RefCountedBase
+{
+    struct CifCorridorSourceItem : ConsensusSourceItem
+    {
+    DEFINE_T_SUPER(ConsensusSourceItem)
+
+    public:
+        CifCorridorSourceItem(CorridorCR corridor): T_Super(corridor) {}
+
+        static Utf8CP Kind() { return "Corridor"; }
+
+    protected:
+        Utf8String _GetHash() override
+            {
+            /*m_sha1(xml);
+            return m_sha1.GetHashString();*/
+            return "";
+            }
+    }; // CifCorridorSourceItem
+
+private:
+    Transform m_unitsScaleTransform;
+    Dgn::DgnDbSync::DgnV8::ConverterLibrary& m_converterLib;
+    Dgn::PhysicalModelPtr m_bimPhysicalModelPtr;
+
+private:
+    ORDCorridorsConverter(DgnDbSync::DgnV8::ConverterLibrary& converterLib, TransformCR unitsScaleTransform);
+
+    BentleyStatus Marshal(PolyfaceHeaderPtr& bimMesh, Bentley::PolyfaceHeaderCR v8Mesh);
+    BentleyStatus CreateNewRoadway(CorridorCR cifCorridor,
+        iModelBridgeSyncInfoFile::ChangeDetector& changeDetector, iModelBridgeSyncInfoFile::ROWID fileScopeId, iModelBridgeSyncInfoFile::ChangeDetector::Results const& change);
+    BentleyStatus UpdateRoadway(CorridorCR cifCorridor,
+        iModelBridgeSyncInfoFile::ChangeDetector& changeDetector, iModelBridgeSyncInfoFile::ChangeDetector::Results const& change);
+    BentleyStatus AssignRoadwayGeomStream(CorridorCR cifCorridor, RoadRailBim::RoadwayR roadway);
+
+public:
+    static ORDCorridorsConverterPtr Create(DgnDbSync::DgnV8::ConverterLibrary& converterLib, TransformCR unitsScaleTransform)
+        {
+        return new ORDCorridorsConverter(converterLib, unitsScaleTransform);
+        }
+
+    Dgn::PhysicalModelR GetPhysicalModel() const { return *m_bimPhysicalModelPtr; }
+    BentleyStatus ConvertCorridor(CorridorCR cifCorridor, ORDConverter::Params& params);
+}; // ORDCorridorsConverter
+
+/*---------------------------------------------------------------------------------**//**
+* @bsimethod                                    Diego.Diaz                      05/2017
++---------------+---------------+---------------+---------------+---------------+------*/
+ORDCorridorsConverter::ORDCorridorsConverter(DgnDbSync::DgnV8::ConverterLibrary& converterLib, TransformCR unitsScaleTransform):
+    m_converterLib(converterLib), m_unitsScaleTransform(unitsScaleTransform)
+    {
+    m_bimPhysicalModelPtr = RoadRailBim::RoadRailPhysicalDomain::QueryPhysicalModel(m_converterLib.GetJobSubject(), ORDBRIDGE_PhysicalModelName);
+    }
+
+/*---------------------------------------------------------------------------------**//**
+* @bsimethod                                    Diego.Diaz                      05/2017
++---------------+---------------+---------------+---------------+---------------+------*/
+BentleyStatus ORDCorridorsConverter::Marshal(PolyfaceHeaderPtr& bimMeshPtr, Bentley::PolyfaceHeaderCR v8CurveVector)
+    {
+    DgnDbSync::DgnV8::Converter::ConvertPolyface(bimMeshPtr, v8CurveVector);
+    bimMeshPtr->Transform(m_unitsScaleTransform);
+
+    return BentleyStatus::SUCCESS;
+    }
+
+/*---------------------------------------------------------------------------------**//**
+* @bsimethod                                    Diego.Diaz                      06/2017
++---------------+---------------+---------------+---------------+---------------+------*/
+BentleyStatus ORDCorridorsConverter::AssignRoadwayGeomStream(CorridorCR cifCorridor, RoadRailBim::RoadwayR roadway)
+    {
+    auto corridorSurfacesPtr = cifCorridor.GetCorridorSurfaces();
+    if (corridorSurfacesPtr.IsNull())
+        return BentleyStatus::SUCCESS;
+
+    auto geomBuilderPtr = GeometryBuilder::Create(roadway);
+    while (corridorSurfacesPtr.IsValid() && corridorSurfacesPtr->MoveNext())
+        {
+        auto corridorSurfacePtr = corridorSurfacesPtr->GetCurrent();
+        if (corridorSurfacePtr.IsValid())
+            {
+            auto v8PolyfaceHeaderPtr = corridorSurfacePtr->GetMesh();
+            if (v8PolyfaceHeaderPtr.IsValid())
+                {
+                PolyfaceHeaderPtr bimPolyfaceHeaderPtr;
+                if (BentleyStatus::SUCCESS != Marshal(bimPolyfaceHeaderPtr, *v8PolyfaceHeaderPtr))
+                    return BentleyStatus::ERROR;
+
+                ElemDisplayParams v8DispParams;
+                auto v8CorridorElmHandleCP = corridorSurfacePtr->GetElementHandle();
+                corridorSurfacePtr->GetElementHandle()->GetDisplayHandler()->GetElemDisplayParams(*v8CorridorElmHandleCP, v8DispParams, true);
+
+                Render::GeometryParams geomParams;
+                geomParams.SetCategoryId(roadway.GetCategoryId());
+
+                if (auto pMaterial = v8DispParams.GetMaterial())
+                    {
+                    geomParams.SetMaterialId(m_converterLib.GetRemappedMaterial(pMaterial));
+                    if (!geomBuilderPtr->Append(geomParams, GeometryBuilder::CoordSystem::World))
+                        return BentleyStatus::ERROR;
+                    }
+
+                if (!geomBuilderPtr->Append(*bimPolyfaceHeaderPtr, GeometryBuilder::CoordSystem::World))
+                    return BentleyStatus::ERROR;
+                }
+            }
+        }
+
+    if (BentleyStatus::SUCCESS != geomBuilderPtr->Finish(roadway))
+        return BentleyStatus::ERROR;
+
+    return BentleyStatus::SUCCESS;
+    }
+/*---------------------------------------------------------------------------------**//**
+* @bsimethod                                    Diego.Diaz                      06/2017
++---------------+---------------+---------------+---------------+---------------+------*/
+BentleyStatus ORDCorridorsConverter::CreateNewRoadway(
+    CorridorCR cifCorridor, 
+    iModelBridgeSyncInfoFile::ChangeDetector& changeDetector, 
+    iModelBridgeSyncInfoFile::ROWID fileScopeId,
+    iModelBridgeSyncInfoFile::ChangeDetector::Results const& change)
+    {
+    auto roadwayPtr = RoadRailBim::Roadway::Create(*m_bimPhysicalModelPtr);
+
+    ORDConverterUtils::AssignFederationGuid(*roadwayPtr, cifCorridor.GetSyncId());
+    RoadRailBim::StatusAspect::Set(*roadwayPtr, *RoadRailBim::StatusAspect::Create(RoadRailBim::StatusAspect::Status::Proposed));
+
+    if (!WString::IsNullOrEmpty(cifCorridor.GetName().c_str()))
+        roadwayPtr->SetUserLabel(Utf8String(cifCorridor.GetName().c_str()).c_str());
+    
+    AlignmentBim::AlignmentPtr bimMainAlignmentPtr;
+    auto cifAlignmentPtr = cifCorridor.GetCorridorAlignment();
+    if (cifAlignmentPtr.IsValid () && cifAlignmentPtr->IsFinalElement())
+        {
+        ORDAlignmentsConverter::CifAlignmentSourceItem alignmentItem(*cifAlignmentPtr);
+        iModelBridgeSyncInfoFile::SourceIdentity sourceIdentity(fileScopeId, alignmentItem.Kind(), alignmentItem._GetId());
+        auto iterator = changeDetector.GetSyncInfo().MakeIteratorBySourceId(sourceIdentity);
+        auto iterEntry = iterator.begin();
+        if (iterEntry != iterator.end())
+            {
+            bimMainAlignmentPtr = AlignmentBim::Alignment::GetForEdit(m_bimPhysicalModelPtr->GetDgnDb(), iterEntry.GetDgnElementId());
+            if (bimMainAlignmentPtr.IsValid())
+                {
+                if (bimMainAlignmentPtr->GetILinearElementSource().IsValid())
+                    return BentleyStatus::ERROR; // Alignment already associated with another Roadway
+
+                roadwayPtr->SetMainAlignment(bimMainAlignmentPtr.get());
+                }
+            }
+        }
+
+    if (BentleyStatus::SUCCESS != AssignRoadwayGeomStream(cifCorridor, *roadwayPtr))
+        return BentleyStatus::ERROR;
+
+    iModelBridgeSyncInfoFile::ConversionResults results;
+    results.m_element = roadwayPtr;
+    if (BentleyStatus::SUCCESS != changeDetector._UpdateBimAndSyncInfo(results, change))
+        return BentleyStatus::ERROR;
+
+    if (bimMainAlignmentPtr.IsValid())
+        {
+        bimMainAlignmentPtr->SetILinearElementSource(roadwayPtr.get());
+        bimMainAlignmentPtr->Update();
+        }
+
+    return BentleyStatus::SUCCESS;
+    }
+
+/*---------------------------------------------------------------------------------**//**
+* @bsimethod                                    Diego.Diaz                      06/2017
++---------------+---------------+---------------+---------------+---------------+------*/
+BentleyStatus ORDCorridorsConverter::UpdateRoadway(CorridorCR cifCorridor,
+    iModelBridgeSyncInfoFile::ChangeDetector& changeDetector, iModelBridgeSyncInfoFile::ChangeDetector::Results const& change)
+    {
+    auto roadwayPtr = RoadRailBim::Roadway::GetForEdit(changeDetector.GetDgnDb(), change.GetSyncInfoRecord().GetDgnElementId());
+
+    if (BentleyStatus::SUCCESS != AssignRoadwayGeomStream(cifCorridor, *roadwayPtr))
+        return BentleyStatus::ERROR;
+
+    iModelBridgeSyncInfoFile::ConversionResults results;
+    results.m_element = roadwayPtr;
+    if (BentleyStatus::SUCCESS != changeDetector._UpdateBimAndSyncInfo(results, change))
+        return BentleyStatus::ERROR;
+
+    return BentleyStatus::SUCCESS;
+    }
+
+/*---------------------------------------------------------------------------------**//**
+* @bsimethod                                    Diego.Diaz                      05/2017
++---------------+---------------+---------------+---------------+---------------+------*/
+BentleyStatus ORDCorridorsConverter::ConvertCorridor(CorridorCR cifCorridor, ORDConverter::Params& params)
+    {
+    CifCorridorSourceItem sourceItem(cifCorridor);
+
+    // only convert a Corridor if it is new or has changed in the source
+    auto change = params.changeDetectorP->_DetectChange(params.fileScopeId, sourceItem.Kind(), sourceItem, nullptr, params.spatialDataTransformHasChanged);
+    if (iModelBridgeSyncInfoFile::ChangeDetector::ChangeType::Unchanged == change.GetChangeType())
+        {
+        params.changeDetectorP->_OnElementSeen(change.GetSyncInfoRecord().GetDgnElementId());
+        return BentleyStatus::SUCCESS;
+        }
+
+    if (iModelBridgeSyncInfoFile::ChangeDetector::ChangeType::New == change.GetChangeType())
+        return CreateNewRoadway(cifCorridor, *params.changeDetectorP, params.fileScopeId, change);
+
+    if (iModelBridgeSyncInfoFile::ChangeDetector::ChangeType::Changed == change.GetChangeType())
+        return UpdateRoadway(cifCorridor, *params.changeDetectorP, change);
+
+    return BentleyStatus::ERROR;
+    }
+
+/*---------------------------------------------------------------------------------**//**
+* @bsimethod                                    Diego.Diaz                      06/2017
++---------------+---------------+---------------+---------------+---------------+------*/
+void ORDConverter::ConvertAlignments(GeometryModel::SDK::GeometricModel const& geomModel, DgnDbSync::DgnV8::ConverterLibrary& converterLib, Params& params)
+    {    
+    ORDAlignmentsConverterPtr alignmentsConvPtr;
+
+    auto alignmentsPtr = geomModel.GetAlignments();
+    while (alignmentsPtr.IsValid() && alignmentsPtr->MoveNext())
+        {
+        auto cifAlignmentPtr = alignmentsPtr->GetCurrent();
+        if (!cifAlignmentPtr->IsFinalElement())
+            continue;
+
+        if (alignmentsConvPtr.IsNull())
+            alignmentsConvPtr = ORDAlignmentsConverter::Create(converterLib);
+
+        alignmentsConvPtr->ConvertAlignment(*cifAlignmentPtr, params);
+        }
+    }
+
+/*---------------------------------------------------------------------------------**//**
+* @bsimethod                                    Diego.Diaz                      06/2017
++---------------+---------------+---------------+---------------+---------------+------*/
+void ORDConverter::ConvertCorridors(GeometryModel::SDK::GeometricModel const& geomModel, DgnDbSync::DgnV8::ConverterLibrary& converterLib, Params& params)
+    {
+    ORDCorridorsConverterPtr corridorsConvPtr;
+
+    auto corridorsPtr = geomModel.GetCorridors();
+    while (corridorsPtr.IsValid() && corridorsPtr->MoveNext())
+        {
+        auto corridorPtr = corridorsPtr->GetCurrent();
+        if (!corridorPtr.IsValid())
+            continue;
+
+        if (corridorsConvPtr.IsNull())
+            {
+            auto dgnModelP = corridorPtr->GetDgnModelP();
+            corridorsConvPtr = ORDCorridorsConverter::Create(converterLib, converterLib.ComputeUnitsScaleTransform(*dgnModelP));
+            }
+
+        corridorsConvPtr->ConvertCorridor(*corridorPtr, params);
+        }
+    }
+
+/*---------------------------------------------------------------------------------**//**
+* @bsimethod                                    Diego.Diaz                      06/2017
++---------------+---------------+---------------+---------------+---------------+------*/
+Bentley::DgnModelP loadDgnModel(Bentley::DgnFileR dgnFile, ModelId rootModelId)
+    {
+    // The Converter's initialization step sets SetProcessingDisabled = true, but
+    // CIF needs backpointers to be created while "processingAffected" in order to
+    // be able to find some data (e.g. Alignment's names). Setting this to false
+    // temporarily while DependencyManager().ProcessAffected() is called by
+    // LoadRootModelById.
+    DependencyManager::SetProcessingDisabled(false);
+
+    StatusInt status;
+    auto modelP = dgnFile.LoadRootModelById(&status, rootModelId, true, true, true);
+
+    DependencyManager::SetProcessingDisabled(true);
+
+    return modelP;
+    }
+
+//---------------------------------------------------------------------------------------
+// @bsimethod                                   Bentley.Systems
+//---------------------------------------------------------------------------------------
+void updateProjectExtents(SpatialModelCR spatialModel, ORDConverter::Params& params, bool forceExtendExtents)
+    {
+    DgnDbR db = spatialModel.GetDgnDb();
+
+    AxisAlignedBox3d modelExtents = spatialModel.QueryModelRange();
+    if (modelExtents.IsEmpty())
+        return;
+
+    modelExtents.Extend(0.5);
+
+    if (params.isCreatingNewDgnDb && !forceExtendExtents)
+        {
+        db.GeoLocation().SetProjectExtents(modelExtents);
+        return;
+        }
+
+    // Make sure the project extents include the elements in the spatialModel, plus a margin
+    AxisAlignedBox3d currentProjectExtents = db.GeoLocation().GetProjectExtents();
+    if (!modelExtents.IsContained(currentProjectExtents))
+        {
+        currentProjectExtents.Extend(modelExtents);
+        db.GeoLocation().SetProjectExtents(currentProjectExtents);
+        }
+    }
+
+/*---------------------------------------------------------------------------------**//**
+* @bsimethod                                    Diego.Diaz                      05/2017
++---------------+---------------+---------------+---------------+---------------+------*/
+void ORDConverter::ConvertORDData(Params& params)
+    {
+    DgnDbSync::DgnV8::RootModelConverter::RootModelSpatialParams converterLibraryParams;
+
+    BentleyApi::BeFileName configFileName = params.iModelBridgeParamsCP->GetAssetsDir();
+    configFileName.AppendToPath(L"ImportConfig.xml");
+
+    converterLibraryParams.SetConfigFile(configFileName);
+    converterLibraryParams.SetWantThumbnails(true);
+
+    DgnDbSync::DgnV8::ConverterLibrary converterLib(params.subjectCPtr->GetDgnDb(), converterLibraryParams);
+    converterLib.SetJobSubject(*params.subjectCPtr);
+    converterLib.SetSpatialParentSubject(*params.subjectCPtr);
+    
+    BeFileName dgnFileName = params.iModelBridgeParamsCP->GetInputFileName();
+
+    DgnV8Api::DgnFileStatus v8Status;
+    auto dgnFilePtr = converterLib.OpenDgnV8File(v8Status, params.dgnFileName);
+    if (dgnFilePtr.IsNull())
+        return;
+
+    bset<DgnFileP> dgnFileSet;
+    converterLibraryParams.AddDrawingOrSheetFile(dgnFileName);
+    dgnFileSet.insert(dgnFilePtr.get());
+
+    converterLib.SetRootV8File(dgnFilePtr.get());
+    auto rootSpatialModelP = loadDgnModel(*dgnFilePtr, converterLib.GetRootModelId());
+    if (!rootSpatialModelP)
+        return;
+
+    auto rootCIFModelP = loadDgnModel(*dgnFilePtr, dgnFilePtr->GetDefaultModelId());
+    if (!rootCIFModelP)
+        return;
+
+    auto cifConnPtr = ConsensusConnection::Create(*rootCIFModelP);
+    auto cifModelPtr = ConsensusModel::Create(*cifConnPtr);
+    if (cifModelPtr.IsValid())
+        {        
+        converterLib.SetRootModelAndSubject(*rootSpatialModelP, *params.subjectCPtr);
+        converterLib.ConvertModelMaterials(*rootSpatialModelP);
+
+        // Mapping the root-model to the Physical Model on the BIM side.
+        // That assumes the root-model is spatial (3D).
+        converterLib.RecordModelMapping(*rootSpatialModelP,
+            *RoadRailBim::RoadRailPhysicalDomain::GetDomain().QueryPhysicalModel(*params.subjectCPtr, ORDBRIDGE_PhysicalModelName));
+
+        // Making sure all alignments are processed before processing corridors
+        auto geomModelsPtr = cifModelPtr->GetActiveGeometricModels();
+        while (geomModelsPtr.IsValid() && geomModelsPtr->MoveNext())
+            {
+            auto geomModelPtr = geomModelsPtr->GetCurrent();
+            if (geomModelPtr.IsValid())
+                {
+                auto currentDgnFileP = geomModelPtr->GetDgnModelP()->GetDgnFileP();
+                converterLib.ConvertModelMaterials(*geomModelPtr->GetDgnModelP());
+
+                if (dgnFileSet.end() == dgnFileSet.find(currentDgnFileP))
+                    {
+                    converterLibraryParams.AddDrawingOrSheetFile(BeFileName(currentDgnFileP->GetFileName().c_str()));
+                    dgnFileSet.insert(currentDgnFileP);
+                    }
+
+                ConvertAlignments(*geomModelPtr, converterLib, params);                
+                }
+            }
+
+        if (geomModelsPtr.IsValid())
+            {
+            geomModelsPtr->Reset();
+            while (geomModelsPtr->MoveNext())
+                {
+                auto geomModelPtr = geomModelsPtr->GetCurrent();
+                if (geomModelPtr.IsValid())
+                    ConvertCorridors(*geomModelPtr, converterLib, params);
+                }
+            }
+
+        converterLib.ConvertAllDrawingsAndSheets();
+        converterLib.RemoveUnusedMaterials();
+
+        auto alignmentModelPtr = AlignmentBim::AlignmentModel::Query(*params.subjectCPtr, ORDBRIDGE_AlignmentModelName);
+        auto horizontalAlignmentModelId = AlignmentBim::HorizontalAlignmentModel::QueryBreakDownModelId(*alignmentModelPtr);
+        auto horizAlignmentModelCPtr = AlignmentBim::HorizontalAlignmentModel::Get(params.subjectCPtr->GetDgnDb(), horizontalAlignmentModelId);
+        auto physicalModelPtr = RoadRailBim::RoadRailPhysicalDomain::QueryPhysicalModel(*params.subjectCPtr, ORDBRIDGE_PhysicalModelName);
+
+        updateProjectExtents(*horizAlignmentModelCPtr, params, false);
+        updateProjectExtents(*physicalModelPtr, params, true);
+
+        if (params.isCreatingNewDgnDb)
+            {
+            RoadRailBim::RoadRailPhysicalDomain::SetUpDefaultViews(*params.subjectCPtr, ORDBRIDGE_AlignmentModelName, ORDBRIDGE_PhysicalModelName);
+            converterLib.OnCreateComplete();
+            }
+        else
+            converterLib.OnUpdateComplete();
+        }
+    }
+
 END_ORDBRIDGE_NAMESPACE