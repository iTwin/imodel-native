--- conflicted
+++ resolved
@@ -1,52 +1,41 @@
-/*--------------------------------------------------------------------------------------+
-|
-|     $Source: ORDBridge/ORDConverter.h $
-|
-|  $Copyright: (c) 2017 Bentley Systems, Incorporated. All rights reserved. $
-|
-+--------------------------------------------------------------------------------------*/
-
-#pragma once
-
-//__PUBLISH_SECTION_START__
-#include "ORDBridgeInternal.h"
-
-BEGIN_ORDBRIDGE_NAMESPACE
-
-struct ORDConverter
-{
-public:
-    struct Params
-        {
-<<<<<<< HEAD
-        Params(BeFileNameCR dgnFileName, Dgn::SubjectCR subject, Dgn::iModelBridgeSyncInfoFile::ChangeDetector& changeDetector, Dgn::iModelBridgeSyncInfoFile::ROWID fileScopeId) :
-            dgnFileName(dgnFileName), subjectCPtr(&subject), changeDetectorP(&changeDetector), fileScopeId(fileScopeId), spatialDataTransformHasChanged(false)
-            {}
-
-        BeFileName dgnFileName;
-=======
-        Params(Dgn::iModelBridge::Params const& iModelBridgeParams, Dgn::SubjectCR subject, Dgn::iModelBridgeSyncInfoFile::ChangeDetector& changeDetector, Dgn::iModelBridgeSyncInfoFile::ROWID fileScopeId) :
-            iModelBridgeParamsCP(&iModelBridgeParams), subjectCPtr(&subject), changeDetectorP(&changeDetector), fileScopeId(fileScopeId), spatialDataTransformHasChanged(false)
-            {}
-
-        Dgn::iModelBridge::Params const* iModelBridgeParamsCP;
->>>>>>> 633a7473
-        Dgn::SubjectCPtr subjectCPtr;
-        Dgn::iModelBridgeSyncInfoFile::ChangeDetector* changeDetectorP;
-        Dgn::iModelBridgeSyncInfoFile::ROWID fileScopeId;
-        bool spatialDataTransformHasChanged;
-<<<<<<< HEAD
-=======
-        bool isCreatingNewDgnDb;
->>>>>>> 633a7473
-        };
-
-private:
-    void ConvertAlignments(Bentley::Cif::GeometryModel::SDK::GeometricModel const&, Dgn::DgnDbSync::DgnV8::ConverterLibrary& converterLib, Params& params);
-    void ConvertCorridors(Bentley::Cif::GeometryModel::SDK::GeometricModel const&, Dgn::DgnDbSync::DgnV8::ConverterLibrary& converterLib, Params& params);
-
-public:
-    void ConvertORDData(Params& params);
-}; // ORDConverter
-
+/*--------------------------------------------------------------------------------------+
+|
+|     $Source: ORDBridge/ORDConverter.h $
+|
+|  $Copyright: (c) 2017 Bentley Systems, Incorporated. All rights reserved. $
+|
++--------------------------------------------------------------------------------------*/
+
+#pragma once
+
+//__PUBLISH_SECTION_START__
+#include "ORDBridgeInternal.h"
+
+BEGIN_ORDBRIDGE_NAMESPACE
+
+struct ORDConverter
+{
+public:
+    struct Params
+        {
+        Params(Dgn::iModelBridge::Params const& iModelBridgeParams, Dgn::SubjectCR subject, Dgn::iModelBridgeSyncInfoFile::ChangeDetector& changeDetector, Dgn::iModelBridgeSyncInfoFile::ROWID fileScopeId) :
+            iModelBridgeParamsCP(&iModelBridgeParams), subjectCPtr(&subject), changeDetectorP(&changeDetector), fileScopeId(fileScopeId), spatialDataTransformHasChanged(false)
+            {}
+
+        Dgn::iModelBridge::Params const* iModelBridgeParamsCP;
+        Dgn::SubjectCPtr subjectCPtr;
+        Dgn::iModelBridgeSyncInfoFile::ChangeDetector* changeDetectorP;
+        Dgn::iModelBridgeSyncInfoFile::ROWID fileScopeId;
+        bool spatialDataTransformHasChanged;
+        bool isCreatingNewDgnDb;
+        };
+
+private:
+    void ConvertAlignments(Bentley::Cif::GeometryModel::SDK::GeometricModel const&, Dgn::DgnDbSync::DgnV8::ConverterLibrary& converterLib, Params& params);
+    void ConvertCorridors(Bentley::Cif::GeometryModel::SDK::GeometricModel const&, Dgn::DgnDbSync::DgnV8::ConverterLibrary& converterLib, Params& params);
+
+public:
+    void ConvertORDData(Params& params);
+}; // ORDConverter
+
 END_ORDBRIDGE_NAMESPACE